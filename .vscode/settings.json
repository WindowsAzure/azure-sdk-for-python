{
    "git.ignoreLimitWarning": true,
    "python.testing.pytestArgs": [],
<<<<<<< HEAD
    "python.testing.pytestEnabled": true,
    "python.pythonPath": "env37\\Scripts\\python.exe"
=======
    "python.testing.pytestEnabled": true
>>>>>>> 9e627333
}<|MERGE_RESOLUTION|>--- conflicted
+++ resolved
@@ -1,10 +1,5 @@
 {
     "git.ignoreLimitWarning": true,
     "python.testing.pytestArgs": [],
-<<<<<<< HEAD
-    "python.testing.pytestEnabled": true,
-    "python.pythonPath": "env37\\Scripts\\python.exe"
-=======
     "python.testing.pytestEnabled": true
->>>>>>> 9e627333
 }