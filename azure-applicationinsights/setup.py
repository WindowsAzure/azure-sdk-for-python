--- conflicted
+++ resolved
@@ -77,10 +77,6 @@
     ]),
     install_requires=[
         'msrest>=0.5.0',
-<<<<<<< HEAD
-        'msrestazure>=0.4.32,<2.0.0',
-=======
->>>>>>> 79c6de5b
         'azure-common~=1.1',
     ],
     extras_require={
