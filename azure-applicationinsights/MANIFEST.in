<<<<<<< HEAD
include *.rst
include azure/__init__.py
=======
include *.rst
>>>>>>> 79c6de5b
<|MERGE_RESOLUTION|>--- conflicted
+++ resolved
@@ -1,6 +1,2 @@
-<<<<<<< HEAD
 include *.rst
-include azure/__init__.py
-=======
-include *.rst
->>>>>>> 79c6de5b
+include azure/__init__.py