#-------------------------------------------------------------------------
# Copyright (c) Microsoft.  All rights reserved.
#
# Licensed under the Apache License, Version 2.0 (the "License");
# you may not use this file except in compliance with the License.
# You may obtain a copy of the License at
#   http://www.apache.org/licenses/LICENSE-2.0
#
# Unless required by applicable law or agreed to in writing, software
# distributed under the License is distributed on an "AS IS" BASIS,
# WITHOUT WARRANTIES OR CONDITIONS OF ANY KIND, either express or implied.
# See the License for the specific language governing permissions and
# limitations under the License.
#--------------------------------------------------------------------------
import sys
import time

from azure import (
    WindowsAzureError,
    WindowsAzureAsyncOperationError,
    MANAGEMENT_HOST,
    _ERROR_ASYNC_OP_FAILURE,
    _ERROR_ASYNC_OP_TIMEOUT,
    _str,
    _validate_not_none,
    )
from azure.servicemanagement import (
    AffinityGroups,
    AffinityGroup,
    AvailabilityResponse,
    Certificate,
    Certificates,
    DataVirtualHardDisk,
    Deployment,
    Disk,
    Disks,
    Locations,
    Operation,
    HostedService,
    HostedServices,
    Images,
    OperatingSystems,
    OperatingSystemFamilies,
    OSImage,
    PersistentVMRole,
    ResourceExtensions,
    ReservedIP,
    ReservedIPs,
    RoleSize,
    RoleSizes,
    StorageService,
    StorageServices,
    Subscription,
    Subscriptions,
    SubscriptionCertificate,
    SubscriptionCertificates,
    VirtualNetworkSites,
    VMImages,
    _XmlSerializer,
    )
from azure.servicemanagement.servicemanagementclient import (
    _ServiceManagementClient,
    )

class ServiceManagementService(_ServiceManagementClient):

    def __init__(self, subscription_id=None, cert_file=None,
                 host=MANAGEMENT_HOST, request_session=None):
        '''
        Initializes the management service.

        subscription_id:
            Subscription to manage.
        cert_file:
            Path to .pem certificate file (httplib), or location of the
            certificate in your Personal certificate store (winhttp) in the
            CURRENT_USER\my\CertificateName format.
            If a request_session is specified, then this is unused.
        host:
            Live ServiceClient URL. Defaults to Azure public cloud.
        request_session:
            Session object to use for http requests. If this is specified, it
            replaces the default use of httplib or winhttp. Also, the cert_file
            parameter is unused when a session is passed in.
            The session object handles authentication, and as such can support
            multiple types of authentication: .pem certificate, oauth.
            For example, you can pass in a Session instance from the requests
            library. To use .pem certificate authentication with requests
            library, set the path to the .pem file on the session.cert
            attribute.
        '''
        super(ServiceManagementService, self).__init__(
            subscription_id, cert_file, host, request_session)

    #--Operations for subscriptions --------------------------------------
    def list_role_sizes(self):
        '''
        Lists the role sizes that are available under the specified
        subscription.
        '''
        return self._perform_get(self._get_role_sizes_path(),
                                 RoleSizes)

    def list_subscriptions(self):
        '''
        Returns a list of subscriptions that you can access.

        You must make sure that the request that is made to the management
        service is secure using an Active Directory access token.
        '''
        return self._perform_get(self._get_subscriptions_path(),
                                 Subscriptions)

    #--Operations for storage accounts -----------------------------------
    def list_storage_accounts(self):
        '''
        Lists the storage accounts available under the current subscription.
        '''
        return self._perform_get(self._get_storage_service_path(),
                                 StorageServices)

    def get_storage_account_properties(self, service_name):
        '''
        Returns system properties for the specified storage account.

        service_name:
            Name of the storage service account.
        '''
        _validate_not_none('service_name', service_name)
        return self._perform_get(self._get_storage_service_path(service_name),
                                 StorageService)

    def get_storage_account_keys(self, service_name):
        '''
        Returns the primary and secondary access keys for the specified
        storage account.

        service_name:
            Name of the storage service account.
        '''
        _validate_not_none('service_name', service_name)
        return self._perform_get(
            self._get_storage_service_path(service_name) + '/keys',
            StorageService)

    def regenerate_storage_account_keys(self, service_name, key_type):
        '''
        Regenerates the primary or secondary access key for the specified
        storage account.

        service_name:
            Name of the storage service account.
        key_type:
            Specifies which key to regenerate. Valid values are:
            Primary, Secondary
        '''
        _validate_not_none('service_name', service_name)
        _validate_not_none('key_type', key_type)
        return self._perform_post(
            self._get_storage_service_path(
                service_name) + '/keys?action=regenerate',
            _XmlSerializer.regenerate_keys_to_xml(
                key_type),
            StorageService)

    def create_storage_account(self, service_name, description, label,
                               affinity_group=None, location=None,
                               geo_replication_enabled=None,
                               extended_properties=None,
                               account_type='Standard_GRS'):
        '''
        Creates a new storage account in Windows Azure.

        service_name:
            A name for the storage account that is unique within Windows Azure.
            Storage account names must be between 3 and 24 characters in length
            and use numbers and lower-case letters only.
        description:
            A description for the storage account. The description may be up
            to 1024 characters in length.
        label:
            A name for the storage account. The name may be up to 100
            characters in length. The name can be used to identify the storage
            account for your tracking purposes.
        affinity_group:
            The name of an existing affinity group in the specified
            subscription. You can specify either a location or affinity_group,
            but not both.
        location:
            The location where the storage account is created. You can specify
            either a location or affinity_group, but not both.
        geo_replication_enabled:
            Deprecated. Replaced by the account_type parameter.
        extended_properties:
            Dictionary containing name/value pairs of storage account
            properties. You can have a maximum of 50 extended property
            name/value pairs. The maximum length of the Name element is 64
            characters, only alphanumeric characters and underscores are valid
            in the Name, and the name must start with a letter. The value has
            a maximum length of 255 characters.
        account_type:
            Specifies whether the account supports locally-redundant storage,
            geo-redundant storage, zone-redundant storage, or read access
            geo-redundant storage.
            Possible values are:
                Standard_LRS, Standard_ZRS, Standard_GRS, Standard_RAGRS
        '''
        _validate_not_none('service_name', service_name)
        _validate_not_none('description', description)
        _validate_not_none('label', label)
        if affinity_group is None and location is None:
            raise WindowsAzureError(
                'location or affinity_group must be specified')
        if affinity_group is not None and location is not None:
            raise WindowsAzureError(
                'Only one of location or affinity_group needs to be specified')
        if geo_replication_enabled == False:
            account_type = 'Standard_LRS'
        return self._perform_post(
            self._get_storage_service_path(),
            _XmlSerializer.create_storage_service_input_to_xml(
                service_name,
                description,
                label,
                affinity_group,
                location,
                account_type,
                extended_properties),
            async=True)

    def update_storage_account(self, service_name, description=None,
                               label=None, geo_replication_enabled=None,
                               extended_properties=None,
                               account_type='Standard_GRS'):
        '''
        Updates the label, the description, and enables or disables the
        geo-replication status for a storage account in Windows Azure.

        service_name:
            Name of the storage service account.
        description:
            A description for the storage account. The description may be up
            to 1024 characters in length.
        label:
            A name for the storage account. The name may be up to 100
            characters in length. The name can be used to identify the storage
            account for your tracking purposes.
        geo_replication_enabled:
            Deprecated. Replaced by the account_type parameter.
        extended_properties:
            Dictionary containing name/value pairs of storage account
            properties. You can have a maximum of 50 extended property
            name/value pairs. The maximum length of the Name element is 64
            characters, only alphanumeric characters and underscores are valid
            in the Name, and the name must start with a letter. The value has
            a maximum length of 255 characters.
        account_type:
            Specifies whether the account supports locally-redundant storage,
            geo-redundant storage, zone-redundant storage, or read access
            geo-redundant storage.
            Possible values are:
                Standard_LRS, Standard_ZRS, Standard_GRS, Standard_RAGRS
        '''
        _validate_not_none('service_name', service_name)
        if geo_replication_enabled == False:
            account_type = 'Standard_LRS'
        return self._perform_put(
            self._get_storage_service_path(service_name),
            _XmlSerializer.update_storage_service_input_to_xml(
                description,
                label,
                account_type,
                extended_properties))

    def delete_storage_account(self, service_name):
        '''
        Deletes the specified storage account from Windows Azure.

        service_name:
            Name of the storage service account.
        '''
        _validate_not_none('service_name', service_name)
        return self._perform_delete(
            self._get_storage_service_path(service_name))

    def check_storage_account_name_availability(self, service_name):
        '''
        Checks to see if the specified storage account name is available, or
        if it has already been taken.

        service_name:
            Name of the storage service account.
        '''
        _validate_not_none('service_name', service_name)
        return self._perform_get(
            self._get_storage_service_path() +
            '/operations/isavailable/' +
            _str(service_name) + '',
            AvailabilityResponse)

    #--Operations for hosted services ------------------------------------
    def list_hosted_services(self):
        '''
        Lists the hosted services available under the current subscription.
        '''
        return self._perform_get(self._get_hosted_service_path(),
                                 HostedServices)

    def get_hosted_service_properties(self, service_name, embed_detail=False):
        '''
        Retrieves system properties for the specified hosted service. These
        properties include the service name and service type; the name of the
        affinity group to which the service belongs, or its location if it is
        not part of an affinity group; and optionally, information on the
        service's deployments.

        service_name:
            Name of the hosted service.
        embed_detail:
            When True, the management service returns properties for all
            deployments of the service, as well as for the service itself.
        '''
        _validate_not_none('service_name', service_name)
        _validate_not_none('embed_detail', embed_detail)
        return self._perform_get(
            self._get_hosted_service_path(service_name) +
            '?embed-detail=' +
            _str(embed_detail).lower(),
            HostedService)

    def create_hosted_service(self, service_name, label, description=None,
                              location=None, affinity_group=None,
                              extended_properties=None):
        '''
        Creates a new hosted service in Windows Azure.

        service_name:
            A name for the hosted service that is unique within Windows Azure.
            This name is the DNS prefix name and can be used to access the
            hosted service.
        label:
            A name for the hosted service. The name can be up to 100 characters
            in length. The name can be used to identify the storage account for
            your tracking purposes.
        description:
            A description for the hosted service. The description can be up to
            1024 characters in length.
        location:
            The location where the hosted service will be created. You can
            specify either a location or affinity_group, but not both.
        affinity_group:
            The name of an existing affinity group associated with this
            subscription. This name is a GUID and can be retrieved by examining
            the name element of the response body returned by
            list_affinity_groups. You can specify either a location or
            affinity_group, but not both.
        extended_properties:
            Dictionary containing name/value pairs of storage account
            properties. You can have a maximum of 50 extended property
            name/value pairs. The maximum length of the Name element is 64
            characters, only alphanumeric characters and underscores are valid
            in the Name, and the name must start with a letter. The value has
            a maximum length of 255 characters.
        '''
        _validate_not_none('service_name', service_name)
        _validate_not_none('label', label)
        if affinity_group is None and location is None:
            raise WindowsAzureError(
                'location or affinity_group must be specified')
        if affinity_group is not None and location is not None:
            raise WindowsAzureError(
                'Only one of location or affinity_group needs to be specified')
        return self._perform_post(self._get_hosted_service_path(),
                                  _XmlSerializer.create_hosted_service_to_xml(
                                      service_name,
                                      label,
                                      description,
                                      location,
                                      affinity_group,
                                      extended_properties))

    def update_hosted_service(self, service_name, label=None, description=None,
                              extended_properties=None):
        '''
        Updates the label and/or the description for a hosted service in
        Windows Azure.

        service_name:
            Name of the hosted service.
        label:
            A name for the hosted service. The name may be up to 100 characters
            in length. You must specify a value for either Label or
            Description, or for both. It is recommended that the label be
            unique within the subscription. The name can be used
            identify the hosted service for your tracking purposes.
        description:
            A description for the hosted service. The description may be up to
            1024 characters in length. You must specify a value for either
            Label or Description, or for both.
        extended_properties:
            Dictionary containing name/value pairs of storage account
            properties. You can have a maximum of 50 extended property
            name/value pairs. The maximum length of the Name element is 64
            characters, only alphanumeric characters and underscores are valid
            in the Name, and the name must start with a letter. The value has
            a maximum length of 255 characters.
        '''
        _validate_not_none('service_name', service_name)
        return self._perform_put(self._get_hosted_service_path(service_name),
                                 _XmlSerializer.update_hosted_service_to_xml(
                                     label,
                                     description,
                                     extended_properties))

    def delete_hosted_service(self, service_name):
        '''
        Deletes the specified hosted service from Windows Azure.

        service_name:
            Name of the hosted service.
        '''
        _validate_not_none('service_name', service_name)
        return self._perform_delete(self._get_hosted_service_path(service_name))

    def get_deployment_by_slot(self, service_name, deployment_slot):
        '''
        Returns configuration information, status, and system properties for
        a deployment.

        service_name:
            Name of the hosted service.
        deployment_slot:
            The environment to which the hosted service is deployed. Valid
            values are: staging, production
        '''
        _validate_not_none('service_name', service_name)
        _validate_not_none('deployment_slot', deployment_slot)
        return self._perform_get(
            self._get_deployment_path_using_slot(
                service_name, deployment_slot),
            Deployment)

    def get_deployment_by_name(self, service_name, deployment_name):
        '''
        Returns configuration information, status, and system properties for a
        deployment.

        service_name:
            Name of the hosted service.
        deployment_name:
            The name of the deployment.
        '''
        _validate_not_none('service_name', service_name)
        _validate_not_none('deployment_name', deployment_name)
        return self._perform_get(
            self._get_deployment_path_using_name(
                service_name, deployment_name),
            Deployment)

    def create_deployment(self, service_name, deployment_slot, name,
                          package_url, label, configuration,
                          start_deployment=False,
                          treat_warnings_as_error=False,
                          extended_properties=None):
        '''
        Uploads a new service package and creates a new deployment on staging
        or production.

        service_name:
            Name of the hosted service.
        deployment_slot:
            The environment to which the hosted service is deployed. Valid
            values are: staging, production
        name:
            The name for the deployment. The deployment name must be unique
            among other deployments for the hosted service.
        package_url:
            A URL that refers to the location of the service package in the
            Blob service. The service package can be located either in a
            storage account beneath the same subscription or a Shared Access
            Signature (SAS) URI from any storage account.
        label:
            A name for the hosted service. The name can be up to 100 characters
            in length. It is recommended that the label be unique within the
            subscription. The name can be used to identify the hosted service
            for your tracking purposes.
        configuration:
            The base-64 encoded service configuration file for the deployment.
        start_deployment:
            Indicates whether to start the deployment immediately after it is
            created. If false, the service model is still deployed to the
            virtual machines but the code is not run immediately. Instead, the
            service is Suspended until you call Update Deployment Status and
            set the status to Running, at which time the service will be
            started. A deployed service still incurs charges, even if it is
            suspended.
        treat_warnings_as_error:
            Indicates whether to treat package validation warnings as errors.
            If set to true, the Created Deployment operation fails if there
            are validation warnings on the service package.
        extended_properties:
            Dictionary containing name/value pairs of storage account
            properties. You can have a maximum of 50 extended property
            name/value pairs. The maximum length of the Name element is 64
            characters, only alphanumeric characters and underscores are valid
            in the Name, and the name must start with a letter. The value has
            a maximum length of 255 characters.
        '''
        _validate_not_none('service_name', service_name)
        _validate_not_none('deployment_slot', deployment_slot)
        _validate_not_none('name', name)
        _validate_not_none('package_url', package_url)
        _validate_not_none('label', label)
        _validate_not_none('configuration', configuration)
        return self._perform_post(
            self._get_deployment_path_using_slot(
                service_name, deployment_slot),
            _XmlSerializer.create_deployment_to_xml(
                name,
                package_url,
                label,
                configuration,
                start_deployment,
                treat_warnings_as_error,
                extended_properties),
            async=True)

    def delete_deployment(self, service_name, deployment_name,delete_vhd=False):
        '''
        Deletes the specified deployment.

<<<<<<< HEAD
        service_name:
            Name of the hosted service.
        deployment_name:
            The name of the deployment.
=======
        service_name: Name of the hosted service.
        deployment_name: The name of the deployment.
	delete_vhd: If True, delete the vhd associated with this deployment (if any). Defaults to False.
>>>>>>> 2ea31242
        '''
        _validate_not_none('service_name', service_name)
        _validate_not_none('deployment_name', deployment_name)
        path= self._get_deployment_path_using_name(service_name, deployment_name)		        
        if delete_vhd:
            path += '?comp=media'
        return self._perform_delete(
				path,
            async=True)

    def swap_deployment(self, service_name, production, source_deployment):
        '''
        Initiates a virtual IP swap between the staging and production
        deployment environments for a service. If the service is currently
        running in the staging environment, it will be swapped to the
        production environment. If it is running in the production
        environment, it will be swapped to staging.

        service_name:
            Name of the hosted service.
        production:
            The name of the production deployment.
        source_deployment:
            The name of the source deployment.
        '''
        _validate_not_none('service_name', service_name)
        _validate_not_none('production', production)
        _validate_not_none('source_deployment', source_deployment)
        return self._perform_post(self._get_hosted_service_path(service_name),
                                  _XmlSerializer.swap_deployment_to_xml(
                                      production, source_deployment),
                                  async=True)

    def change_deployment_configuration(self, service_name, deployment_name,
                                        configuration,
                                        treat_warnings_as_error=False,
                                        mode='Auto', extended_properties=None):
        '''
        Initiates a change to the deployment configuration.

        service_name:
            Name of the hosted service.
        deployment_name:
            The name of the deployment.
        configuration:
            The base-64 encoded service configuration file for the deployment.
        treat_warnings_as_error:
            Indicates whether to treat package validation warnings as errors.
            If set to true, the Created Deployment operation fails if there
            are validation warnings on the service package.
        mode:
            If set to Manual, WalkUpgradeDomain must be called to apply the
            update. If set to Auto, the Windows Azure platform will
            automatically apply the update To each upgrade domain for the
            service. Possible values are: Auto, Manual
        extended_properties:
            Dictionary containing name/value pairs of storage account
            properties. You can have a maximum of 50 extended property
            name/value pairs. The maximum length of the Name element is 64
            characters, only alphanumeric characters and underscores are valid
            in the Name, and the name must start with a letter. The value has
            a maximum length of 255 characters.
        '''
        _validate_not_none('service_name', service_name)
        _validate_not_none('deployment_name', deployment_name)
        _validate_not_none('configuration', configuration)
        return self._perform_post(
            self._get_deployment_path_using_name(
                service_name, deployment_name) + '/?comp=config',
            _XmlSerializer.change_deployment_to_xml(
                configuration,
                treat_warnings_as_error,
                mode,
                extended_properties),
            async=True)

    def update_deployment_status(self, service_name, deployment_name, status):
        '''
        Initiates a change in deployment status.

        service_name:
            Name of the hosted service.
        deployment_name:
            The name of the deployment.
        status:
            The change to initiate to the deployment status. Possible values
            include:
                Running, Suspended
        '''
        _validate_not_none('service_name', service_name)
        _validate_not_none('deployment_name', deployment_name)
        _validate_not_none('status', status)
        return self._perform_post(
            self._get_deployment_path_using_name(
                service_name, deployment_name) + '/?comp=status',
            _XmlSerializer.update_deployment_status_to_xml(
                status),
            async=True)

    def upgrade_deployment(self, service_name, deployment_name, mode,
                           package_url, configuration, label, force,
                           role_to_upgrade=None, extended_properties=None):
        '''
        Initiates an upgrade.

        service_name:
            Name of the hosted service.
        deployment_name:
            The name of the deployment.
        mode:
            If set to Manual, WalkUpgradeDomain must be called to apply the
            update. If set to Auto, the Windows Azure platform will
            automatically apply the update To each upgrade domain for the
            service. Possible values are: Auto, Manual
        package_url:
            A URL that refers to the location of the service package in the
            Blob service. The service package can be located either in a
            storage account beneath the same subscription or a Shared Access
            Signature (SAS) URI from any storage account.
        configuration:
            The base-64 encoded service configuration file for the deployment.
        label:
            A name for the hosted service. The name can be up to 100 characters
            in length. It is recommended that the label be unique within the
            subscription. The name can be used to identify the hosted service
            for your tracking purposes.
        force:
            Specifies whether the rollback should proceed even when it will
            cause local data to be lost from some role instances. True if the
            rollback should proceed; otherwise false if the rollback should
            fail.
        role_to_upgrade:
            The name of the specific role to upgrade.
        extended_properties:
            Dictionary containing name/value pairs of storage account
            properties. You can have a maximum of 50 extended property
            name/value pairs. The maximum length of the Name element is 64
            characters, only alphanumeric characters and underscores are valid
            in the Name, and the name must start with a letter. The value has
            a maximum length of 255 characters.
        '''
        _validate_not_none('service_name', service_name)
        _validate_not_none('deployment_name', deployment_name)
        _validate_not_none('mode', mode)
        _validate_not_none('package_url', package_url)
        _validate_not_none('configuration', configuration)
        _validate_not_none('label', label)
        _validate_not_none('force', force)
        return self._perform_post(
            self._get_deployment_path_using_name(
                service_name, deployment_name) + '/?comp=upgrade',
            _XmlSerializer.upgrade_deployment_to_xml(
                mode,
                package_url,
                configuration,
                label,
                role_to_upgrade,
                force,
                extended_properties),
            async=True)

    def walk_upgrade_domain(self, service_name, deployment_name,
                            upgrade_domain):
        '''
        Specifies the next upgrade domain to be walked during manual in-place
        upgrade or configuration change.

        service_name:
            Name of the hosted service.
        deployment_name:
            The name of the deployment.
        upgrade_domain:
            An integer value that identifies the upgrade domain to walk.
            Upgrade domains are identified with a zero-based index: the first
            upgrade domain has an ID of 0, the second has an ID of 1, and so on.
        '''
        _validate_not_none('service_name', service_name)
        _validate_not_none('deployment_name', deployment_name)
        _validate_not_none('upgrade_domain', upgrade_domain)
        return self._perform_post(
            self._get_deployment_path_using_name(
                service_name, deployment_name) + '/?comp=walkupgradedomain',
            _XmlSerializer.walk_upgrade_domain_to_xml(
                upgrade_domain),
            async=True)

    def rollback_update_or_upgrade(self, service_name, deployment_name, mode,
                                   force):
        '''
        Cancels an in progress configuration change (update) or upgrade and
        returns the deployment to its state before the upgrade or
        configuration change was started.

        service_name:
            Name of the hosted service.
        deployment_name:
            The name of the deployment.
        mode:
            Specifies whether the rollback should proceed automatically.
                auto - The rollback proceeds without further user input.
                manual - You must call the Walk Upgrade Domain operation to
                         apply the rollback to each upgrade domain.
        force:
            Specifies whether the rollback should proceed even when it will
            cause local data to be lost from some role instances. True if the
            rollback should proceed; otherwise false if the rollback should
            fail.
        '''
        _validate_not_none('service_name', service_name)
        _validate_not_none('deployment_name', deployment_name)
        _validate_not_none('mode', mode)
        _validate_not_none('force', force)
        return self._perform_post(
            self._get_deployment_path_using_name(
                service_name, deployment_name) + '/?comp=rollback',
            _XmlSerializer.rollback_upgrade_to_xml(
                mode, force),
            async=True)

    def reboot_role_instance(self, service_name, deployment_name,
                             role_instance_name):
        '''
        Requests a reboot of a role instance that is running in a deployment.

        service_name:
            Name of the hosted service.
        deployment_name:
            The name of the deployment.
        role_instance_name:
            The name of the role instance.
        '''
        _validate_not_none('service_name', service_name)
        _validate_not_none('deployment_name', deployment_name)
        _validate_not_none('role_instance_name', role_instance_name)
        return self._perform_post(
            self._get_deployment_path_using_name(
                service_name, deployment_name) + \
                    '/roleinstances/' + _str(role_instance_name) + \
                    '?comp=reboot',
            '',
            async=True)

    def reimage_role_instance(self, service_name, deployment_name,
                              role_instance_name):
        '''
        Requests a reimage of a role instance that is running in a deployment.

        service_name:
            Name of the hosted service.
        deployment_name:
            The name of the deployment.
        role_instance_name:
            The name of the role instance.
        '''
        _validate_not_none('service_name', service_name)
        _validate_not_none('deployment_name', deployment_name)
        _validate_not_none('role_instance_name', role_instance_name)
        return self._perform_post(
            self._get_deployment_path_using_name(
                service_name, deployment_name) + \
                    '/roleinstances/' + _str(role_instance_name) + \
                    '?comp=reimage',
            '',
            async=True)

    def rebuild_role_instance(self, service_name, deployment_name,
                             role_instance_name):
        '''
        Reinstalls the operating system on instances of web roles or worker
        roles and initializes the storage resources that are used by them. If
        you do not want to initialize storage resources, you can use
        reimage_role_instance.

        service_name:
            Name of the hosted service.
        deployment_name:
            The name of the deployment.
        role_instance_name:
            The name of the role instance.
        '''
        _validate_not_none('service_name', service_name)
        _validate_not_none('deployment_name', deployment_name)
        _validate_not_none('role_instance_name', role_instance_name)
        return self._perform_post(
            self._get_deployment_path_using_name(
                service_name, deployment_name) + \
                    '/roleinstances/' + _str(role_instance_name) + \
                    '?comp=rebuild&resources=allLocalDrives',
            '',
            async=True)

    def delete_role_instances(self, service_name, deployment_name,
                             role_instance_names):
        '''
        Reinstalls the operating system on instances of web roles or worker
        roles and initializes the storage resources that are used by them. If
        you do not want to initialize storage resources, you can use
        reimage_role_instance.

        service_name:
            Name of the hosted service.
        deployment_name:
            The name of the deployment.
        role_instance_names:
            List of role instance names.
        '''
        _validate_not_none('service_name', service_name)
        _validate_not_none('deployment_name', deployment_name)
        _validate_not_none('role_instance_names', role_instance_names)
        return self._perform_post(
            self._get_deployment_path_using_name(
                service_name, deployment_name) + '/roleinstances/?comp=delete',
            _XmlSerializer.role_instances_to_xml(role_instance_names),
            async=True)

    def check_hosted_service_name_availability(self, service_name):
        '''
        Checks to see if the specified hosted service name is available, or if
        it has already been taken.

        service_name:
            Name of the hosted service.
        '''
        _validate_not_none('service_name', service_name)
        return self._perform_get(
            '/' + self.subscription_id +
            '/services/hostedservices/operations/isavailable/' +
            _str(service_name) + '',
            AvailabilityResponse)

    #--Operations for service certificates -------------------------------
    def list_service_certificates(self, service_name):
        '''
        Lists all of the service certificates associated with the specified
        hosted service.

        service_name:
            Name of the hosted service.
        '''
        _validate_not_none('service_name', service_name)
        return self._perform_get(
            '/' + self.subscription_id + '/services/hostedservices/' +
            _str(service_name) + '/certificates',
            Certificates)

    def get_service_certificate(self, service_name, thumbalgorithm, thumbprint):
        '''
        Returns the public data for the specified X.509 certificate associated
        with a hosted service.

        service_name:
            Name of the hosted service.
        thumbalgorithm:
            The algorithm for the certificate's thumbprint.
        thumbprint:
            The hexadecimal representation of the thumbprint.
        '''
        _validate_not_none('service_name', service_name)
        _validate_not_none('thumbalgorithm', thumbalgorithm)
        _validate_not_none('thumbprint', thumbprint)
        return self._perform_get(
            '/' + self.subscription_id + '/services/hostedservices/' +
            _str(service_name) + '/certificates/' +
            _str(thumbalgorithm) + '-' + _str(thumbprint) + '',
            Certificate)

    def add_service_certificate(self, service_name, data, certificate_format,
                                password):
        '''
        Adds a certificate to a hosted service.

        service_name:
            Name of the hosted service.
        data:
            The base-64 encoded form of the pfx file.
        certificate_format:
            The service certificate format. The only supported value is pfx.
        password:
            The certificate password.
        '''
        _validate_not_none('service_name', service_name)
        _validate_not_none('data', data)
        _validate_not_none('certificate_format', certificate_format)
        _validate_not_none('password', password)
        return self._perform_post(
            '/' + self.subscription_id + '/services/hostedservices/' +
            _str(service_name) + '/certificates',
            _XmlSerializer.certificate_file_to_xml(
                data, certificate_format, password),
            async=True)

    def delete_service_certificate(self, service_name, thumbalgorithm,
                                   thumbprint):
        '''
        Deletes a service certificate from the certificate store of a hosted
        service.

        service_name:
            Name of the hosted service.
        thumbalgorithm:
            The algorithm for the certificate's thumbprint.
        thumbprint:
            The hexadecimal representation of the thumbprint.
        '''
        _validate_not_none('service_name', service_name)
        _validate_not_none('thumbalgorithm', thumbalgorithm)
        _validate_not_none('thumbprint', thumbprint)
        return self._perform_delete(
            '/' + self.subscription_id + '/services/hostedservices/' +
            _str(service_name) + '/certificates/' +
            _str(thumbalgorithm) + '-' + _str(thumbprint),
            async=True)

    #--Operations for management certificates ----------------------------
    def list_management_certificates(self):
        '''
        The List Management Certificates operation lists and returns basic
        information about all of the management certificates associated with
        the specified subscription. Management certificates, which are also
        known as subscription certificates, authenticate clients attempting to
        connect to resources associated with your Windows Azure subscription.
        '''
        return self._perform_get('/' + self.subscription_id + '/certificates',
                                 SubscriptionCertificates)

    def get_management_certificate(self, thumbprint):
        '''
        The Get Management Certificate operation retrieves information about
        the management certificate with the specified thumbprint. Management
        certificates, which are also known as subscription certificates,
        authenticate clients attempting to connect to resources associated
        with your Windows Azure subscription.

        thumbprint:
            The thumbprint value of the certificate.
        '''
        _validate_not_none('thumbprint', thumbprint)
        return self._perform_get(
            '/' + self.subscription_id + '/certificates/' + _str(thumbprint),
            SubscriptionCertificate)

    def add_management_certificate(self, public_key, thumbprint, data):
        '''
        The Add Management Certificate operation adds a certificate to the
        list of management certificates. Management certificates, which are
        also known as subscription certificates, authenticate clients
        attempting to connect to resources associated with your Windows Azure
        subscription.

        public_key:
            A base64 representation of the management certificate public key.
        thumbprint:
            The thumb print that uniquely identifies the management
            certificate.
        data:
            The certificate's raw data in base-64 encoded .cer format.
        '''
        _validate_not_none('public_key', public_key)
        _validate_not_none('thumbprint', thumbprint)
        _validate_not_none('data', data)
        return self._perform_post(
            '/' + self.subscription_id + '/certificates',
            _XmlSerializer.subscription_certificate_to_xml(
                public_key, thumbprint, data))

    def delete_management_certificate(self, thumbprint):
        '''
        The Delete Management Certificate operation deletes a certificate from
        the list of management certificates. Management certificates, which
        are also known as subscription certificates, authenticate clients
        attempting to connect to resources associated with your Windows Azure
        subscription.

        thumbprint:
            The thumb print that uniquely identifies the management
            certificate.
        '''
        _validate_not_none('thumbprint', thumbprint)
        return self._perform_delete(
            '/' + self.subscription_id + '/certificates/' + _str(thumbprint))

    #--Operations for affinity groups ------------------------------------
    def list_affinity_groups(self):
        '''
        Lists the affinity groups associated with the specified subscription.
        '''
        return self._perform_get(
            '/' + self.subscription_id + '/affinitygroups',
            AffinityGroups)

    def get_affinity_group_properties(self, affinity_group_name):
        '''
        Returns the system properties associated with the specified affinity
        group.

        affinity_group_name:
            The name of the affinity group.
        '''
        _validate_not_none('affinity_group_name', affinity_group_name)
        return self._perform_get(
            '/' + self.subscription_id + '/affinitygroups/' +
            _str(affinity_group_name) + '',
            AffinityGroup)

    def create_affinity_group(self, name, label, location, description=None):
        '''
        Creates a new affinity group for the specified subscription.

        name:
            A name for the affinity group that is unique to the subscription.
        label:
            A name for the affinity group. The name can be up to 100 characters
            in length.
        location:
            The data center location where the affinity group will be created.
            To list available locations, use the list_location function.
        description:
            A description for the affinity group. The description can be up to
            1024 characters in length.
        '''
        _validate_not_none('name', name)
        _validate_not_none('label', label)
        _validate_not_none('location', location)
        return self._perform_post(
            '/' + self.subscription_id + '/affinitygroups',
            _XmlSerializer.create_affinity_group_to_xml(name,
                                                        label,
                                                        description,
                                                        location))

    def update_affinity_group(self, affinity_group_name, label,
                              description=None):
        '''
        Updates the label and/or the description for an affinity group for the
        specified subscription.

        affinity_group_name:
            The name of the affinity group.
        label:
            A name for the affinity group. The name can be up to 100 characters
            in length.
        description:
            A description for the affinity group. The description can be up to
            1024 characters in length.
        '''
        _validate_not_none('affinity_group_name', affinity_group_name)
        _validate_not_none('label', label)
        return self._perform_put(
            '/' + self.subscription_id + '/affinitygroups/' +
            _str(affinity_group_name),
            _XmlSerializer.update_affinity_group_to_xml(label, description))

    def delete_affinity_group(self, affinity_group_name):
        '''
        Deletes an affinity group in the specified subscription.

        affinity_group_name:
            The name of the affinity group.
        '''
        _validate_not_none('affinity_group_name', affinity_group_name)
        return self._perform_delete('/' + self.subscription_id + \
                                    '/affinitygroups/' + \
                                    _str(affinity_group_name))

    #--Operations for locations ------------------------------------------
    def list_locations(self):
        '''
        Lists all of the data center locations that are valid for your
        subscription.
        '''
        return self._perform_get('/' + self.subscription_id + '/locations',
                                 Locations)

    #--Operations for tracking asynchronous requests ---------------------
    def wait_for_operation_status_progress_default_callback(elapsed):
        sys.stdout.write('.')

    def wait_for_operation_status_success_default_callback(elapsed):
        sys.stdout.write('\n')

    def wait_for_operation_status_failure_default_callback(elapsed, ex):
        sys.stdout.write('\n')
        print(vars(ex.result))
        raise ex

    def wait_for_operation_status(self,
        request_id, wait_for_status='Succeeded', timeout=30, sleep_interval=5,
        progress_callback=wait_for_operation_status_progress_default_callback,
        success_callback=wait_for_operation_status_success_default_callback,
        failure_callback=wait_for_operation_status_failure_default_callback):
        '''
        Waits for an asynchronous operation to complete.

        This calls get_operation_status in a loop and returns when the expected
        status is reached. The result of get_operation_status is returned. By
        default, an exception is raised on timeout or error status.

        request_id:
            The request ID for the request you wish to track.
        wait_for_status:
            Status to wait for. Default is 'Succeeded'.
        timeout:
            Total timeout in seconds. Default is 30s.
        sleep_interval:
            Sleep time in seconds for each iteration. Default is 5s.
        progress_callback:
            Callback for each iteration.
            Default prints '.'.
            Set it to None for no progress notification.
        success_callback:
            Callback on success. Default prints newline.
            Set it to None for no success notification.
        failure_callback:
            Callback on failure. Default prints newline+error details then
            raises exception.
            Set it to None for no failure notification.
        '''
        loops = timeout // sleep_interval + 1
        start_time = time.time()
        for _ in range(loops):
            result = self.get_operation_status(request_id)
            elapsed = time.time() - start_time
            if result.status == wait_for_status:
                if success_callback is not None:
                    success_callback(elapsed)
                return result
            elif result.error:
                if failure_callback is not None:
                    ex = WindowsAzureAsyncOperationError(_ERROR_ASYNC_OP_FAILURE, result)
                    failure_callback(elapsed, ex)
                return result
            else:
                if progress_callback is not None:
                    progress_callback(elapsed)
                time.sleep(sleep_interval)

        if failure_callback is not None:
            ex = WindowsAzureAsyncOperationError(_ERROR_ASYNC_OP_TIMEOUT, result)
            failure_callback(elapsed, ex)
        return result

    def get_operation_status(self, request_id):
        '''
        Returns the status of the specified operation. After calling an
        asynchronous operation, you can call Get Operation Status to determine
        whether the operation has succeeded, failed, or is still in progress.

        request_id:
            The request ID for the request you wish to track.
        '''
        _validate_not_none('request_id', request_id)
        return self._perform_get(
            '/' + self.subscription_id + '/operations/' + _str(request_id),
            Operation)

    #--Operations for retrieving operating system information ------------
    def list_operating_systems(self):
        '''
        Lists the versions of the guest operating system that are currently
        available in Windows Azure.
        '''
        return self._perform_get(
            '/' + self.subscription_id + '/operatingsystems',
            OperatingSystems)

    def list_operating_system_families(self):
        '''
        Lists the guest operating system families available in Windows Azure,
        and also lists the operating system versions available for each family.
        '''
        return self._perform_get(
            '/' + self.subscription_id + '/operatingsystemfamilies',
            OperatingSystemFamilies)

    #--Operations for retrieving subscription history --------------------
    def get_subscription(self):
        '''
        Returns account and resource allocation information on the specified
        subscription.
        '''
        return self._perform_get('/' + self.subscription_id + '',
                                 Subscription)

    #--Operations for reserved ip addresses  -----------------------------
    def create_reserved_ip_address(self, name, label=None, location=None):
        '''
        Reserves an IPv4 address for the specified subscription.

        name:
            Required. Specifies the name for the reserved IP address.
        label:
            Optional. Specifies a label for the reserved IP address. The label
            can be up to 100 characters long and can be used for your tracking
            purposes.
        location:
            Required. Specifies the location of the reserved IP address. This
            should be the same location that is assigned to the cloud service
            containing the deployment that will use the reserved IP address.
            To see the available locations, you can use list_locations.
        '''
        _validate_not_none('name', name)
        return self._perform_post(
            self._get_reserved_ip_path(),
            _XmlSerializer.create_reserved_ip_to_xml(name, label, location),
            async=True)

    def delete_reserved_ip_address(self, name):
        '''
        Deletes a reserved IP address from the specified subscription.

        name:
            Required. Name of the reserved IP address.
        '''
        _validate_not_none('name', name)
        return self._perform_delete(self._get_reserved_ip_path(name),
                                    async=True)

    def get_reserved_ip_address(self, name):
        '''
        Retrieves information about the specified reserved IP address.

        name:
            Required. Name of the reserved IP address.
        '''
        _validate_not_none('name', name)
        return self._perform_get(self._get_reserved_ip_path(name), ReservedIP)

    def list_reserved_ip_addresses(self):
        '''
        Lists the IP addresses that have been reserved for the specified
        subscription.
        '''
        return self._perform_get(self._get_reserved_ip_path(), ReservedIPs)

    #--Operations for virtual machines -----------------------------------
    def get_role(self, service_name, deployment_name, role_name):
        '''
        Retrieves the specified virtual machine.

        service_name:
            The name of the service.
        deployment_name:
            The name of the deployment.
        role_name:
            The name of the role.
        '''
        _validate_not_none('service_name', service_name)
        _validate_not_none('deployment_name', deployment_name)
        _validate_not_none('role_name', role_name)
        return self._perform_get(
            self._get_role_path(service_name, deployment_name, role_name),
            PersistentVMRole)

    def create_virtual_machine_deployment(self, service_name, deployment_name,
                                          deployment_slot, label, role_name,
                                          system_config, os_virtual_hard_disk,
                                          network_config=None,
                                          availability_set_name=None,
                                          data_virtual_hard_disks=None,
                                          role_size=None,
                                          role_type='PersistentVMRole',
                                          virtual_network_name=None,
                                          resource_extension_references=None,
                                          provision_guest_agent=None,
                                          vm_image_name=None,
                                          media_location=None,
                                          dns_servers=None,
                                          reserved_ip_name=None):
        '''
        Provisions a virtual machine based on the supplied configuration.

        service_name:
            Name of the hosted service.
        deployment_name:
            The name for the deployment. The deployment name must be unique
            among other deployments for the hosted service.
        deployment_slot:
            The environment to which the hosted service is deployed. Valid
            values are: staging, production
        label:
            Specifies an identifier for the deployment. The label can be up to
            100 characters long. The label can be used for tracking purposes.
        role_name:
            The name of the role.
        system_config:
            Contains the metadata required to provision a virtual machine from
            a Windows or Linux OS image.  Use an instance of
            WindowsConfigurationSet or LinuxConfigurationSet.
        os_virtual_hard_disk:
            Contains the parameters Windows Azure uses to create the operating
            system disk for the virtual machine. If you are creating a Virtual
            Machine by using a VM Image, this parameter is not used.
        network_config:
            Encapsulates the metadata required to create the virtual network
            configuration for a virtual machine. If you do not include a
            network configuration set you will not be able to access the VM
            through VIPs over the internet. If your virtual machine belongs to
            a virtual network you can not specify which subnet address space
            it resides under.
        availability_set_name:
            Specifies the name of an availability set to which to add the
            virtual machine. This value controls the virtual machine
            allocation in the Windows Azure environment. Virtual machines
            specified in the same availability set are allocated to different
            nodes to maximize availability.
        data_virtual_hard_disks:
            Contains the parameters Windows Azure uses to create a data disk
            for a virtual machine.
        role_size:
            The size of the virtual machine to allocate. The default value is
            Small. Possible values are: ExtraSmall,Small,Medium,Large,
            ExtraLarge,A5,A6,A7,A8,A9,Basic_A0,Basic_A1,Basic_A2,Basic_A3,
            Basic_A4,Standard_D1,Standard_D2,Standard_D3,Standard_D4,
            Standard_D11,Standard_D12,Standard_D13,Standard_D14,Standard_G1,
            Standard_G2,Sandard_G3,Standard_G4,Standard_G5. The specified
            value must be compatible with the disk selected in the 
            OSVirtualHardDisk values.
        role_type:
            The type of the role for the virtual machine. The only supported
            value is PersistentVMRole.
        virtual_network_name:
            Specifies the name of an existing virtual network to which the
            deployment will belong.
        resource_extension_references:
            Optional. Contains a collection of resource extensions that are to
            be installed on the Virtual Machine. This element is used if
            provision_guest_agent is set to True.
        provision_guest_agent:
            Optional. Indicates whether the VM Agent is installed on the
            Virtual Machine. To run a resource extension in a Virtual Machine,
            this service must be installed.
        vm_image_name:
            Optional. Specifies the name of the VM Image that is to be used to
            create the Virtual Machine. If this is specified, the
            system_config and network_config parameters are not used.
        media_location:
            Optional. Required if the Virtual Machine is being created from a
            published VM Image. Specifies the location of the VHD file that is
            created when VMImageName specifies a published VM Image.
        dns_servers:
            Optional. List of DNS servers (use DnsServer class) to associate
            with the Virtual Machine.
        reserved_ip_name:
            Optional. Specifies the name of a reserved IP address that is to be
            assigned to the deployment. You must run create_reserved_ip_address
            before you can assign the address to the deployment using this
            element.
        '''
        _validate_not_none('service_name', service_name)
        _validate_not_none('deployment_name', deployment_name)
        _validate_not_none('deployment_slot', deployment_slot)
        _validate_not_none('label', label)
        _validate_not_none('role_name', role_name)
        return self._perform_post(
            self._get_deployment_path_using_name(service_name),
            _XmlSerializer.virtual_machine_deployment_to_xml(
                deployment_name,
                deployment_slot,
                label,
                role_name,
                system_config,
                os_virtual_hard_disk,
                role_type,
                network_config,
                availability_set_name,
                data_virtual_hard_disks,
                role_size,
                virtual_network_name,
                resource_extension_references,
                provision_guest_agent,
                vm_image_name,
                media_location,
                dns_servers,
                reserved_ip_name),
            async=True)

    def add_role(self, service_name, deployment_name, role_name, system_config,
                 os_virtual_hard_disk, network_config=None,
                 availability_set_name=None, data_virtual_hard_disks=None,
                 role_size=None, role_type='PersistentVMRole',
                 resource_extension_references=None,
                 provision_guest_agent=None, vm_image_name=None,
                 media_location=None):
        '''
        Adds a virtual machine to an existing deployment.

        service_name:
            The name of the service.
        deployment_name:
            The name of the deployment.
        role_name:
            The name of the role.
        system_config:
            Contains the metadata required to provision a virtual machine from
            a Windows or Linux OS image.  Use an instance of
            WindowsConfigurationSet or LinuxConfigurationSet.
        os_virtual_hard_disk:
            Contains the parameters Windows Azure uses to create the operating
            system disk for the virtual machine. If you are creating a Virtual
            Machine by using a VM Image, this parameter is not used.
        network_config:
            Encapsulates the metadata required to create the virtual network
            configuration for a virtual machine. If you do not include a
            network configuration set you will not be able to access the VM
            through VIPs over the internet. If your virtual machine belongs to
            a virtual network you can not specify which subnet address space
            it resides under.
        availability_set_name:
            Specifies the name of an availability set to which to add the
            virtual machine. This value controls the virtual machine allocation
            in the Windows Azure environment. Virtual machines specified in the
            same availability set are allocated to different nodes to maximize
            availability.
        data_virtual_hard_disks:
            Contains the parameters Windows Azure uses to create a data disk
            for a virtual machine.
        role_size:
            The size of the virtual machine to allocate. The default value is
            Small. Possible values are: ExtraSmall, Small, Medium, Large,
            ExtraLarge. The specified value must be compatible with the disk
            selected in the OSVirtualHardDisk values.
        role_type:
            The type of the role for the virtual machine. The only supported
            value is PersistentVMRole.
        resource_extension_references:
            Optional. Contains a collection of resource extensions that are to
            be installed on the Virtual Machine. This element is used if
            provision_guest_agent is set to True.
        provision_guest_agent:
            Optional. Indicates whether the VM Agent is installed on the
            Virtual Machine. To run a resource extension in a Virtual Machine,
            this service must be installed.
        vm_image_name:
            Optional. Specifies the name of the VM Image that is to be used to
            create the Virtual Machine. If this is specified, the
            system_config and network_config parameters are not used.
        media_location:
            Optional. Required if the Virtual Machine is being created from a
            published VM Image. Specifies the location of the VHD file that is
            created when VMImageName specifies a published VM Image.
        '''
        _validate_not_none('service_name', service_name)
        _validate_not_none('deployment_name', deployment_name)
        _validate_not_none('role_name', role_name)
        return self._perform_post(
            self._get_role_path(service_name, deployment_name),
            _XmlSerializer.add_role_to_xml(
                role_name,
                system_config,
                os_virtual_hard_disk,
                role_type,
                network_config,
                availability_set_name,
                data_virtual_hard_disks,
                role_size,
                resource_extension_references,
                provision_guest_agent,
                vm_image_name,
                media_location),
            async=True)

    def update_role(self, service_name, deployment_name, role_name,
                    os_virtual_hard_disk=None, network_config=None,
                    availability_set_name=None, data_virtual_hard_disks=None,
                    role_size=None, role_type='PersistentVMRole',
                    resource_extension_references=None,
                    provision_guest_agent=None):
        '''
        Updates the specified virtual machine.

        service_name:
            The name of the service.
        deployment_name:
            The name of the deployment.
        role_name:
            The name of the role.
        os_virtual_hard_disk:
            Contains the parameters Windows Azure uses to create the operating
            system disk for the virtual machine.
        network_config:
            Encapsulates the metadata required to create the virtual network
            configuration for a virtual machine. If you do not include a
            network configuration set you will not be able to access the VM
            through VIPs over the internet. If your virtual machine belongs to
            a virtual network you can not specify which subnet address space
            it resides under.
        availability_set_name:
            Specifies the name of an availability set to which to add the
            virtual machine. This value controls the virtual machine allocation
            in the Windows Azure environment. Virtual machines specified in the
            same availability set are allocated to different nodes to maximize
            availability.
        data_virtual_hard_disks:
            Contains the parameters Windows Azure uses to create a data disk
            for a virtual machine.
        role_size:
            The size of the virtual machine to allocate. The default value is
            Small. Possible values are: ExtraSmall, Small, Medium, Large,
            ExtraLarge. The specified value must be compatible with the disk
            selected in the OSVirtualHardDisk values.
        role_type:
            The type of the role for the virtual machine. The only supported
            value is PersistentVMRole.
        resource_extension_references:
            Optional. Contains a collection of resource extensions that are to
            be installed on the Virtual Machine. This element is used if
            provision_guest_agent is set to True.
        provision_guest_agent:
            Optional. Indicates whether the VM Agent is installed on the
            Virtual Machine. To run a resource extension in a Virtual Machine,
            this service must be installed.
        '''
        _validate_not_none('service_name', service_name)
        _validate_not_none('deployment_name', deployment_name)
        _validate_not_none('role_name', role_name)
        return self._perform_put(
            self._get_role_path(service_name, deployment_name, role_name),
            _XmlSerializer.update_role_to_xml(
                role_name,
                os_virtual_hard_disk,
                role_type,
                network_config,
                availability_set_name,
                data_virtual_hard_disks,
                role_size,
                resource_extension_references,
                provision_guest_agent),
            async=True)

    def delete_role(self, service_name, deployment_name, role_name):
        '''
        Deletes the specified virtual machine.

        service_name:
            The name of the service.
        deployment_name:
            The name of the deployment.
        role_name:
            The name of the role.
        '''
        _validate_not_none('service_name', service_name)
        _validate_not_none('deployment_name', deployment_name)
        _validate_not_none('role_name', role_name)
        return self._perform_delete(
            self._get_role_path(service_name, deployment_name, role_name),
            async=True)

    def capture_role(self, service_name, deployment_name, role_name,
                     post_capture_action, target_image_name,
                     target_image_label, provisioning_configuration=None):
        '''
        The Capture Role operation captures a virtual machine image to your
        image gallery. From the captured image, you can create additional
        customized virtual machines.

        service_name:
            The name of the service.
        deployment_name:
            The name of the deployment.
        role_name:
            The name of the role.
        post_capture_action:
            Specifies the action after capture operation completes. Possible
            values are: Delete, Reprovision.
        target_image_name:
            Specifies the image name of the captured virtual machine.
        target_image_label:
            Specifies the friendly name of the captured virtual machine.
        provisioning_configuration:
            Use an instance of WindowsConfigurationSet or LinuxConfigurationSet.
        '''
        _validate_not_none('service_name', service_name)
        _validate_not_none('deployment_name', deployment_name)
        _validate_not_none('role_name', role_name)
        _validate_not_none('post_capture_action', post_capture_action)
        _validate_not_none('target_image_name', target_image_name)
        _validate_not_none('target_image_label', target_image_label)
        return self._perform_post(
            self._get_role_instance_operations_path(
                service_name, deployment_name, role_name),
            _XmlSerializer.capture_role_to_xml(
                post_capture_action,
                target_image_name,
                target_image_label,
                provisioning_configuration),
            async=True)

    def start_role(self, service_name, deployment_name, role_name):
        '''
        Starts the specified virtual machine.

        service_name:
            The name of the service.
        deployment_name:
            The name of the deployment.
        role_name:
            The name of the role.
        '''
        _validate_not_none('service_name', service_name)
        _validate_not_none('deployment_name', deployment_name)
        _validate_not_none('role_name', role_name)
        return self._perform_post(
            self._get_role_instance_operations_path(
                service_name, deployment_name, role_name),
            _XmlSerializer.start_role_operation_to_xml(),
            async=True)

    def start_roles(self, service_name, deployment_name, role_names):
        '''
        Starts the specified virtual machines.

        service_name:
            The name of the service.
        deployment_name:
            The name of the deployment.
        role_names:
            The names of the roles, as an enumerable of strings.
        '''
        _validate_not_none('service_name', service_name)
        _validate_not_none('deployment_name', deployment_name)
        _validate_not_none('role_names', role_names)
        return self._perform_post(
            self._get_roles_operations_path(service_name, deployment_name),
            _XmlSerializer.start_roles_operation_to_xml(role_names),
            async=True)

    def restart_role(self, service_name, deployment_name, role_name):
        '''
        Restarts the specified virtual machine.

        service_name:
            The name of the service.
        deployment_name:
            The name of the deployment.
        role_name:
            The name of the role.
        '''
        _validate_not_none('service_name', service_name)
        _validate_not_none('deployment_name', deployment_name)
        _validate_not_none('role_name', role_name)
        return self._perform_post(
            self._get_role_instance_operations_path(
                service_name, deployment_name, role_name),
            _XmlSerializer.restart_role_operation_to_xml(
            ),
            async=True)

    def shutdown_role(self, service_name, deployment_name, role_name,
                      post_shutdown_action='Stopped'):
        '''
        Shuts down the specified virtual machine.

        service_name:
            The name of the service.
        deployment_name:
            The name of the deployment.
        role_name:
            The name of the role.
        post_shutdown_action:
            Specifies how the Virtual Machine should be shut down. Values are:
                Stopped
                    Shuts down the Virtual Machine but retains the compute
                    resources. You will continue to be billed for the resources
                    that the stopped machine uses.
                StoppedDeallocated
                    Shuts down the Virtual Machine and releases the compute
                    resources. You are not billed for the compute resources that
                    this Virtual Machine uses. If a static Virtual Network IP
                    address is assigned to the Virtual Machine, it is reserved.
        '''
        _validate_not_none('service_name', service_name)
        _validate_not_none('deployment_name', deployment_name)
        _validate_not_none('role_name', role_name)
        _validate_not_none('post_shutdown_action', post_shutdown_action)
        return self._perform_post(
            self._get_role_instance_operations_path(
                service_name, deployment_name, role_name),
            _XmlSerializer.shutdown_role_operation_to_xml(post_shutdown_action),
            async=True)

    def shutdown_roles(self, service_name, deployment_name, role_names,
                       post_shutdown_action='Stopped'):
        '''
        Shuts down the specified virtual machines.

        service_name:
            The name of the service.
        deployment_name:
            The name of the deployment.
        role_names:
            The names of the roles, as an enumerable of strings.
        post_shutdown_action:
            Specifies how the Virtual Machine should be shut down. Values are:
                Stopped
                    Shuts down the Virtual Machine but retains the compute
                    resources. You will continue to be billed for the resources
                    that the stopped machine uses.
                StoppedDeallocated
                    Shuts down the Virtual Machine and releases the compute
                    resources. You are not billed for the compute resources that
                    this Virtual Machine uses. If a static Virtual Network IP
                    address is assigned to the Virtual Machine, it is reserved.
        '''
        _validate_not_none('service_name', service_name)
        _validate_not_none('deployment_name', deployment_name)
        _validate_not_none('role_names', role_names)
        _validate_not_none('post_shutdown_action', post_shutdown_action)
        return self._perform_post(
            self._get_roles_operations_path(service_name, deployment_name),
            _XmlSerializer.shutdown_roles_operation_to_xml(
                role_names, post_shutdown_action),
            async=True)

    def add_dns_server(self, service_name, deployment_name, dns_server_name, address):
        '''
        Adds a DNS server definition to an existing deployment.

        service_name:
            The name of the service.
        deployment_name:
            The name of the deployment.
        dns_server_name:
            Specifies the name of the DNS server.
        address:
            Specifies the IP address of the DNS server.
        '''
        _validate_not_none('service_name', service_name)
        _validate_not_none('deployment_name', deployment_name)
        _validate_not_none('dns_server_name', dns_server_name)
        _validate_not_none('address', address)
        return self._perform_post(
            self._get_dns_server_path(service_name, deployment_name),
            _XmlSerializer.dns_server_to_xml(dns_server_name, address),
            async=True)

    def update_dns_server(self, service_name, deployment_name, dns_server_name, address):
        '''
        Updates the ip address of a DNS server.

        service_name:
            The name of the service.
        deployment_name:
            The name of the deployment.
        dns_server_name:
            Specifies the name of the DNS server.
        address:
            Specifies the IP address of the DNS server.
        '''
        _validate_not_none('service_name', service_name)
        _validate_not_none('deployment_name', deployment_name)
        _validate_not_none('dns_server_name', dns_server_name)
        _validate_not_none('address', address)
        return self._perform_put(
            self._get_dns_server_path(service_name,
                                      deployment_name,
                                      dns_server_name),
            _XmlSerializer.dns_server_to_xml(dns_server_name, address),
            async=True)

    def delete_dns_server(self, service_name, deployment_name, dns_server_name):
        '''
        Deletes a DNS server from a deployment.

        service_name:
            The name of the service.
        deployment_name:
            The name of the deployment.
        dns_server_name:
            Name of the DNS server that you want to delete.
        '''
        _validate_not_none('service_name', service_name)
        _validate_not_none('deployment_name', deployment_name)
        _validate_not_none('dns_server_name', dns_server_name)
        return self._perform_delete(
            self._get_dns_server_path(service_name,
                                      deployment_name,
                                      dns_server_name),
            async=True)

    def list_resource_extensions(self):
        '''
        Lists the resource extensions that are available to add to a
        Virtual Machine.
        '''
        return self._perform_get(self._get_resource_extensions_path(),
                                 ResourceExtensions)

    def list_resource_extension_versions(self, publisher_name, extension_name):
        '''
        Lists the versions of a resource extension that are available to add
        to a Virtual Machine.

        publisher_name:
            Name of the resource extension publisher.
        extension_name:
            Name of the resource extension.
        '''
        return self._perform_get(self._get_resource_extension_versions_path(
                                    publisher_name, extension_name),
                                 ResourceExtensions)

    #--Operations for virtual machine images -----------------------------
    def capture_vm_image(self, service_name, deployment_name, role_name, options):
        '''
        Creates a copy of the operating system virtual hard disk (VHD) and all
        of the data VHDs that are associated with the Virtual Machine, saves
        the VHD copies in the same storage location as the original VHDs, and
        registers the copies as a VM Image in the image repository that is
        associated with the specified subscription.

        service_name:
            The name of the service.
        deployment_name:
            The name of the deployment.
        role_name:
            The name of the role.
        options:
            An instance of CaptureRoleAsVMImage class.
        options.os_state:
            Required. Specifies the state of the operating system in the image.
            Possible values are: Generalized, Specialized 
            A Virtual Machine that is fully configured and running contains a
            Specialized operating system. A Virtual Machine on which the
            Sysprep command has been run with the generalize option contains a
            Generalized operating system. If you capture an image from a
            generalized Virtual Machine, the machine is deleted after the image
            is captured. It is recommended that all Virtual Machines are shut
            down before capturing an image.
        options.vm_image_name:
            Required. Specifies the name of the VM Image.
        options.vm_image_label:
            Required. Specifies the label of the VM Image.
        options.description:
            Optional. Specifies the description of the VM Image.
        options.language:
            Optional. Specifies the language of the VM Image.
        options.image_family:
            Optional. Specifies a value that can be used to group VM Images.
        options.recommended_vm_size:
            Optional. Specifies the size to use for the Virtual Machine that
            is created from the VM Image.
        '''
        _validate_not_none('service_name', service_name)
        _validate_not_none('deployment_name', deployment_name)
        _validate_not_none('role_name', role_name)
        _validate_not_none('options', options)
        _validate_not_none('options.os_state', options.os_state)
        _validate_not_none('options.vm_image_name', options.vm_image_name)
        _validate_not_none('options.vm_image_label', options.vm_image_label)
        return self._perform_post(
            self._get_capture_vm_image_path(service_name, deployment_name, role_name),
            _XmlSerializer.capture_vm_image_to_xml(options),
            async=True)

    def create_vm_image(self, vm_image):
        '''
        Creates a VM Image in the image repository that is associated with the
        specified subscription using a specified set of virtual hard disks.

        vm_image:
            An instance of VMImage class.
        vm_image.name: Required. Specifies the name of the image.
        vm_image.label: Required. Specifies an identifier for the image.
        vm_image.description: Optional. Specifies the description of the image.
        vm_image.os_disk_configuration:
            Required. Specifies configuration information for the operating 
            system disk that is associated with the image.
        vm_image.os_disk_configuration.host_caching:
            Optional. Specifies the caching behavior of the operating system disk.
            Possible values are: None, ReadOnly, ReadWrite 
        vm_image.os_disk_configuration.os_state:
            Required. Specifies the state of the operating system in the image.
            Possible values are: Generalized, Specialized
            A Virtual Machine that is fully configured and running contains a
            Specialized operating system. A Virtual Machine on which the
            Sysprep command has been run with the generalize option contains a
            Generalized operating system.
        vm_image.os_disk_configuration.os:
            Required. Specifies the operating system type of the image.
        vm_image.os_disk_configuration.media_link:
            Required. Specifies the location of the blob in Windows Azure
            storage. The blob location belongs to a storage account in the
            subscription specified by the <subscription-id> value in the
            operation call.
        vm_image.data_disk_configurations:
            Optional. Specifies configuration information for the data disks
            that are associated with the image. A VM Image might not have data
            disks associated with it.
        vm_image.data_disk_configurations[].host_caching:
            Optional. Specifies the caching behavior of the data disk.
            Possible values are: None, ReadOnly, ReadWrite 
        vm_image.data_disk_configurations[].lun:
            Optional if the lun for the disk is 0. Specifies the Logical Unit
            Number (LUN) for the data disk.
        vm_image.data_disk_configurations[].media_link:
            Required. Specifies the location of the blob in Windows Azure
            storage. The blob location belongs to a storage account in the
            subscription specified by the <subscription-id> value in the
            operation call.
        vm_image.data_disk_configurations[].logical_size_in_gb:
            Required. Specifies the size, in GB, of the data disk.
        vm_image.language: Optional. Specifies the language of the image.
        vm_image.image_family:
            Optional. Specifies a value that can be used to group VM Images.
        vm_image.recommended_vm_size:
            Optional. Specifies the size to use for the Virtual Machine that
            is created from the VM Image.
        vm_image.eula:
            Optional. Specifies the End User License Agreement that is
            associated with the image. The value for this element is a string,
            but it is recommended that the value be a URL that points to a EULA.
        vm_image.icon_uri:
            Optional. Specifies the URI to the icon that is displayed for the
            image in the Management Portal.
        vm_image.small_icon_uri:
            Optional. Specifies the URI to the small icon that is displayed for
            the image in the Management Portal.
        vm_image.privacy_uri:
            Optional. Specifies the URI that points to a document that contains
            the privacy policy related to the image.
        vm_image.published_date:
            Optional. Specifies the date when the image was added to the image
            repository.
        vm_image.show_in_gui:
            Optional. Indicates whether the VM Images should be listed in the
            portal.
        '''
        _validate_not_none('vm_image', vm_image)
        _validate_not_none('vm_image.name', vm_image.name)
        _validate_not_none('vm_image.label', vm_image.label)
        _validate_not_none('vm_image.os_disk_configuration.os_state',
                           vm_image.os_disk_configuration.os_state)
        _validate_not_none('vm_image.os_disk_configuration.os',
                           vm_image.os_disk_configuration.os)
        _validate_not_none('vm_image.os_disk_configuration.media_link',
                           vm_image.os_disk_configuration.media_link)
        return self._perform_post(
            self._get_vm_image_path(),
            _XmlSerializer.create_vm_image_to_xml(vm_image),
            async=True)

    def delete_vm_image(self, vm_image_name, delete_vhd=False):
        '''
        Deletes the specified VM Image from the image repository that is
        associated with the specified subscription.

        vm_image_name:
            The name of the image.
        delete_vhd:
            Deletes the underlying vhd blob in Azure storage.
        '''
        _validate_not_none('vm_image_name', vm_image_name)
        path = self._get_vm_image_path(vm_image_name)
        if delete_vhd:
            path += '?comp=media'
        return self._perform_delete(path, async=True)

    def list_vm_images(self, location=None, publisher=None, category=None):
        '''
        Retrieves a list of the VM Images from the image repository that is
        associated with the specified subscription.
        '''
        path = self._get_vm_image_path()
        query = ''
        if location:
            query += '&location=' + location
        if publisher:
            query += '&publisher=' + publisher
        if category:
            query += '&category=' + category
        if query:
            path = path + '?' + query.lstrip('&')
        return self._perform_get(path, VMImages)

    def update_vm_image(self, vm_image_name, vm_image):
        '''
        Updates a VM Image in the image repository that is associated with the
        specified subscription.

        vm_image_name:
            Name of image to update.
        vm_image:
            An instance of VMImage class.
        vm_image.label: Optional. Specifies an identifier for the image.
        vm_image.os_disk_configuration:
            Required. Specifies configuration information for the operating 
            system disk that is associated with the image.
        vm_image.os_disk_configuration.host_caching:
            Optional. Specifies the caching behavior of the operating system disk.
            Possible values are: None, ReadOnly, ReadWrite 
        vm_image.data_disk_configurations:
            Optional. Specifies configuration information for the data disks
            that are associated with the image. A VM Image might not have data
            disks associated with it.
        vm_image.data_disk_configurations[].name:
            Required. Specifies the name of the data disk.
        vm_image.data_disk_configurations[].host_caching:
            Optional. Specifies the caching behavior of the data disk.
            Possible values are: None, ReadOnly, ReadWrite 
        vm_image.data_disk_configurations[].lun:
            Optional if the lun for the disk is 0. Specifies the Logical Unit
            Number (LUN) for the data disk.
        vm_image.description: Optional. Specifies the description of the image.
        vm_image.language: Optional. Specifies the language of the image.
        vm_image.image_family:
            Optional. Specifies a value that can be used to group VM Images.
        vm_image.recommended_vm_size:
            Optional. Specifies the size to use for the Virtual Machine that
            is created from the VM Image.
        vm_image.eula:
            Optional. Specifies the End User License Agreement that is
            associated with the image. The value for this element is a string,
            but it is recommended that the value be a URL that points to a EULA.
        vm_image.icon_uri:
            Optional. Specifies the URI to the icon that is displayed for the
            image in the Management Portal.
        vm_image.small_icon_uri:
            Optional. Specifies the URI to the small icon that is displayed for
            the image in the Management Portal.
        vm_image.privacy_uri:
            Optional. Specifies the URI that points to a document that contains
            the privacy policy related to the image.
        vm_image.published_date:
            Optional. Specifies the date when the image was added to the image
            repository.
        vm_image.show_in_gui:
            Optional. Indicates whether the VM Images should be listed in the
            portal.
        '''
        _validate_not_none('vm_image_name', vm_image_name)
        _validate_not_none('vm_image', vm_image)
        return self._perform_put(self._get_vm_image_path(vm_image_name),
                                 _XmlSerializer.update_vm_image_to_xml(vm_image),
                                 async=True)

    #--Operations for operating system images ----------------------------
    def list_os_images(self):
        '''
        Retrieves a list of the OS images from the image repository.
        '''
        return self._perform_get(self._get_image_path(),
                                 Images)

    def get_os_image(self, image_name):
        '''
        Retrieves an OS image from the image repository.
        '''
        return self._perform_get(self._get_image_path(image_name),
                                 OSImage)

    def add_os_image(self, label, media_link, name, os):
        '''
        Adds an OS image that is currently stored in a storage account in your
        subscription to the image repository.

        label:
            Specifies the friendly name of the image.
        media_link:
            Specifies the location of the blob in Windows Azure blob store
            where the media for the image is located. The blob location must
            belong to a storage account in the subscription specified by the
            <subscription-id> value in the operation call. Example:
            http://example.blob.core.windows.net/disks/mydisk.vhd
        name:
            Specifies a name for the OS image that Windows Azure uses to
            identify the image when creating one or more virtual machines.
        os:
            The operating system type of the OS image. Possible values are:
            Linux, Windows
        '''
        _validate_not_none('label', label)
        _validate_not_none('media_link', media_link)
        _validate_not_none('name', name)
        _validate_not_none('os', os)
        return self._perform_post(self._get_image_path(),
                                  _XmlSerializer.os_image_to_xml(
                                      label, media_link, name, os),
                                  async=True)

    def update_os_image(self, image_name, label, media_link, name, os):
        '''
        Updates an OS image that in your image repository.

        image_name:
            The name of the image to update.
        label:
            Specifies the friendly name of the image to be updated. You cannot
            use this operation to update images provided by the Windows Azure
            platform.
        media_link:
            Specifies the location of the blob in Windows Azure blob store
            where the media for the image is located. The blob location must
            belong to a storage account in the subscription specified by the
            <subscription-id> value in the operation call. Example:
            http://example.blob.core.windows.net/disks/mydisk.vhd
        name:
            Specifies a name for the OS image that Windows Azure uses to
            identify the image when creating one or more VM Roles.
        os:
            The operating system type of the OS image. Possible values are:
            Linux, Windows
        '''
        _validate_not_none('image_name', image_name)
        _validate_not_none('label', label)
        _validate_not_none('media_link', media_link)
        _validate_not_none('name', name)
        _validate_not_none('os', os)
        return self._perform_put(self._get_image_path(image_name),
                                 _XmlSerializer.os_image_to_xml(
                                     label, media_link, name, os),
                                 async=True)

    def delete_os_image(self, image_name, delete_vhd=False):
        '''
        Deletes the specified OS image from your image repository.

        image_name:
            The name of the image.
        delete_vhd:
            Deletes the underlying vhd blob in Azure storage.
        '''
        _validate_not_none('image_name', image_name)
        path = self._get_image_path(image_name)
        if delete_vhd:
            path += '?comp=media'
        return self._perform_delete(path, async=True)

    #--Operations for virtual machine disks ------------------------------
    def get_data_disk(self, service_name, deployment_name, role_name, lun):
        '''
        Retrieves the specified data disk from a virtual machine.

        service_name:
            The name of the service.
        deployment_name:
            The name of the deployment.
        role_name:
            The name of the role.
        lun:
            The Logical Unit Number (LUN) for the disk.
        '''
        _validate_not_none('service_name', service_name)
        _validate_not_none('deployment_name', deployment_name)
        _validate_not_none('role_name', role_name)
        _validate_not_none('lun', lun)
        return self._perform_get(
            self._get_data_disk_path(
                service_name, deployment_name, role_name, lun),
            DataVirtualHardDisk)

    def add_data_disk(self, service_name, deployment_name, role_name, lun,
                      host_caching=None, media_link=None, disk_label=None,
                      disk_name=None, logical_disk_size_in_gb=None,
                      source_media_link=None):
        '''
        Adds a data disk to a virtual machine.

        service_name:
            The name of the service.
        deployment_name:
            The name of the deployment.
        role_name:
            The name of the role.
        lun:
            Specifies the Logical Unit Number (LUN) for the disk. The LUN
            specifies the slot in which the data drive appears when mounted
            for usage by the virtual machine. Valid LUN values are 0 through 15.
        host_caching:
            Specifies the platform caching behavior of data disk blob for
            read/write efficiency. The default vault is ReadOnly. Possible
            values are: None, ReadOnly, ReadWrite
        media_link:
            Specifies the location of the blob in Windows Azure blob store
            where the media for the disk is located. The blob location must
            belong to the storage account in the subscription specified by the
            <subscription-id> value in the operation call. Example:
            http://example.blob.core.windows.net/disks/mydisk.vhd
        disk_label:
            Specifies the description of the data disk. When you attach a disk,
            either by directly referencing a media using the MediaLink element
            or specifying the target disk size, you can use the DiskLabel
            element to customize the name property of the target data disk.
        disk_name:
            Specifies the name of the disk. Windows Azure uses the specified
            disk to create the data disk for the machine and populates this
            field with the disk name.
        logical_disk_size_in_gb:
            Specifies the size, in GB, of an empty disk to be attached to the
            role. The disk can be created as part of disk attach or create VM
            role call by specifying the value for this property. Windows Azure
            creates the empty disk based on size preference and attaches the
            newly created disk to the Role.
        source_media_link:
            Specifies the location of a blob in account storage which is
            mounted as a data disk when the virtual machine is created.
        '''
        _validate_not_none('service_name', service_name)
        _validate_not_none('deployment_name', deployment_name)
        _validate_not_none('role_name', role_name)
        _validate_not_none('lun', lun)
        return self._perform_post(
            self._get_data_disk_path(service_name, deployment_name, role_name),
            _XmlSerializer.data_virtual_hard_disk_to_xml(
                host_caching,
                disk_label,
                disk_name,
                lun,
                logical_disk_size_in_gb,
                media_link,
                source_media_link),
            async=True)

    def update_data_disk(self, service_name, deployment_name, role_name, lun,
                         host_caching=None, media_link=None, updated_lun=None,
                         disk_label=None, disk_name=None,
                         logical_disk_size_in_gb=None):
        '''
        Updates the specified data disk attached to the specified virtual
        machine.

        service_name:
            The name of the service.
        deployment_name:
            The name of the deployment.
        role_name:
            The name of the role.
        lun:
            Specifies the Logical Unit Number (LUN) for the disk. The LUN
            specifies the slot in which the data drive appears when mounted
            for usage by the virtual machine. Valid LUN values are 0 through
            15.
        host_caching:
            Specifies the platform caching behavior of data disk blob for
            read/write efficiency. The default vault is ReadOnly. Possible
            values are: None, ReadOnly, ReadWrite
        media_link:
            Specifies the location of the blob in Windows Azure blob store
            where the media for the disk is located. The blob location must
            belong to the storage account in the subscription specified by
            the <subscription-id> value in the operation call. Example:
            http://example.blob.core.windows.net/disks/mydisk.vhd
        updated_lun:
            Specifies the Logical Unit Number (LUN) for the disk. The LUN
            specifies the slot in which the data drive appears when mounted
            for usage by the virtual machine. Valid LUN values are 0 through 15.
        disk_label:
            Specifies the description of the data disk. When you attach a disk,
            either by directly referencing a media using the MediaLink element
            or specifying the target disk size, you can use the DiskLabel
            element to customize the name property of the target data disk.
        disk_name:
            Specifies the name of the disk. Windows Azure uses the specified
            disk to create the data disk for the machine and populates this
            field with the disk name.
        logical_disk_size_in_gb:
            Specifies the size, in GB, of an empty disk to be attached to the
            role. The disk can be created as part of disk attach or create VM
            role call by specifying the value for this property. Windows Azure
            creates the empty disk based on size preference and attaches the
            newly created disk to the Role.
        '''
        _validate_not_none('service_name', service_name)
        _validate_not_none('deployment_name', deployment_name)
        _validate_not_none('role_name', role_name)
        _validate_not_none('lun', lun)
        return self._perform_put(
            self._get_data_disk_path(
                service_name, deployment_name, role_name, lun),
            _XmlSerializer.data_virtual_hard_disk_to_xml(
                host_caching,
                disk_label,
                disk_name,
                updated_lun,
                logical_disk_size_in_gb,
                media_link,
                None),
            async=True)

    def delete_data_disk(self, service_name, deployment_name, role_name, lun, delete_vhd=False):
        '''
        Removes the specified data disk from a virtual machine.

        service_name:
            The name of the service.
        deployment_name:
            The name of the deployment.
        role_name:
            The name of the role.
        lun:
            The Logical Unit Number (LUN) for the disk.
        delete_vhd:
            Deletes the underlying vhd blob in Azure storage.
        '''
        _validate_not_none('service_name', service_name)
        _validate_not_none('deployment_name', deployment_name)
        _validate_not_none('role_name', role_name)
        _validate_not_none('lun', lun)
        path = self._get_data_disk_path(service_name, deployment_name, role_name, lun)
        if delete_vhd:
            path += '?comp=media'
        return self._perform_delete(path, async=True)

    #--Operations for virtual machine disks ------------------------------
    def list_disks(self):
        '''
        Retrieves a list of the disks in your image repository.
        '''
        return self._perform_get(self._get_disk_path(),
                                 Disks)

    def get_disk(self, disk_name):
        '''
        Retrieves a disk from your image repository.
        '''
        return self._perform_get(self._get_disk_path(disk_name),
                                 Disk)

    def add_disk(self, has_operating_system, label, media_link, name, os):
        '''
        Adds a disk to the user image repository. The disk can be an OS disk
        or a data disk.

        has_operating_system:
            Specifies whether the disk contains an operation system. Only a
            disk with an operating system installed can be mounted as OS Drive.
        label:
            Specifies the description of the disk.
        media_link:
            Specifies the location of the blob in Windows Azure blob store
            where the media for the disk is located. The blob location must
            belong to the storage account in the current subscription specified
            by the <subscription-id> value in the operation call. Example:
            http://example.blob.core.windows.net/disks/mydisk.vhd
        name:
            Specifies a name for the disk. Windows Azure uses the name to
            identify the disk when creating virtual machines from the disk.
        os:
            The OS type of the disk. Possible values are: Linux, Windows
        '''
        _validate_not_none('has_operating_system', has_operating_system)
        _validate_not_none('label', label)
        _validate_not_none('media_link', media_link)
        _validate_not_none('name', name)
        _validate_not_none('os', os)
        return self._perform_post(self._get_disk_path(),
                                  _XmlSerializer.disk_to_xml(
                                      has_operating_system,
                                      label,
                                      media_link,
                                      name,
                                      os))

    def update_disk(self, disk_name, has_operating_system, label, media_link,
                    name, os):
        '''
        Updates an existing disk in your image repository.

        disk_name:
            The name of the disk to update.
        has_operating_system:
            Specifies whether the disk contains an operation system. Only a
            disk with an operating system installed can be mounted as OS Drive.
        label:
            Specifies the description of the disk.
        media_link:
            Specifies the location of the blob in Windows Azure blob store
            where the media for the disk is located. The blob location must
            belong to the storage account in the current subscription specified
            by the <subscription-id> value in the operation call. Example:
            http://example.blob.core.windows.net/disks/mydisk.vhd
        name:
            Specifies a name for the disk. Windows Azure uses the name to
            identify the disk when creating virtual machines from the disk.
        os:
            The OS type of the disk. Possible values are: Linux, Windows
        '''
        _validate_not_none('disk_name', disk_name)
        _validate_not_none('has_operating_system', has_operating_system)
        _validate_not_none('label', label)
        _validate_not_none('media_link', media_link)
        _validate_not_none('name', name)
        _validate_not_none('os', os)
        return self._perform_put(self._get_disk_path(disk_name),
                                 _XmlSerializer.disk_to_xml(
                                     has_operating_system,
                                     label,
                                     media_link,
                                     name,
                                     os))

    def delete_disk(self, disk_name, delete_vhd=False):
        '''
        Deletes the specified data or operating system disk from your image
        repository.

        disk_name:
            The name of the disk to delete.
        delete_vhd:
            Deletes the underlying vhd blob in Azure storage.
        '''
        _validate_not_none('disk_name', disk_name)
        path = self._get_disk_path(disk_name)
        if delete_vhd:
            path += '?comp=media'
        return self._perform_delete(path)

    #--Operations for virtual networks  ------------------------------
    def list_virtual_network_sites(self):
        '''
        Retrieves a list of the virtual networks.
        '''
        return self._perform_get(self._get_virtual_network_site_path(), VirtualNetworkSites)
  
      #--Helper functions --------------------------------------------------
    def _get_role_sizes_path(self):
        return self._get_path('rolesizes', None)

    def _get_subscriptions_path(self):
        return '/subscriptions'

    def _get_virtual_network_site_path(self):
        return self._get_path('services/networking/virtualnetwork', None)

    def _get_storage_service_path(self, service_name=None):
        return self._get_path('services/storageservices', service_name)

    def _get_hosted_service_path(self, service_name=None):
        return self._get_path('services/hostedservices', service_name)

    def _get_deployment_path_using_slot(self, service_name, slot=None):
        return self._get_path('services/hostedservices/' + _str(service_name) +
                              '/deploymentslots', slot)

    def _get_deployment_path_using_name(self, service_name,
                                        deployment_name=None):
        return self._get_path('services/hostedservices/' + _str(service_name) +
                              '/deployments', deployment_name)

    def _get_role_path(self, service_name, deployment_name, role_name=None):
        return self._get_path('services/hostedservices/' + _str(service_name) +
                              '/deployments/' + deployment_name +
                              '/roles', role_name)

    def _get_role_instance_operations_path(self, service_name, deployment_name,
                                           role_name=None):
        return self._get_path('services/hostedservices/' + _str(service_name) +
                              '/deployments/' + deployment_name +
                              '/roleinstances', role_name) + '/Operations'

    def _get_roles_operations_path(self, service_name, deployment_name):
        return self._get_path('services/hostedservices/' + _str(service_name) +
                              '/deployments/' + deployment_name +
                              '/roles/Operations', None)

    def _get_resource_extensions_path(self):
        return self._get_path('services/resourceextensions', None)

    def _get_resource_extension_versions_path(self, publisher_name, extension_name):
        return self._get_path('services/resourceextensions',
                              publisher_name + '/' + extension_name)

    def _get_dns_server_path(self, service_name, deployment_name,
                             dns_server_name=None):
        return self._get_path('services/hostedservices/' + _str(service_name) +
                              '/deployments/' + deployment_name +
                              '/dnsservers', dns_server_name)

    def _get_capture_vm_image_path(self, service_name, deployment_name, role_name):
        return self._get_path('services/hostedservices/' + _str(service_name) +
                              '/deployments/' + _str(deployment_name) +
                              '/roleinstances/' + _str(role_name) + '/Operations',
                              None)

    def _get_vm_image_path(self, image_name=None):
        return self._get_path('services/vmimages', image_name)

    def _get_reserved_ip_path(self, name=None):
        return self._get_path('services/networking/reservedips', name)

    def _get_data_disk_path(self, service_name, deployment_name, role_name,
                            lun=None):
        return self._get_path('services/hostedservices/' + _str(service_name) +
                              '/deployments/' + _str(deployment_name) +
                              '/roles/' + _str(role_name) + '/DataDisks', lun)

    def _get_disk_path(self, disk_name=None):
        return self._get_path('services/disks', disk_name)

    def _get_image_path(self, image_name=None):
        return self._get_path('services/images', image_name)<|MERGE_RESOLUTION|>--- conflicted
+++ resolved
@@ -529,16 +529,10 @@
         '''
         Deletes the specified deployment.
 
-<<<<<<< HEAD
         service_name:
             Name of the hosted service.
         deployment_name:
             The name of the deployment.
-=======
-        service_name: Name of the hosted service.
-        deployment_name: The name of the deployment.
-	delete_vhd: If True, delete the vhd associated with this deployment (if any). Defaults to False.
->>>>>>> 2ea31242
         '''
         _validate_not_none('service_name', service_name)
         _validate_not_none('deployment_name', deployment_name)
