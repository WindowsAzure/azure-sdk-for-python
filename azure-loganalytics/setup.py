#!/usr/bin/env python

#-------------------------------------------------------------------------
# Copyright (c) Microsoft Corporation. All rights reserved.
# Licensed under the MIT License. See License.txt in the project root for
# license information.
#--------------------------------------------------------------------------

import re
import os.path
from io import open
from setuptools import find_packages, setup

# Change the PACKAGE_NAME only to change folder and different name
PACKAGE_NAME = "azure-loganalytics"
PACKAGE_PPRINT_NAME = "Log Analytics"

# a-b-c => a/b/c
package_folder_path = PACKAGE_NAME.replace('-', '/')
# a-b-c => a.b.c
namespace_name = PACKAGE_NAME.replace('-', '.')

# azure v0.x is not compatible with this package
# azure v0.x used to have a __version__ attribute (newer versions don't)
try:
    import azure
    try:
        ver = azure.__version__
        raise Exception(
            'This package is incompatible with azure=={}. '.format(ver) +
            'Uninstall it with "pip uninstall azure".'
        )
    except AttributeError:
        pass
except ImportError:
    pass

# Version extraction inspired from 'requests'
with open(os.path.join(package_folder_path, 'version.py'), 'r') as fd:
    version = re.search(r'^VERSION\s*=\s*[\'"]([^\'"]*)[\'"]',
                        fd.read(), re.MULTILINE).group(1)

if not version:
    raise RuntimeError('Cannot find version information')

with open('README.rst', encoding='utf-8') as f:
    readme = f.read()
with open('HISTORY.rst', encoding='utf-8') as f:
    history = f.read()

setup(
    name=PACKAGE_NAME,
    version=version,
    description='Microsoft Azure {} Client Library for Python'.format(PACKAGE_PPRINT_NAME),
    long_description=readme + '\n\n' + history,
    license='MIT License',
    author='Microsoft Corporation',
    author_email='azpysdkhelp@microsoft.com',
    url='https://github.com/Azure/azure-sdk-for-python',
    classifiers=[
        'Development Status :: 4 - Beta',
        'Programming Language :: Python',
        'Programming Language :: Python :: 2',
        'Programming Language :: Python :: 2.7',
        'Programming Language :: Python :: 3',
        'Programming Language :: Python :: 3.4',
        'Programming Language :: Python :: 3.5',
        'Programming Language :: Python :: 3.6',
        'Programming Language :: Python :: 3.7',
        'License :: OSI Approved :: MIT License',
    ],
    zip_safe=False,
    packages=find_packages(exclude=[
        'tests',
        # Exclude packages that will be covered by PEP420 or nspkg
        'azure',
    ]),
    install_requires=[
        'msrest>=0.5.0',
<<<<<<< HEAD
        'msrestazure>=0.4.32,<2.0.0',
=======
>>>>>>> a4108e16
        'azure-common~=1.1',
    ],
    extras_require={
        ":python_version<'3.0'": ['azure-nspkg'],
    }
)<|MERGE_RESOLUTION|>--- conflicted
+++ resolved
@@ -77,10 +77,6 @@
     ]),
     install_requires=[
         'msrest>=0.5.0',
-<<<<<<< HEAD
-        'msrestazure>=0.4.32,<2.0.0',
-=======
->>>>>>> a4108e16
         'azure-common~=1.1',
     ],
     extras_require={
