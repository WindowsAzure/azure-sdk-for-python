--- conflicted
+++ resolved
@@ -2,13 +2,8 @@
 setuptools==44.1.0; python_version == '2.7'
 setuptools==46.4.0; python_version >= '3.5'
 virtualenv==20.0.23
-<<<<<<< HEAD
 wheel==0.34.2
-Jinja2==2.11.1
-=======
-wheel==0.34.2 
 Jinja2==2.11.2
->>>>>>> f72e4a08
 packaging==20.4
 tox==3.15.0
 tox-monorepo==0.1.2
@@ -19,13 +14,8 @@
 doc-warden==0.7.1
 # we pin coverage to 4.5.4 because there is an bug with `pytest-cov`. the generated coverage files cannot be `coverage combine`ed
 coverage==4.5.4
-<<<<<<< HEAD
-codecov==2.0.22
-beautifulsoup4==4.8.2
-=======
 codecov==2.1.0
 beautifulsoup4==4.9.1
->>>>>>> f72e4a08
 pkginfo==1.5.0.1
 
 # locking packages defined as deps from azure-sdk-tools or azure-devtools
