parameters:
  ServiceDirectory: ''
  EnvVars: {}
  MaxParallel: 0
  BeforeTestSteps: []
  AfterTestSteps: []
  BuildTargetingString: 'azure-*'
  AdditionalTestArgs: ''
  TestMarkArgument: ''
  InjectedPackages: ''
  BuildDocs: true
  JobName: Test
  AllocateResourceGroup: true
  DeployArmTemplate: false
  TestTimeoutInMinutes: 120
  Location: ''
  Matrix:
    Linux_Python35:
      OSVmImage: 'ubuntu-18.04'
      PythonVersion: '3.5'
    MacOs_Python37:
      OSVmImage: 'macOS-10.15'
      PythonVersion: '3.7'
    Windows_Python27:
      OSVmImage: 'windows-2019'
      PythonVersion: '2.7'
    Linux_PyPy3:
      OSVmImage: 'ubuntu-18.04'
      PythonVersion: 'pypy3'
    Linux_Python39:
      OSVmImage: 'ubuntu-18.04'
      PythonVersion: '3.9'
  CloudConfigurations:
    AzureCloud:
      SubscriptionConfiguration: $(sub-config-azure-cloud-test-resources)

jobs:
  - ${{ each cloudConfig in parameters.CloudConfigurations }}:
    - job: ${{ parameters.JobName }}
      variables:
        skipComponentGovernanceDetection: true
        CoverageArg: --disablecov

      timeoutInMinutes: ${{ parameters.TestTimeoutInMinutes }}
      strategy:
        maxParallel: ${{ parameters.MaxParallel }}
        matrix: ${{ parameters.Matrix }}
      continueOnError: false

      pool:
        vmImage: $(OSVmImage)

      steps:
        - template: /eng/common/pipelines/templates/steps/bypass-local-dns.yml

        - ${{ if eq(parameters['AllocateResourceGroup'], true) }}:
          - pwsh: |
              $BaseName = 't' + (New-Guid).ToString('n').Substring(0, 16)
              $RgName = "rg-${{ parameters.ServiceDirectory }}-$($BaseName)"
              $ResourceGroupExpiration = (Get-Date).ToUniversalTime().AddHours(24).ToString("o")
              Write-Host "Creating Resource Group: $($RgName)"
              Write-Host "##vso[task.setvariable variable=AZURE_RESOURCEGROUP_NAME]$RgName"

              az login --service-principal -u $(provisioner-aad-id) -p $(provisioner-aad-secret) --tenant $(provisioner-aad-tenant)
              az account set --subscription $(provisioner-subscription)

              az group create --location westus2 --name $RgName --tags DeleteAfter=$ResourceGroupExpiration BuildId='$(Build.BuildId)' BuildJob='$(Agent.JobName)' BuildNumber='$(Build.BuildNumber)' BuildReason='$(Build.Reason)'
              az group wait --created --resource-group $RgName
            displayName: Create resource group and environment variable for tests

<<<<<<< HEAD
      - template: ../steps/build-test.yml
        parameters:
          BuildTargetingString: ${{ parameters.BuildTargetingString }}
          ServiceDirectory: ${{ parameters.ServiceDirectory }}
          CoverageArg: $(CoverageArg)
          TestSamples: ${{ parameters.TestSamples }}
          EnvVars:
            AZURE_RUN_MODE: 'Live' #Record, Playback
            ${{ insert }}: ${{ parameters.EnvVars }}
          BeforeTestSteps: ${{ parameters.BeforeTestSteps }}
          AfterTestSteps: ${{ parameters.AfterTestSteps }}
          PythonVersion: $(PythonVersion)
          OSVmImage: $(OSVmImage)
          ToxTestEnv: "whl"
          AdditionalTestArgs: ${{ parameters.AdditionalTestArgs }}
          TestMarkArgument: ${{ parameters.TestMarkArgument }}
          InjectedPackages: ${{ parameters.InjectedPackages }}
          BuildDocs: ${{parameters.BuildDocs}}
=======
          # figure out what's up with the create resource group above
        - ${{ if eq(parameters['DeployArmTemplate'], true) }}:
          - template: ../../../common/TestResources/deploy-test-resources.yml
            parameters:
              Location: ${{ coalesce(parameters.Location, cloudConfig.value.Location) }}
              ServiceDirectory: '${{ parameters.ServiceDirectory }}'
              SubscriptionConfiguration: ${{ cloudConfig.value.SubscriptionConfiguration }}
              ArmTemplateParameters: ${{ coalesce(cloudConfig.value.ArmTemplateParameters, '@{}') }}
>>>>>>> 35c9e3d5

        - template: ../steps/build-test.yml
          parameters:
            BuildTargetingString: ${{ parameters.BuildTargetingString }}
            ServiceDirectory: ${{ parameters.ServiceDirectory }}
            CoverageArg: $(CoverageArg)
            EnvVars:
              AZURE_RUN_MODE: 'Live' #Record, Playback
              ${{ insert }}: ${{ parameters.EnvVars }}
            BeforeTestSteps: ${{ parameters.BeforeTestSteps }}
            AfterTestSteps: ${{ parameters.AfterTestSteps }}
            PythonVersion: $(PythonVersion)
            OSVmImage: $(OSVmImage)
            ToxTestEnv: "whl"
            AdditionalTestArgs: ${{ parameters.AdditionalTestArgs }}
            TestMarkArgument: ${{ parameters.TestMarkArgument }}
            InjectedPackages: ${{ parameters.InjectedPackages }}
            BuildDocs: ${{parameters.BuildDocs}}

        - ${{ if eq(parameters['AllocateResourceGroup'], true) }}:
          - pwsh: |
              az group delete --resource-group $env:AZURE_RESOURCEGROUP_NAME -y --no-wait
            displayName: Delete resource group
            condition: ne(variables['AZURE_RESOURCEGROUP_NAME'], '')

        - ${{ if eq(parameters['DeployArmTemplate'], true) }}:
          - template: /eng/common/TestResources/remove-test-resources.yml
            parameters:
              ServiceDirectory: '${{ parameters.ServiceDirectory }}'
              SubscriptionConfiguration: ${{ cloudConfig.value.SubscriptionConfiguration }}<|MERGE_RESOLUTION|>--- conflicted
+++ resolved
@@ -68,26 +68,6 @@
               az group wait --created --resource-group $RgName
             displayName: Create resource group and environment variable for tests
 
-<<<<<<< HEAD
-      - template: ../steps/build-test.yml
-        parameters:
-          BuildTargetingString: ${{ parameters.BuildTargetingString }}
-          ServiceDirectory: ${{ parameters.ServiceDirectory }}
-          CoverageArg: $(CoverageArg)
-          TestSamples: ${{ parameters.TestSamples }}
-          EnvVars:
-            AZURE_RUN_MODE: 'Live' #Record, Playback
-            ${{ insert }}: ${{ parameters.EnvVars }}
-          BeforeTestSteps: ${{ parameters.BeforeTestSteps }}
-          AfterTestSteps: ${{ parameters.AfterTestSteps }}
-          PythonVersion: $(PythonVersion)
-          OSVmImage: $(OSVmImage)
-          ToxTestEnv: "whl"
-          AdditionalTestArgs: ${{ parameters.AdditionalTestArgs }}
-          TestMarkArgument: ${{ parameters.TestMarkArgument }}
-          InjectedPackages: ${{ parameters.InjectedPackages }}
-          BuildDocs: ${{parameters.BuildDocs}}
-=======
           # figure out what's up with the create resource group above
         - ${{ if eq(parameters['DeployArmTemplate'], true) }}:
           - template: ../../../common/TestResources/deploy-test-resources.yml
@@ -96,13 +76,13 @@
               ServiceDirectory: '${{ parameters.ServiceDirectory }}'
               SubscriptionConfiguration: ${{ cloudConfig.value.SubscriptionConfiguration }}
               ArmTemplateParameters: ${{ coalesce(cloudConfig.value.ArmTemplateParameters, '@{}') }}
->>>>>>> 35c9e3d5
 
         - template: ../steps/build-test.yml
           parameters:
             BuildTargetingString: ${{ parameters.BuildTargetingString }}
             ServiceDirectory: ${{ parameters.ServiceDirectory }}
             CoverageArg: $(CoverageArg)
+            TestSamples: ${{ parameters.TestSamples }}
             EnvVars:
               AZURE_RUN_MODE: 'Live' #Record, Playback
               ${{ insert }}: ${{ parameters.EnvVars }}
