--- conflicted
+++ resolved
@@ -1,5 +1,4 @@
 parameters:
-<<<<<<< HEAD
   - name: ServiceDirectory
     type: string
     default: ''
@@ -52,23 +51,28 @@
     type: object
     default:
       Linux_Python35:
-        OSVmImage: 'ubuntu-18.04'
+        Pool: azsdk-pool-mms-ubuntu-1804-general
+        OSVmImage: MMSUbuntu18.04
         PythonVersion: '3.5'
         CoverageArg: '--disablecov'
       MacOs_Python37:
+        Pool: Azure Pipelines
         OSVmImage: 'macOS-10.15'
         PythonVersion: '3.7'
         CoverageArg: '--disablecov'
       Windows_Python27:
-        OSVmImage: 'windows-2019'
+        Pool: azsdk-pool-mms-win-2019-general
+        OSVmImage: MMS2019
         PythonVersion: '2.7'
         CoverageArg: '--disablecov'
       Linux_PyPy3:
-        OSVmImage: 'ubuntu-18.04'
+        Pool: azsdk-pool-mms-ubuntu-1804-general
+        OSVmImage: MMSUbuntu18.04
         PythonVersion: 'pypy3'
         CoverageArg: '--disablecov'
       Linux_Python39:
-        OSVmImage: 'ubuntu-18.04'
+        Pool: azsdk-pool-mms-ubuntu-1804-general
+        OSVmImage: MMSUbuntu18.04
         PythonVersion: '3.9'
         CoverageArg: ''
   - name: CloudConfigurations
@@ -76,54 +80,6 @@
     default:
       AzureCloud:
         SubscriptionConfiguration: $(sub-config-azure-cloud-test-resources)
-
-=======
-  ServiceDirectory: ''
-  EnvVars: {}
-  MaxParallel: 0
-  BeforeTestSteps: []
-  AfterTestSteps: []
-  BuildTargetingString: 'azure-*'
-  AdditionalTestArgs: ''
-  TestMarkArgument: ''
-  InjectedPackages: ''
-  BuildDocs: true
-  JobName: Test
-  AllocateResourceGroup: true
-  DeployArmTemplate: false
-  TestTimeoutInMinutes: 120
-  TestSamples: false
-  Location: ''
-  Matrix:
-    Linux_Python35:
-      Pool: azsdk-pool-mms-ubuntu-1804-general
-      OSVmImage: MMSUbuntu18.04
-      PythonVersion: '3.5'
-      CoverageArg: '--disablecov'
-    MacOs_Python37:
-      Pool: Azure Pipelines
-      OSVmImage: 'macOS-10.15'
-      PythonVersion: '3.7'
-      CoverageArg: '--disablecov'
-    Windows_Python27:
-      Pool: azsdk-pool-mms-win-2019-general
-      OSVmImage: MMS2019
-      PythonVersion: '2.7'
-      CoverageArg: '--disablecov'
-    Linux_PyPy3:
-      Pool: azsdk-pool-mms-ubuntu-1804-general
-      OSVmImage: MMSUbuntu18.04
-      PythonVersion: 'pypy3'
-      CoverageArg: '--disablecov'
-    Linux_Python39:
-      Pool: azsdk-pool-mms-ubuntu-1804-general
-      OSVmImage: MMSUbuntu18.04
-      PythonVersion: '3.9'
-      CoverageArg: ''
-  CloudConfigurations:
-    AzureCloud:
-      SubscriptionConfiguration: $(sub-config-azure-cloud-test-resources)
->>>>>>> c957c4f6
 
 jobs:
   - ${{ each cloudConfig in parameters.CloudConfigurations }}:
