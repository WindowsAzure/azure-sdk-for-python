parameters:
  ServiceDirectory: ''
  EnvVars: {}
  MaxParallel: 0
  BeforeTestSteps: []
  AfterTestSteps: []
  BuildTargetingString: 'azure-*'
  AdditionalTestArgs: ''
  TestMarkArgument: ''
  InjectedPackages: ''
  BuildDocs: true
  JobName: Test
  AllocateResourceGroup: true
  DeployArmTemplate: false
  TestTimeoutInMinutes: 120
  TestSamples: false
  Location: ''
  Matrix:
    Linux_Python35:
      OSVmImage: 'ubuntu-18.04'
      PythonVersion: '3.5'
      CoverageArg: '--disablecov'
    MacOs_Python37:
      OSVmImage: 'macOS-10.15'
      PythonVersion: '3.7'
      CoverageArg: '--disablecov'
    Windows_Python27:
      OSVmImage: 'windows-2019'
      PythonVersion: '2.7'
      CoverageArg: '--disablecov'
    Linux_PyPy3:
      OSVmImage: 'ubuntu-18.04'
      PythonVersion: 'pypy3'
      CoverageArg: '--disablecov'
    Linux_Python39:
      OSVmImage: 'ubuntu-18.04'
      PythonVersion: '3.9'
      CoverageArg: ''
<<<<<<< HEAD


=======
>>>>>>> ffe6a56b
  CloudConfigurations:
    AzureCloud:
      SubscriptionConfiguration: $(sub-config-azure-cloud-test-resources)

jobs:
  - ${{ each cloudConfig in parameters.CloudConfigurations }}:
    - job: ${{ parameters.JobName }}
      variables:
        skipComponentGovernanceDetection: true

      timeoutInMinutes: ${{ parameters.TestTimeoutInMinutes }}
      strategy:
        maxParallel: ${{ parameters.MaxParallel }}
        matrix: ${{ parameters.Matrix }}
      continueOnError: false

      pool:
        vmImage: $(OSVmImage)

      steps:
        - template: /eng/common/pipelines/templates/steps/bypass-local-dns.yml

        - ${{ if eq(parameters['AllocateResourceGroup'], true) }}:
          - pwsh: |
              $BaseName = 't' + (New-Guid).ToString('n').Substring(0, 16)
              $RgName = "rg-${{ parameters.ServiceDirectory }}-$($BaseName)"
              $ResourceGroupExpiration = (Get-Date).ToUniversalTime().AddHours(24).ToString("o")
              Write-Host "Creating Resource Group: $($RgName)"
              Write-Host "##vso[task.setvariable variable=AZURE_RESOURCEGROUP_NAME]$RgName"

              az login --service-principal -u $(provisioner-aad-id) -p $(provisioner-aad-secret) --tenant $(provisioner-aad-tenant)
              az account set --subscription $(provisioner-subscription)

              az group create --location westus2 --name $RgName --tags DeleteAfter=$ResourceGroupExpiration BuildId='$(Build.BuildId)' BuildJob='$(Agent.JobName)' BuildNumber='$(Build.BuildNumber)' BuildReason='$(Build.Reason)'
              az group wait --created --resource-group $RgName
            displayName: Create resource group and environment variable for tests

          # figure out what's up with the create resource group above
        - ${{ if eq(parameters['DeployArmTemplate'], true) }}:
          - template: ../../../common/TestResources/deploy-test-resources.yml
            parameters:
              Location: ${{ coalesce(parameters.Location, cloudConfig.value.Location) }}
              ServiceDirectory: '${{ parameters.ServiceDirectory }}'
              SubscriptionConfiguration: ${{ cloudConfig.value.SubscriptionConfiguration }}
              ArmTemplateParameters: ${{ coalesce(cloudConfig.value.ArmTemplateParameters, '@{}') }}

        - template: ../steps/build-test.yml
          parameters:
            BuildTargetingString: ${{ parameters.BuildTargetingString }}
            ServiceDirectory: ${{ parameters.ServiceDirectory }}
            CoverageArg: $(CoverageArg)
            TestSamples: ${{ parameters.TestSamples }}
            EnvVars:
              AZURE_RUN_MODE: 'Live' #Record, Playback
              ${{ insert }}: ${{ parameters.EnvVars }}
            BeforeTestSteps: ${{ parameters.BeforeTestSteps }}
            AfterTestSteps: ${{ parameters.AfterTestSteps }}
            PythonVersion: $(PythonVersion)
            OSVmImage: $(OSVmImage)
            ToxTestEnv: "whl"
            AdditionalTestArgs: ${{ parameters.AdditionalTestArgs }}
            TestMarkArgument: ${{ parameters.TestMarkArgument }}
            InjectedPackages: ${{ parameters.InjectedPackages }}
            BuildDocs: ${{parameters.BuildDocs}}

        - ${{ if eq(parameters['AllocateResourceGroup'], true) }}:
          - pwsh: |
              az group delete --resource-group $env:AZURE_RESOURCEGROUP_NAME -y --no-wait
            displayName: Delete resource group
            condition: ne(variables['AZURE_RESOURCEGROUP_NAME'], '')

        - ${{ if eq(parameters['DeployArmTemplate'], true) }}:
          - template: /eng/common/TestResources/remove-test-resources.yml
            parameters:
              ServiceDirectory: '${{ parameters.ServiceDirectory }}'
              SubscriptionConfiguration: ${{ cloudConfig.value.SubscriptionConfiguration }}<|MERGE_RESOLUTION|>--- conflicted
+++ resolved
@@ -36,11 +36,6 @@
       OSVmImage: 'ubuntu-18.04'
       PythonVersion: '3.9'
       CoverageArg: ''
-<<<<<<< HEAD
-
-
-=======
->>>>>>> ffe6a56b
   CloudConfigurations:
     AzureCloud:
       SubscriptionConfiguration: $(sub-config-azure-cloud-test-resources)
