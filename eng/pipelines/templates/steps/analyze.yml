--- conflicted
+++ resolved
@@ -1,31 +1,11 @@
 parameters:
-<<<<<<< HEAD
-  - name: BuildTargetingString
-    type: string
-    default: 'azure-*'
-  - name: ServiceDirectory
-    type: string
-    default: ''
-  - name: TestMarkArgument
-    type: string
-    default: ''
-  - name: AdditionalTestArgs
-    type: string
-    default: ''
-  - name: Artifacts
-    type: object
-    default: []
-  - name: VerifyAutorest
-    type: boolean
-    default: true
-=======
   BuildTargetingString: 'azure-*'
   ServiceDirectory: ''
   TestMarkArgument: ''
   AdditionalTestArgs: ''
   Artifacts: []
   TestPipeline: false
->>>>>>> 3318ceeb
+  VerifyAutorest: true
 
 steps:
   - template: /eng/pipelines/templates/steps/analyze_dependency.yml
