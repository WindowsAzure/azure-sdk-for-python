[tox]
# note that this envlist is the default set of environments that will run if a target environment is not selected.
envlist = whl,sdist


[tools]
deps =
  -r ../../../eng/test_tools.txt


[coverage:paths]
source =
    azure
    **/azure
    microsoft
    **/microsoft


[base]
deps =
  -rdev_requirements.txt
  {[tools]deps}



[packaging]
pkgs = 
    wheel==0.34.2
    packaging==20.4


[testenv]
ignore_args=--ignore=.tox --ignore=build --ignore=.eggs
default_pytest_params = --junitxml={toxinidir}/test-junit-{envname}.xml --verbose --durations=10 --ignore=azure {[testenv]ignore_args}
parallel_show_output =True
pre-deps =
  {[packaging]pkgs}
skip_install = true
skipsdist = true
usedevelop = false
platform = linux: linux
           macos: darwin
           windows: win32
passenv = *
setenv =
  SPHINX_APIDOC_OPTIONS=members,undoc-members,inherited-members
deps = {[base]deps}
changedir = {toxinidir}
install_command = python -m pip install {opts} {packages} --cache-dir {toxinidir}/../.tox_pip_cache_{envname}
commands = 
    {envbindir}/python {toxinidir}/../../../eng/tox/create_package_and_install.py -d {envtmpdir} -p {toxinidir} -w {envtmpdir}
    {envbindir}/python -m pip freeze
    pytest \
      {[testenv]default_pytest_params} \
      {posargs} \
      {toxinidir}


[testenv:lint]
skipsdist = false
skip_install = false
usedevelop = true
changedir = {toxinidir}
deps =
  {[base]deps}
  -e {toxinidir}/../../scripts/pylint_custom_plugin
commands = 
    {envbindir}/python {toxinidir}/../../../eng/tox/run_pylint.py -t {toxinidir}


[testenv:mypy]
skipsdist = false
skip_install = false
usedevelop = true
changedir = {toxinidir}
deps =
  {[base]deps}
  mypy==0.782; python_version >= '3.5'
commands = 
    {envbindir}/python {toxinidir}/../../../eng/tox/run_mypy.py -t {toxinidir}


[testenv:sdist]
skipsdist = true
skip_install = true
changedir = {toxinidir}
deps = 
  {[base]deps}
commands =
    {envbindir}/python {toxinidir}/../../../eng/tox/create_package_and_install.py \
      -d {envtmpdir} \
      -p {toxinidir} \
      -w {envtmpdir} \
      --package-type sdist
    {envbindir}/python -m pip freeze
    pytest \
      {posargs} \
      --no-cov \
      {[testenv]ignore_args} \
      {toxinidir}


[testenv:develop]
skipsdist = false
skip_install = false
usedevelop = true
changedir = {toxinidir}
deps = 
  {[base]deps}
commands =
    pytest \
      {posargs} \
      --ignore=.tox \
      {toxinidir}


[testenv:sphinx]
skipsdist = false
skip_install = false
changedir = {toxinidir}
passenv = *
deps = 
  {[base]deps}
  sphinx==3.0.4
  sphinx_rtd_theme==0.5.0
  recommonmark==0.6.0
  m2r==0.2.1
commands =
  {envbindir}/python {toxinidir}/../../../eng/tox/prep_sphinx_env.py -d {distdir} -t {toxinidir}
  {envbindir}/python {toxinidir}/../../../eng/tox/run_sphinx_apidoc.py \
    -w {distdir} \
    -r {toxinidir}

  {envbindir}/python {toxinidir}/../../../eng/tox/run_sphinx_build.py \
    -w {distdir}/unzipped/docgen \
    -o {distdir}/site \
    -r {toxinidir}


[testenv:depends]
platform = linux: linux
           macos: darwin
           windows: win32
changedir = {toxinidir}
deps =
  {[packaging]pkgs}
  requests
commands =
    {envbindir}/python {toxinidir}/../../../eng/tox/sanitize_setup.py -t {toxinidir}
    {envbindir}/python {toxinidir}/../../../eng/tox/create_package_and_install.py \
      -d {envtmpdir} \
      -p {toxinidir} \
      -e https://pkgs.dev.azure.com/azure-sdk/public/_packaging/azure-sdk-for-python/pypi/simple \
      --install-preview true \
      -w {envtmpdir} \
      --force-create true
    {envbindir}/python -m pip freeze
    {envbindir}/python {toxinidir}/../../../eng/tox/import_all.py -t {toxinidir}


[testenv:verifywhl]
skipsdist = true
skip_install = true
changedir = {toxinidir}
deps = 
commands =
    {envbindir}/python {toxinidir}/../../../eng/tox/create_package_and_install.py -d {envtmpdir} -p {toxinidir} --skip-install True 
    {envbindir}/python {toxinidir}/../../../eng/tox/verify_whl.py -d {envtmpdir} -t {toxinidir}


[testenv:verifysdist]
skipsdist = true
skip_install = true
changedir = {toxinidir}
deps = 
commands =
    {envbindir}/python {toxinidir}/setup.py --q sdist --format zip -d {envtmpdir}
    {envbindir}/python {toxinidir}/../../../eng/tox/verify_sdist.py -d {envtmpdir} -t {toxinidir}


[testenv:devtest]
pre-deps =
  {[packaging]pkgs}
deps = {[base]deps}
changedir = {toxinidir}
commands = 
    {envbindir}/python {toxinidir}/../../../eng/tox/create_package_and_install.py -d {envtmpdir} -p {toxinidir}
    {envbindir}/python {toxinidir}/../../../eng/tox/install_dev_build_dependency.py -t {toxinidir}
    pytest \
      {[testenv]default_pytest_params} \
      --ignore=.tox \
      {posargs} \
      {toxinidir}


[deptestcommands]
commands =
    {envbindir}/python {toxinidir}/../../../eng/tox/install_depend_packages.py -t {toxinidir} -d {env:DEPENDENCY_TYPE:} -w {envtmpdir}
    {envbindir}/python {toxinidir}/../../../eng/tox/create_package_and_install.py -d {envtmpdir} -p {toxinidir} -w {envtmpdir}
    {envbindir}/python -m pip freeze
    {envbindir}/python {toxinidir}/../../../eng/tox/verify_installed_packages.py --packages-file {envtmpdir}/packages.txt
    pytest {[testenv]default_pytest_params} {posargs} --no-cov {toxinidir}


[testenv:latestdependency]
pre-deps =
  {[packaging]pkgs}
deps = {[tools]deps}
changedir = {toxinidir}
passenv = *
setenv =
  DEPENDENCY_TYPE=Latest
commands = 
    {[deptestcommands]commands}


[testenv:mindependency]
pre-deps =
  {[packaging]pkgs}
deps = 
  azure-mgmt-keyvault<7.0.0
  azure-mgmt-resource<15.0.0
  azure-mgmt-storage<15.0.0
  {[tools]deps}
changedir = {toxinidir}
passenv = *
setenv =
  DEPENDENCY_TYPE=Minimum
commands = 
    {[deptestcommands]commands}


[testenv:apistub]
skipsdist = false
skip_install = false
usedevelop = false
changedir = {envtmpdir}
deps =
  {[base]deps}
commands =
    # install API stub generator
    {envbindir}/python -m pip install "git+https://github.com/azure/azure-sdk-tools.git#subdirectory=packages/python-packages/api-stub-generator&egg=api-stub-generator"
    {envbindir}/python -m pip freeze
    {envbindir}/python {toxinidir}/../../../eng/tox/run_apistubgen.py -t {toxinidir} -w {envtmpdir}


[testenv:bandit]
skipsdist = false
skip_install = false
usedevelop = false
changedir = {envtmpdir}
deps =
  {[base]deps}
commands =
    {envbindir}/python -m pip freeze
    {envbindir}/python {toxinidir}/../../../eng/tox/run_bandit.py -t {toxinidir}


<<<<<<< HEAD
[testenv:breaking]
skipsdist = false
skip_install = false
usedevelop = true
changedir = {toxinidir}
deps =
  {[base]deps}
  jsondiff==1.2.0
  -e {toxinidir}/../../scripts/breaking_changes_checker
commands =
    {envbindir}/python {toxinidir}/../../../scripts/breaking_changes_checker/detect_breaking_changes.py -t {toxinidir}
=======
[testenv:samples]
skipsdist = false
skip_install = false
usedevelop = false
changedir = {envtmpdir}
deps =
  {[base]deps}
commands =
    {envbindir}/python -m pip freeze
    {envbindir}/python {toxinidir}/../../../scripts/devops_tasks/test_run_samples.py -t {toxinidir}
>>>>>>> c621f50d
<|MERGE_RESOLUTION|>--- conflicted
+++ resolved
@@ -256,7 +256,18 @@
     {envbindir}/python {toxinidir}/../../../eng/tox/run_bandit.py -t {toxinidir}
 
 
-<<<<<<< HEAD
+[testenv:samples]
+skipsdist = false
+skip_install = false
+usedevelop = false
+changedir = {envtmpdir}
+deps =
+  {[base]deps}
+commands =
+    {envbindir}/python -m pip freeze
+    {envbindir}/python {toxinidir}/../../../scripts/devops_tasks/test_run_samples.py -t {toxinidir}
+
+
 [testenv:breaking]
 skipsdist = false
 skip_install = false
@@ -267,16 +278,4 @@
   jsondiff==1.2.0
   -e {toxinidir}/../../scripts/breaking_changes_checker
 commands =
-    {envbindir}/python {toxinidir}/../../../scripts/breaking_changes_checker/detect_breaking_changes.py -t {toxinidir}
-=======
-[testenv:samples]
-skipsdist = false
-skip_install = false
-usedevelop = false
-changedir = {envtmpdir}
-deps =
-  {[base]deps}
-commands =
-    {envbindir}/python -m pip freeze
-    {envbindir}/python {toxinidir}/../../../scripts/devops_tasks/test_run_samples.py -t {toxinidir}
->>>>>>> c621f50d
+    {envbindir}/python {toxinidir}/../../../scripts/breaking_changes_checker/detect_breaking_changes.py -t {toxinidir}