--- conflicted
+++ resolved
@@ -7,11 +7,8 @@
 
 MYPY_HARD_FAILURE_OPTED = [
   "azure-core",
-<<<<<<< HEAD
-  "azure-ai-textanalytics"
-=======
   "azure-eventhub",
   "azure-eventhub-checkpointstoreblob",
   "azure-eventhub-checkpointstoreblob-aio",
->>>>>>> 78d2ddfb
+  "azure-ai-textanalytics"
 ]