--- conflicted
+++ resolved
@@ -123,66 +123,8 @@
             shutil.copyfile(coverage_file, destination_file)
             coverage_files.append(destination_file)
 
-<<<<<<< HEAD
-    logging.info("Visible uncombined .coverage files: {}".format(coverage_files))
-    if len(coverage_files):
-        # Remove portions of coverage file that are not desired
-        for cov_file in coverage_files:
-            trim_cov_file(cov_file)
-
-        cov_cmd_array = [sys.executable, "-m", "coverage", "combine"]
-        cov_cmd_array.extend(coverage_files)
-
-        # merge them with coverage combine and copy to root
-        run_check_call(cov_cmd_array, os.path.join(root_dir, "_coverage/"))
-
-        source = os.path.join(coverage_dir, "./.coverage")
-        dest = os.path.join(root_dir, ".coverage")
-
-        shutil.move(source, dest)
-        # Generate coverage XML
-        generate_coverage_xml()
-        # Format coverage into packages
-        create_coverage_report()
-
-
-def trim_cov_file(coverage_file):
-    # Remove generated files, python2 specific files
-    remove_keywords = ["_generated"]
-    trimmed_info = []
-    intro = ""
-    with open(coverage_file, "r") as f_cov:
-        for line in f_cov:
-            idx = line.find('{')
-            intro = line[0:idx]
-            line = line[idx:]
-            cov = json.loads(line)
-            files_tested = cov['lines'].keys()
-            files_to_remove = []
-            for keyword in remove_keywords:
-                for file_tested in files_tested:
-                    if keyword in file_tested:
-                        files_to_remove.append(file_tested)
-            for f in files_to_remove:
-                print(f)
-                del cov['lines'][f]
-        intro += json.dumps(cov)
-    with open(coverage_file, "w") as f_cov:
-        f_cov.write(intro)
-
-
-def generate_coverage_xml():
-    coverage_path = os.path.join(root_dir, ".coverage")
-    if os.path.exists(coverage_path):
-        logging.info("Generating coverage XML")
-        commands = ["coverage", "xml", "-i", "--omit", '"*test*,*example*"']
-        run_check_call(commands, root_dir, always_exit = False)
-    else:
-        logging.error("Coverage file is not available in {} to generate coverage XML".format(coverage_path))
-=======
     logging.info("Uploading .coverage files: {}".format(coverage_files))
 
->>>>>>> 78173270
 
 
 def individual_workload(tox_command_tuple, workload_results):
