interactions:
- request:
    body: null
    headers:
      Accept:
      - application/json
      Accept-Encoding:
      - gzip, deflate
      Connection:
      - keep-alive
      User-Agent:
      - python/3.6.9 (Linux-5.0.0-1032-azure-x86_64-with-Ubuntu-18.04-bionic) msrest/0.6.10
        msrest_azure/0.6.2 azure-mgmt-resource/10.0.0 Azure-SDK-For-Python
      accept-language:
      - en-US
    method: GET
    uri: https://management.azure.com/tenants?api-version=2019-11-01
  response:
    body:
      string: '{"value":[{"id":"/tenants/72f988bf-86f1-41af-91ab-2d7cd011db47","tenantId":"72f988bf-86f1-41af-91ab-2d7cd011db47","tenantCategory":"Home"}]}'
    headers:
      cache-control:
      - no-cache
      content-length:
      - '140'
      content-type:
      - application/json; charset=utf-8
      date:
<<<<<<< HEAD
      - Fri, 05 Jun 2020 02:26:28 GMT
=======
      - Wed, 06 May 2020 02:44:54 GMT
>>>>>>> 111e1525
      expires:
      - '-1'
      pragma:
      - no-cache
      strict-transport-security:
      - max-age=31536000; includeSubDomains
      vary:
      - Accept-Encoding
      x-content-type-options:
      - nosniff
    status:
      code: 200
      message: OK
version: 1<|MERGE_RESOLUTION|>--- conflicted
+++ resolved
@@ -26,11 +26,7 @@
       content-type:
       - application/json; charset=utf-8
       date:
-<<<<<<< HEAD
-      - Fri, 05 Jun 2020 02:26:28 GMT
-=======
       - Wed, 06 May 2020 02:44:54 GMT
->>>>>>> 111e1525
       expires:
       - '-1'
       pragma:
