# Azure Text Analytics client library for Python

Text Analytics is a cloud-based service that provides advanced natural language processing over raw text, and includes the following main functions:

- Sentiment Analysis
- Named Entity Recognition
- Linked Entity Recognition
- Personally Identifiable Information (PII) Entity Recognition
- Language Detection
- Key Phrase Extraction
<<<<<<< HEAD
- Healthcare Entities Analysis (Gated Preview)
=======
- Batch Analysis
- Healthcare Analysis (Gated Preview)
>>>>>>> 3be037d8

[Source code][source_code] | [Package (PyPI)][ta_pypi] | [API reference documentation][ta_ref_docs]| [Product documentation][ta_product_documentation] | [Samples][ta_samples]

## Getting started

### Prerequisites

- Python 2.7, or 3.5 or later is required to use this package.
- You must have an [Azure subscription][azure_subscription] and a
  [Cognitive Services or Text Analytics resource][ta_or_cs_resource] to use this package.

#### Create a Cognitive Services or Text Analytics resource

Text Analytics supports both [multi-service and single-service access][multi_and_single_service].
Create a Cognitive Services resource if you plan to access multiple cognitive services under a single endpoint/key. For Text Analytics access only, create a Text Analytics resource.

You can create the resource using

**Option 1:** [Azure Portal][azure_portal_create_ta_resource]

**Option 2:** [Azure CLI][azure_cli_create_ta_resource].
Below is an example of how you can create a Text Analytics resource using the CLI:

```bash
# Create a new resource group to hold the text analytics resource -
# if using an existing resource group, skip this step
az group create --name my-resource-group --location westus2
```

```bash
# Create text analytics
az cognitiveservices account create \
    --name text-analytics-resource \
    --resource-group my-resource-group \
    --kind TextAnalytics \
    --sku F0 \
    --location westus2 \
    --yes
```

Interaction with this service begins with an instance of a [client](#textanalyticsclient "TextAnalyticsClient").
To create a client object, you will need the cognitive services or text analytics `endpoint` to
your resource and a `credential` that allows you access:

```python
from azure.core.credentials import AzureKeyCredential
from azure.ai.textanalytics import TextAnalyticsClient

credential = AzureKeyCredential("<api_key>")
text_analytics_client = TextAnalyticsClient(endpoint="https://<region>.api.cognitive.microsoft.com/", credential=credential)
```

Note that if you create a [custom subdomain][cognitive_custom_subdomain]
name for your resource the endpoint may look different than in the above code snippet.
For example, `https://<my-custom-subdomain>.cognitiveservices.azure.com/`.

### Install the package

Install the Azure Text Analytics client library for Python with [pip][pip]:

```bash
pip install azure-ai-textanalytics --pre
```

> Note: This version of the client library defaults to the v3.1-preview version of the service

This table shows the relationship between SDK versions and supported API versions of the service

| SDK version                                                               | Supported API version of service  |
| ------------------------------------------------------------------------- | --------------------------------- |
| 5.0.0 - Latest GA release (can be installed by removing the `--pre` flag) | 3.0                               |
| 5.1.0b4 - Latest release (beta)                                           | 3.0, 3.1-preview.2, 3.1-preview.3 |

### Authenticate the client

#### Get the endpoint

You can find the endpoint for your text analytics resource using the
[Azure Portal][azure_portal_get_endpoint]
or [Azure CLI][azure_cli_endpoint_lookup]:

```bash
# Get the endpoint for the text analytics resource
az cognitiveservices account show --name "resource-name" --resource-group "resource-group-name" --query "properties.endpoint"
```

#### Get the API Key

You can get the [API key][cognitive_authentication_api_key] from the Cognitive Services or Text Analytics resource in the [Azure Portal][azure_portal_get_endpoint].
Alternatively, you can use [Azure CLI][azure_cli_endpoint_lookup] snippet below to get the API key of your resource.

`az cognitiveservices account keys list --name "resource-name" --resource-group "resource-group-name"`

#### Create a TextAnalyticsClient with an API Key Credential

Once you have the value for the API key, you can pass it as a string into an instance of [AzureKeyCredential][azure-key-credential]. Use the key as the credential parameter
to authenticate the client:

```python
from azure.core.credentials import AzureKeyCredential
from azure.ai.textanalytics import TextAnalyticsClient

credential = AzureKeyCredential("<api_key>")
text_analytics_client = TextAnalyticsClient(endpoint="https://<region>.api.cognitive.microsoft.com/", credential=credential)
```

#### Create a TextAnalyticsClient with an Azure Active Directory Credential

To use an [Azure Active Directory (AAD) token credential][cognitive_authentication_aad],
provide an instance of the desired credential type obtained from the
[azure-identity][azure_identity_credentials] library.
Note that regional endpoints do not support AAD authentication. Create a [custom subdomain][custom_subdomain]
name for your resource in order to use this type of authentication.

Authentication with AAD requires some initial setup:

- [Install azure-identity][install_azure_identity]
- [Register a new AAD application][register_aad_app]
- [Grant access][grant_role_access] to Text Analytics by assigning the `"Cognitive Services User"` role to your service principal.

After setup, you can choose which type of [credential][azure_identity_credentials] from azure.identity to use.
As an example, [DefaultAzureCredential][default_azure_credential]
can be used to authenticate the client:

Set the values of the client ID, tenant ID, and client secret of the AAD application as environment variables:
AZURE_CLIENT_ID, AZURE_TENANT_ID, AZURE_CLIENT_SECRET

Use the returned token credential to authenticate the client:

```python
from azure.ai.textanalytics import TextAnalyticsClient
from azure.identity import DefaultAzureCredential

credential = DefaultAzureCredential()
text_analytics_client = TextAnalyticsClient(endpoint="https://<my-custom-subdomain>.api.cognitive.microsoft.com/", credential=credential)
```

## Key concepts

### TextAnalyticsClient

The Text Analytics client library provides a [TextAnalyticsClient][text_analytics_client] to do analysis on [batches of documents](#examples "Examples").
It provides both synchronous and asynchronous operations to access a specific use of Text Analytics, such as language detection or key phrase extraction.

### Input

A **document** is a single unit to be analyzed by the predictive models in the Text Analytics service.
The input for each operation is passed as a **list** of documents.

Each document can be passed as a string in the list, e.g.

```python
documents = ["I hated the movie. It was so slow!", "The movie made it into my top ten favorites. What a great movie!"]
```

or, if you wish to pass in a per-item document `id` or `language`/`country_hint`, they can be passed as a list of
[DetectLanguageInput][detect_language_input] or
[TextDocumentInput][text_document_input]
or a dict-like representation of the object:

```python
documents = [
    {"id": "1", "language": "en", "text": "I hated the movie. It was so slow!"},
    {"id": "2", "language": "en", "text": "The movie made it into my top ten favorites. What a great movie!"},
]
```

See [service limitations][service_limits] for the input, including document length limits, maximum batch size, and supported text encoding.

### Return Value

The return value for a single document can be a result or error object.
A heterogeneous list containing a collection of result and error objects is returned from each operation.
These results/errors are index-matched with the order of the provided documents.

A **result**, such as [AnalyzeSentimentResult][analyze_sentiment_result],
is the result of a Text Analytics operation and contains a prediction or predictions about a document input.

The **error** object, [DocumentError][document_error], indicates that the service had trouble processing the document and contains
the reason it was unsuccessful.

### Document Error Handling

You can filter for a result or error object in the list by using the `is_error` attribute. For a result object this is always `False` and for a
[DocumentError][document_error] this is `True`.

For example, to filter out all DocumentErrors you might use list comprehension:

```python
response = text_analytics_client.analyze_sentiment(documents)
successful_responses = [doc for doc in response if not doc.is_error]
```

### Long-Running Operations

Long-running operations are operations which consist of an initial request sent to the service to start an operation,
followed by polling the service at intervals to determine whether the operation has completed or failed, and if it has
succeeded, to get the result.

Methods that support Healthcare Analysis or batch operations over multiple Text Analytics APIs are modeled as long-running operations.
The client exposes a `begin_<method-name>` method that returns an `LROPoller` or `AsyncLROPoller`. Callers should wait
for the operation to complete by calling `result()` on the poller object returned from the `begin_<method-name>` method.
Sample code snippets are provided to illustrate using long-running operations [below](#examples "Examples").

## Examples

The following section provides several code snippets covering some of the most common Text Analytics tasks, including:

- [Analyze Sentiment](#analyze-sentiment "Analyze sentiment")
- [Recognize Entities](#recognize-entities "Recognize entities")
- [Recognize Linked Entities](#recognize-linked-entities "Recognize linked entities")
- [Recognize PII Entities](#recognize-pii-entities "Recognize pii entities")
- [Extract Key Phrases](#extract-key-phrases "Extract key phrases")
- [Detect Language](#detect-language "Detect language")
- [Healthcare Entities Analysis](#healthcare-analysis "Healthcare analysis")
- [Batch Analysis](#batch-analysis "Batch analysis")

### Analyze sentiment

[analyze_sentiment][analyze_sentiment] looks at its input text and determines whether its sentiment is positive, negative, neutral or mixed. It's response includes per-sentence sentiment analysis and confidence scores.

```python
from azure.core.credentials import AzureKeyCredential
from azure.ai.textanalytics import TextAnalyticsClient

credential = AzureKeyCredential("<api_key>")
endpoint="https://<region>.api.cognitive.microsoft.com/"

text_analytics_client = TextAnalyticsClient(endpoint, credential)

documents = [
    "I did not like the restaurant. The food was somehow both too spicy and underseasoned. Additionally, I thought the location was too far away from the playhouse.",
    "The restaurant was decorated beautifully. The atmosphere was unlike any other restaurant I've been to.",
    "The food was yummy. :)"
]

response = text_analytics_client.analyze_sentiment(documents, language="en")
result = [doc for doc in response if not doc.is_error]

for doc in result:
    print("Overall sentiment: {}".format(doc.sentiment))
    print("Scores: positive={}; neutral={}; negative={} \n".format(
        doc.confidence_scores.positive,
        doc.confidence_scores.neutral,
        doc.confidence_scores.negative,
    ))
```

The returned response is a heterogeneous list of result and error objects: list[[AnalyzeSentimentResult][analyze_sentiment_result], [DocumentError][document_error]]

Please refer to the service documentation for a conceptual discussion of [sentiment analysis][sentiment_analysis]. To see how to conduct more granular analysis into the opinions related to individual aspects (such as attributes of a product or service) in a text, see [here][opinion_mining_sample].

### Recognize entities

[recognize_entities][recognize_entities] recognizes and categories entities in its input text as people, places, organizations, date/time, quantities, percentages, currencies, and more.

```python
from azure.core.credentials import AzureKeyCredential
from azure.ai.textanalytics import TextAnalyticsClient

credential = AzureKeyCredential("<api_key>")
endpoint="https://<region>.api.cognitive.microsoft.com/"

text_analytics_client = TextAnalyticsClient(endpoint, credential)

documents = [
    """
    Microsoft was founded by Bill Gates and Paul Allen. Its headquarters are located in Redmond. Redmond is a
    city in King County, Washington, United States, located 15 miles east of Seattle.
    """,
    "Jeff bought three dozen eggs because there was a 50% discount."
]

response = text_analytics_client.recognize_entities(documents, language="en")
result = [doc for doc in response if not doc.is_error]

for doc in result:
    for entity in doc.entities:
        print("Entity: {}".format(entity.text))
        print("...Category: {}".format(entity.category))
        print("...Confidence Score: {}".format(entity.confidence_score))
        print("...Offset: {}".format(entity.offset))
```

The returned response is a heterogeneous list of result and error objects: list[[RecognizeEntitiesResult][recognize_entities_result], [DocumentError][document_error]]

Please refer to the service documentation for a conceptual discussion of [named entity recognition][named_entity_recognition]
and [supported types][named_entity_categories].

### Recognize linked entities

[recognize_linked_entities][recognize_linked_entities] recognizes and disambiguates the identity of each entity found in its input text (for example,
determining whether an occurrence of the word Mars refers to the planet, or to the
Roman god of war). Recognized entities are associated with URLs to a well-known knowledge base, like Wikipedia.

```python
from azure.core.credentials import AzureKeyCredential
from azure.ai.textanalytics import TextAnalyticsClient

credential = AzureKeyCredential("<api_key>")
endpoint="https://<region>.api.cognitive.microsoft.com/"

text_analytics_client = TextAnalyticsClient(endpoint, credential)

documents = [
    "Microsoft was founded by Bill Gates and Paul Allen. Its headquarters are located in Redmond.",
    "Easter Island, a Chilean territory, is a remote volcanic island in Polynesia."
]

response = text_analytics_client.recognize_linked_entities(documents, language="en")
result = [doc for doc in response if not doc.is_error]

for doc in result:
    for entity in doc.entities:
        print("Entity: {}".format(entity.name))
        print("...URL: {}".format(entity.url))
        print("...Data Source: {}".format(entity.data_source))
        print("...Entity matches:")
        for match in entity.matches:
            print("......Entity match text: {}".format(match.text))
            print("......Confidence Score: {}".format(match.confidence_score))
            print("......Offset: {}".format(match.offset))
```

The returned response is a heterogeneous list of result and error objects: list[[RecognizeLinkedEntitiesResult][recognize_linked_entities_result], [DocumentError][document_error]]

Please refer to the service documentation for a conceptual discussion of [entity linking][linked_entity_recognition]
and [supported types][linked_entities_categories].

### Recognize PII entities

[recognize_pii_entities][recognize_pii_entities] recognizes and categorizes Personally Identifiable Information (PII) entities in its input text, such as
Social Security Numbers, bank account information, credit card numbers, and more. This endpoint is only available for v3.1-preview and up.

```python
from azure.core.credentials import AzureKeyCredential
from azure.ai.textanalytics import TextAnalyticsClient

credential = AzureKeyCredential("<api_key>")
endpoint="https://<region>.api.cognitive.microsoft.com/"

text_analytics_client = TextAnalyticsClient(endpoint, credential)

documents = [
    """
    We have an employee called Parker who cleans up after customers. The employee's
    SSN is 859-98-0987, and their phone number is 555-555-5555.
    """
]
response = text_analytics_client.recognize_pii_entities(documents, language="en")
result = [doc for doc in response if not doc.is_error]
for idx, doc in enumerate(result):
    print("Document text: {}".format(documents[idx]))
    print("Redacted document text: {}".format(doc.redacted_text))
    for entity in doc.entities:
        print("...Entity: {}".format(entity.text))
        print("......Category: {}".format(entity.category))
        print("......Confidence Score: {}".format(entity.confidence_score))
        print("......Offset: {}".format(entity.offset))
```

The returned response is a heterogeneous list of result and error objects: list[[RecognizePiiEntitiesResult][recognize_pii_entities_result], [DocumentError][document_error]]

Please refer to the service documentation for [supported PII entity types][pii_entity_categories].

### Extract key phrases

[extract_key_phrases][extract_key_phrases] determines the main talking points in its input text. For example, for the input text "The food was delicious and there were wonderful staff", the API returns: "food" and "wonderful staff".

```python
from azure.core.credentials import AzureKeyCredential
from azure.ai.textanalytics import TextAnalyticsClient

credential = AzureKeyCredential("<api_key>")
endpoint="https://<region>.api.cognitive.microsoft.com/"

text_analytics_client = TextAnalyticsClient(endpoint, credential)

documents = [
    "Redmond is a city in King County, Washington, United States, located 15 miles east of Seattle.",
    """
    I need to take my cat to the veterinarian. He has been sick recently, and I need to take him
    before I travel to South America for the summer.
    """,
]

response = text_analytics_client.extract_key_phrases(documents, language="en")
result = [doc for doc in response if not doc.is_error]

for doc in result:
    print(doc.key_phrases)
```

The returned response is a heterogeneous list of result and error objects: list[[ExtractKeyPhrasesResult][extract_key_phrases_result], [DocumentError][document_error]]

Please refer to the service documentation for a conceptual discussion of [key phrase extraction][key_phrase_extraction].

### Detect language

[detect_language][detect_language] determines the language of its input text, including the confidence score of the predicted language.

```python
from azure.core.credentials import AzureKeyCredential
from azure.ai.textanalytics import TextAnalyticsClient

credential = AzureKeyCredential("<api_key>")
endpoint="https://<region>.api.cognitive.microsoft.com/"

text_analytics_client = TextAnalyticsClient(endpoint, credential)

documents = [
    """
    This whole document is written in English. In order for the whole document to be written
    in English, every sentence also has to be written in English, which it is.
    """,
    "Il documento scritto in italiano.",
    "Dies ist in deutsche Sprache verfasst."
]

response = text_analytics_client.detect_language(documents)
result = [doc for doc in response if not doc.is_error]

for doc in result:
    print("Language detected: {}".format(doc.primary_language.name))
    print("ISO6391 name: {}".format(doc.primary_language.iso6391_name))
    print("Confidence score: {}\n".format(doc.primary_language.confidence_score))
```

The returned response is a heterogeneous list of result and error objects: list[[DetectLanguageResult][detect_language_result], [DocumentError][document_error]]

Please refer to the service documentation for a conceptual discussion of [language detection][language_detection]
and [language and regional support][language_and_regional_support].

### Healthcare Entities Analysis
The example below extracts entities recognized within the healthcare domain, and identifies relationships between entities within the input document and links to known sources of information in various well known databases, such as UMLS, CHV, MSH, etc.  This sample demonstrates the usage for [long-running operations](#long-running-operations).

```python
from azure.core.credentials import AzureKeyCredential
from azure.ai.textanalytics import TextAnalyticsClient

credential = AzureKeyCredential("<api_key>")
endpoint="https://<region>.api.cognitive.microsoft.com/"

text_analytics_client = TextAnalyticsClient(endpoint, credential)

documents = ["Subject is taking 100mg of ibuprofen twice daily"]

poller = text_analytics_client.begin_analyze_healthcare_entities(documents, show_stats=True)
result = poller.result()

docs = [doc for doc in result if not doc.is_error]

print("Results of Healthcare Entities Analysis:")
for idx, doc in enumerate(docs):
    for entity in doc.entities:
        print("Entity: {}".format(entity.text))
        print("...Category: {}".format(entity.category))
        print("...Subcategory: {}".format(entity.subcategory))
        print("...Offset: {}".format(entity.offset))
        print("...Confidence score: {}".format(entity.confidence_score))
        if entity.data_sources is not None:
            print("...Data Sources:")
            for data_source in entity.data_sources:
                print("......Entity ID: {}".format(data_source.entity_id))
                print("......Name: {}".format(data_source.name))
    for relation in doc.relations:
        print("Relation:")
        print("...Source: {}".format(relation.source.text))
        print("...Target: {}".format(relation.target.text))
        print("...Type: {}".format(relation.relation_type))
        print("...Bidirectional: {}".format(relation.is_bidirectional))
    print("------------------------------------------")
```

Note: The Healthcare Entities Analysis service is currently available only in API version v3.1-preview.3 in gated preview. Since this is a gated preview, AAD is not supported. More information [here](https://docs.microsoft.com/azure/cognitive-services/text-analytics/how-tos/text-analytics-for-health?tabs=ner#request-access-to-the-public-preview).

### Batch Analysis

The example below demonstrates how to perform multiple analyses over one set of documents in a single request. Currently batching is supported using any combination of the following Text Analytics APIs in a single request:

- Entities Recognition
- PII Entities Recognition
- Key Phrase Extraction

This sample demonstrates the usage for [long-running operations](#long-running-operations)

```python
from azure.core.credentials import AzureKeyCredential
from azure.ai.textanalytics import (
    TextAnalyticsClient, RecognizeEntitiesAction, RecognizePiiEntitiesAction, ExtractKeyPhrasesAction
)

credential = AzureKeyCredential("<api_key>")
endpoint="https://<region>.api.cognitive.microsoft.com/"

text_analytics_client = TextAnalyticsClient(endpoint, credential)

documents = ["Microsoft was founded by Bill Gates and Paul Allen."]

poller = text_analytics_client.begin_analyze_batch_actions(
    documents,
    display_name="Sample Text Analysis",
    actions=[
        RecognizeEntitiesAction(),
        RecognizePiiEntitiesAction(),
        ExtractKeyPhrasesAction(),
    ]
)

# returns batch actions results in the same order as the inputted actions
result = poller.result()

first_action_result = next(result)
print("Results of Entities Recognition action:")
docs = [doc for doc in first_action_result.document_results if not doc.is_error]

for idx, doc in enumerate(docs):
    print("\nDocument text: {}".format(documents[idx]))
    for entity in doc.entities:
        print("Entity: {}".format(entity.text))
        print("...Category: {}".format(entity.category))
        print("...Confidence Score: {}".format(entity.confidence_score))
        print("...Offset: {}".format(entity.offset))
    print("------------------------------------------")

second_action_result = next(result)
print("Results of PII Entities Recognition action:")
docs = [doc for doc in second_action_result.document_results if not doc.is_error]

for idx, doc in enumerate(docs):
    print("Document text: {}".format(documents[idx]))
    for entity in doc.entities:
        print("Entity: {}".format(entity.text))
        print("Category: {}".format(entity.category))
        print("Confidence Score: {}\n".format(entity.confidence_score))
    print("------------------------------------------")

third_action_result = next(result)
print("Results of Key Phrase Extraction action:")
docs = [doc for doc in third_action_result.document_results if not doc.is_error]

for idx, doc in enumerate(docs):
    print("Document text: {}\n".format(documents[idx]))
    print("Key Phrases: {}\n".format(doc.key_phrases))
    print("------------------------------------------")
```

The returned response is an object encapsulating multiple iterables, each representing results of individual analyses.

Note: Batch analysis is currently available only in API version v3.1-preview.3.

## Optional Configuration

Optional keyword arguments can be passed in at the client and per-operation level.
The azure-core [reference documentation][azure_core_ref_docs]
describes available configurations for retries, logging, transport protocols, and more.

## Troubleshooting

### General

The Text Analytics client will raise exceptions defined in [Azure Core][azure_core].

### Logging

This library uses the standard
[logging][python_logging] library for logging.
Basic information about HTTP sessions (URLs, headers, etc.) is logged at INFO
level.

Detailed DEBUG level logging, including request/response bodies and unredacted
headers, can be enabled on a client with the `logging_enable` keyword argument:

```python
import sys
import logging
from azure.identity import DefaultAzureCredential
from azure.ai.textanalytics import TextAnalyticsClient

# Create a logger for the 'azure' SDK
logger = logging.getLogger('azure')
logger.setLevel(logging.DEBUG)

# Configure a console output
handler = logging.StreamHandler(stream=sys.stdout)
logger.addHandler(handler)

endpoint = "https://<region>.cognitiveservices.azure.com/"
credential = DefaultAzureCredential()

# This client will log detailed information about its HTTP sessions, at DEBUG level
text_analytics_client = TextAnalyticsClient(endpoint, credential, logging_enable=True)
result = text_analytics_client.analyze_sentiment(["I did not like the restaurant. The food was too spicy."])
```

Similarly, `logging_enable` can enable detailed logging for a single operation,
even when it isn't enabled for the client:

```python
result = text_analytics_client.analyze_sentiment(documents, logging_enable=True)
```

## Next steps

### More sample code

These code samples show common scenario operations with the Azure Text Analytics client library.
The async versions of the samples (the python sample files appended with `_async`) show asynchronous operations
with Text Analytics and require Python 3.5 or later.

Authenticate the client with a Cognitive Services/Text Analytics API key or a token credential from [azure-identity][azure_identity]:

- [sample_authentication.py][sample_authentication] ([async version][sample_authentication_async])

Common scenarios

- Analyze sentiment: [sample_analyze_sentiment.py][analyze_sentiment_sample] ([async version][analyze_sentiment_sample_async])
- Recognize entities: [sample_recognize_entities.py][recognize_entities_sample] ([async version][recognize_entities_sample_async])
- Recognize personally identifiable information: [sample_recognize_pii_entities.py][recognize_pii_entities_sample]([async version][recognize_pii_entities_sample_async])
- Recognize linked entities: [sample_recognize_linked_entities.py][recognize_linked_entities_sample] ([async version][recognize_linked_entities_sample_async])
- Extract key phrases: [sample_extract_key_phrases.py][extract_key_phrases_sample] ([async version][extract_key_phrases_sample_async])
- Detect language: [sample_detect_language.py][detect_language_sample] ([async version][detect_language_sample_async])
- Healthcare Entities Analysis: [sample_analyze_healthcare_entities.py][analyze_healthcare_entities_sample] ([async version][analyze_healthcare_entities_sample_async])
- Batch Analysis: [sample_analyze_batch_actions.py][analyze_sample] ([async version][analyze_sample_async])

Advanced scenarios

- Opinion Mining: [sample_analyze_sentiment_with_opinion_mining.py][opinion_mining_sample] ([async_version][opinion_mining_sample_async])

### Additional documentation

For more extensive documentation on Azure Cognitive Services Text Analytics, see the [Text Analytics documentation][ta_product_documentation] on docs.microsoft.com.

## Contributing

This project welcomes contributions and suggestions. Most contributions require you to agree to a Contributor License Agreement (CLA) declaring that you have the right to, and actually do, grant us the rights to use your contribution. For details, visit [cla.microsoft.com][cla].

When you submit a pull request, a CLA-bot will automatically determine whether you need to provide a CLA and decorate the PR appropriately (e.g., label, comment). Simply follow the instructions provided by the bot. You will only need to do this once across all repos using our CLA.

This project has adopted the [Microsoft Open Source Code of Conduct][code_of_conduct]. For more information see the [Code of Conduct FAQ][coc_faq] or contact [opencode@microsoft.com][coc_contact] with any additional questions or comments.

<!-- LINKS -->

[source_code]: https://github.com/Azure/azure-sdk-for-python/tree/master/sdk/textanalytics/azure-ai-textanalytics/azure/ai/textanalytics
[ta_pypi]: https://pypi.org/project/azure-ai-textanalytics/
[ta_ref_docs]: https://aka.ms/azsdk-python-textanalytics-ref-docs
[ta_samples]: https://github.com/Azure/azure-sdk-for-python/blob/master/sdk/textanalytics/azure-ai-textanalytics/samples
[ta_product_documentation]: https://docs.microsoft.com/azure/cognitive-services/text-analytics/overview
[azure_subscription]: https://azure.microsoft.com/free/
[ta_or_cs_resource]: https://docs.microsoft.com/azure/cognitive-services/cognitive-services-apis-create-account?tabs=multiservice%2Cwindows
[pip]: https://pypi.org/project/pip/
[azure_portal_create_ta_resource]: https://ms.portal.azure.com/#create/Microsoft.CognitiveServicesTextAnalytics
[azure_cli_create_ta_resource]: https://docs.microsoft.com/azure/cognitive-services/cognitive-services-apis-create-account-cli?tabs=windows
[multi_and_single_service]: https://docs.microsoft.com/azure/cognitive-services/cognitive-services-apis-create-account?tabs=multiservice%2Cwindows
[azure_cli_endpoint_lookup]: https://docs.microsoft.com/cli/azure/cognitiveservices/account?view=azure-cli-latest#az-cognitiveservices-account-show
[azure_portal_get_endpoint]: https://docs.microsoft.com/azure/cognitive-services/cognitive-services-apis-create-account?tabs=multiservice%2Cwindows#get-the-keys-for-your-resource
[cognitive_authentication]: https://docs.microsoft.com/azure/cognitive-services/authentication
[cognitive_authentication_api_key]: https://docs.microsoft.com/azure/cognitive-services/cognitive-services-apis-create-account?tabs=multiservice%2Cwindows#get-the-keys-for-your-resource
[install_azure_identity]: https://github.com/Azure/azure-sdk-for-python/tree/master/sdk/identity/azure-identity#install-the-package
[register_aad_app]: https://docs.microsoft.com/azure/cognitive-services/authentication#assign-a-role-to-a-service-principal
[grant_role_access]: https://docs.microsoft.com/azure/cognitive-services/authentication#assign-a-role-to-a-service-principal
[cognitive_custom_subdomain]: https://docs.microsoft.com/azure/cognitive-services/cognitive-services-custom-subdomains
[custom_subdomain]: https://docs.microsoft.com/azure/cognitive-services/authentication#create-a-resource-with-a-custom-subdomain
[cognitive_authentication_aad]: https://docs.microsoft.com/azure/cognitive-services/authentication#authenticate-with-azure-active-directory
[azure_identity_credentials]: https://github.com/Azure/azure-sdk-for-python/tree/master/sdk/identity/azure-identity#credentials
[default_azure_credential]: https://github.com/Azure/azure-sdk-for-python/tree/master/sdk/identity/azure-identity#defaultazurecredential
[service_limits]: https://docs.microsoft.com/azure/cognitive-services/text-analytics/overview#data-limits
[azure-key-credential]: https://aka.ms/azsdk-python-core-azurekeycredential
[document_error]: https://aka.ms/azsdk-python-textanalytics-documenterror
[detect_language_result]: https://aka.ms/azsdk-python-textanalytics-detectlanguageresult
[recognize_entities_result]: https://aka.ms/azsdk-python-textanalytics-recognizeentitiesresult
[recognize_pii_entities_result]: https://aka.ms/azsdk-python-textanalytics-recognizepiientitiesresult
[recognize_linked_entities_result]: https://aka.ms/azsdk-python-textanalytics-recognizelinkedentitiesresult
[analyze_sentiment_result]: https://aka.ms/azsdk-python-textanalytics-analyzesentimentresult
[extract_key_phrases_result]: https://aka.ms/azsdk-python-textanalytics-extractkeyphrasesresult
[text_document_input]: https://aka.ms/azsdk-python-textanalytics-textdocumentinput
[detect_language_input]: https://aka.ms/azsdk-python-textanalytics-detectlanguageinput
[text_analytics_client]: https://aka.ms/azsdk-python-textanalytics-textanalyticsclient
[analyze_sentiment]: https://aka.ms/azsdk-python-textanalytics-analyzesentiment
[recognize_entities]: https://aka.ms/azsdk-python-textanalytics-recognizeentities
[recognize_pii_entities]: https://aka.ms/azsdk-python-textanalytics-recognizepiientities
[recognize_linked_entities]: https://aka.ms/azsdk-python-textanalytics-recognizelinkedentities
[extract_key_phrases]: https://aka.ms/azsdk-python-textanalytics-extractkeyphrases
[detect_language]: https://aka.ms/azsdk-python-textanalytics-detectlanguage
[language_detection]: https://docs.microsoft.com/azure/cognitive-services/Text-Analytics/how-tos/text-analytics-how-to-language-detection
[language_and_regional_support]: https://docs.microsoft.com/azure/cognitive-services/text-analytics/language-support
[sentiment_analysis]: https://docs.microsoft.com/azure/cognitive-services/text-analytics/how-tos/text-analytics-how-to-sentiment-analysis
[key_phrase_extraction]: https://docs.microsoft.com/azure/cognitive-services/text-analytics/how-tos/text-analytics-how-to-keyword-extraction
[linked_entities_categories]: https://docs.microsoft.com/azure/cognitive-services/text-analytics/named-entity-types?tabs=general
[linked_entity_recognition]: https://docs.microsoft.com/azure/cognitive-services/text-analytics/how-tos/text-analytics-how-to-entity-linking
[pii_entity_categories]: https://docs.microsoft.com/azure/cognitive-services/text-analytics/named-entity-types?tabs=personal
[named_entity_recognition]: https://docs.microsoft.com/azure/cognitive-services/text-analytics/how-tos/text-analytics-how-to-entity-linking
[named_entity_categories]: https://docs.microsoft.com/azure/cognitive-services/text-analytics/named-entity-types?tabs=general
[azure_core_ref_docs]: https://aka.ms/azsdk-python-core-policies
[azure_core]: https://github.com/Azure/azure-sdk-for-python/blob/master/sdk/core/azure-core/README.md
[azure_identity]: https://github.com/Azure/azure-sdk-for-python/tree/master/sdk/identity/azure-identity
[python_logging]: https://docs.python.org/3.5/library/logging.html
[sample_authentication]: https://github.com/Azure/azure-sdk-for-python/blob/master/sdk/textanalytics/azure-ai-textanalytics/samples/sample_authentication.py
[sample_authentication_async]: https://github.com/Azure/azure-sdk-for-python/blob/master/sdk/textanalytics/azure-ai-textanalytics/samples/async_samples/sample_authentication_async.py
[detect_language_sample]: https://github.com/Azure/azure-sdk-for-python/blob/master/sdk/textanalytics/azure-ai-textanalytics/samples/sample_detect_language.py
[detect_language_sample_async]: https://github.com/Azure/azure-sdk-for-python/blob/master/sdk/textanalytics/azure-ai-textanalytics/samples/async_samples/sample_detect_language_async.py
[analyze_sentiment_sample]: https://github.com/Azure/azure-sdk-for-python/blob/master/sdk/textanalytics/azure-ai-textanalytics/samples/sample_analyze_sentiment.py
[analyze_sentiment_sample_async]: https://github.com/Azure/azure-sdk-for-python/blob/master/sdk/textanalytics/azure-ai-textanalytics/samples/async_samples/sample_analyze_sentiment_async.py
[extract_key_phrases_sample]: https://github.com/Azure/azure-sdk-for-python/blob/master/sdk/textanalytics/azure-ai-textanalytics/samples/sample_extract_key_phrases.py
[extract_key_phrases_sample_async]: https://github.com/Azure/azure-sdk-for-python/blob/master/sdk/textanalytics/azure-ai-textanalytics/samples/async_samples/sample_extract_key_phrases_async.py
[recognize_entities_sample]: https://github.com/Azure/azure-sdk-for-python/blob/master/sdk/textanalytics/azure-ai-textanalytics/samples/sample_recognize_entities.py
[recognize_entities_sample_async]: https://github.com/Azure/azure-sdk-for-python/blob/master/sdk/textanalytics/azure-ai-textanalytics/samples/async_samples/sample_recognize_entities_async.py
[recognize_linked_entities_sample]: https://github.com/Azure/azure-sdk-for-python/blob/master/sdk/textanalytics/azure-ai-textanalytics/samples/sample_recognize_linked_entities.py
[recognize_linked_entities_sample_async]: https://github.com/Azure/azure-sdk-for-python/blob/master/sdk/textanalytics/azure-ai-textanalytics/samples/async_samples/sample_recognize_linked_entities_async.py
[recognize_pii_entities_sample]: https://github.com/Azure/azure-sdk-for-python/blob/master/sdk/textanalytics/azure-ai-textanalytics/samples/sample_recognize_pii_entities.py
[recognize_pii_entities_sample_async]: https://github.com/Azure/azure-sdk-for-python/blob/master/sdk/textanalytics/azure-ai-textanalytics/samples/async_samples/sample_recognize_pii_entities_async.py
[analyze_healthcare_entities_sample]: https://github.com/Azure/azure-sdk-for-python/blob/master/sdk/textanalytics/azure-ai-textanalytics/samples/sample_analyze_healthcare_entities.py
[analyze_healthcare_entities_sample_async]: https://github.com/Azure/azure-sdk-for-python/blob/master/sdk/textanalytics/azure-ai-textanalytics/samples/async_samples/sample_analyze_healthcare_entities_async.py
[analyze_sample]: https://github.com/Azure/azure-sdk-for-python/blob/master/sdk/textanalytics/azure-ai-textanalytics/samples/sample_analyze_batch_actions.py
[analyze_sample_async]: https://github.com/Azure/azure-sdk-for-python/blob/master/sdk/textanalytics/azure-ai-textanalytics/samples/async_samples/sample_analyze_batch_actions_async.py
[opinion_mining_sample]: https://github.com/Azure/azure-sdk-for-python/blob/master/sdk/textanalytics/azure-ai-textanalytics/samples/sample_analyze_sentiment_with_opinion_mining.py
[opinion_mining_sample_async]: https://github.com/Azure/azure-sdk-for-python/blob/master/sdk/textanalytics/azure-ai-textanalytics/samples/async_samples/sample_analyze_sentiment_with_opinion_mining_async.py
[cla]: https://cla.microsoft.com
[code_of_conduct]: https://opensource.microsoft.com/codeofconduct/
[coc_faq]: https://opensource.microsoft.com/codeofconduct/faq/
[coc_contact]: mailto:opencode@microsoft.com<|MERGE_RESOLUTION|>--- conflicted
+++ resolved
@@ -8,12 +8,8 @@
 - Personally Identifiable Information (PII) Entity Recognition
 - Language Detection
 - Key Phrase Extraction
-<<<<<<< HEAD
+- Batch Analysis
 - Healthcare Entities Analysis (Gated Preview)
-=======
-- Batch Analysis
-- Healthcare Analysis (Gated Preview)
->>>>>>> 3be037d8
 
 [Source code][source_code] | [Package (PyPI)][ta_pypi] | [API reference documentation][ta_ref_docs]| [Product documentation][ta_product_documentation] | [Samples][ta_samples]
 
