# Azure Text Analytics client library for Python
Text Analytics is a cloud-based service that provides advanced natural language processing over raw text, and includes six main functions:

* Sentiment Analysis
* Named Entity Recognition
* Personally Identifiable Information (PII) Entity Recognition
* Linked Entity Recognition
* Language Detection
* Key Phrase Extraction

[Source code](https://github.com/Azure/azure-sdk-for-python/tree/master/sdk/textanalytics/azure-ai-textanalytics) | [Package (PyPI)](https://pypi.org/project/azure-ai-textanalytics/) | [API reference documentation](https://aka.ms/azsdk-python-textanalytics-ref-docs) | [Product documentation](https://docs.microsoft.com/azure/cognitive-services/text-analytics/overview) | [Samples](https://github.com/Azure/azure-sdk-for-python/tree/master/sdk/textanalytics/azure-ai-textanalytics/samples)

## Getting started

### Prerequisites
* Python 2.7, or 3.5 or later is required to use this package.
* You must have an [Azure subscription](https://azure.microsoft.com/free/) and a
[Cognitive Services or Text Analytics resource](https://docs.microsoft.com/azure/cognitive-services/cognitive-services-apis-create-account?tabs=multiservice%2Cwindows) to use this package.

### Install the package
Install the Azure Text Analytics client library for Python with [pip](https://pypi.org/project/pip/):

```bash
pip install azure-ai-textanalytics --pre
```

### Create a Cognitive Services or Text Analytics resource
Text Analytics supports both [multi-service and single-service access](https://docs.microsoft.com/azure/cognitive-services/cognitive-services-apis-create-account?tabs=multiservice%2Cwindows). 
Create a Cognitive Services resource if you plan to access multiple cognitive services under a single endpoint/key. For Text Analytics access only, create a Text Analytics resource.

You can create either resource using the
[Azure Portal](https://docs.microsoft.com/azure/cognitive-services/cognitive-services-apis-create-account?tabs=multiservice%2Cwindows#create-a-new-azure-cognitive-services-resource)
or [Azure CLI](https://docs.microsoft.com/azure/cognitive-services/cognitive-services-apis-create-account-cli?tabs=windows).
Below is an example of how you can create a Text Analytics resource using the CLI:

```bash
# Create a new resource group to hold the text analytics resource -
# if using an existing resource group, skip this step
az group create --name my-resource-group --location westus2
```

```bash
# Create text analytics
az cognitiveservices account create \
    --name text-analytics-resource \
    --resource-group my-resource-group \
    --kind TextAnalytics \
    --sku F0 \
    --location westus2 \
    --yes
```

### Authenticate the client
Interaction with this service begins with an instance of a [client](#client "ta-client"). 
To create a client object, you will need the cognitive services or text analytics `endpoint` to 
your resource and a `credential` that allows you access:

```python
from azure.ai.textanalytics import TextAnalyticsClient

text_analytics_client  = TextAnalyticsClient(endpoint="https://<region>.api.cognitive.microsoft.com/", credential=credential)
```

Note that if you create a [custom subdomain](https://docs.microsoft.com/azure/cognitive-services/cognitive-services-custom-subdomains) 
name for your resource the endpoint may look different than in the above code snippet. 
For example, `https://<my-custom-subdomain>.cognitiveservices.azure.com/`.

#### Looking up the endpoint
You can find the endpoint for your text analytics resource using the 
[Azure Portal](https://docs.microsoft.com/azure/cognitive-services/cognitive-services-apis-create-account?tabs=multiservice%2Cwindows#get-the-keys-for-your-resource)
or [Azure CLI](https://docs.microsoft.com/cli/azure/cognitiveservices/account?view=azure-cli-latest#az-cognitiveservices-account-show):

```bash
# Get the endpoint for the text analytics resource
az cognitiveservices account show --name "resource-name" --resource-group "resource-group-name" --query "endpoint"
```

#### Types of credentials
The `credential` parameter may be provided as a `TextAnalyticsApiKeyCredential` or as a token from Azure Active Directory.
See the full details regarding [authentication](https://docs.microsoft.com/azure/cognitive-services/authentication) of 
cognitive services.

1. To use an [API key](https://docs.microsoft.com/azure/cognitive-services/cognitive-services-apis-create-account?tabs=multiservice%2Cwindows#get-the-keys-for-your-resource), 
   pass the key as a string into an instance of `TextAnalyticsApiKeyCredential("<api_key>")`. 
   The API key can be found in the Azure Portal or by running the following Azure CLI command:

    ```az cognitiveservices account keys list --name "resource-name" --resource-group "resource-group-name"```
    
    Use the key as the credential parameter to authenticate the client:
    ```python
    from azure.ai.textanalytics import TextAnalyticsClient, TextAnalyticsApiKeyCredential
    
    credential = TextAnalyticsApiKeyCredential("<api_key>")
    text = TextAnalyticsClient(endpoint="https://<region>.api.cognitive.microsoft.com/", credential=credential)
    ```

2. To use an [Azure Active Directory (AAD) token credential](https://docs.microsoft.com/azure/cognitive-services/authentication#authenticate-with-azure-active-directory),
   provide an instance of the desired credential type obtained from the
   [azure-identity](https://github.com/Azure/azure-sdk-for-python/tree/master/sdk/identity/azure-identity#credentials) library.
   Note that regional endpoints do not support AAD authentication. Create a [custom subdomain](https://docs.microsoft.com/azure/cognitive-services/authentication#create-a-resource-with-a-custom-subdomain) 
   name for your resource in order to use this type of authentication.

   Authentication with AAD requires some initial setup:
   * [Install azure-identity](https://github.com/Azure/azure-sdk-for-python/tree/master/sdk/identity/azure-identity#install-the-package)
   * [Register a new AAD application](https://docs.microsoft.com/azure/cognitive-services/authentication#assign-a-role-to-a-service-principal)
   * [Grant access](https://docs.microsoft.com/azure/cognitive-services/authentication#assign-a-role-to-a-service-principal) to Text Analytics by assigning the `"Cognitive Services User"` role to your service principal.
   
   After setup, you can choose which type of [credential](https://github.com/Azure/azure-sdk-for-python/tree/master/sdk/identity/azure-identity#credentials) from azure.identity to use. 
   As an example, [DefaultAzureCredential](https://github.com/Azure/azure-sdk-for-python/tree/master/sdk/identity/azure-identity#defaultazurecredential)
   can be used to authenticate the client:

   Set the values of the client ID, tenant ID, and client secret of the AAD application as environment variables: 
   AZURE_CLIENT_ID, AZURE_TENANT_ID, AZURE_CLIENT_SECRET

   Use the returned token credential to authenticate the client:
    ```python
    from azure.identity import DefaultAzureCredential
    from azure.ai.textanalytics import TextAnalyticsClient
    token_credential = DefaultAzureCredential()

    text_analytics_client = TextAnalyticsClient(
        endpoint="https://<my-custom-subdomain>.cognitiveservices.azure.com/",
        credential=token_credential
    )
    ```

## Key concepts

### Client batched operations
The Text Analytics client library provides a [TextAnalyticsClient](https://aka.ms/azsdk-python-textanalytics-textanalyticsclient) to do analysis on [batches of documents](#Examples "examples").
It provides both synchronous and asynchronous operations to access a specific use of Text Analytics, such as language detection or key phrase extraction. 

<<<<<<< HEAD
=======
### Single text operations
The Text Analytics client library also provides module-level operations which can be performed on a single string
rather than a batch of documents. Each synchronous and asynchronous batching operation has a singular counterpart. 
The endpoint and credential are passed in with the desired text and other optional parameters, e.g. 
[single_analyze_sentiment()](https://aka.ms/azsdk-python-textanalytics-singleanalyzesentiment).

>>>>>>> fd12192b
### Input
A **document** is a single unit to be analyzed by the predictive models in the Text Analytics service.
For the batched operations, the input is passed as a list of documents.

The input can be passed as a list of strings, e.g.
```python
docs = ["I hated the movie. It was so slow!", "The movie made it into my top ten favorites.", "What a great movie!"]
```

or, if you wish to pass in a per-item document `id` or `language`/`country_hint`, they can be passed as a 
list of [DetectLanguageInput](https://aka.ms/azsdk-python-textanalytics-detectlanguageinput) or 
[TextDocumentInput](https://aka.ms/azsdk-python-textanalytics-textdocumentinput),
or a dict-like representation of the object:

```python
documents = [
    {"id": "1", "language": "en", "text": "I hated the movie. It was so slow!"}, 
    {"id": "2", "language": "en", "text": "The movie made it into my top ten favorites."}, 
    {"id": "3", "language": "en", "text": "What a great movie!"}
]
```

### Operation Result
An operation result, such as [AnalyzeSentimentResult](https://aka.ms/azsdk-python-textanalytics-analyzesentimentresult), 
is the result of a Text Analytics operation and contains a prediction or predictions about a document input.
With a batching operation, a heterogeneous list is returned containing a collection of result and error objects. 
These results/errors will be index-matched with the order of the provided documents. 

### Document Error Handling
You can filter for a result or error object in the list by using the `is_error` attribute. For a result object this is always `False` and for a 
[DocumentError](https://aka.ms/azsdk-python-textanalytics-documenterror) this is `True`. 

For example, to filter out all DocumentErrors you might use list comprehension:
```python
response = text_analytics_client.analyze_sentiment(documents)
successful_responses = [doc for doc in response if not doc.is_error]
```


## Examples
The following section provides several code snippets covering some of the most common Text Analytics tasks, including:

* [Analyze Sentiment](#analyze-sentiment "Analyze sentiment")
* [Recognize Entities](#recognize-entities "Recognize entities")
* [Recognize PII Entities](#recognize-pii-entities "Recognize pii entities")
* [Recognize Linked Entities](#recognize-linked-entities "Recognize linked entities")
* [Extract Key Phrases](#extract-key-phrases "Extract key phrases")
* [Detect Language](#detect-language "Detect language")

### Analyze sentiment
Analyze sentiment of text to determine if it's positive, negative, neutral or mixed, including per-sentence sentiment analysis and confidence scores.

```python
from azure.ai.textanalytics import TextAnalyticsClient, TextAnalyticsApiKeyCredential
    
text_analytics_client = TextAnalyticsClient(endpoint, TextAnalyticsApiKeyCredential(key))

documents = [
    "I did not like the restaurant. The food was too spicy.",
    "The restaurant was decorated beautifully. The atmosphere was unlike any other restaurant I've been to.",
    "The food was yummy. :)"
]

response = text_analytics_client.analyze_sentiment(documents, language="en")
result = [doc for doc in response if not doc.is_error]

for doc in result:
    print("Overall sentiment: {}".format(doc.sentiment))
    print("Scores: positive={0:.3f}; neutral={1:.3f}; negative={2:.3f} \n".format(
        doc.sentiment_scores.positive,
        doc.sentiment_scores.neutral,
        doc.sentiment_scores.negative,
    ))
```

The returned response is a heterogeneous list of result and error objects: list[[AnalyzeSentimentResult](https://aka.ms/azsdk-python-textanalytics-analyzesentimentresult), [DocumentError](https://aka.ms/azsdk-python-textanalytics-documenterror)]

Please refer to the service documentation for a conceptual discussion of [sentiment analysis](https://docs.microsoft.com/azure/cognitive-services/text-analytics/how-tos/text-analytics-how-to-sentiment-analysis).

### Recognize entities
Recognize and categorize entities in text as people, places, organizations, date/time, quantities, percentages, currencies, and more.

```python
from azure.ai.textanalytics import TextAnalyticsClient, TextAnalyticsApiKeyCredential
    
text_analytics_client = TextAnalyticsClient(endpoint, TextAnalyticsApiKeyCredential(key))

documents = [
    "Microsoft was founded by Bill Gates and Paul Allen.",
    "Redmond is a city in King County, Washington, United States, located 15 miles east of Seattle.",
    "Jeff bought three dozen eggs because there was a 50% discount."
]

response = text_analytics_client.recognize_entities(documents, language="en")
result = [doc for doc in response if not doc.is_error]

for doc in result:
    for entity in doc.entities:
        print("Entity: \t", entity.text, "\tCategory: \t", entity.category,
              "\tConfidence Score: \t", entity.score)
```

The returned response is a heterogeneous list of result and error objects: list[[RecognizeEntitiesResult](https://aka.ms/azsdk-python-textanalytics-recognizeentitiesresult), [DocumentError](https://aka.ms/azsdk-python-textanalytics-documenterror)]

Please refer to the service documentation for a conceptual discussion of [named entity recognition](https://docs.microsoft.com/azure/cognitive-services/text-analytics/how-tos/text-analytics-how-to-entity-linking)
and [supported types](https://docs.microsoft.com/azure/cognitive-services/text-analytics/named-entity-types?tabs=general).

### Recognize PII entities
Recognize and categorize Personally Identifiable Information (PII) entities in text, such as 
Social Security Numbers, bank account information, credit card numbers, and more. 

```python
from azure.ai.textanalytics import TextAnalyticsClient, TextAnalyticsApiKeyCredential
    
text_analytics_client = TextAnalyticsClient(endpoint, TextAnalyticsApiKeyCredential(key))

documents = [
    "The employee's SSN is 555-55-5555.",
    "The employee's phone number is 555-55-5555."
]

response = text_analytics_client.recognize_pii_entities(documents, language="en")
result = [doc for doc in response if not doc.is_error]

for doc in result:
    for entity in doc.entities:
        print("Entity: \t", entity.text, "\tCategory: \t", entity.category,
              "\tConfidence Score: \t", entity.score)
```

The returned response is a heterogeneous list of result and error objects: list[[RecognizePiiEntitiesResult](https://aka.ms/azsdk-python-textanalytics-recognizepiientitiesresult), [DocumentError](https://aka.ms/azsdk-python-textanalytics-documenterror)]

Please refer to the service documentation for [supported PII entity types](https://docs.microsoft.com/azure/cognitive-services/text-analytics/named-entity-types?tabs=personal).

### Recognize linked entities
Recognize and disambiguate the identity of each entity found in text (for example,
determining whether an occurrence of the word Mars refers to the planet, or to the
Roman god of war). Recognized entities are associated with URLs to a well-known knowledge base, like Wikipedia.

```python
from azure.ai.textanalytics import TextAnalyticsClient, TextAnalyticsApiKeyCredential
    
text_analytics_client = TextAnalyticsClient(endpoint, TextAnalyticsApiKeyCredential(key))

documents = [
    "Microsoft was founded by Bill Gates and Paul Allen.",
    "Easter Island, a Chilean territory, is a remote volcanic island in Polynesia."
]

response = text_analytics_client.recognize_linked_entities(documents, language="en")
result = [doc for doc in response if not doc.is_error]

for doc in result:
    for entity in doc.entities:
        print("Entity: {}".format(entity.name))
        print("URL: {}".format(entity.url))
        print("Data Source: {}".format(entity.data_source))
        for match in entity.matches:
            print("Score: {0:.3f}".format(match.score))
            print("Offset: {}".format(match.offset))
            print("Length: {}\n".format(match.length))
```

The returned response is a heterogeneous list of result and error objects: list[[RecognizeLinkedEntitiesResult](https://aka.ms/azsdk-python-textanalytics-recognizelinkedentitiesresult), [DocumentError](https://aka.ms/azsdk-python-textanalytics-documenterror)]

Please refer to the service documentation for a conceptual discussion of [entity linking](https://docs.microsoft.com/azure/cognitive-services/text-analytics/how-tos/text-analytics-how-to-entity-linking)
and [supported types](https://docs.microsoft.com/azure/cognitive-services/text-analytics/named-entity-types?tabs=general).

### Extract key phrases
Extract key phrases in text to determine the main talking points. For example, for the input text "The food was delicious and there were wonderful staff", the API returns: "food" and "wonderful staff".

```python
from azure.ai.textanalytics import TextAnalyticsClient, TextAnalyticsApiKeyCredential
    
text_analytics_client = TextAnalyticsClient(endpoint, TextAnalyticsApiKeyCredential(key))

documents = [
    "Redmond is a city in King County, Washington, United States, located 15 miles east of Seattle.",
    "I need to take my cat to the veterinarian.",
    "I will travel to South America in the summer."
]

response = text_analytics_client.extract_key_phrases(documents, language="en")
result = [doc for doc in response if not doc.is_error]

for doc in result:
    print(doc.key_phrases)
```

The returned response is a heterogeneous list of result and error objects: list[[ExtractKeyPhrasesResult](https://aka.ms/azsdk-python-textanalytics-extractkeyphrasesresult), [DocumentError](https://aka.ms/azsdk-python-textanalytics-documenterror)]

Please refer to the service documentation for a conceptual discussion of [key phrase extraction](https://docs.microsoft.com/azure/cognitive-services/text-analytics/how-tos/text-analytics-how-to-keyword-extraction).

### Detect language
Determine the language in text, including the confidence score of the predicted language.

```python
from azure.ai.textanalytics import TextAnalyticsClient, TextAnalyticsApiKeyCredential
    
text_analytics_client = TextAnalyticsClient(endpoint, TextAnalyticsApiKeyCredential(key))

documents = [
    "This is written in English.",
    "Il documento scritto in italiano.",
    "Dies ist in englischer Sprache verfasst."
]

response = text_analytics_client.detect_language(documents)
result = [doc for doc in response if not doc.is_error]

for doc in result:
    print("Language detected: {}".format(doc.primary_language.name))
    print("ISO6391 name: {}".format(doc.primary_language.iso6391_name))
    print("Confidence score: {}\n".format(doc.primary_language.score))
```

The returned response is a heterogeneous list of result and error objects: list[[DetectLanguageResult](https://aka.ms/azsdk-python-textanalytics-detectlanguageresult), [DocumentError](https://aka.ms/azsdk-python-textanalytics-documenterror)]

Please refer to the service documentation for a conceptual discussion of [language detection](https://docs.microsoft.com/azure/cognitive-services/Text-Analytics/how-tos/text-analytics-how-to-language-detection)
and [language and regional support](https://docs.microsoft.com/azure/cognitive-services/text-analytics/language-support).

## Optional Configuration

Optional keyword arguments can be passed in at the client and per-operation level.
The azure-core [reference documentation](https://azuresdkdocs.blob.core.windows.net/$web/python/azure-core/1.2.1/azure.core.pipeline.policies.html)
describes available configurations for retries, logging, transport protocols, and more.

## Troubleshooting
The Text Analytics client will raise exceptions defined in [Azure Core](https://github.com/Azure/azure-sdk-for-python/blob/master/sdk/core/azure-core/README.md).

## Next steps

### More sample code

These code samples show common scenario operations with the Azure Text Analytics client library.
The async versions of the samples (the python sample files appended with `_async`) show asynchronous operations 
with Text Analytics and require Python 3.5 or later. 

Authenticate the client with a Cognitive Services/Text Analytics API key or a token credential from [azure-identity](https://github.com/Azure/azure-sdk-for-python/tree/master/sdk/identity/azure-identity):
* [sample_authentication.py](https://github.com/Azure/azure-sdk-for-python/tree/master/sdk/textanalytics/azure-ai-textanalytics/samples/sample_authentication.py) ([async version](https://github.com/Azure/azure-sdk-for-python/tree/master/sdk/textanalytics/azure-ai-textanalytics/samples/async_samples/sample_authentication_async.py))

In a batch of documents:
* Detect language: [sample_detect_language.py](https://github.com/Azure/azure-sdk-for-python/tree/master/sdk/textanalytics/azure-ai-textanalytics/samples/sample_detect_language.py) ([async version](https://github.com/Azure/azure-sdk-for-python/tree/master/sdk/textanalytics/azure-ai-textanalytics/samples/async_samples/sample_detect_language_async.py))
* Recognize entities: [sample_recognize_entities.py](https://github.com/Azure/azure-sdk-for-python/tree/master/sdk/textanalytics/azure-ai-textanalytics/samples/sample_recognize_entities.py) ([async version](https://github.com/Azure/azure-sdk-for-python/tree/master/sdk/textanalytics/azure-ai-textanalytics/samples/async_samples/sample_recognize_entities_async.py))
* Recognize linked entities: [sample_recognize_linked_entities.py](https://github.com/Azure/azure-sdk-for-python/tree/master/sdk/textanalytics/azure-ai-textanalytics/samples/sample_recognize_linked_entities.py) ([async version](https://github.com/Azure/azure-sdk-for-python/tree/master/sdk/textanalytics/azure-ai-textanalytics/samples/async_samples/sample_recognize_linked_entities_async.py))
* Recognize personally identifiable information: [sample_recognize_pii_entities.py](https://github.com/Azure/azure-sdk-for-python/tree/master/sdk/textanalytics/azure-ai-textanalytics/samples/sample_recognize_pii_entities.py) ([async version](https://github.com/Azure/azure-sdk-for-python/tree/master/sdk/textanalytics/azure-ai-textanalytics/samples/async_samples/sample_recognize_pii_entities_async.py))
* Extract key phrases: [sample_extract_key_phrases.py](https://github.com/Azure/azure-sdk-for-python/tree/master/sdk/textanalytics/azure-ai-textanalytics/samples/sample_extract_key_phrases.py) ([async version](https://github.com/Azure/azure-sdk-for-python/tree/master/sdk/textanalytics/azure-ai-textanalytics/samples/async_samples/sample_extract_key_phrases_async.py))
* Analyze sentiment: [sample_analyze_sentiment.py](https://github.com/Azure/azure-sdk-for-python/tree/master/sdk/textanalytics/azure-ai-textanalytics/samples/sample_analyze_sentiment.py) ([async version](https://github.com/Azure/azure-sdk-for-python/tree/master/sdk/textanalytics/azure-ai-textanalytics/samples/async_samples/sample_analyze_sentiment_async.py))

### Additional documentation
For more extensive documentation on Azure Cognitive Services Text Analytics, see the [Text Analytics documentation](https://docs.microsoft.com/azure/cognitive-services/text-analytics/overview) on docs.microsoft.com.

## Contributing
This project welcomes contributions and suggestions.  Most contributions require you to agree to a Contributor License Agreement (CLA) declaring that you have the right to, and actually do, grant us the rights to use your contribution. For details, visit https://cla.microsoft.com.

When you submit a pull request, a CLA-bot will automatically determine whether you need to provide a CLA and decorate the PR appropriately (e.g., label, comment). Simply follow the instructions provided by the bot. You will only need to do this once across all repos using our CLA.

This project has adopted the [Microsoft Open Source Code of Conduct](https://opensource.microsoft.com/codeofconduct/). For more information see the [Code of Conduct FAQ](https://opensource.microsoft.com/codeofconduct/faq/) or contact [opencode@microsoft.com](mailto:opencode@microsoft.com) with any additional questions or comments.<|MERGE_RESOLUTION|>--- conflicted
+++ resolved
@@ -126,35 +126,26 @@
 
 ## Key concepts
 
-### Client batched operations
+### Client
 The Text Analytics client library provides a [TextAnalyticsClient](https://aka.ms/azsdk-python-textanalytics-textanalyticsclient) to do analysis on [batches of documents](#Examples "examples").
 It provides both synchronous and asynchronous operations to access a specific use of Text Analytics, such as language detection or key phrase extraction. 
 
-<<<<<<< HEAD
-=======
-### Single text operations
-The Text Analytics client library also provides module-level operations which can be performed on a single string
-rather than a batch of documents. Each synchronous and asynchronous batching operation has a singular counterpart. 
-The endpoint and credential are passed in with the desired text and other optional parameters, e.g. 
-[single_analyze_sentiment()](https://aka.ms/azsdk-python-textanalytics-singleanalyzesentiment).
-
->>>>>>> fd12192b
 ### Input
 A **document** is a single unit to be analyzed by the predictive models in the Text Analytics service.
-For the batched operations, the input is passed as a list of documents.
-
-The input can be passed as a list of strings, e.g.
+The input for each operation is passed as a **list** of documents.
+
+Each document can be passed as a string, e.g.
 ```python
 docs = ["I hated the movie. It was so slow!", "The movie made it into my top ten favorites.", "What a great movie!"]
 ```
 
 or, if you wish to pass in a per-item document `id` or `language`/`country_hint`, they can be passed as a 
-list of [DetectLanguageInput](https://aka.ms/azsdk-python-textanalytics-detectlanguageinput) or 
+[DetectLanguageInput](https://aka.ms/azsdk-python-textanalytics-detectlanguageinput) or
 [TextDocumentInput](https://aka.ms/azsdk-python-textanalytics-textdocumentinput),
 or a dict-like representation of the object:
 
 ```python
-documents = [
+inputs = [
     {"id": "1", "language": "en", "text": "I hated the movie. It was so slow!"}, 
     {"id": "2", "language": "en", "text": "The movie made it into my top ten favorites."}, 
     {"id": "3", "language": "en", "text": "What a great movie!"}
