# coding=utf-8
# ------------------------------------
# Copyright (c) Microsoft Corporation.
# Licensed under the MIT License.
# ------------------------------------
<<<<<<< HEAD
from ._policies import CognitiveServicesCredentialPolicy, TextAnalyticsResponseHookPolicy
from ._generated import TextAnalyticsClient
from ._user_agent import USER_AGENT


=======

from azure.core.configuration import Configuration
from azure.core.pipeline import Pipeline
from azure.core.pipeline.transport import RequestsTransport
from azure.core.pipeline.policies import (
    AzureKeyCredentialPolicy,
    UserAgentPolicy,
    HeadersPolicy,
    RequestIdPolicy,
    ProxyPolicy,
    NetworkTraceLoggingPolicy,
    RetryPolicy,
    RedirectPolicy,
    BearerTokenCredentialPolicy,
    DistributedTracingPolicy,
    HttpLoggingPolicy,
)
from azure.core.credentials import AzureKeyCredential
from ._policies import TextAnalyticsResponseHookPolicy
from ._user_agent import USER_AGENT


class TextAnalyticsClientBase(object):
    def __init__(self, credential, **kwargs):
        self._pipeline = self._create_pipeline(credential, **kwargs)

    def _create_pipeline(self, credential, **kwargs):
        credential_policy = None
        if credential is None:
            raise ValueError("Parameter 'credential' must not be None.")
        if hasattr(credential, "get_token"):
            credential_policy = BearerTokenCredentialPolicy(
                credential, "https://cognitiveservices.azure.com/.default"
            )
        elif isinstance(credential, AzureKeyCredential):
            credential_policy = AzureKeyCredentialPolicy(
                name="Ocp-Apim-Subscription-Key", credential=credential
            )
        elif credential is not None:
            raise TypeError("Unsupported credential: {}. Use an instance of AzureKeyCredential "
                            "or a token credential from azure.identity".format(type(credential)))
>>>>>>> 8d6c9ab7

def _authentication_policy(credential):
    credential_policy = None
    if credential is None:
        raise ValueError("Parameter 'credential' must not be None.")
    if hasattr(credential, "api_key"):
        credential_policy = CognitiveServicesCredentialPolicy(credential)
    elif credential is not None and not hasattr(credential, "get_token"):
        raise TypeError("Unsupported credential: {}. Use an instance of TextAnalyticsApiKeyCredential "
                        "or a token credential from azure.identity".format(type(credential)))
    return credential_policy


class TextAnalyticsClientBase(object):
    def __init__(self, endpoint, credential, **kwargs):
        self._client = TextAnalyticsClient(
            endpoint=endpoint,
            credential=credential,
            sdk_moniker=USER_AGENT,
            authentication_policy=_authentication_policy(credential),
            custom_hook_policy=TextAnalyticsResponseHookPolicy(**kwargs),
            **kwargs
        )


    def __enter__(self):
        self._client.__enter__()  # pylint:disable=no-member
        return self

    def __exit__(self, *args):
        self._client.__exit__(*args)  # pylint:disable=no-member

    def close(self):
        # type: () -> None
        """Close sockets opened by the client.
        Calling this method is unnecessary when using the client as a context manager.
        """
        self._client.close()<|MERGE_RESOLUTION|>--- conflicted
+++ resolved
@@ -3,66 +3,25 @@
 # Copyright (c) Microsoft Corporation.
 # Licensed under the MIT License.
 # ------------------------------------
-<<<<<<< HEAD
-from ._policies import CognitiveServicesCredentialPolicy, TextAnalyticsResponseHookPolicy
-from ._generated import TextAnalyticsClient
-from ._user_agent import USER_AGENT
 
-
-=======
-
-from azure.core.configuration import Configuration
-from azure.core.pipeline import Pipeline
-from azure.core.pipeline.transport import RequestsTransport
-from azure.core.pipeline.policies import (
-    AzureKeyCredentialPolicy,
-    UserAgentPolicy,
-    HeadersPolicy,
-    RequestIdPolicy,
-    ProxyPolicy,
-    NetworkTraceLoggingPolicy,
-    RetryPolicy,
-    RedirectPolicy,
-    BearerTokenCredentialPolicy,
-    DistributedTracingPolicy,
-    HttpLoggingPolicy,
-)
+from azure.core.pipeline.policies import AzureKeyCredentialPolicy
 from azure.core.credentials import AzureKeyCredential
 from ._policies import TextAnalyticsResponseHookPolicy
 from ._user_agent import USER_AGENT
-
-
-class TextAnalyticsClientBase(object):
-    def __init__(self, credential, **kwargs):
-        self._pipeline = self._create_pipeline(credential, **kwargs)
-
-    def _create_pipeline(self, credential, **kwargs):
-        credential_policy = None
-        if credential is None:
-            raise ValueError("Parameter 'credential' must not be None.")
-        if hasattr(credential, "get_token"):
-            credential_policy = BearerTokenCredentialPolicy(
-                credential, "https://cognitiveservices.azure.com/.default"
-            )
-        elif isinstance(credential, AzureKeyCredential):
-            credential_policy = AzureKeyCredentialPolicy(
-                name="Ocp-Apim-Subscription-Key", credential=credential
-            )
-        elif credential is not None:
-            raise TypeError("Unsupported credential: {}. Use an instance of AzureKeyCredential "
-                            "or a token credential from azure.identity".format(type(credential)))
->>>>>>> 8d6c9ab7
+from ._generated import TextAnalyticsClient
 
 def _authentication_policy(credential):
-    credential_policy = None
+    authentication_policy = None
     if credential is None:
         raise ValueError("Parameter 'credential' must not be None.")
-    if hasattr(credential, "api_key"):
-        credential_policy = CognitiveServicesCredentialPolicy(credential)
+    if isinstance(credential, AzureKeyCredential):
+        authentication_policy = AzureKeyCredentialPolicy(
+            name="Ocp-Apim-Subscription-Key", credential=credential
+        )
     elif credential is not None and not hasattr(credential, "get_token"):
-        raise TypeError("Unsupported credential: {}. Use an instance of TextAnalyticsApiKeyCredential "
+        raise TypeError("Unsupported credential: {}. Use an instance of AzureKeyCredential "
                         "or a token credential from azure.identity".format(type(credential)))
-    return credential_policy
+    return authentication_policy
 
 
 class TextAnalyticsClientBase(object):
