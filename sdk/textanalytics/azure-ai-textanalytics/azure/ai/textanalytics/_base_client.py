# coding=utf-8
# ------------------------------------
# Copyright (c) Microsoft Corporation.
# Licensed under the MIT License.
# ------------------------------------

from azure.core.configuration import Configuration
from azure.core.pipeline import Pipeline
from azure.core.pipeline.transport import RequestsTransport
from azure.core.pipeline.policies import (
    UserAgentPolicy,
    HeadersPolicy,
    RequestIdPolicy,
    ProxyPolicy,
    NetworkTraceLoggingPolicy,
    RetryPolicy,
    RedirectPolicy,
    BearerTokenCredentialPolicy,
    DistributedTracingPolicy,
    HttpLoggingPolicy,
)
from ._policies import CognitiveServicesCredentialPolicy, TextAnalyticsResponseHook
<<<<<<< HEAD
from ._credential import SharedKeyCredential
from ._version import VERSION
=======
from ._user_agent import USER_AGENT
>>>>>>> e511b978


class TextAnalyticsClientBase(object):
    def __init__(self, credential, **kwargs):
        self._pipeline = self._create_pipeline(credential, **kwargs)

    def _create_pipeline(self, credential, **kwargs):
        credential_policy = None
        if credential is None:
            raise ValueError("Parameter 'credential' must not be None.")
        if hasattr(credential, "get_token"):
            credential_policy = BearerTokenCredentialPolicy(
                credential, "https://cognitiveservices.azure.com/.default"
            )
        elif isinstance(credential, SharedKeyCredential):
            credential_policy = CognitiveServicesCredentialPolicy(credential)
        elif credential is not None:
            raise TypeError("Unsupported credential: {}. Use an instance of SharedKeyCredential or a token credential "
                            "from azure.identity".format(type(credential)))

        config = self._create_configuration(**kwargs)
        config.transport = kwargs.get("transport")  # type: ignore
        if not config.transport:
            config.transport = RequestsTransport(**kwargs)

        policies = [
            config.headers_policy,
            config.user_agent_policy,
            RequestIdPolicy(**kwargs),
            config.proxy_policy,
            config.redirect_policy,
            config.retry_policy,
            credential_policy,
            config.logging_policy,
            TextAnalyticsResponseHook(**kwargs),
            DistributedTracingPolicy(**kwargs),
            HttpLoggingPolicy(**kwargs),
        ]
        return Pipeline(config.transport, policies=policies)

    def _create_configuration(self, **kwargs):  # pylint: disable=no-self-use
        config = Configuration(**kwargs)
        config.user_agent_policy = kwargs.get("user_agent_policy") or \
            UserAgentPolicy(base_user_agent=USER_AGENT, **kwargs)
        config.headers_policy = kwargs.get("headers_policy") or HeadersPolicy(**kwargs)
        config.proxy_policy = kwargs.get("proxy_policy") or ProxyPolicy(**kwargs)
        config.logging_policy = kwargs.get("logging_policy") or NetworkTraceLoggingPolicy(**kwargs)
        config.retry_policy = kwargs.get("retry_policy") or RetryPolicy(**kwargs)
        config.redirect_policy = kwargs.get("redirect_policy") or RedirectPolicy(**kwargs)

        return config

    def __enter__(self):
        self._client.__enter__()  # pylint:disable=no-member
        return self

    def __exit__(self, *args):
        self._client.__exit__(*args)  # pylint:disable=no-member<|MERGE_RESOLUTION|>--- conflicted
+++ resolved
@@ -20,12 +20,8 @@
     HttpLoggingPolicy,
 )
 from ._policies import CognitiveServicesCredentialPolicy, TextAnalyticsResponseHook
-<<<<<<< HEAD
 from ._credential import SharedKeyCredential
-from ._version import VERSION
-=======
 from ._user_agent import USER_AGENT
->>>>>>> e511b978
 
 
 class TextAnalyticsClientBase(object):
