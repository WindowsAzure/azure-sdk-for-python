--- conflicted
+++ resolved
@@ -1365,65 +1365,6 @@
     RECOGNIZE_LINKED_ENTITIES = "recognize_linked_entities"  #: Linked Entities Recognition action.
     ANALYZE_SENTIMENT = "analyze_sentiment"  #: Sentiment Analysis action.
 
-<<<<<<< HEAD
-=======
-
-class AnalyzeActionsResult(DictMixin):
-    """AnalyzeActionsResult contains the results of a recognize entities action
-    on a list of documents. Returned by `begin_analyze_actions`
-
-    :ivar document_results: A list of objects containing results for all Entity Recognition actions
-        included in the analysis.
-    :vartype document_results: list[~azure.ai.textanalytics.RecognizeEntitiesResult]
-    :ivar bool is_error: Boolean check for error item when iterating over list of
-        actions. Always False for an instance of a AnalyzeActionsResult.
-    :ivar action_type: The type of action this class is a result of.
-    :vartype action_type: str or ~azure.ai.textanalytics.AnalyzeActionsType
-    :ivar ~datetime.datetime completed_on: Date and time (UTC) when the result completed
-        on the service.
-    """
-    def __init__(self, **kwargs):
-        self.document_results = kwargs.get("document_results")
-        self.is_error = False
-        self.action_type = kwargs.get("action_type")
-        self.completed_on = kwargs.get("completed_on")
-
-    def __repr__(self):
-        return "AnalyzeActionsResult(document_results={}, is_error={}, action_type={}, completed_on={})".format(
-                repr(self.document_results),
-                self.is_error,
-                self.action_type,
-                self.completed_on,
-            )[:1024]
-
-
-class AnalyzeActionsError(DictMixin):
-    """AnalyzeActionsError is an error object which represents an an
-    error response for an action.
-
-    :ivar error: The action result error.
-    :vartype error: ~azure.ai.textanalytics.TextAnalyticsError
-    :ivar bool is_error: Boolean check for error item when iterating over list of
-        results. Always True for an instance of a DocumentError.
-    """
-
-    def __init__(self, **kwargs):
-        self.error = kwargs.get("error")
-        self.is_error = True
-
-    def __repr__(self):
-        return "AnalyzeActionsError(error={}, is_error={}".format(
-            repr(self.error), self.is_error
-        )
-
-    @classmethod
-    def _from_generated(cls, error):
-        return cls(
-            error=TextAnalyticsError(code=error.code, message=error.message, target=error.target)
-        )
-
-
->>>>>>> 0282a233
 class RecognizeEntitiesAction(DictMixin):
     """RecognizeEntitiesAction encapsulates the parameters for starting a long-running Entities Recognition operation.
 
@@ -1715,33 +1656,4 @@
                 string_index_type=self.string_index_type,
                 logging_opt_out=self.disable_service_logs,
             )
-<<<<<<< HEAD
-        )
-
-class RequestStatistics(DictMixin):
-    def __init__(self, **kwargs):
-        self.documents_count = kwargs.get("documents_count")
-        self.valid_documents_count = kwargs.get("valid_documents_count")
-        self.erroneous_documents_count = kwargs.get("erroneous_documents_count")
-        self.transactions_count = kwargs.get("transactions_count")
-
-    @classmethod
-    def _from_generated(cls, request_statistics):
-        return cls(
-            documents_count=request_statistics.documents_count,
-            valid_documents_count=request_statistics.valid_documents_count,
-            erroneous_documents_count=request_statistics.erroneous_documents_count,
-            transactions_count=request_statistics.transactions_count
-        )
-
-    def __repr__(self, **kwargs):
-        return "RequestStatistics(documents_count={}, valid_documents_count={}, erroneous_documents_count={}, " \
-            "transactions_count={})".format(
-                self.documents_count,
-                self.valid_documents_count,
-                self.erroneous_documents_count,
-                self.transactions_count
-            )[:1024]
-=======
-        )
->>>>>>> 0282a233
+        )