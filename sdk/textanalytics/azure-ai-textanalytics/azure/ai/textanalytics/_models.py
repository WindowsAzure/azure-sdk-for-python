# coding=utf-8  pylint: disable=too-many-lines
# ------------------------------------
# Copyright (c) Microsoft Corporation.
# Licensed under the MIT License.
# ------------------------------------
import re
from enum import Enum
from ._generated.models import (
    LanguageInput,
    MultiLanguageInput,
)

from ._generated.v3_0 import models as _v3_0_models
from ._generated.v3_1_preview_3 import models as _v3_1_preview_3_models

def _get_indices(relation):
    return [int(s) for s in re.findall(r"\d+", relation)]

class DictMixin(object):

    def __setitem__(self, key, item):
        self.__dict__[key] = item

    def __getitem__(self, key):
        return self.__dict__[key]

    def __repr__(self):
        return str(self)

    def __len__(self):
        return len(self.keys())

    def __delitem__(self, key):
        self.__dict__[key] = None

    def __eq__(self, other):
        """Compare objects by comparing all attributes."""
        if isinstance(other, self.__class__):
            return self.__dict__ == other.__dict__
        return False

    def __ne__(self, other):
        """Compare objects by comparing all attributes."""
        return not self.__eq__(other)

    def __str__(self):
        return str({k: v for k, v in self.__dict__.items() if not k.startswith('_')})

    def has_key(self, k):
        return k in self.__dict__

    def update(self, *args, **kwargs):
        return self.__dict__.update(*args, **kwargs)

    def keys(self):
        return [k for k in self.__dict__ if not k.startswith('_')]

    def values(self):
        return [v for k, v in self.__dict__.items() if not k.startswith('_')]

    def items(self):
        return [(k, v) for k, v in self.__dict__.items() if not k.startswith('_')]

    def get(self, key, default=None):
        if key in self.__dict__:
            return self.__dict__[key]
        return default

class PiiEntityDomainType(str, Enum):
    """The different domains of PII entities that users can filter by"""
    PROTECTED_HEALTH_INFORMATION = "phi"  # See https://aka.ms/tanerpii for more information.


class DetectedLanguage(DictMixin):
    """DetectedLanguage contains the predicted language found in text,
    its confidence score, and its ISO 639-1 representation.

    :ivar name: Long name of a detected language (e.g. English,
        French).
    :vartype name: str
    :ivar iso6391_name: A two letter representation of the detected
        language according to the ISO 639-1 standard (e.g. en, fr).
    :vartype iso6391_name: str
    :ivar confidence_score: A confidence score between 0 and 1. Scores close
        to 1 indicate 100% certainty that the identified language is true.
    :vartype confidence_score: float
    """

    def __init__(self, **kwargs):
        self.name = kwargs.get("name", None)
        self.iso6391_name = kwargs.get("iso6391_name", None)
        self.confidence_score = kwargs.get("confidence_score", None)

    @classmethod
    def _from_generated(cls, language):
        return cls(
            name=language.name, iso6391_name=language.iso6391_name, confidence_score=language.confidence_score
        )

    def __repr__(self):
        return "DetectedLanguage(name={}, iso6391_name={}, confidence_score={})" \
            .format(self.name, self.iso6391_name, self.confidence_score)[:1024]


class RecognizeEntitiesResult(DictMixin):
    """RecognizeEntitiesResult is a result object which contains
    the recognized entities from a particular document.

    :ivar id: Unique, non-empty document identifier that matches the
        document id that was passed in with the request. If not specified
        in the request, an id is assigned for the document.
    :vartype id: str
    :ivar entities: Recognized entities in the document.
    :vartype entities:
        list[~azure.ai.textanalytics.CategorizedEntity]
    :ivar warnings: Warnings encountered while processing document. Results will still be returned
        if there are warnings, but they may not be fully accurate.
    :vartype warnings: list[~azure.ai.textanalytics.TextAnalyticsWarning]
    :ivar statistics: If `show_stats=True` was specified in the request this
        field will contain information about the document payload.
    :vartype statistics:
        ~azure.ai.textanalytics.TextDocumentStatistics
    :ivar bool is_error: Boolean check for error item when iterating over list of
        results. Always False for an instance of a RecognizeEntitiesResult.
    """

    def __init__(self, **kwargs):
        self.id = kwargs.get("id", None)
        self.entities = kwargs.get("entities", None)
        self.warnings = kwargs.get("warnings", [])
        self.statistics = kwargs.get("statistics", None)
        self.is_error = False

    def __repr__(self):
        return "RecognizeEntitiesResult(id={}, entities={}, warnings={}, statistics={}, is_error={})" \
            .format(self.id, repr(self.entities), repr(self.warnings), repr(self.statistics), self.is_error)[:1024]


class RecognizePiiEntitiesResult(DictMixin):
    """RecognizePiiEntitiesResult is a result object which contains
    the recognized Personally Identifiable Information (PII) entities
    from a particular document.

    :ivar str id: Unique, non-empty document identifier that matches the
        document id that was passed in with the request. If not specified
        in the request, an id is assigned for the document.
    :ivar entities: Recognized PII entities in the document.
    :vartype entities:
        list[~azure.ai.textanalytics.PiiEntity]
    :ivar str redacted_text: Returns the text of the input document with all of the PII information
        redacted out. Only returned for API versions v3.1-preview and up.
    :ivar warnings: Warnings encountered while processing document. Results will still be returned
        if there are warnings, but they may not be fully accurate.
    :vartype warnings: list[~azure.ai.textanalytics.TextAnalyticsWarning]
    :ivar statistics: If `show_stats=True` was specified in the request this
        field will contain information about the document payload.
    :vartype statistics:
        ~azure.ai.textanalytics.TextDocumentStatistics
    :ivar bool is_error: Boolean check for error item when iterating over list of
        results. Always False for an instance of a RecognizePiiEntitiesResult.
    .. versionadded:: v3.1-preview
        The *redacted_text* parameter.
    """

    def __init__(self, **kwargs):
        self.id = kwargs.get("id", None)
        self.entities = kwargs.get("entities", None)
        self.redacted_text = kwargs.get("redacted_text", None)
        self.warnings = kwargs.get("warnings", [])
        self.statistics = kwargs.get("statistics", None)
        self.is_error = False

    def __repr__(self):
        return "RecognizePiiEntitiesResult(id={}, entities={}, redacted_text={}, warnings={}, " \
            "statistics={}, is_error={})" .format(
                self.id,
                repr(self.entities),
                self.redacted_text,
                repr(self.warnings),
                repr(self.statistics),
                self.is_error
            )[:1024]


class AnalyzeHealthcareEntitiesResultItem(DictMixin):
    """
    AnalyzeHealthcareEntitiesResultItem contains the Healthcare entities and relations from a
    particular document.

    :ivar str id: Unique, non-empty document identifier that matches the
        document id that was passed in with the request. If not specified
        in the request, an id is assigned for the document.
    :ivar entities: Identified Healthcare entities in the document.
    :vartype entities:
        list[~azure.ai.textanalytics.HealthcareEntity]
    :ivar relations: A list of detected relations between recognized entities.
    :vartype relations:
        list[~azure.ai.textanalytics.HealthcareRelation]
    :ivar warnings: Warnings encountered while processing document. Results will still be returned
        if there are warnings, but they may not be fully accurate.
    :vartype warnings: list[~azure.ai.textanalytics.TextAnalyticsWarning]
    :ivar statistics: If show_stats=true was specified in the request this
        field will contain information about the document payload.
    :vartype statistics:
        ~azure.ai.textanalytics.TextDocumentStatistics
    :ivar bool is_error: Boolean check for error item when iterating over list of
        results. Always False for an instance of a AnalyzeHealthcareEntitiesResultItem.
    """

    def __init__(self, **kwargs):
        self.id = kwargs.get("id", None)
        self.entities = kwargs.get("entities", None)
        self.warnings = kwargs.get("warnings", [])
        self.statistics = kwargs.get("statistics", None)
        self.is_error = False

    @classmethod
    def _from_generated(cls, healthcare_result):
        entities = [HealthcareEntity._from_generated(e) for e in healthcare_result.entities] # pylint: disable=protected-access

        relation_map = {}
        if healthcare_result.relations:
            for r in healthcare_result.relations:
                _, source_idx = _get_indices(r.source)
                _, target_idx = _get_indices(r.target)
                if entities[source_idx] not in relation_map.keys():
                    relation_map[entities[source_idx]] = {}

                relation_map[entities[source_idx]][entities[target_idx]] = r.relation_type

        for entity in entities:
            if entity in relation_map.keys():
                entity.related_entities.update(relation_map[entity])

        return cls(
            id=healthcare_result.id,
            entities=entities,
            warnings=healthcare_result.warnings,
            statistics=healthcare_result.statistics
        )

    def __repr__(self):
        return "AnalyzeHealthcareEntitiesResultItem(id={}, entities={}, warnings={}, statistics={}, \
        is_error={})".format(
            self.id,
            self.entities,
            self.warnings,
            self.statistics,
            self.is_error
        )[:1024]


class DetectLanguageResult(DictMixin):
    """DetectLanguageResult is a result object which contains
    the detected language of a particular document.

    :ivar id: Unique, non-empty document identifier that matches the
        document id that was passed in with the request. If not specified
        in the request, an id is assigned for the document.
    :vartype id: str
    :ivar primary_language: The primary language detected in the document.
    :vartype primary_language: ~azure.ai.textanalytics.DetectedLanguage
    :ivar warnings: Warnings encountered while processing document. Results will still be returned
        if there are warnings, but they may not be fully accurate.
    :vartype warnings: list[~azure.ai.textanalytics.TextAnalyticsWarning]
    :ivar statistics: If `show_stats=True` was specified in the request this
        field will contain information about the document payload.
    :vartype statistics:
        ~azure.ai.textanalytics.TextDocumentStatistics
    :ivar bool is_error: Boolean check for error item when iterating over list of
        results. Always False for an instance of a DetectLanguageResult.
    """

    def __init__(self, **kwargs):
        self.id = kwargs.get("id", None)
        self.primary_language = kwargs.get("primary_language", None)
        self.warnings = kwargs.get("warnings", [])
        self.statistics = kwargs.get("statistics", None)
        self.is_error = False

    def __repr__(self):
        return "DetectLanguageResult(id={}, primary_language={}, warnings={}, statistics={}, "\
            "is_error={})".format(self.id, repr(self.primary_language), repr(self.warnings),
            repr(self.statistics), self.is_error)[:1024]


class CategorizedEntity(DictMixin):
    """CategorizedEntity contains information about a particular
    entity found in text.

    :ivar text: Entity text as appears in the request.
    :vartype text: str
    :ivar category: Entity category, such as Person/Location/Org/SSN etc
    :vartype category: str
    :ivar subcategory: Entity subcategory, such as Age/Year/TimeRange etc
    :vartype subcategory: str
    :ivar int length: The entity text length.  This value depends on the value of the
        `string_index_type` parameter set in the original request, which is UnicodeCodePoints
        by default. Only returned for API versions v3.1-preview and up.
    :ivar int offset: The entity text offset from the start of the document.
        The value depends on the value of the `string_index_type` parameter
        set in the original request, which is UnicodeCodePoints by default. Only returned for
        API versions v3.1-preview and up.
    :ivar confidence_score: Confidence score between 0 and 1 of the extracted
        entity.
    :vartype confidence_score: float
    .. versionadded:: v3.1-preview
        The *offset* property.
    """

    def __init__(self, **kwargs):
        self.text = kwargs.get('text', None)
        self.category = kwargs.get('category', None)
        self.subcategory = kwargs.get('subcategory', None)
        self.length = kwargs.get('length', None)
        self.offset = kwargs.get('offset', None)
        self.confidence_score = kwargs.get('confidence_score', None)

    @classmethod
    def _from_generated(cls, entity):
        offset = entity.offset
        length = entity.length
        if isinstance(entity, _v3_0_models.Entity):
            # we do not return offset for v3.0 since
            # the correct encoding was not introduced for v3.0
            offset = None
            length = None
        return cls(
            text=entity.text,
            category=entity.category,
            subcategory=entity.subcategory,
            length=length,
            offset=offset,
            confidence_score=entity.confidence_score,
        )

    def __repr__(self):
        return "CategorizedEntity(text={}, category={}, subcategory={}, "\
            "length={}, offset={}, confidence_score={})".format(
            self.text,
            self.category,
            self.subcategory,
            self.length,
            self.offset,
            self.confidence_score
        )[:1024]


class PiiEntity(DictMixin):
    """PiiEntity contains information about a Personally Identifiable
    Information (PII) entity found in text.

    :ivar str text: Entity text as appears in the request.
    :ivar str category: Entity category, such as Financial Account
        Identification/Social Security Number/Phone Number, etc.
    :ivar str subcategory: Entity subcategory, such as Credit Card/EU
        Phone number/ABA Routing Numbers, etc.
    :ivar int length: The PII entity text length.  This value depends on the value
        of the `string_index_type` parameter specified in the original request, which
        is UnicodeCodePoints by default.
    :ivar int offset: The PII entity text offset from the start of the document.
        This value depends on the value of the `string_index_type` parameter specified
        in the original request, which is UnicodeCodePoints by default.
    :ivar float confidence_score: Confidence score between 0 and 1 of the extracted
        entity.
    """

    def __init__(self, **kwargs):
        self.text = kwargs.get('text', None)
        self.category = kwargs.get('category', None)
        self.subcategory = kwargs.get('subcategory', None)
        self.length = kwargs.get('length', None)
        self.offset = kwargs.get('offset', None)
        self.confidence_score = kwargs.get('confidence_score', None)

    @classmethod
    def _from_generated(cls, entity):
        return cls(
            text=entity.text,
            category=entity.category,
            subcategory=entity.subcategory,
            length=entity.length,
            offset=entity.offset,
            confidence_score=entity.confidence_score,
        )

    def __repr__(self):
        return (
            "PiiEntity(text={}, category={}, subcategory={}, length={}, "\
            "offset={}, confidence_score={})".format(
                self.text,
                self.category,
                self.subcategory,
                self.length,
                self.offset,
                self.confidence_score
            )[:1024]
        )


class HealthcareEntity(DictMixin):
    """HealthcareEntity contains information about a Healthcare entity found in text.

    :ivar str text: Entity text as appears in the request.
    :ivar str category: Entity category, such as Dosage or MedicationName, etc.
    :ivar str subcategory: Entity subcategory.  # TODO: add subcategory examples
    :ivar int length: The entity text length.  This value depends on the value
        of the `string_index_type` parameter specified in the original request, which is
        UnicodeCodePoints by default.
    :ivar int offset: The entity text offset from the start of the document.
        This value depends on the value of the `string_index_type` parameter specified
        in the original request, which is UnicodeCodePoints by default.
    :ivar float confidence_score: Confidence score between 0 and 1 of the extracted
            entity.
<<<<<<< HEAD
        :ivar data_sources: A collection of entity references in known data sources.
        :vartype data_sources: list[~azure.ai.textanalytics.HealthcareEntityDataSource]
=======
    :ivar links: A collection of entity references in known data sources.
    :vartype links: list[~azure.ai.textanalytics.HealthcareEntityLink]
>>>>>>> 3be037d8
    """

    def __init__(self, **kwargs):
        self.text = kwargs.get("text", None)
        self.category = kwargs.get("category", None)
        self.subcategory = kwargs.get("subcategory", None)
        self.length = kwargs.get("length", None)
        self.offset = kwargs.get("offset", None)
        self.confidence_score = kwargs.get("confidence_score", None)
        self.data_sources = kwargs.get("data_sources", [])
        self.related_entities = kwargs.get("related_entities", {})

    @classmethod
    def _from_generated(cls, healthcare_entity):
        return cls(
            text=healthcare_entity.text,
            category=healthcare_entity.category,
            subcategory=healthcare_entity.subcategory,
            length=healthcare_entity.length,
            offset=healthcare_entity.offset,
            confidence_score=healthcare_entity.confidence_score,
            data_sources=[
                HealthcareEntityDataSource(entity_id=l.id, name=l.data_source) for l in healthcare_entity.links
            ] if healthcare_entity.links else None
        )

    def __hash__(self):
        return hash(repr(self))

    def __repr__(self):
<<<<<<< HEAD
        return "HealthcareEntity(text={}, category={}, subcategory={}, offset={}, confidence_score={},\
        data_sources={}, related_entities={})".format(
=======
        return "HealthcareEntity(text={}, category={}, subcategory={}, length={}, offset={}, "\
        "confidence_score={}, links={})".format(
>>>>>>> 3be037d8
            self.text,
            self.category,
            self.subcategory,
            self.length,
            self.offset,
            self.confidence_score,
            repr(self.data_sources),
            repr(self.related_entities)
        )[:1024]


class HealthcareEntityDataSource(DictMixin):
    """
    HealthcareEntityDataSource contains information representing an entity reference in a known data source.

    :ivar str entity_id: ID of the entity in the given source catalog.
    :ivar str name: The name of the entity catalog from where the entity was identified, such as UMLS, CHV, MSH, etc.
    """

    def __init__(self, **kwargs):
        self.entity_id = kwargs.get("entity_id", None)
        self.name = kwargs.get("name", None)

    def __repr__(self):
        return "HealthcareEntityDataSource(entity_id={}, name={})".format(self.entity_id, self.name)[:1024]


class TextAnalyticsError(DictMixin):
    """TextAnalyticsError contains the error code, message, and
    other details that explain why the batch or individual document
    failed to be processed by the service.

    :ivar code: Error code. Possible values include:
     'invalidRequest', 'invalidArgument', 'internalServerError',
     'serviceUnavailable', 'invalidParameterValue', 'invalidRequestBodyFormat',
     'emptyRequest', 'missingInputRecords', 'invalidDocument', 'modelVersionIncorrect',
     'invalidDocumentBatch', 'unsupportedLanguageCode', 'invalidCountryHint'
    :vartype code: str
    :ivar message: Error message.
    :vartype message: str
    :ivar target: Error target.
    :vartype target: str
    """

    def __init__(self, **kwargs):
        self.code = kwargs.get('code', None)
        self.message = kwargs.get('message', None)
        self.target = kwargs.get('target', None)

    @classmethod
    def _from_generated(cls, err):
        if err.innererror:
            return cls(
                code=err.innererror.code,
                message=err.innererror.message,
                target=err.innererror.target
            )
        return cls(
            code=err.code,
            message=err.message,
            target=err.target
        )

    def __repr__(self):
        return "TextAnalyticsError(code={}, message={}, target={})" \
            .format(self.code, self.message, self.target)[:1024]

class TextAnalyticsWarning(DictMixin):
    """TextAnalyticsWarning contains the warning code and message that explains why
    the response has a warning.

    :ivar code: Warning code. Possible values include: 'LongWordsInDocument',
     'DocumentTruncated'.
    :vartype code: str
    :ivar message: Warning message.
    :vartype message: str
    """

    def __init__(self, **kwargs):
        self.code = kwargs.get('code', None)
        self.message = kwargs.get('message', None)

    @classmethod
    def _from_generated(cls, warning):
        return cls(
            code=warning.code,
            message=warning.message,
        )

    def __repr__(self):
        return "TextAnalyticsWarning(code={}, message={})" \
            .format(self.code, self.message)[:1024]


class ExtractKeyPhrasesResult(DictMixin):
    """ExtractKeyPhrasesResult is a result object which contains
    the key phrases found in a particular document.

    :ivar id: Unique, non-empty document identifier that matches the
        document id that was passed in with the request. If not specified
        in the request, an id is assigned for the document.
    :vartype id: str
    :ivar key_phrases: A list of representative words or phrases.
        The number of key phrases returned is proportional to the number of words
        in the input document.
    :vartype key_phrases: list[str]
    :ivar warnings: Warnings encountered while processing document. Results will still be returned
        if there are warnings, but they may not be fully accurate.
    :vartype warnings: list[~azure.ai.textanalytics.TextAnalyticsWarning]
    :ivar statistics: If `show_stats=True` was specified in the request this
        field will contain information about the document payload.
    :vartype statistics:
        ~azure.ai.textanalytics.TextDocumentStatistics
    :ivar bool is_error: Boolean check for error item when iterating over list of
        results. Always False for an instance of a ExtractKeyPhrasesResult.
    """

    def __init__(self, **kwargs):
        self.id = kwargs.get("id", None)
        self.key_phrases = kwargs.get("key_phrases", None)
        self.warnings = kwargs.get("warnings", [])
        self.statistics = kwargs.get("statistics", None)
        self.is_error = False

    def __repr__(self):
        return "ExtractKeyPhrasesResult(id={}, key_phrases={}, warnings={}, statistics={}, is_error={})" \
            .format(self.id, self.key_phrases, repr(self.warnings), repr(self.statistics), self.is_error)[:1024]


class RecognizeLinkedEntitiesResult(DictMixin):
    """RecognizeLinkedEntitiesResult is a result object which contains
    links to a well-known knowledge base, like for example, Wikipedia or Bing.

    :ivar id: Unique, non-empty document identifier that matches the
        document id that was passed in with the request. If not specified
        in the request, an id is assigned for the document.
    :vartype id: str
    :ivar entities: Recognized well-known entities in the document.
    :vartype entities:
        list[~azure.ai.textanalytics.LinkedEntity]
    :ivar warnings: Warnings encountered while processing document. Results will still be returned
        if there are warnings, but they may not be fully accurate.
    :vartype warnings: list[~azure.ai.textanalytics.TextAnalyticsWarning]
    :ivar statistics: If `show_stats=True` was specified in the request this
        field will contain information about the document payload.
    :vartype statistics:
        ~azure.ai.textanalytics.TextDocumentStatistics
    :ivar bool is_error: Boolean check for error item when iterating over list of
        results. Always False for an instance of a RecognizeLinkedEntitiesResult.
    """

    def __init__(self, **kwargs):
        self.id = kwargs.get("id", None)
        self.entities = kwargs.get("entities", None)
        self.warnings = kwargs.get("warnings", [])
        self.statistics = kwargs.get("statistics", None)
        self.is_error = False

    def __repr__(self):
        return "RecognizeLinkedEntitiesResult(id={}, entities={}, warnings={}, statistics={}, is_error={})" \
            .format(self.id, repr(self.entities), repr(self.warnings), repr(self.statistics), self.is_error)[:1024]


class AnalyzeSentimentResult(DictMixin):
    """AnalyzeSentimentResult is a result object which contains
    the overall predicted sentiment and confidence scores for your document
    and a per-sentence sentiment prediction with scores.

    :ivar id: Unique, non-empty document identifier that matches the
        document id that was passed in with the request. If not specified
        in the request, an id is assigned for the document.
    :vartype id: str
    :ivar sentiment: Predicted sentiment for document (Negative,
        Neutral, Positive, or Mixed). Possible values include: 'positive',
        'neutral', 'negative', 'mixed'
    :vartype sentiment: str
    :ivar warnings: Warnings encountered while processing document. Results will still be returned
        if there are warnings, but they may not be fully accurate.
    :vartype warnings: list[~azure.ai.textanalytics.TextAnalyticsWarning]
    :ivar statistics: If `show_stats=True` was specified in the request this
        field will contain information about the document payload.
    :vartype statistics:
        ~azure.ai.textanalytics.TextDocumentStatistics
    :ivar confidence_scores: Document level sentiment confidence
        scores between 0 and 1 for each sentiment label.
    :vartype confidence_scores:
        ~azure.ai.textanalytics.SentimentConfidenceScores
    :ivar sentences: Sentence level sentiment analysis.
    :vartype sentences:
        list[~azure.ai.textanalytics.SentenceSentiment]
    :ivar bool is_error: Boolean check for error item when iterating over list of
        results. Always False for an instance of a AnalyzeSentimentResult.
    """

    def __init__(self, **kwargs):
        self.id = kwargs.get("id", None)
        self.sentiment = kwargs.get("sentiment", None)
        self.warnings = kwargs.get("warnings", [])
        self.statistics = kwargs.get("statistics", None)
        self.confidence_scores = kwargs.get("confidence_scores", None)
        self.sentences = kwargs.get("sentences", None)
        self.is_error = False

    def __repr__(self):
        return "AnalyzeSentimentResult(id={}, sentiment={}, warnings={}, statistics={}, confidence_scores={}, "\
                 "sentences={}, is_error={})".format(
                 self.id, self.sentiment, repr(self.warnings), repr(self.statistics),
                 repr(self.confidence_scores), repr(self.sentences), self.is_error)[:1024]


class TextDocumentStatistics(DictMixin):
    """TextDocumentStatistics contains information about
    the document payload.

    :ivar character_count: Number of text elements recognized in
        the document.
    :vartype character_count: int
    :ivar transaction_count: Number of transactions for the
        document.
    :vartype transaction_count: int
    """

    def __init__(self, **kwargs):
        self.character_count = kwargs.get("character_count", None)
        self.transaction_count = kwargs.get("transaction_count", None)

    @classmethod
    def _from_generated(cls, stats):
        if stats is None:
            return None
        return cls(
            character_count=stats.characters_count,
            transaction_count=stats.transactions_count,
        )

    def __repr__(self):
        return "TextDocumentStatistics(character_count={}, transaction_count={})" \
            .format(self.character_count, self.transaction_count)[:1024]


class DocumentError(DictMixin):
    """DocumentError is an error object which represents an error on
    the individual document.

    :ivar id: Unique, non-empty document identifier that matches the
        document id that was passed in with the request. If not specified
        in the request, an id is assigned for the document.
    :vartype id: str
    :ivar error: The document error.
    :vartype error: ~azure.ai.textanalytics.TextAnalyticsError
    :ivar bool is_error: Boolean check for error item when iterating over list of
        results. Always True for an instance of a DocumentError.
    """

    def __init__(self, **kwargs):
        self.id = kwargs.get("id", None)
        self.error = kwargs.get("error", None)
        self.is_error = True

    def __getattr__(self, attr):
        result_set = set()
        result_set.update(
            RecognizeEntitiesResult().keys() + RecognizePiiEntitiesResult().keys()
            + DetectLanguageResult().keys() + RecognizeLinkedEntitiesResult().keys()
            + AnalyzeSentimentResult().keys() + ExtractKeyPhrasesResult().keys()
        )
        result_attrs = result_set.difference(DocumentError().keys())
        if attr in result_attrs:
            raise AttributeError(
                "'DocumentError' object has no attribute '{}'. The service was unable to process this document:\n"
                "Document Id: {}\nError: {} - {}\n".
                format(attr, self.id, self.error.code, self.error.message)
            )
        raise AttributeError("'DocumentError' object has no attribute '{}'".format(attr))

    @classmethod
    def _from_generated(cls, doc_err):
        return cls(
            id=doc_err.id,
            error=TextAnalyticsError._from_generated(doc_err.error),  # pylint: disable=protected-access
            is_error=True
        )

    def __repr__(self):
        return "DocumentError(id={}, error={}, is_error={})" \
            .format(self.id, repr(self.error), self.is_error)[:1024]


class DetectLanguageInput(LanguageInput):
    """The input document to be analyzed for detecting language.

    :keyword str id: Unique, non-empty document identifier.
    :keyword str text: The input text to process.
    :keyword str country_hint: A country hint to help better detect
     the language of the text. Accepts two letter country codes
     specified by ISO 3166-1 alpha-2. Defaults to "US". Pass
     in the string "none" to not use a country_hint.
    :ivar id: Required. Unique, non-empty document identifier.
    :vartype id: str
    :ivar text: Required. The input text to process.
    :vartype text: str
    :ivar country_hint: A country hint to help better detect
     the language of the text. Accepts two letter country codes
     specified by ISO 3166-1 alpha-2. Defaults to "US". Pass
     in the string "none" to not use a country_hint.
    :vartype country_hint: str
    """

    def __init__(self, **kwargs):
        super(DetectLanguageInput, self).__init__(**kwargs)
        self.id = kwargs.get("id", None)
        self.text = kwargs.get("text", None)
        self.country_hint = kwargs.get("country_hint", None)

    def __repr__(self):
        return "DetectLanguageInput(id={}, text={}, country_hint={})" \
            .format(self.id, self.text, self.country_hint)[:1024]


class LinkedEntity(DictMixin):
    """LinkedEntity contains a link to the well-known recognized
    entity in text. The link comes from a data source like Wikipedia
    or Bing. It additionally includes all of the matches of this
    entity found in the document.

    :ivar name: Entity Linking formal name.
    :vartype name: str
    :ivar matches: List of instances this entity appears in the text.
    :vartype matches:
        list[~azure.ai.textanalytics.LinkedEntityMatch]
    :ivar language: Language used in the data source.
    :vartype language: str
    :ivar data_source_entity_id: Unique identifier of the recognized entity from the data
        source.
    :vartype data_source_entity_id: str
    :ivar url: URL to the entity's page from the data source.
    :vartype url: str
    :ivar data_source: Data source used to extract entity linking,
        such as Wiki/Bing etc.
    :vartype data_source: str
    :ivar str bing_entity_search_api_id: Bing Entity Search unique identifier of the recognized entity.
        Use in conjunction with the Bing Entity Search SDK to fetch additional relevant information.
        Only available for API version v3.1-preview and up.
    .. versionadded:: v3.1-preview
        The *bing_entity_search_api_id* property.
    """

    def __init__(self, **kwargs):
        self.name = kwargs.get("name", None)
        self.matches = kwargs.get("matches", None)
        self.language = kwargs.get("language", None)
        self.data_source_entity_id = kwargs.get("data_source_entity_id", None)
        self.url = kwargs.get("url", None)
        self.data_source = kwargs.get("data_source", None)
        self.bing_entity_search_api_id = kwargs.get("bing_entity_search_api_id", None)

    @classmethod
    def _from_generated(cls, entity):
        bing_entity_search_api_id = entity.bing_id if hasattr(entity, "bing_id") else None
        return cls(
            name=entity.name,
            matches=[LinkedEntityMatch._from_generated(e) for e in entity.matches],  # pylint: disable=protected-access
            language=entity.language,
            data_source_entity_id=entity.id,
            url=entity.url,
            data_source=entity.data_source,
            bing_entity_search_api_id=bing_entity_search_api_id,
        )

    def __repr__(self):
        return "LinkedEntity(name={}, matches={}, language={}, data_source_entity_id={}, url={}, " \
            "data_source={}, bing_entity_search_api_id={})".format(
                self.name,
                repr(self.matches),
                self.language,
                self.data_source_entity_id,
                self.url,
                self.data_source,
                self.bing_entity_search_api_id,
        )[:1024]


class LinkedEntityMatch(DictMixin):
    """A match for the linked entity found in text. Provides
    the confidence score of the prediction and where the entity
    was found in the text.

    :ivar confidence_score: If a well-known item is recognized, a
        decimal number denoting the confidence level between 0 and 1 will be
        returned.
    :vartype confidence_score: float
    :ivar text: Entity text as appears in the request.
    :ivar int length: The linked entity match text length.  This value depends on the value of the
        `string_index_type` parameter set in the original request, which is UnicodeCodePoints by default.
        Only returned for API versions v3.1-preview and up.
    :ivar int offset: The linked entity match text offset from the start of the document.
        The value depends on the value of the `string_index_type` parameter
        set in the original request, which is UnicodeCodePoints by default.
        Only returned for API versions v3.1-preview and up.
    :vartype text: str
    .. versionadded:: v3.1-preview
        The *offset* property.
    """

    def __init__(self, **kwargs):
        self.confidence_score = kwargs.get("confidence_score", None)
        self.text = kwargs.get("text", None)
        self.length = kwargs.get("length", None)
        self.offset = kwargs.get("offset", None)

    @classmethod
    def _from_generated(cls, match):
        offset = match.offset
        length = match.length
        if isinstance(match, _v3_0_models.Match):
            # we do not return offset for v3.0 since
            # the correct encoding was not introduced for v3.0
            offset = None
            length = None
        return cls(
            confidence_score=match.confidence_score,
            text=match.text,
            length=length,
            offset=offset,
        )

    def __repr__(self):
        return "LinkedEntityMatch(confidence_score={}, text={}, length={}, offset={})".format(
            self.confidence_score, self.text, self.length, self.offset
        )[:1024]


class TextDocumentInput(DictMixin, MultiLanguageInput):
    """The input document to be analyzed by the service.

    :keyword str id: Unique, non-empty document identifier.
    :keyword str text: The input text to process.
    :keyword str language: This is the 2 letter ISO 639-1 representation
     of a language. For example, use "en" for English; "es" for Spanish etc. If
     not set, uses "en" for English as default.
    :ivar id: Required. Unique, non-empty document identifier.
    :vartype id: str
    :ivar text: Required. The input text to process.
    :vartype text: str
    :ivar language: This is the 2 letter ISO 639-1 representation
     of a language. For example, use "en" for English; "es" for Spanish etc. If
     not set, uses "en" for English as default.
    :vartype language: str
    """

    def __init__(self, **kwargs):
        super(TextDocumentInput, self).__init__(**kwargs)
        self.id = kwargs.get("id", None)
        self.text = kwargs.get("text", None)
        self.language = kwargs.get("language", None)

    def __repr__(self):
        return "TextDocumentInput(id={}, text={}, language={})" \
            .format(self.id, self.text, self.language)[:1024]


class TextDocumentBatchStatistics(DictMixin):
    """TextDocumentBatchStatistics contains information about the
    request payload. Note: This object is not returned
    in the response and needs to be retrieved by a response hook.

    :ivar document_count: Number of documents submitted in the request.
    :vartype document_count: int
    :ivar valid_document_count: Number of valid documents. This
        excludes empty, over-size limit or non-supported languages documents.
    :vartype valid_document_count: int
    :ivar erroneous_document_count: Number of invalid documents.
        This includes empty, over-size limit or non-supported languages documents.
    :vartype erroneous_document_count: int
    :ivar transaction_count: Number of transactions for the request.
    :vartype transaction_count: long
    """

    def __init__(self, **kwargs):
        self.document_count = kwargs.get("document_count", None)
        self.valid_document_count = kwargs.get("valid_document_count", None)
        self.erroneous_document_count = kwargs.get("erroneous_document_count", None)
        self.transaction_count = kwargs.get("transaction_count", None)

    @classmethod
    def _from_generated(cls, statistics):
        if statistics is None:
            return None
        return cls(
            document_count=statistics["documentsCount"],
            valid_document_count=statistics["validDocumentsCount"],
            erroneous_document_count=statistics["erroneousDocumentsCount"],
            transaction_count=statistics["transactionsCount"],
        )

    def __repr__(self):
        return "TextDocumentBatchStatistics(document_count={}, valid_document_count={}, erroneous_document_count={}, " \
               "transaction_count={})".format(self.document_count, self.valid_document_count,
                                              self.erroneous_document_count, self.transaction_count)[:1024]


class SentenceSentiment(DictMixin):
    """SentenceSentiment contains the predicted sentiment and
    confidence scores for each individual sentence in the document.

    :ivar text: The sentence text.
    :vartype text: str
    :ivar sentiment: The predicted Sentiment for the sentence.
        Possible values include: 'positive', 'neutral', 'negative'
    :vartype sentiment: str
    :ivar confidence_scores: The sentiment confidence score between 0
        and 1 for the sentence for all labels.
    :vartype confidence_scores:
        ~azure.ai.textanalytics.SentimentConfidenceScores
    :ivar int length: The sentence text length.  This value depends on the value of the
        `string_index_type` parameter set in the original request, which is UnicodeCodePoints
        by default. Only returned for API versions v3.1-preview and up.
    :ivar int offset: The sentence text offset from the start of the document.
        The value depends on the value of the `string_index_type` parameter
        set in the original request, which is UnicodeCodePoints by default. Only returned for
        API versions v3.1-preview and up.
    :ivar mined_opinions: The list of opinions mined from this sentence.
        For example in the sentence "The food is good, but the service is bad", we would
        mine the two opinions "food is good" and "service is bad". Only returned
        if `show_opinion_mining` is set to True in the call to `analyze_sentiment` and
        api version is v3.1-preview and up.
    :vartype mined_opinions:
        list[~azure.ai.textanalytics.MinedOpinion]
    .. versionadded:: v3.1-preview
        The *offset* and *mined_opinions* properties.
    """

    def __init__(self, **kwargs):
        self.text = kwargs.get("text", None)
        self.sentiment = kwargs.get("sentiment", None)
        self.confidence_scores = kwargs.get("confidence_scores", None)
        self.length = kwargs.get("length", None)
        self.offset = kwargs.get("offset", None)
        self.mined_opinions = kwargs.get("mined_opinions", None)

    @classmethod
    def _from_generated(cls, sentence, results, sentiment):
        offset = sentence.offset
        length = sentence.length
        if isinstance(sentence, _v3_0_models.SentenceSentiment):
            # we do not return offset for v3.0 since
            # the correct encoding was not introduced for v3.0
            offset = None
            length = None
        if hasattr(sentence, "aspects"):
            mined_opinions = (
                [MinedOpinion._from_generated(aspect, results, sentiment) for aspect in sentence.aspects]  # pylint: disable=protected-access
                if sentence.aspects else []
            )
        else:
            mined_opinions = None
        return cls(
            text=sentence.text,
            sentiment=sentence.sentiment,
            confidence_scores=SentimentConfidenceScores._from_generated(sentence.confidence_scores),  # pylint: disable=protected-access
            length=length,
            offset=offset,
            mined_opinions=mined_opinions
        )

    def __repr__(self):
        return "SentenceSentiment(text={}, sentiment={}, confidence_scores={}, "\
            "length={}, offset={}, mined_opinions={})".format(
            self.text,
            self.sentiment,
            repr(self.confidence_scores),
            self.length,
            self.offset,
            repr(self.mined_opinions)
        )[:1024]

class MinedOpinion(DictMixin):
    """A mined opinion object represents an opinion we've extracted from a sentence.
    It consists of both an aspect that these opinions are about, and the actual
    opinions themselves.

    :ivar aspect: The aspect of a product/service that this opinion is about
    :vartype aspect: ~azure.ai.textanalytics.AspectSentiment
    :ivar opinions: The actual opinions of the aspect
    :vartype opinions: list[~azure.ai.textanalytics.OpinionSentiment]
    """

    def __init__(self, **kwargs):
        self.aspect = kwargs.get("aspect", None)
        self.opinions = kwargs.get("opinions", None)

    @staticmethod
    def _get_opinions(relations, results, sentiment):  # pylint: disable=unused-argument
        if not relations:
            return []
        opinion_relations = [r.ref for r in relations if r.relation_type == "opinion"]
        opinions = []
        for opinion_relation in opinion_relations:
            nums = _get_indices(opinion_relation)
            sentence_index = nums[1]
            opinion_index = nums[2]
            opinions.append(
                sentiment.sentences[sentence_index].opinions[opinion_index]
            )
        return opinions

    @classmethod
    def _from_generated(cls, aspect, results, sentiment):
        return cls(
            aspect=AspectSentiment._from_generated(aspect),  # pylint: disable=protected-access
            opinions=[
                OpinionSentiment._from_generated(opinion)  # pylint: disable=protected-access
                for opinion in cls._get_opinions(aspect.relations, results, sentiment)
            ],
        )

    def __repr__(self):
        return "MinedOpinion(aspect={}, opinions={})".format(
            repr(self.aspect),
            repr(self.opinions)
        )[:1024]


class AspectSentiment(DictMixin):
    """AspectSentiment contains the related opinions, predicted sentiment,
    confidence scores and other information about an aspect of a product.
    An aspect of a product/service is a key component of that product/service.
    For example in "The food at Hotel Foo is good", "food" is an aspect of
    "Hotel Foo".

    :ivar str text: The aspect text.
    :ivar str sentiment: The predicted Sentiment for the aspect. Possible values
        include 'positive', 'mixed', and 'negative'.
    :ivar confidence_scores: The sentiment confidence score between 0
        and 1 for the aspect for 'positive' and 'negative' labels. It's score
        for 'neutral' will always be 0
    :vartype confidence_scores:
        ~azure.ai.textanalytics.SentimentConfidenceScores
    :ivar int length: The aspect text length.  This value depends on the value of the
        `string_index_type` parameter set in the original request, which is UnicodeCodePoints
        by default.
    :ivar int offset: The aspect text offset from the start of the document.
        The value depends on the value of the `string_index_type` parameter
        set in the original request, which is UnicodeCodePoints by default.
    """

    def __init__(self, **kwargs):
        self.text = kwargs.get("text", None)
        self.sentiment = kwargs.get("sentiment", None)
        self.confidence_scores = kwargs.get("confidence_scores", None)
        self.length = kwargs.get("length", None)
        self.offset = kwargs.get("offset", None)

    @classmethod
    def _from_generated(cls, aspect):
        return cls(
            text=aspect.text,
            sentiment=aspect.sentiment,
            confidence_scores=SentimentConfidenceScores._from_generated(aspect.confidence_scores),  # pylint: disable=protected-access
            length=aspect.length,
            offset=aspect.offset,
        )

    def __repr__(self):
        return "AspectSentiment(text={}, sentiment={}, confidence_scores={}, "\
        "length={}, offset={})".format(
            self.text,
            self.sentiment,
            repr(self.confidence_scores),
            self.length,
            self.offset,
        )[:1024]


class OpinionSentiment(DictMixin):
    """OpinionSentiment contains the predicted sentiment,
    confidence scores and other information about an opinion of an aspect.
    For example, in the sentence "The food is good", the opinion of the
    aspect 'food' is 'good'.

    :ivar str text: The opinion text.
    :ivar str sentiment: The predicted Sentiment for the opinion. Possible values
        include 'positive', 'mixed', and 'negative'.
    :ivar confidence_scores: The sentiment confidence score between 0
        and 1 for the opinion for 'positive' and 'negative' labels. It's score
        for 'neutral' will always be 0
    :vartype confidence_scores:
        ~azure.ai.textanalytics.SentimentConfidenceScores
    :ivar int length: The opinion text length.  This value depends on the value of the
        `string_index_type` parameter set in the original request, which is UnicodeCodePoints
        by default.
    :ivar int offset: The opinion text offset from the start of the document.
        The value depends on the value of the `string_index_type` parameter
        set in the original request, which is UnicodeCodePoints by default.
    :ivar bool is_negated: Whether the opinion is negated. For example, in
        "The food is not good", the opinion "good" is negated.
    """

    def __init__(self, **kwargs):
        self.text = kwargs.get("text", None)
        self.sentiment = kwargs.get("sentiment", None)
        self.confidence_scores = kwargs.get("confidence_scores", None)
        self.length = kwargs.get("length", None)
        self.offset = kwargs.get("offset", None)
        self.is_negated = kwargs.get("is_negated", None)

    @classmethod
    def _from_generated(cls, opinion):
        return cls(
            text=opinion.text,
            sentiment=opinion.sentiment,
            confidence_scores=SentimentConfidenceScores._from_generated(opinion.confidence_scores),  # pylint: disable=protected-access
            length=opinion.length,
            offset=opinion.offset,
            is_negated=opinion.is_negated
        )

    def __repr__(self):
        return (
            "OpinionSentiment(text={}, sentiment={}, confidence_scores={}, length={}, offset={}, "\
            "is_negated={})".format(
                self.text,
                self.sentiment,
                repr(self.confidence_scores),
                self.length,
                self.offset,
                self.is_negated
            )[:1024]
        )


class SentimentConfidenceScores(DictMixin):
    """The confidence scores (Softmax scores) between 0 and 1.
    Higher values indicate higher confidence.

    :ivar positive: Positive score.
    :vartype positive: float
    :ivar neutral: Neutral score.
    :vartype neutral: float
    :ivar negative: Negative score.
    :vartype negative: float
    """

    def __init__(self, **kwargs):
        self.positive = kwargs.get('positive', 0.0)
        self.neutral = kwargs.get('neutral', 0.0)
        self.negative = kwargs.get('negative', 0.0)

    @classmethod
    def _from_generated(cls, score):
        return cls(
            positive=score.positive,
            neutral=score.neutral if hasattr(score, "neutral") else 0.0,
            negative=score.negative
        )

    def __repr__(self):
        return "SentimentConfidenceScores(positive={}, neutral={}, negative={})" \
            .format(self.positive, self.neutral, self.negative)[:1024]


class AnalyzeBatchActionsType(str, Enum):
    """The type of batch action that was applied to the documents
    """
    RECOGNIZE_ENTITIES = "recognize_entities"  #: Entities Recognition action.
    RECOGNIZE_PII_ENTITIES = "recognize_pii_entities"  #: PII Entities Recognition action.
    EXTRACT_KEY_PHRASES = "extract_key_phrases"  #: Key Phrase Extraction action.


class AnalyzeBatchActionsResult(DictMixin):
    """AnalyzeBatchActionsResult contains the results of a recognize entities action
    on a list of documents. Returned by `begin_analyze_batch_actions`

    :ivar document_results: A list of objects containing results for all Entity Recognition actions
        included in the analysis.
    :vartype document_results: list[~azure.ai.textanalytics.RecognizeEntitiesResult]
    :ivar bool is_error: Boolean check for error item when iterating over list of
        actions. Always False for an instance of a AnalyzeBatchActionsResult.
    :ivar action_type: The type of batch action this class is a result of.
    :vartype action_type: str or ~azure.ai.textanalytics.AnalyzeBatchActionsType
    :ivar ~datetime.datetime completed_on: Date and time (UTC) when the result completed
        on the service.
    """
    def __init__(self, **kwargs):
        self.document_results = kwargs.get("document_results")
        self.is_error = False
        self.action_type = kwargs.get("action_type")
        self.completed_on = kwargs.get("completed_on")

    def __repr__(self):
        return "AnalyzeBatchActionsResult(document_results={}, is_error={}, action_type={}, completed_on={})" \
            .format(
                repr(self.document_results),
                self.is_error,
                self.action_type,
                self.completed_on
            )[:1024]

class AnalyzeBatchActionsError(DictMixin):
    """AnalyzeBatchActionsError is an error object which represents an an
    error response for an action.

    :ivar error: The action result error.
    :vartype error: ~azure.ai.textanalytics.TextAnalyticsError
    :ivar bool is_error: Boolean check for error item when iterating over list of
        results. Always True for an instance of a DocumentError.
    """

    def __init__(self, **kwargs):
        self.error = kwargs.get("error")
        self.is_error = True

    def __repr__(self):
        return "AnalyzeBatchActionsError(error={}, is_error={}".format(
            repr(self.error), self.is_error
        )

    @classmethod
    def _from_generated(cls, error):
        return cls(
            error=TextAnalyticsError(code=error.code, message=error.message, target=error.target)
        )


class RecognizeEntitiesAction(DictMixin):
    """RecognizeEntitiesAction encapsulates the parameters for starting a long-running Entities Recognition operation.

    If you just want to recognize entities in a list of documents, and not perform a batch
    of long running actions on the input of documents, call method `recognize_entities` instead
    of interfacing with this model.

    :keyword str model_version: The model version to use for the analysis.
    :keyword str string_index_type: Specifies the method used to interpret string offsets.
        `UnicodeCodePoint`, the Python encoding, is the default. To override the Python default,
        you can also pass in `Utf16CodePoint` or TextElements_v8`. For additional information
        see https://aka.ms/text-analytics-offsets
    """

    def __init__(self, **kwargs):
        self.model_version = kwargs.get("model_version", "latest")
        self.string_index_type = kwargs.get("string_index_type", "UnicodeCodePoint")

    def __repr__(self, **kwargs):
        return "RecognizeEntitiesAction(model_version={}, string_index_type={})" \
            .format(self.model_version, self.string_index_type)[:1024]

    def to_generated(self):
        return _v3_1_preview_3_models.EntitiesTask(
            parameters=_v3_1_preview_3_models.EntitiesTaskParameters(
                model_version=self.model_version,
                string_index_type=self.string_index_type
            )
        )


class RecognizePiiEntitiesAction(DictMixin):
    """RecognizePiiEntitiesAction encapsulates the parameters for starting a long-running PII
    Entities Recognition operation.

    If you just want to recognize pii entities in a list of documents, and not perform a batch
    of long running actions on the input of documents, call method `recognize_pii_entities` instead
    of interfacing with this model.

    :keyword str model_version: The model version to use for the analysis.
    :keyword str domain_filter: An optional string to set the PII domain to include only a
    subset of the PII entity categories. Possible values include 'phi' or None.
    :keyword str string_index_type: Specifies the method used to interpret string offsets.
        `UnicodeCodePoint`, the Python encoding, is the default. To override the Python default,
        you can also pass in `Utf16CodePoint` or TextElements_v8`. For additional information
        see https://aka.ms/text-analytics-offsets
    """

    def __init__(self, **kwargs):
        self.model_version = kwargs.get("model_version", "latest")
        self.domain_filter = kwargs.get("domain_filter", None)
        self.string_index_type = kwargs.get("string_index_type", "UnicodeCodePoint")

    def __repr__(self, **kwargs):
        return "RecognizePiiEntitiesAction(model_version={}, domain_filter={}, string_index_type={})" \
            .format(self.model_version, self.domain_filter, self.string_index_type)[:1024]

    def to_generated(self):
        return _v3_1_preview_3_models.PiiTask(
            parameters=_v3_1_preview_3_models.PiiTaskParameters(
                model_version=self.model_version,
                domain=self.domain_filter,
                string_index_type=self.string_index_type
            )
        )


class ExtractKeyPhrasesAction(DictMixin):
    """ExtractKeyPhrasesAction encapsulates the parameters for starting a long-running key phrase
    extraction operation

    If you just want to extract key phrases from a list of documents, and not perform a batch
    of long running actions on the input of documents, call method `extract_key_phrases` instead
    of interfacing with this model.

    :keyword str model_version: The model version to use for the analysis.
    """

    def __init__(self, **kwargs):
        self.model_version = kwargs.get("model_version", "latest")

    def __repr__(self, **kwargs):
        return "ExtractKeyPhrasesAction(model_version={})" \
            .format(self.model_version)[:1024]

    def to_generated(self):
        return _v3_1_preview_3_models.KeyPhrasesTask(
            parameters=_v3_1_preview_3_models.KeyPhrasesTaskParameters(
                model_version=self.model_version
            )
        )

class RequestStatistics(DictMixin):
    def __init__(self, **kwargs):
        self.documents_count = kwargs.get("documents_count")
        self.valid_documents_count = kwargs.get("valid_documents_count")
        self.erroneous_documents_count = kwargs.get("erroneous_documents_count")
        self.transactions_count = kwargs.get("transactions_count")

    @classmethod
    def _from_generated(cls, request_statistics):
        return cls(
            documents_count=request_statistics.documents_count,
            valid_documents_count=request_statistics.valid_documents_count,
            erroneous_documents_count=request_statistics.erroneous_documents_count,
            transactions_count=request_statistics.transactions_count
        )

    def __repr__(self, **kwargs):
        return "RequestStatistics(documents_count={}, valid_documents_count={}, erroneous_documents_count={}, \
            transactions_count={}".format(
                self.documents_count,
                self.valid_documents_count,
                self.erroneous_documents_count,
                self.transactions_count
            )[:1024]<|MERGE_RESOLUTION|>--- conflicted
+++ resolved
@@ -412,13 +412,8 @@
         in the original request, which is UnicodeCodePoints by default.
     :ivar float confidence_score: Confidence score between 0 and 1 of the extracted
             entity.
-<<<<<<< HEAD
         :ivar data_sources: A collection of entity references in known data sources.
         :vartype data_sources: list[~azure.ai.textanalytics.HealthcareEntityDataSource]
-=======
-    :ivar links: A collection of entity references in known data sources.
-    :vartype links: list[~azure.ai.textanalytics.HealthcareEntityLink]
->>>>>>> 3be037d8
     """
 
     def __init__(self, **kwargs):
@@ -429,7 +424,7 @@
         self.offset = kwargs.get("offset", None)
         self.confidence_score = kwargs.get("confidence_score", None)
         self.data_sources = kwargs.get("data_sources", [])
-        self.related_entities = kwargs.get("related_entities", {})
+        self.related_entities = {}
 
     @classmethod
     def _from_generated(cls, healthcare_entity):
@@ -449,13 +444,8 @@
         return hash(repr(self))
 
     def __repr__(self):
-<<<<<<< HEAD
-        return "HealthcareEntity(text={}, category={}, subcategory={}, offset={}, confidence_score={},\
-        data_sources={}, related_entities={})".format(
-=======
-        return "HealthcareEntity(text={}, category={}, subcategory={}, length={}, offset={}, "\
-        "confidence_score={}, links={})".format(
->>>>>>> 3be037d8
+        return "HealthcareEntity(text={}, category={}, subcategory={}, length={}, offset={}, confidence_score={}, "\
+        "data_sources={}, related_entities={})".format(
             self.text,
             self.category,
             self.subcategory,
