# coding=utf-8
# ------------------------------------
# Copyright (c) Microsoft Corporation.
# Licensed under the MIT License.
# ------------------------------------

from typing import (  # pylint: disable=unused-import
    Union,
    Optional,
    Any,
    List,
    Dict,
    TYPE_CHECKING,
)
from functools import partial
from azure.core.paging import ItemPaged
from azure.core.polling import LROPoller
from azure.core.tracing.decorator import distributed_trace
from azure.core.exceptions import HttpResponseError
from ._base_client import TextAnalyticsClientBase
from ._request_handlers import _validate_input, _determine_action_type, _check_string_index_type_arg
from ._response_handlers import (
    process_http_response_error,
    entities_result,
    linked_entities_result,
    key_phrases_result,
    sentiment_result,
    language_result,
    pii_entities_result,
    healthcare_paged_result,
    analyze_paged_result,
    _get_deserialize
)

from ._models import AnalyzeBatchActionsType

from ._lro import (
    TextAnalyticsOperationResourcePolling,
    AnalyzeBatchActionsLROPollingMethod,
    AnalyzeHealthcareEntitiesLROPollingMethod,
)

if TYPE_CHECKING:
    from azure.core.credentials import TokenCredential, AzureKeyCredential
    from ._models import (
        DetectLanguageInput,
        TextDocumentInput,
        DetectLanguageResult,
        RecognizeEntitiesResult,
        RecognizeLinkedEntitiesResult,
        ExtractKeyPhrasesResult,
        AnalyzeSentimentResult,
        DocumentError,
        RecognizePiiEntitiesResult,
        RecognizeEntitiesAction,
        RecognizePiiEntitiesAction,
        ExtractKeyPhrasesAction,
        AnalyzeHealthcareEntitiesResultItem,
        AnalyzeBatchActionsResult,
    )


class TextAnalyticsClient(TextAnalyticsClientBase):
    """The Text Analytics API is a suite of text analytics web services built with best-in-class
    Microsoft machine learning algorithms. The API can be used to analyze unstructured text for
    tasks such as sentiment analysis, key phrase extraction, and language detection. No training data
    is needed to use this API - just bring your text data. This API uses advanced natural language
    processing techniques to deliver best in class predictions.

    Further documentation can be found in
    https://docs.microsoft.com/azure/cognitive-services/text-analytics/overview

    :param str endpoint: Supported Cognitive Services or Text Analytics resource
        endpoints (protocol and hostname, for example: https://westus2.api.cognitive.microsoft.com).
    :param credential: Credentials needed for the client to connect to Azure.
        This can be the an instance of AzureKeyCredential if using a
        cognitive services/text analytics API key or a token credential
        from :mod:`azure.identity`.
    :type credential: :class:`~azure.core.credentials.AzureKeyCredential` or
        :class:`~azure.core.credentials.TokenCredential`
    :keyword str default_country_hint: Sets the default country_hint to use for all operations.
        Defaults to "US". If you don't want to use a country hint, pass the string "none".
    :keyword str default_language: Sets the default language to use for all operations.
        Defaults to "en".
    :keyword api_version: The API version of the service to use for requests. It defaults to the
        latest service version. Setting to an older version may result in reduced feature compatibility.
    :paramtype api_version: str or ~azure.ai.textanalytics.TextAnalyticsApiVersion

    .. admonition:: Example:

        .. literalinclude:: ../samples/sample_authentication.py
            :start-after: [START create_ta_client_with_key]
            :end-before: [END create_ta_client_with_key]
            :language: python
            :dedent: 8
            :caption: Creating the TextAnalyticsClient with endpoint and API key.

        .. literalinclude:: ../samples/sample_authentication.py
            :start-after: [START create_ta_client_with_aad]
            :end-before: [END create_ta_client_with_aad]
            :language: python
            :dedent: 8
            :caption: Creating the TextAnalyticsClient with endpoint and token credential from Azure Active Directory.
    """

    def __init__(self, endpoint, credential, **kwargs):
        # type: (str, Union[AzureKeyCredential, TokenCredential], Any) -> None
        super(TextAnalyticsClient, self).__init__(
            endpoint=endpoint,
            credential=credential,
            **kwargs
        )
        self._api_version = kwargs.get("api_version")
        self._default_language = kwargs.pop("default_language", "en")
        self._default_country_hint = kwargs.pop("default_country_hint", "US")
        self._string_index_type_default = None if kwargs.get("api_version") == "v3.0" else "UnicodeCodePoint"
        self._deserialize = _get_deserialize()


    @distributed_trace
    def detect_language(  # type: ignore
        self,
        documents,  # type: Union[List[str], List[DetectLanguageInput], List[Dict[str, str]]]
        **kwargs  # type: Any
    ):
        # type: (...) -> List[Union[DetectLanguageResult, DocumentError]]
        """Detect language for a batch of documents.

        Returns the detected language and a numeric score between zero and
        one. Scores close to one indicate 100% certainty that the identified
        language is true. See https://aka.ms/talangs for the list of enabled languages.

        See https://docs.microsoft.com/azure/cognitive-services/text-analytics/overview#data-limits
        for document length limits, maximum batch size, and supported text encoding.

        :param documents: The set of documents to process as part of this batch.
            If you wish to specify the ID and country_hint on a per-item basis you must
            use as input a list[:class:`~azure.ai.textanalytics.DetectLanguageInput`] or a list of
            dict representations of :class:`~azure.ai.textanalytics.DetectLanguageInput`, like
            `{"id": "1", "country_hint": "us", "text": "hello world"}`.
        :type documents:
            list[str] or list[~azure.ai.textanalytics.DetectLanguageInput] or
            list[dict[str, str]]
        :keyword str country_hint: Country of origin hint for the entire batch. Accepts two
            letter country codes specified by ISO 3166-1 alpha-2. Per-document
            country hints will take precedence over whole batch hints. Defaults to
            "US". If you don't want to use a country hint, pass the string "none".
        :keyword str model_version: Version of the model used on the service side for scoring,
            e.g. "latest", "2019-10-01". If a model version
            is not specified, the API will default to the latest, non-preview version.
            See here for more info: https://aka.ms/text-analytics-model-versioning
        :keyword bool show_stats: If set to true, response will contain document
            level statistics in the `statistics` field of the document-level response.
        :return: The combined list of :class:`~azure.ai.textanalytics.DetectLanguageResult` and
            :class:`~azure.ai.textanalytics.DocumentError` in the order the original documents were
            passed in.
        :rtype: list[~azure.ai.textanalytics.DetectLanguageResult,
            ~azure.ai.textanalytics.DocumentError]
        :raises ~azure.core.exceptions.HttpResponseError or TypeError or ValueError:

        .. admonition:: Example:

            .. literalinclude:: ../samples/sample_detect_language.py
                :start-after: [START detect_language]
                :end-before: [END detect_language]
                :language: python
                :dedent: 8
                :caption: Detecting language in a batch of documents.
        """
        country_hint_arg = kwargs.pop("country_hint", None)
        country_hint = country_hint_arg if country_hint_arg is not None else self._default_country_hint
        docs = _validate_input(documents, "country_hint", country_hint)
        model_version = kwargs.pop("model_version", None)
        show_stats = kwargs.pop("show_stats", False)
        try:
            return self._client.languages(
                documents=docs,
                model_version=model_version,
                show_stats=show_stats,
                cls=kwargs.pop("cls", language_result),
                **kwargs
            )
        except HttpResponseError as error:
            process_http_response_error(error)

    @distributed_trace
    def recognize_entities(  # type: ignore
        self,
        documents,  # type: Union[List[str], List[TextDocumentInput], List[Dict[str, str]]]
        **kwargs  # type: Any
    ):
        # type: (...) -> List[Union[RecognizeEntitiesResult, DocumentError]]
        """Recognize entities for a batch of documents.

        Identifies and categorizes entities in your text as people, places,
        organizations, date/time, quantities, percentages, currencies, and more.
        For the list of supported entity types, check: https://aka.ms/taner

        See https://docs.microsoft.com/azure/cognitive-services/text-analytics/overview#data-limits
        for document length limits, maximum batch size, and supported text encoding.

        :param documents: The set of documents to process as part of this batch.
            If you wish to specify the ID and language on a per-item basis you must
            use as input a list[:class:`~azure.ai.textanalytics.TextDocumentInput`] or a list
            of dict representations of :class:`~azure.ai.textanalytics.TextDocumentInput`,
            like `{"id": "1", "language": "en", "text": "hello world"}`.
        :type documents:
            list[str] or list[~azure.ai.textanalytics.TextDocumentInput] or
            list[dict[str, str]]
        :keyword str language: The 2 letter ISO 639-1 representation of language for the
            entire batch. For example, use "en" for English; "es" for Spanish etc.
            If not set, uses "en" for English as default. Per-document language will
            take precedence over whole batch language. See https://aka.ms/talangs for
            supported languages in Text Analytics API.
        :keyword str model_version: This value indicates which model will
            be used for scoring, e.g. "latest", "2019-10-01". If a model-version
            is not specified, the API will default to the latest, non-preview version.
            See here for more info: https://aka.ms/text-analytics-model-versioning
        :keyword bool show_stats: If set to true, response will contain document
            level statistics in the `statistics` field of the document-level response.
        :keyword str string_index_type: Specifies the method used to interpret string offsets.
            `UnicodeCodePoint`, the Python encoding, is the default. To override the Python default,
            you can also pass in `Utf16CodePoint` or TextElements_v8`. For additional information
            see https://aka.ms/text-analytics-offsets
        :return: The combined list of :class:`~azure.ai.textanalytics.RecognizeEntitiesResult` and
            :class:`~azure.ai.textanalytics.DocumentError` in the order the original documents
            were passed in.
        :rtype: list[~azure.ai.textanalytics.RecognizeEntitiesResult,
            ~azure.ai.textanalytics.DocumentError]
        :raises ~azure.core.exceptions.HttpResponseError or TypeError or ValueError:

        .. admonition:: Example:

            .. literalinclude:: ../samples/sample_recognize_entities.py
                :start-after: [START recognize_entities]
                :end-before: [END recognize_entities]
                :language: python
                :dedent: 8
                :caption: Recognize entities in a batch of documents.
        """
        language_arg = kwargs.pop("language", None)
        language = language_arg if language_arg is not None else self._default_language
        docs = _validate_input(documents, "language", language)
        model_version = kwargs.pop("model_version", None)
        show_stats = kwargs.pop("show_stats", False)
        string_index_type = _check_string_index_type_arg(
            kwargs.pop("string_index_type", None),
            self._api_version,
            string_index_type_default=self._string_index_type_default
        )
        if string_index_type:
            kwargs.update({"string_index_type": string_index_type})

        try:
            return self._client.entities_recognition_general(
                documents=docs,
                model_version=model_version,
                show_stats=show_stats,
                cls=kwargs.pop("cls", entities_result),
                **kwargs
            )
        except HttpResponseError as error:
            process_http_response_error(error)

    @distributed_trace
    def recognize_pii_entities(  # type: ignore
        self,
        documents,  # type: Union[List[str], List[TextDocumentInput], List[Dict[str, str]]]
        **kwargs  # type: Any
    ):
        # type: (...) -> List[Union[RecognizePiiEntitiesResult, DocumentError]]
        """Recognize entities containing personal information for a batch of documents.

        Returns a list of personal information entities ("SSN",
        "Bank Account", etc) in the document.  For the list of supported entity types,
        check https://aka.ms/tanerpii

        See https://docs.microsoft.com/azure/cognitive-services/text-analytics/overview#data-limits
        for document length limits, maximum batch size, and supported text encoding.

        :param documents: The set of documents to process as part of this batch.
            If you wish to specify the ID and language on a per-item basis you must
            use as input a list[:class:`~azure.ai.textanalytics.TextDocumentInput`] or a list of
            dict representations of :class:`~azure.ai.textanalytics.TextDocumentInput`, like
            `{"id": "1", "language": "en", "text": "hello world"}`.
        :type documents:
            list[str] or list[~azure.ai.textanalytics.TextDocumentInput] or
            list[dict[str, str]]
        :keyword str language: The 2 letter ISO 639-1 representation of language for the
            entire batch. For example, use "en" for English; "es" for Spanish etc.
            If not set, uses "en" for English as default. Per-document language will
            take precedence over whole batch language. See https://aka.ms/talangs for
            supported languages in Text Analytics API.
        :keyword str model_version: This value indicates which model will
            be used for scoring, e.g. "latest", "2019-10-01". If a model-version
            is not specified, the API will default to the latest, non-preview version.
            See here for more info: https://aka.ms/text-analytics-model-versioning
        :keyword bool show_stats: If set to true, response will contain document
            level statistics in the `statistics` field of the document-level response.
        :keyword domain_filter: Filters the response entities to ones only included in the specified domain.
            I.e., if set to 'phi', will only return entities in the Protected Healthcare Information domain.
            See https://aka.ms/tanerpii for more information.
        :paramtype domain_filter: str or ~azure.ai.textanalytics.PiiEntityDomainType
        :keyword str string_index_type: Specifies the method used to interpret string offsets.
            `UnicodeCodePoint`, the Python encoding, is the default. To override the Python default,
            you can also pass in `Utf16CodePoint` or `TextElements_v8`. For additional information
            see https://aka.ms/text-analytics-offsets
        :return: The combined list of :class:`~azure.ai.textanalytics.RecognizePiiEntitiesResult`
            and :class:`~azure.ai.textanalytics.DocumentError` in the order the original documents
            were passed in.
        :rtype: list[~azure.ai.textanalytics.RecognizePiiEntitiesResult,
            ~azure.ai.textanalytics.DocumentError]
        :raises ~azure.core.exceptions.HttpResponseError or TypeError or ValueError:

        .. admonition:: Example:

            .. literalinclude:: ../samples/sample_recognize_pii_entities.py
                :start-after: [START recognize_pii_entities]
                :end-before: [END recognize_pii_entities]
                :language: python
                :dedent: 8
                :caption: Recognize personally identifiable information entities in a batch of documents.
        """
        language_arg = kwargs.pop("language", None)
        language = language_arg if language_arg is not None else self._default_language
        docs = _validate_input(documents, "language", language)
        model_version = kwargs.pop("model_version", None)
        show_stats = kwargs.pop("show_stats", False)
        domain_filter = kwargs.pop("domain_filter", None)

        string_index_type = _check_string_index_type_arg(
            kwargs.pop("string_index_type", None),
            self._api_version,
            string_index_type_default=self._string_index_type_default
        )
        if string_index_type:
            kwargs.update({"string_index_type": string_index_type})

        try:
            return self._client.entities_recognition_pii(
                documents=docs,
                model_version=model_version,
                show_stats=show_stats,
                domain=domain_filter,
                cls=kwargs.pop("cls", pii_entities_result),
                **kwargs
            )
        except ValueError as error:
            if "API version v3.0 does not have operation 'entities_recognition_pii'" in str(error):
                raise ValueError(
                    "'recognize_pii_entities' endpoint is only available for API version v3.1-preview and up"
                )
            raise error
        except HttpResponseError as error:
            process_http_response_error(error)

    @distributed_trace
    def recognize_linked_entities(  # type: ignore
        self,
        documents,  # type: Union[List[str], List[TextDocumentInput], List[Dict[str, str]]]
        **kwargs  # type: Any
    ):
        # type: (...) -> List[Union[RecognizeLinkedEntitiesResult, DocumentError]]
        """Recognize linked entities from a well-known knowledge base for a batch of documents.

        Identifies and disambiguates the identity of each entity found in text (for example,
        determining whether an occurrence of the word Mars refers to the planet, or to the
        Roman god of war). Recognized entities are associated with URLs to a well-known
        knowledge base, like Wikipedia.

        See https://docs.microsoft.com/azure/cognitive-services/text-analytics/overview#data-limits
        for document length limits, maximum batch size, and supported text encoding.

        :param documents: The set of documents to process as part of this batch.
            If you wish to specify the ID and language on a per-item basis you must
            use as input a list[:class:`~azure.ai.textanalytics.TextDocumentInput`] or a list of
            dict representations of :class:`~azure.ai.textanalytics.TextDocumentInput`, like
            `{"id": "1", "language": "en", "text": "hello world"}`.
        :type documents:
            list[str] or list[~azure.ai.textanalytics.TextDocumentInput] or
            list[dict[str, str]]
        :keyword str language: The 2 letter ISO 639-1 representation of language for the
            entire batch. For example, use "en" for English; "es" for Spanish etc.
            If not set, uses "en" for English as default. Per-document language will
            take precedence over whole batch language. See https://aka.ms/talangs for
            supported languages in Text Analytics API.
        :keyword str model_version: This value indicates which model will
            be used for scoring, e.g. "latest", "2019-10-01". If a model-version
            is not specified, the API will default to the latest, non-preview version.
            See here for more info: https://aka.ms/text-analytics-model-versioning
        :keyword bool show_stats: If set to true, response will contain document
            level statistics in the `statistics` field of the document-level response.
        :keyword str string_index_type: Specifies the method used to interpret string offsets.
            `UnicodeCodePoint`, the Python encoding, is the default. To override the Python default,
            you can also pass in `Utf16CodePoint` or `TextElements_v8`. For additional information
            see https://aka.ms/text-analytics-offsets
        :return: The combined list of :class:`~azure.ai.textanalytics.RecognizeLinkedEntitiesResult`
            and :class:`~azure.ai.textanalytics.DocumentError` in the order the original documents
            were passed in.
        :rtype: list[~azure.ai.textanalytics.RecognizeLinkedEntitiesResult,
            ~azure.ai.textanalytics.DocumentError]
        :raises ~azure.core.exceptions.HttpResponseError or TypeError or ValueError:

        .. admonition:: Example:

            .. literalinclude:: ../samples/sample_recognize_linked_entities.py
                :start-after: [START recognize_linked_entities]
                :end-before: [END recognize_linked_entities]
                :language: python
                :dedent: 8
                :caption: Recognize linked entities in a batch of documents.
        """
        language_arg = kwargs.pop("language", None)
        language = language_arg if language_arg is not None else self._default_language
        docs = _validate_input(documents, "language", language)
        model_version = kwargs.pop("model_version", None)
        show_stats = kwargs.pop("show_stats", False)

        string_index_type = _check_string_index_type_arg(
            kwargs.pop("string_index_type", None),
            self._api_version,
            string_index_type_default=self._string_index_type_default
        )
        if string_index_type:
            kwargs.update({"string_index_type": string_index_type})

        try:
            return self._client.entities_linking(
                documents=docs,
                model_version=model_version,
                show_stats=show_stats,
                cls=kwargs.pop("cls", linked_entities_result),
                **kwargs
            )
        except HttpResponseError as error:
            process_http_response_error(error)

    def _healthcare_result_callback(self, doc_id_order, raw_response, _, headers, show_stats=False):
        healthcare_result = self._deserialize(
            self._client.models(api_version="v3.1-preview.3").HealthcareJobState,
            raw_response
        )
        return healthcare_paged_result(
            doc_id_order,
            self._client.health_status,
            raw_response,
            healthcare_result,
            headers,
            show_stats=show_stats
        )

    @distributed_trace
    def begin_analyze_healthcare_entities(  # type: ignore
        self,
        documents,  # type: Union[List[str], List[TextDocumentInput], List[Dict[str, str]]]
        **kwargs  # type: Any
    ):  # type: (...) -> LROPoller[ItemPaged[AnalyzeHealthcareEntitiesResultItem]]
        """Analyze healthcare entities and identify relationships between these entities in a batch of documents.

        Entities are associated with references that can be found in existing knowledge bases,
        such as UMLS, CHV, MSH, etc.

        Relations are comprised of a pair of entities and a directional relationship.

        :param documents: The set of documents to process as part of this batch.
            If you wish to specify the ID and language on a per-item basis you must
            use as input a list[:class:`~azure.ai.textanalytics.TextDocumentInput`] or a list of
            dict representations of :class:`~azure.ai.textanalytics.TextDocumentInput`, like
            `{"id": "1", "language": "en", "text": "hello world"}`.
        :type documents:
            list[str] or list[~azure.ai.textanalytics.TextDocumentInput] or
            list[dict[str, str]]
        :keyword str model_version: This value indicates which model will
            be used for scoring, e.g. "latest", "2019-10-01". If a model-version
            is not specified, the API will default to the latest, non-preview version.
            See here for more info: https://aka.ms/text-analytics-model-versioning
        :keyword bool show_stats: If set to true, response will contain document level statistics.
        :keyword str string_index_type: Specifies the method used to interpret string offsets.
            `UnicodeCodePoint`, the Python encoding, is the default. To override the Python default,
            you can also pass in `Utf16CodePoint` or `TextElements_v8`. For additional information
            see https://aka.ms/text-analytics-offsets
        :keyword int polling_interval: Waiting time between two polls for LRO operations
            if no Retry-After header is present. Defaults to 5 seconds.
        :keyword str continuation_token: A continuation token to restart a poller from a saved state.
        :return: An instance of an AnalyzeHealthcareEntitiesLROPoller. Call `result()` on the this
            object to return a pageable of :class:`~azure.ai.textanalytics.AnalyzeHealthcareEntitiesResultItem`.
        :rtype:
            ~azure.core.polling.LROPoller[~azure.core.paging.ItemPaged[
            ~azure.ai.textanalytics.AnalyzeHealthcareEntitiesResultItem]]
        :raises ~azure.core.exceptions.HttpResponseError or TypeError or ValueError or NotImplementedError:

        .. admonition:: Example:

            .. literalinclude:: ../samples/sample_analyze_healthcare_entities.py
                :start-after: [START analyze_healthcare_entities]
                :end-before: [END analyze_healthcare_entities]
                :language: python
                :dedent: 8
                :caption: Recognize healthcare entities in a batch of documents.
        """
        language_arg = kwargs.pop("language", None)
        language = language_arg if language_arg is not None else self._default_language
        docs = _validate_input(documents, "language", language)
        model_version = kwargs.pop("model_version", None)
        show_stats = kwargs.pop("show_stats", False)
        polling_interval = kwargs.pop("polling_interval", 5)
        continuation_token = kwargs.pop("continuation_token", None)
        string_index_type = kwargs.pop("string_index_type", self._string_index_type_default)

        doc_id_order = [doc.get("id") for doc in docs]

        try:
            return self._client.begin_health(
                docs,
                model_version=model_version,
                string_index_type=string_index_type,
                cls=kwargs.pop("cls", partial(self._healthcare_result_callback, doc_id_order, show_stats=show_stats)),
                polling=AnalyzeHealthcareEntitiesLROPollingMethod(
                    text_analytics_client=self._client,
                    timeout=polling_interval,
                    lro_algorithms=[
                        TextAnalyticsOperationResourcePolling(show_stats=show_stats)
                    ],
                    **kwargs),
                continuation_token=continuation_token,
                **kwargs
            )

        except ValueError as error:
            if "API version v3.0 does not have operation 'begin_health'" in str(error):
                raise ValueError(
                    "'begin_analyze_healthcare_entities' method is only available for API version \
                    v3.1-preview.3 and up."
                )
            raise error

        except HttpResponseError as error:
            process_http_response_error(error)


    @distributed_trace
    def extract_key_phrases(  # type: ignore
        self,
        documents,  # type: Union[List[str], List[TextDocumentInput], List[Dict[str, str]]]
        **kwargs  # type: Any
    ):
        # type: (...) -> List[Union[ExtractKeyPhrasesResult, DocumentError]]
        """Extract key phrases from a batch of documents.

        Returns a list of strings denoting the key phrases in the input
        text. For example, for the input text "The food was delicious and there
        were wonderful staff", the API returns the main talking points: "food"
        and "wonderful staff"

        See https://docs.microsoft.com/azure/cognitive-services/text-analytics/overview#data-limits
        for document length limits, maximum batch size, and supported text encoding.

        :param documents: The set of documents to process as part of this batch.
            If you wish to specify the ID and language on a per-item basis you must
            use as input a list[:class:`~azure.ai.textanalytics.TextDocumentInput`] or a list of
            dict representations of :class:`~azure.ai.textanalytics.TextDocumentInput`, like
            `{"id": "1", "language": "en", "text": "hello world"}`.
        :type documents:
            list[str] or list[~azure.ai.textanalytics.TextDocumentInput] or
            list[dict[str, str]]
        :keyword str language: The 2 letter ISO 639-1 representation of language for the
            entire batch. For example, use "en" for English; "es" for Spanish etc.
            If not set, uses "en" for English as default. Per-document language will
            take precedence over whole batch language. See https://aka.ms/talangs for
            supported languages in Text Analytics API.
        :keyword str model_version: This value indicates which model will
            be used for scoring, e.g. "latest", "2019-10-01". If a model-version
            is not specified, the API will default to the latest, non-preview version.
            See here for more info: https://aka.ms/text-analytics-model-versioning
        :keyword bool show_stats: If set to true, response will contain document
            level statistics in the `statistics` field of the document-level response.
        :return: The combined list of :class:`~azure.ai.textanalytics.ExtractKeyPhrasesResult` and
            :class:`~azure.ai.textanalytics.DocumentError` in the order the original documents were
            passed in.
        :rtype: list[~azure.ai.textanalytics.ExtractKeyPhrasesResult,
            ~azure.ai.textanalytics.DocumentError]
        :raises ~azure.core.exceptions.HttpResponseError or TypeError or ValueError:

        .. admonition:: Example:

            .. literalinclude:: ../samples/sample_extract_key_phrases.py
                :start-after: [START extract_key_phrases]
                :end-before: [END extract_key_phrases]
                :language: python
                :dedent: 8
                :caption: Extract the key phrases in a batch of documents.
        """
        language_arg = kwargs.pop("language", None)
        language = language_arg if language_arg is not None else self._default_language
        docs = _validate_input(documents, "language", language)
        model_version = kwargs.pop("model_version", None)
        show_stats = kwargs.pop("show_stats", False)
        try:
            return self._client.key_phrases(
                documents=docs,
                model_version=model_version,
                show_stats=show_stats,
                cls=kwargs.pop("cls", key_phrases_result),
                **kwargs
            )
        except HttpResponseError as error:
            process_http_response_error(error)

    @distributed_trace
    def analyze_sentiment(  # type: ignore
        self,
        documents,  # type: Union[List[str], List[TextDocumentInput], List[Dict[str, str]]]
        **kwargs  # type: Any
    ):
        # type: (...) -> List[Union[AnalyzeSentimentResult, DocumentError]]
        """Analyze sentiment for a batch of documents. Turn on opinion mining with `show_opinion_mining`.

        Returns a sentiment prediction, as well as sentiment scores for
        each sentiment class (Positive, Negative, and Neutral) for the document
        and each sentence within it.

        See https://docs.microsoft.com/azure/cognitive-services/text-analytics/overview#data-limits
        for document length limits, maximum batch size, and supported text encoding.

        :param documents: The set of documents to process as part of this batch.
            If you wish to specify the ID and language on a per-item basis you must
            use as input a list[:class:`~azure.ai.textanalytics.TextDocumentInput`] or a list of
            dict representations of  :class:`~azure.ai.textanalytics.TextDocumentInput`, like
            `{"id": "1", "language": "en", "text": "hello world"}`.
        :type documents:
            list[str] or list[~azure.ai.textanalytics.TextDocumentInput] or
            list[dict[str, str]]
        :keyword bool show_opinion_mining: Whether to mine the opinions of a sentence and conduct more
            granular analysis around the aspects of a product or service (also known as
            aspect-based sentiment analysis). If set to true, the returned
            :class:`~azure.ai.textanalytics.SentenceSentiment` objects
            will have property `mined_opinions` containing the result of this analysis. Only available for
            API version v3.1-preview and up.
        :keyword str string_index_type: Specifies the method used to interpret string offsets.  Possible values are
            'UnicodeCodePoint', 'TextElements_v8', or 'Utf16CodeUnit'.  The default value is 'UnicodeCodePoint'.
            Only available for API version v3.1-preview and up.
        :keyword str language: The 2 letter ISO 639-1 representation of language for the
            entire batch. For example, use "en" for English; "es" for Spanish etc.
            If not set, uses "en" for English as default. Per-document language will
            take precedence over whole batch language. See https://aka.ms/talangs for
            supported languages in Text Analytics API.
        :keyword str model_version: This value indicates which model will
            be used for scoring, e.g. "latest", "2019-10-01". If a model-version
            is not specified, the API will default to the latest, non-preview version.
            See here for more info: https://aka.ms/text-analytics-model-versioning
        :keyword bool show_stats: If set to true, response will contain document
            level statistics in the `statistics` field of the document-level response.
        :keyword str string_index_type: Specifies the method used to interpret string offsets.
            `UnicodeCodePoint`, the Python encoding, is the default. To override the Python default,
            you can also pass in `Utf16CodePoint` or `TextElements_v8`. For additional information
            see https://aka.ms/text-analytics-offsets
        .. versionadded:: v3.1-preview
            The *show_opinion_mining* parameter.
            The *string_index_type* parameter.
        :return: The combined list of :class:`~azure.ai.textanalytics.AnalyzeSentimentResult` and
            :class:`~azure.ai.textanalytics.DocumentError` in the order the original documents were
            passed in.
        :rtype: list[~azure.ai.textanalytics.AnalyzeSentimentResult,
            ~azure.ai.textanalytics.DocumentError]
        :raises ~azure.core.exceptions.HttpResponseError or TypeError or ValueError:

        .. admonition:: Example:

            .. literalinclude:: ../samples/sample_analyze_sentiment.py
                :start-after: [START analyze_sentiment]
                :end-before: [END analyze_sentiment]
                :language: python
                :dedent: 8
                :caption: Analyze sentiment in a batch of documents.
        """
        language_arg = kwargs.pop("language", None)
        language = language_arg if language_arg is not None else self._default_language
        docs = _validate_input(documents, "language", language)
        model_version = kwargs.pop("model_version", None)
        show_stats = kwargs.pop("show_stats", False)
<<<<<<< HEAD
        show_opinion_mining = kwargs.pop("show_opinion_mining", True)
        if self._string_code_unit:
            kwargs.update({"string_index_type": self._string_code_unit})
=======
        show_opinion_mining = kwargs.pop("show_opinion_mining", None)

        string_index_type = _check_string_index_type_arg(
            kwargs.pop("string_index_type", None),
            self._api_version,
            string_index_type_default=self._string_index_type_default
        )
        if string_index_type:
            kwargs.update({"string_index_type": string_index_type})

        if show_opinion_mining is not None:
            kwargs.update({"opinion_mining": show_opinion_mining})
>>>>>>> eddbaf30
        try:
            return self._client.sentiment(
                documents=docs,
                model_version=model_version,
                show_stats=show_stats,
                opinion_mining=show_opinion_mining,
                cls=kwargs.pop("cls", sentiment_result),
                **kwargs
            )
        except TypeError as error:
            if "opinion_mining" in str(error):
                raise ValueError(
                    "'show_opinion_mining' is only available for API version v3.1-preview and up"
                )
            raise error
        except HttpResponseError as error:
            process_http_response_error(error)

    def _analyze_result_callback(self, doc_id_order, task_order, raw_response, _, headers, show_stats=False):
        analyze_result = self._deserialize(
            self._client.models(api_version="v3.1-preview.3").AnalyzeJobState, # pylint: disable=protected-access
            raw_response
        )
        return analyze_paged_result(
            doc_id_order,
            task_order,
            self._client.analyze_status,
            raw_response,
            analyze_result,
            headers,
            show_stats=show_stats
        )

    @distributed_trace
    def begin_analyze_batch_actions(  # type: ignore
        self,
        documents,  # type: Union[List[str], List[TextDocumentInput], List[Dict[str, str]]]
        actions,  # type: List[Union[RecognizeEntitiesAction, RecognizePiiEntitiesAction, ExtractKeyPhrasesAction]]
        **kwargs  # type: Any
    ):  # type: (...) -> LROPoller[ItemPaged[AnalyzeBatchActionsResult]]
        """Start a long-running operation to perform a variety of text analysis actions over a batch of documents.

        :param documents: The set of documents to process as part of this batch.
            If you wish to specify the ID and language on a per-item basis you must
            use as input a list[:class:`~azure.ai.textanalytics.TextDocumentInput`] or a list of
            dict representations of :class:`~azure.ai.textanalytics.TextDocumentInput`, like
            `{"id": "1", "language": "en", "text": "hello world"}`.
        :type documents:
            list[str] or list[~azure.ai.textanalytics.TextDocumentInput] or
            list[dict[str, str]]
        :param actions: A heterogeneous list of actions to perform on the inputted documents.
            Each action object encapsulates the parameters used for the particular action type.
            The outputted action results will be in the same order you inputted your actions.
            Duplicate actions in list not supported.
        :type actions:
            list[RecognizeEntitiesAction or RecognizePiiEntitiesAction or ExtractKeyPhrasesAction]
        :keyword str display_name: An optional display name to set for the requested analysis.
        :keyword str language: The 2 letter ISO 639-1 representation of language for the
            entire batch. For example, use "en" for English; "es" for Spanish etc.
            If not set, uses "en" for English as default. Per-document language will
            take precedence over whole batch language. See https://aka.ms/talangs for
            supported languages in Text Analytics API.
        :keyword bool show_stats: If set to true, response will contain document level statistics.
        :keyword int polling_interval: Waiting time between two polls for LRO operations
            if no Retry-After header is present. Defaults to 30 seconds.
        :return: An instance of an LROPoller. Call `result()` on the poller
            object to return a pageable heterogeneous list of the action results in the order
            the actions were sent in this method.
        :rtype:
            ~azure.core.polling.LROPoller[~azure.core.paging.ItemPaged[
            ~azure.ai.textanalytics.AnalyzeBatchActionsResult]]
        :raises ~azure.core.exceptions.HttpResponseError or TypeError or ValueError or NotImplementedError:

        .. admonition:: Example:

            .. literalinclude:: ../samples/sample_analyze_batch_actions.py
                :start-after: [START analyze]
                :end-before: [END analyze]
                :language: python
                :dedent: 8
                :caption: Start a long-running operation to perform a variety of text analysis
                    actions over a batch of documents.
        """

        display_name = kwargs.pop("display_name", None)
        language_arg = kwargs.pop("language", None)
        language = language_arg if language_arg is not None else self._default_language
        docs = self._client.models(api_version="v3.1-preview.3").MultiLanguageBatchInput(
            documents=_validate_input(documents, "language", language)
        )
        show_stats = kwargs.pop("show_stats", False)
        polling_interval = kwargs.pop("polling_interval", 5)
        continuation_token = kwargs.pop("continuation_token", None)

        doc_id_order = [doc.get("id") for doc in docs.documents]
        task_order = [_determine_action_type(action) for action in actions]

        try:
            analyze_tasks = self._client.models(api_version='v3.1-preview.3').JobManifestTasks(
                entity_recognition_tasks=[
                    t.to_generated() for t in
                    [a for a in actions if _determine_action_type(a) == AnalyzeBatchActionsType.RECOGNIZE_ENTITIES]
                ],
                entity_recognition_pii_tasks=[
                    t.to_generated() for t in
                    [a for a in actions if _determine_action_type(a) == AnalyzeBatchActionsType.RECOGNIZE_PII_ENTITIES]
                ],
                key_phrase_extraction_tasks=[
                    t.to_generated() for t in
                    [a for a in actions if _determine_action_type(a) == AnalyzeBatchActionsType.EXTRACT_KEY_PHRASES]
                ]
            )
            analyze_body = self._client.models(api_version='v3.1-preview.3').AnalyzeBatchInput(
                display_name=display_name,
                tasks=analyze_tasks,
                analysis_input=docs
            )
            return self._client.begin_analyze(
                body=analyze_body,
                cls=kwargs.pop("cls", partial(
                    self._analyze_result_callback, doc_id_order, task_order, show_stats=show_stats
                )),
                polling=AnalyzeBatchActionsLROPollingMethod(
                    timeout=polling_interval,
                    lro_algorithms=[
                        TextAnalyticsOperationResourcePolling(show_stats=show_stats)
                    ],
                    **kwargs),
                continuation_token=continuation_token,
                **kwargs
            )

        except ValueError as error:
            if "API version v3.0 does not have operation 'begin_analyze'" in str(error):
                raise ValueError(
                    "'begin_analyze_batch_actions' endpoint is only available for API version v3.1-preview.3"
                )
            raise error

        except HttpResponseError as error:
            process_http_response_error(error)<|MERGE_RESOLUTION|>--- conflicted
+++ resolved
@@ -678,11 +678,6 @@
         docs = _validate_input(documents, "language", language)
         model_version = kwargs.pop("model_version", None)
         show_stats = kwargs.pop("show_stats", False)
-<<<<<<< HEAD
-        show_opinion_mining = kwargs.pop("show_opinion_mining", True)
-        if self._string_code_unit:
-            kwargs.update({"string_index_type": self._string_code_unit})
-=======
         show_opinion_mining = kwargs.pop("show_opinion_mining", None)
 
         string_index_type = _check_string_index_type_arg(
@@ -695,7 +690,6 @@
 
         if show_opinion_mining is not None:
             kwargs.update({"opinion_mining": show_opinion_mining})
->>>>>>> eddbaf30
         try:
             return self._client.sentiment(
                 documents=docs,
