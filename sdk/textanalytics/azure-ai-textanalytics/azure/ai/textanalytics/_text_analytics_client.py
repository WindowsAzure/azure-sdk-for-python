# coding=utf-8
# ------------------------------------
# Copyright (c) Microsoft Corporation.
# Licensed under the MIT License.
# ------------------------------------
import copy
from typing import (
    Union,
    Any,
    List,
    Dict,
    TYPE_CHECKING,
)
from functools import partial
from azure.core.paging import ItemPaged
from azure.core.tracing.decorator import distributed_trace
from azure.core.exceptions import HttpResponseError
from ._base_client import TextAnalyticsClientBase, TextAnalyticsApiVersion
from ._request_handlers import (
    _validate_input,
    _determine_task_type,
    _check_string_index_type_arg
)
from ._response_handlers import (
    process_http_response_error,
    entities_result,
    linked_entities_result,
    key_phrases_result,
    sentiment_result,
    language_result,
    pii_entities_result,
    healthcare_paged_result,
    analyze_paged_result,
)

from ._models import _AnalyzeActionsType

from ._lro import (
    TextAnalyticsOperationResourcePolling,
    AnalyzeActionsLROPollingMethod,
    AnalyzeHealthcareEntitiesLROPollingMethod,
)

if TYPE_CHECKING:
    from azure.core.credentials import TokenCredential, AzureKeyCredential
    from ._models import (
        DetectLanguageInput,
        TextDocumentInput,
        DetectLanguageResult,
        RecognizeEntitiesResult,
        RecognizeLinkedEntitiesResult,
        ExtractKeyPhrasesResult,
        AnalyzeSentimentResult,
        DocumentError,
        RecognizePiiEntitiesResult,
        RecognizeEntitiesAction,
        RecognizePiiEntitiesAction,
        RecognizeLinkedEntitiesAction,
        ExtractKeyPhrasesAction,
        AnalyzeSentimentAction,
        AnalyzeHealthcareEntitiesResult,
    )
    from ._lro import AnalyzeHealthcareEntitiesLROPoller, AnalyzeActionsLROPoller


class TextAnalyticsClient(TextAnalyticsClientBase):
    """The Text Analytics API is a suite of text analytics web services built with best-in-class
    Microsoft machine learning algorithms. The API can be used to analyze unstructured text for
    tasks such as sentiment analysis, key phrase extraction, and language detection. No training data
    is needed to use this API - just bring your text data. This API uses advanced natural language
    processing techniques to deliver best in class predictions.

    Further documentation can be found in
    https://docs.microsoft.com/azure/cognitive-services/text-analytics/overview

    :param str endpoint: Supported Cognitive Services or Text Analytics resource
        endpoints (protocol and hostname, for example: https://westus2.api.cognitive.microsoft.com).
    :param credential: Credentials needed for the client to connect to Azure.
        This can be the an instance of AzureKeyCredential if using a
        cognitive services/text analytics API key or a token credential
        from :mod:`azure.identity`.
    :type credential: :class:`~azure.core.credentials.AzureKeyCredential` or
        :class:`~azure.core.credentials.TokenCredential`
    :keyword str default_country_hint: Sets the default country_hint to use for all operations.
        Defaults to "US". If you don't want to use a country hint, pass the string "none".
    :keyword str default_language: Sets the default language to use for all operations.
        Defaults to "en".
    :keyword api_version: The API version of the service to use for requests. It defaults to the
        latest service version. Setting to an older version may result in reduced feature compatibility.
    :paramtype api_version: str or ~azure.ai.textanalytics.TextAnalyticsApiVersion

    .. admonition:: Example:

        .. literalinclude:: ../samples/sample_authentication.py
            :start-after: [START create_ta_client_with_key]
            :end-before: [END create_ta_client_with_key]
            :language: python
            :dedent: 8
            :caption: Creating the TextAnalyticsClient with endpoint and API key.

        .. literalinclude:: ../samples/sample_authentication.py
            :start-after: [START create_ta_client_with_aad]
            :end-before: [END create_ta_client_with_aad]
            :language: python
            :dedent: 8
            :caption: Creating the TextAnalyticsClient with endpoint and token credential from Azure Active Directory.
    """

    def __init__(self, endpoint, credential, **kwargs):
        # type: (str, Union[AzureKeyCredential, TokenCredential], Any) -> None
        super(TextAnalyticsClient, self).__init__(
            endpoint=endpoint,
            credential=credential,
            **kwargs
        )
        self._api_version = kwargs.get("api_version")
        self._default_language = kwargs.pop("default_language", "en")
        self._default_country_hint = kwargs.pop("default_country_hint", "US")
        self._string_index_type_default = None if kwargs.get("api_version") == "v3.0" else "UnicodeCodePoint"


    @distributed_trace
    def detect_language(  # type: ignore
        self,
        documents,  # type: Union[List[str], List[DetectLanguageInput], List[Dict[str, str]]]
        **kwargs  # type: Any
    ):
        # type: (...) -> List[Union[DetectLanguageResult, DocumentError]]
        """Detect language for a batch of documents.

        Returns the detected language and a numeric score between zero and
        one. Scores close to one indicate 100% certainty that the identified
        language is true. See https://aka.ms/talangs for the list of enabled languages.

        See https://docs.microsoft.com/azure/cognitive-services/text-analytics/overview#data-limits
        for document length limits, maximum batch size, and supported text encoding.

        :param documents: The set of documents to process as part of this batch.
            If you wish to specify the ID and country_hint on a per-item basis you must
            use as input a list[:class:`~azure.ai.textanalytics.DetectLanguageInput`] or a list of
            dict representations of :class:`~azure.ai.textanalytics.DetectLanguageInput`, like
            `{"id": "1", "country_hint": "us", "text": "hello world"}`.
        :type documents:
            list[str] or list[~azure.ai.textanalytics.DetectLanguageInput] or
            list[dict[str, str]]
        :keyword str country_hint: Country of origin hint for the entire batch. Accepts two
            letter country codes specified by ISO 3166-1 alpha-2. Per-document
            country hints will take precedence over whole batch hints. Defaults to
            "US". If you don't want to use a country hint, pass the string "none".
        :keyword str model_version: Version of the model used on the service side for scoring,
            e.g. "latest", "2019-10-01". If a model version
            is not specified, the API will default to the latest, non-preview version.
            See here for more info: https://aka.ms/text-analytics-model-versioning
        :keyword bool show_stats: If set to true, response will contain document
            level statistics in the `statistics` field of the document-level response.
        :keyword bool disable_service_logs: If set to true, you opt-out of having your text input
            logged on the service side for troubleshooting. By default, Text Analytics logs your
            input text for 48 hours, solely to allow for troubleshooting issues in providing you with
            the Text Analytics natural language processing functions. Setting this parameter to true,
            disables input logging and may limit our ability to remediate issues that occur. Please see
            Cognitive Services Compliance and Privacy notes at https://aka.ms/cs-compliance for
            additional details, and Microsoft Responsible AI principles at
            https://www.microsoft.com/ai/responsible-ai.
        :return: The combined list of :class:`~azure.ai.textanalytics.DetectLanguageResult` and
            :class:`~azure.ai.textanalytics.DocumentError` in the order the original documents were
            passed in.
        :rtype: list[~azure.ai.textanalytics.DetectLanguageResult,
            ~azure.ai.textanalytics.DocumentError]
        :raises ~azure.core.exceptions.HttpResponseError or TypeError or ValueError:

        .. admonition:: Example:

            .. literalinclude:: ../samples/sample_detect_language.py
                :start-after: [START detect_language]
                :end-before: [END detect_language]
                :language: python
                :dedent: 8
                :caption: Detecting language in a batch of documents.
        """
        country_hint_arg = kwargs.pop("country_hint", None)
        country_hint = country_hint_arg if country_hint_arg is not None else self._default_country_hint
        docs = _validate_input(documents, "country_hint", country_hint)
        model_version = kwargs.pop("model_version", None)
        show_stats = kwargs.pop("show_stats", False)
        disable_service_logs = kwargs.pop("disable_service_logs", None)
        if disable_service_logs is not None:
            kwargs['logging_opt_out'] = disable_service_logs
        try:
            return self._client.languages(
                documents=docs,
                model_version=model_version,
                show_stats=show_stats,
                cls=kwargs.pop("cls", language_result),
                **kwargs
            )
        except HttpResponseError as error:
            process_http_response_error(error)

    @distributed_trace
    def recognize_entities(  # type: ignore
        self,
        documents,  # type: Union[List[str], List[TextDocumentInput], List[Dict[str, str]]]
        **kwargs  # type: Any
    ):
        # type: (...) -> List[Union[RecognizeEntitiesResult, DocumentError]]
        """Recognize entities for a batch of documents.

        Identifies and categorizes entities in your text as people, places,
        organizations, date/time, quantities, percentages, currencies, and more.
        For the list of supported entity types, check: https://aka.ms/taner

        See https://docs.microsoft.com/azure/cognitive-services/text-analytics/overview#data-limits
        for document length limits, maximum batch size, and supported text encoding.

        :param documents: The set of documents to process as part of this batch.
            If you wish to specify the ID and language on a per-item basis you must
            use as input a list[:class:`~azure.ai.textanalytics.TextDocumentInput`] or a list
            of dict representations of :class:`~azure.ai.textanalytics.TextDocumentInput`,
            like `{"id": "1", "language": "en", "text": "hello world"}`.
        :type documents:
            list[str] or list[~azure.ai.textanalytics.TextDocumentInput] or
            list[dict[str, str]]
        :keyword str language: The 2 letter ISO 639-1 representation of language for the
            entire batch. For example, use "en" for English; "es" for Spanish etc.
            If not set, uses "en" for English as default. Per-document language will
            take precedence over whole batch language. See https://aka.ms/talangs for
            supported languages in Text Analytics API.
        :keyword str model_version: This value indicates which model will
            be used for scoring, e.g. "latest", "2019-10-01". If a model-version
            is not specified, the API will default to the latest, non-preview version.
            See here for more info: https://aka.ms/text-analytics-model-versioning
        :keyword bool show_stats: If set to true, response will contain document
            level statistics in the `statistics` field of the document-level response.
        :keyword str string_index_type: Specifies the method used to interpret string offsets.
            `UnicodeCodePoint`, the Python encoding, is the default. To override the Python default,
            you can also pass in `Utf16CodePoint` or TextElement_v8`. For additional information
            see https://aka.ms/text-analytics-offsets
        :keyword bool disable_service_logs: If set to true, you opt-out of having your text input
            logged on the service side for troubleshooting. By default, Text Analytics logs your
            input text for 48 hours, solely to allow for troubleshooting issues in providing you with
            the Text Analytics natural language processing functions. Setting this parameter to true,
            disables input logging and may limit our ability to remediate issues that occur. Please see
            Cognitive Services Compliance and Privacy notes at https://aka.ms/cs-compliance for
            additional details, and Microsoft Responsible AI principles at
            https://www.microsoft.com/ai/responsible-ai.
        :return: The combined list of :class:`~azure.ai.textanalytics.RecognizeEntitiesResult` and
            :class:`~azure.ai.textanalytics.DocumentError` in the order the original documents
            were passed in.
        :rtype: list[~azure.ai.textanalytics.RecognizeEntitiesResult,
            ~azure.ai.textanalytics.DocumentError]
        :raises ~azure.core.exceptions.HttpResponseError or TypeError or ValueError:

        .. admonition:: Example:

            .. literalinclude:: ../samples/sample_recognize_entities.py
                :start-after: [START recognize_entities]
                :end-before: [END recognize_entities]
                :language: python
                :dedent: 8
                :caption: Recognize entities in a batch of documents.
        """
        language_arg = kwargs.pop("language", None)
        language = language_arg if language_arg is not None else self._default_language
        docs = _validate_input(documents, "language", language)
        model_version = kwargs.pop("model_version", None)
        show_stats = kwargs.pop("show_stats", False)
        string_index_type = _check_string_index_type_arg(
            kwargs.pop("string_index_type", None),
            self._api_version,
            string_index_type_default=self._string_index_type_default
        )
        if string_index_type:
            kwargs.update({"string_index_type": string_index_type})
        disable_service_logs = kwargs.pop("disable_service_logs", None)
        if disable_service_logs is not None:
            kwargs['logging_opt_out'] = disable_service_logs

        try:
            return self._client.entities_recognition_general(
                documents=docs,
                model_version=model_version,
                show_stats=show_stats,
                cls=kwargs.pop("cls", entities_result),
                **kwargs
            )
        except HttpResponseError as error:
            process_http_response_error(error)

    @distributed_trace
    def recognize_pii_entities(  # type: ignore
        self,
        documents,  # type: Union[List[str], List[TextDocumentInput], List[Dict[str, str]]]
        **kwargs  # type: Any
    ):
        # type: (...) -> List[Union[RecognizePiiEntitiesResult, DocumentError]]
        """Recognize entities containing personal information for a batch of documents.

        Returns a list of personal information entities ("SSN",
        "Bank Account", etc) in the document.  For the list of supported entity types,
        check https://aka.ms/tanerpii

        See https://docs.microsoft.com/azure/cognitive-services/text-analytics/overview#data-limits
        for document length limits, maximum batch size, and supported text encoding.

        :param documents: The set of documents to process as part of this batch.
            If you wish to specify the ID and language on a per-item basis you must
            use as input a list[:class:`~azure.ai.textanalytics.TextDocumentInput`] or a list of
            dict representations of :class:`~azure.ai.textanalytics.TextDocumentInput`, like
            `{"id": "1", "language": "en", "text": "hello world"}`.
        :type documents:
            list[str] or list[~azure.ai.textanalytics.TextDocumentInput] or
            list[dict[str, str]]
        :keyword str language: The 2 letter ISO 639-1 representation of language for the
            entire batch. For example, use "en" for English; "es" for Spanish etc.
            If not set, uses "en" for English as default. Per-document language will
            take precedence over whole batch language. See https://aka.ms/talangs for
            supported languages in Text Analytics API.
        :keyword str model_version: This value indicates which model will
            be used for scoring, e.g. "latest", "2019-10-01". If a model-version
            is not specified, the API will default to the latest, non-preview version.
            See here for more info: https://aka.ms/text-analytics-model-versioning
        :keyword bool show_stats: If set to true, response will contain document
            level statistics in the `statistics` field of the document-level response.
        :keyword domain_filter: Filters the response entities to ones only included in the specified domain.
            I.e., if set to 'phi', will only return entities in the Protected Healthcare Information domain.
            See https://aka.ms/tanerpii for more information.
        :paramtype domain_filter: str or ~azure.ai.textanalytics.PiiEntityDomainType
        :keyword categories_filter: Instead of filtering over all PII entity categories, you can pass in a list of
            the specific PII entity categories you want to filter out. For example, if you only want to filter out
            U.S. social security numbers in a document, you can pass in
            `[PiiEntityCategoryType.US_SOCIAL_SECURITY_NUMBER]` for this kwarg.
        :paramtype categories_filter: list[~azure.ai.textanalytics.PiiEntityCategoryType]
        :keyword str string_index_type: Specifies the method used to interpret string offsets.
            `UnicodeCodePoint`, the Python encoding, is the default. To override the Python default,
            you can also pass in `Utf16CodePoint` or `TextElement_v8`. For additional information
            see https://aka.ms/text-analytics-offsets
        :keyword bool disable_service_logs: If set to true, you opt-out of having your text input
            logged on the service side for troubleshooting. By default, Text Analytics logs your
            input text for 48 hours, solely to allow for troubleshooting issues in providing you with
            the Text Analytics natural language processing functions. Setting this parameter to true,
            disables input logging and may limit our ability to remediate issues that occur. Please see
            Cognitive Services Compliance and Privacy notes at https://aka.ms/cs-compliance for
            additional details, and Microsoft Responsible AI principles at
            https://www.microsoft.com/ai/responsible-ai.
        :return: The combined list of :class:`~azure.ai.textanalytics.RecognizePiiEntitiesResult`
            and :class:`~azure.ai.textanalytics.DocumentError` in the order the original documents
            were passed in.
        :rtype: list[~azure.ai.textanalytics.RecognizePiiEntitiesResult,
            ~azure.ai.textanalytics.DocumentError]
        :raises ~azure.core.exceptions.HttpResponseError or TypeError or ValueError:

        .. admonition:: Example:

            .. literalinclude:: ../samples/sample_recognize_pii_entities.py
                :start-after: [START recognize_pii_entities]
                :end-before: [END recognize_pii_entities]
                :language: python
                :dedent: 8
                :caption: Recognize personally identifiable information entities in a batch of documents.
        """
        language_arg = kwargs.pop("language", None)
        language = language_arg if language_arg is not None else self._default_language
        docs = _validate_input(documents, "language", language)
        model_version = kwargs.pop("model_version", None)
        show_stats = kwargs.pop("show_stats", False)
        domain_filter = kwargs.pop("domain_filter", None)
        categories_filter = kwargs.pop("categories_filter", None)

        string_index_type = _check_string_index_type_arg(
            kwargs.pop("string_index_type", None),
            self._api_version,
            string_index_type_default=self._string_index_type_default
        )
        if string_index_type:
            kwargs.update({"string_index_type": string_index_type})
        disable_service_logs = kwargs.pop("disable_service_logs", None)
        if disable_service_logs is not None:
            kwargs['logging_opt_out'] = disable_service_logs

        try:
            return self._client.entities_recognition_pii(
                documents=docs,
                model_version=model_version,
                show_stats=show_stats,
                domain=domain_filter,
                pii_categories=categories_filter,
                cls=kwargs.pop("cls", pii_entities_result),
                **kwargs
            )
        except ValueError as error:
            if "API version v3.0 does not have operation 'entities_recognition_pii'" in str(error):
                raise ValueError(
                    "'recognize_pii_entities' endpoint is only available for API version V3_1 and up"
                )
            raise error
        except HttpResponseError as error:
            process_http_response_error(error)

    @distributed_trace
    def recognize_linked_entities(  # type: ignore
        self,
        documents,  # type: Union[List[str], List[TextDocumentInput], List[Dict[str, str]]]
        **kwargs  # type: Any
    ):
        # type: (...) -> List[Union[RecognizeLinkedEntitiesResult, DocumentError]]
        """Recognize linked entities from a well-known knowledge base for a batch of documents.

        Identifies and disambiguates the identity of each entity found in text (for example,
        determining whether an occurrence of the word Mars refers to the planet, or to the
        Roman god of war). Recognized entities are associated with URLs to a well-known
        knowledge base, like Wikipedia.

        See https://docs.microsoft.com/azure/cognitive-services/text-analytics/overview#data-limits
        for document length limits, maximum batch size, and supported text encoding.

        :param documents: The set of documents to process as part of this batch.
            If you wish to specify the ID and language on a per-item basis you must
            use as input a list[:class:`~azure.ai.textanalytics.TextDocumentInput`] or a list of
            dict representations of :class:`~azure.ai.textanalytics.TextDocumentInput`, like
            `{"id": "1", "language": "en", "text": "hello world"}`.
        :type documents:
            list[str] or list[~azure.ai.textanalytics.TextDocumentInput] or
            list[dict[str, str]]
        :keyword str language: The 2 letter ISO 639-1 representation of language for the
            entire batch. For example, use "en" for English; "es" for Spanish etc.
            If not set, uses "en" for English as default. Per-document language will
            take precedence over whole batch language. See https://aka.ms/talangs for
            supported languages in Text Analytics API.
        :keyword str model_version: This value indicates which model will
            be used for scoring, e.g. "latest", "2019-10-01". If a model-version
            is not specified, the API will default to the latest, non-preview version.
            See here for more info: https://aka.ms/text-analytics-model-versioning
        :keyword bool show_stats: If set to true, response will contain document
            level statistics in the `statistics` field of the document-level response.
        :keyword str string_index_type: Specifies the method used to interpret string offsets.
            `UnicodeCodePoint`, the Python encoding, is the default. To override the Python default,
            you can also pass in `Utf16CodePoint` or `TextElement_v8`. For additional information
            see https://aka.ms/text-analytics-offsets
        :keyword bool disable_service_logs: If set to true, you opt-out of having your text input
            logged on the service side for troubleshooting. By default, Text Analytics logs your
            input text for 48 hours, solely to allow for troubleshooting issues in providing you with
            the Text Analytics natural language processing functions. Setting this parameter to true,
            disables input logging and may limit our ability to remediate issues that occur. Please see
            Cognitive Services Compliance and Privacy notes at https://aka.ms/cs-compliance for
            additional details, and Microsoft Responsible AI principles at
            https://www.microsoft.com/ai/responsible-ai.
        :return: The combined list of :class:`~azure.ai.textanalytics.RecognizeLinkedEntitiesResult`
            and :class:`~azure.ai.textanalytics.DocumentError` in the order the original documents
            were passed in.
        :rtype: list[~azure.ai.textanalytics.RecognizeLinkedEntitiesResult,
            ~azure.ai.textanalytics.DocumentError]
        :raises ~azure.core.exceptions.HttpResponseError or TypeError or ValueError:

        .. admonition:: Example:

            .. literalinclude:: ../samples/sample_recognize_linked_entities.py
                :start-after: [START recognize_linked_entities]
                :end-before: [END recognize_linked_entities]
                :language: python
                :dedent: 8
                :caption: Recognize linked entities in a batch of documents.
        """
        language_arg = kwargs.pop("language", None)
        language = language_arg if language_arg is not None else self._default_language
        docs = _validate_input(documents, "language", language)
        model_version = kwargs.pop("model_version", None)
        show_stats = kwargs.pop("show_stats", False)
        disable_service_logs = kwargs.pop("disable_service_logs", None)
        if disable_service_logs is not None:
            kwargs['logging_opt_out'] = disable_service_logs

        string_index_type = _check_string_index_type_arg(
            kwargs.pop("string_index_type", None),
            self._api_version,
            string_index_type_default=self._string_index_type_default
        )
        if string_index_type:
            kwargs.update({"string_index_type": string_index_type})

        try:
            return self._client.entities_linking(
                documents=docs,
                model_version=model_version,
                show_stats=show_stats,
                cls=kwargs.pop("cls", linked_entities_result),
                **kwargs
            )
        except HttpResponseError as error:
            process_http_response_error(error)

    def _healthcare_result_callback(self, doc_id_order, raw_response, _, headers, show_stats=False):
        healthcare_result = self._client.models(api_version="v3.1").HealthcareJobState.deserialize(
            raw_response
        )
        return healthcare_paged_result(
            doc_id_order,
            self._client.health_status,
            raw_response,
            healthcare_result,
            headers,
            show_stats=show_stats
        )

    @distributed_trace
    def begin_analyze_healthcare_entities(  # type: ignore
        self,
        documents,  # type: Union[List[str], List[TextDocumentInput], List[Dict[str, str]]]
        **kwargs  # type: Any
    ):  # type: (...) -> AnalyzeHealthcareEntitiesLROPoller[ItemPaged[AnalyzeHealthcareEntitiesResult]]
        """Analyze healthcare entities and identify relationships between these entities in a batch of documents.

        Entities are associated with references that can be found in existing knowledge bases,
        such as UMLS, CHV, MSH, etc.

        We also extract the relations found between entities, for example in "The subject took 100 mg of ibuprofen",
        we would extract the relationship between the "100 mg" dosage and the "ibuprofen" medication.

        :param documents: The set of documents to process as part of this batch.
            If you wish to specify the ID and language on a per-item basis you must
            use as input a list[:class:`~azure.ai.textanalytics.TextDocumentInput`] or a list of
            dict representations of :class:`~azure.ai.textanalytics.TextDocumentInput`, like
            `{"id": "1", "language": "en", "text": "hello world"}`.
        :type documents:
            list[str] or list[~azure.ai.textanalytics.TextDocumentInput] or
            list[dict[str, str]]
        :keyword str model_version: This value indicates which model will
            be used for scoring, e.g. "latest", "2019-10-01". If a model-version
            is not specified, the API will default to the latest, non-preview version.
            Currently not working on the service side at time of release, as service will
            only use the latest model. Service is aware, and once it's been fixed on the service
            side, the SDK should work automatically.
            See here for more info: https://aka.ms/text-analytics-model-versioning
        :keyword bool show_stats: If set to true, response will contain document level statistics.
        :keyword str string_index_type: Specifies the method used to interpret string offsets.
            `UnicodeCodePoint`, the Python encoding, is the default. To override the Python default,
            you can also pass in `Utf16CodePoint` or `TextElement_v8`. For additional information
            see https://aka.ms/text-analytics-offsets
        :keyword int polling_interval: Waiting time between two polls for LRO operations
            if no Retry-After header is present. Defaults to 5 seconds.
        :keyword str continuation_token: A continuation token to restart a poller from a saved state.
        :keyword bool disable_service_logs: If set to true, you opt-out of having your text input
            logged on the service side for troubleshooting. By default, Text Analytics logs your
            input text for 48 hours, solely to allow for troubleshooting issues in providing you with
            the Text Analytics natural language processing functions. Setting this parameter to true,
            disables input logging and may limit our ability to remediate issues that occur. Please see
            Cognitive Services Compliance and Privacy notes at https://aka.ms/cs-compliance for
            additional details, and Microsoft Responsible AI principles at
            https://www.microsoft.com/ai/responsible-ai.
        :return: An instance of an AnalyzeHealthcareEntitiesLROPoller. Call `result()` on the this
            object to return a pageable of :class:`~azure.ai.textanalytics.AnalyzeHealthcareEntitiesResult`.
        :rtype:
            ~azure.ai.textanalytics.AnalyzeHealthcareEntitiesLROPoller[~azure.core.paging.ItemPaged[
            ~azure.ai.textanalytics.AnalyzeHealthcareEntitiesResult]]
        :raises ~azure.core.exceptions.HttpResponseError or TypeError or ValueError or NotImplementedError:

        .. admonition:: Example:

            .. literalinclude:: ../samples/sample_analyze_healthcare_entities.py
                :start-after: [START analyze_healthcare_entities]
                :end-before: [END analyze_healthcare_entities]
                :language: python
                :dedent: 8
                :caption: Recognize healthcare entities in a batch of documents.
        """
        language_arg = kwargs.pop("language", None)
        language = language_arg if language_arg is not None else self._default_language
        docs = _validate_input(documents, "language", language)
        model_version = kwargs.pop("model_version", None)
        show_stats = kwargs.pop("show_stats", False)
        polling_interval = kwargs.pop("polling_interval", 5)
        continuation_token = kwargs.pop("continuation_token", None)
        string_index_type = kwargs.pop("string_index_type", self._string_index_type_default)

        doc_id_order = [doc.get("id") for doc in docs]
        my_cls = kwargs.pop(
            "cls", partial(self._healthcare_result_callback, doc_id_order, show_stats=show_stats)
        )
        disable_service_logs = kwargs.pop("disable_service_logs", None)
        polling_kwargs = kwargs
        operation_kwargs = copy.copy(kwargs)
        if disable_service_logs is not None:
            operation_kwargs['logging_opt_out'] = disable_service_logs

        try:
            return self._client.begin_health(
                docs,
                model_version=model_version,
                string_index_type=string_index_type,
                cls=my_cls,
                polling=AnalyzeHealthcareEntitiesLROPollingMethod(
                    text_analytics_client=self._client,
                    timeout=polling_interval,
                    lro_algorithms=[
                        TextAnalyticsOperationResourcePolling(show_stats=show_stats)
                    ],
                    **polling_kwargs),
                continuation_token=continuation_token,
                **operation_kwargs
            )

        except ValueError as error:
            if "API version v3.0 does not have operation 'begin_health'" in str(error):
                raise ValueError(
                    "'begin_analyze_healthcare_entities' method is only available for API version \
                    V3_1 and up."
                )
            raise error

        except HttpResponseError as error:
            process_http_response_error(error)


    @distributed_trace
    def extract_key_phrases(  # type: ignore
        self,
        documents,  # type: Union[List[str], List[TextDocumentInput], List[Dict[str, str]]]
        **kwargs  # type: Any
    ):
        # type: (...) -> List[Union[ExtractKeyPhrasesResult, DocumentError]]
        """Extract key phrases from a batch of documents.

        Returns a list of strings denoting the key phrases in the input
        text. For example, for the input text "The food was delicious and there
        were wonderful staff", the API returns the main talking points: "food"
        and "wonderful staff"

        See https://docs.microsoft.com/azure/cognitive-services/text-analytics/overview#data-limits
        for document length limits, maximum batch size, and supported text encoding.

        :param documents: The set of documents to process as part of this batch.
            If you wish to specify the ID and language on a per-item basis you must
            use as input a list[:class:`~azure.ai.textanalytics.TextDocumentInput`] or a list of
            dict representations of :class:`~azure.ai.textanalytics.TextDocumentInput`, like
            `{"id": "1", "language": "en", "text": "hello world"}`.
        :type documents:
            list[str] or list[~azure.ai.textanalytics.TextDocumentInput] or
            list[dict[str, str]]
        :keyword str language: The 2 letter ISO 639-1 representation of language for the
            entire batch. For example, use "en" for English; "es" for Spanish etc.
            If not set, uses "en" for English as default. Per-document language will
            take precedence over whole batch language. See https://aka.ms/talangs for
            supported languages in Text Analytics API.
        :keyword str model_version: This value indicates which model will
            be used for scoring, e.g. "latest", "2019-10-01". If a model-version
            is not specified, the API will default to the latest, non-preview version.
            See here for more info: https://aka.ms/text-analytics-model-versioning
        :keyword bool show_stats: If set to true, response will contain document
            level statistics in the `statistics` field of the document-level response.
        :keyword bool disable_service_logs: If set to true, you opt-out of having your text input
            logged on the service side for troubleshooting. By default, Text Analytics logs your
            input text for 48 hours, solely to allow for troubleshooting issues in providing you with
            the Text Analytics natural language processing functions. Setting this parameter to true,
            disables input logging and may limit our ability to remediate issues that occur. Please see
            Cognitive Services Compliance and Privacy notes at https://aka.ms/cs-compliance for
            additional details, and Microsoft Responsible AI principles at
            https://www.microsoft.com/ai/responsible-ai.
        :return: The combined list of :class:`~azure.ai.textanalytics.ExtractKeyPhrasesResult` and
            :class:`~azure.ai.textanalytics.DocumentError` in the order the original documents were
            passed in.
        :rtype: list[~azure.ai.textanalytics.ExtractKeyPhrasesResult,
            ~azure.ai.textanalytics.DocumentError]
        :raises ~azure.core.exceptions.HttpResponseError or TypeError or ValueError:

        .. admonition:: Example:

            .. literalinclude:: ../samples/sample_extract_key_phrases.py
                :start-after: [START extract_key_phrases]
                :end-before: [END extract_key_phrases]
                :language: python
                :dedent: 8
                :caption: Extract the key phrases in a batch of documents.
        """
        language_arg = kwargs.pop("language", None)
        language = language_arg if language_arg is not None else self._default_language
        docs = _validate_input(documents, "language", language)
        model_version = kwargs.pop("model_version", None)
        show_stats = kwargs.pop("show_stats", False)
        disable_service_logs = kwargs.pop("disable_service_logs", None)
        if disable_service_logs is not None:
            kwargs['logging_opt_out'] = disable_service_logs

        try:
            return self._client.key_phrases(
                documents=docs,
                model_version=model_version,
                show_stats=show_stats,
                cls=kwargs.pop("cls", key_phrases_result),
                **kwargs
            )
        except HttpResponseError as error:
            process_http_response_error(error)

    @distributed_trace
    def analyze_sentiment(  # type: ignore
        self,
        documents,  # type: Union[List[str], List[TextDocumentInput], List[Dict[str, str]]]
        **kwargs  # type: Any
    ):
        # type: (...) -> List[Union[AnalyzeSentimentResult, DocumentError]]
        """Analyze sentiment for a batch of documents. Turn on opinion mining with `show_opinion_mining`.

        Returns a sentiment prediction, as well as sentiment scores for
        each sentiment class (Positive, Negative, and Neutral) for the document
        and each sentence within it.

        See https://docs.microsoft.com/azure/cognitive-services/text-analytics/overview#data-limits
        for document length limits, maximum batch size, and supported text encoding.

        :param documents: The set of documents to process as part of this batch.
            If you wish to specify the ID and language on a per-item basis you must
            use as input a list[:class:`~azure.ai.textanalytics.TextDocumentInput`] or a list of
            dict representations of  :class:`~azure.ai.textanalytics.TextDocumentInput`, like
            `{"id": "1", "language": "en", "text": "hello world"}`.
        :type documents:
            list[str] or list[~azure.ai.textanalytics.TextDocumentInput] or
            list[dict[str, str]]
        :keyword bool show_opinion_mining: Whether to mine the opinions of a sentence and conduct more
            granular analysis around the aspects of a product or service (also known as
            aspect-based sentiment analysis). If set to true, the returned
            :class:`~azure.ai.textanalytics.SentenceSentiment` objects
            will have property `mined_opinions` containing the result of this analysis. Only available for
            API version v3.1 and up.
        :keyword str language: The 2 letter ISO 639-1 representation of language for the
            entire batch. For example, use "en" for English; "es" for Spanish etc.
            If not set, uses "en" for English as default. Per-document language will
            take precedence over whole batch language. See https://aka.ms/talangs for
            supported languages in Text Analytics API.
        :keyword str model_version: This value indicates which model will
            be used for scoring, e.g. "latest", "2019-10-01". If a model-version
            is not specified, the API will default to the latest, non-preview version.
            See here for more info: https://aka.ms/text-analytics-model-versioning
        :keyword bool show_stats: If set to true, response will contain document
            level statistics in the `statistics` field of the document-level response.
        :keyword str string_index_type: Specifies the method used to interpret string offsets.
            `UnicodeCodePoint`, the Python encoding, is the default. To override the Python default,
            you can also pass in `Utf16CodePoint` or `TextElement_v8`. For additional information
            see https://aka.ms/text-analytics-offsets
        :keyword bool disable_service_logs: If set to true, you opt-out of having your text input
            logged on the service side for troubleshooting. By default, Text Analytics logs your
            input text for 48 hours, solely to allow for troubleshooting issues in providing you with
            the Text Analytics natural language processing functions. Setting this parameter to true,
            disables input logging and may limit our ability to remediate issues that occur. Please see
            Cognitive Services Compliance and Privacy notes at https://aka.ms/cs-compliance for
            additional details, and Microsoft Responsible AI principles at
            https://www.microsoft.com/ai/responsible-ai.
        .. versionadded:: v3.1
            The *show_opinion_mining* parameter.
            The *string_index_type* parameter.
        :return: The combined list of :class:`~azure.ai.textanalytics.AnalyzeSentimentResult` and
            :class:`~azure.ai.textanalytics.DocumentError` in the order the original documents were
            passed in.
        :rtype: list[~azure.ai.textanalytics.AnalyzeSentimentResult,
            ~azure.ai.textanalytics.DocumentError]
        :raises ~azure.core.exceptions.HttpResponseError or TypeError or ValueError:

        .. admonition:: Example:

            .. literalinclude:: ../samples/sample_analyze_sentiment.py
                :start-after: [START analyze_sentiment]
                :end-before: [END analyze_sentiment]
                :language: python
                :dedent: 8
                :caption: Analyze sentiment in a batch of documents.
        """
        language_arg = kwargs.pop("language", None)
        language = language_arg if language_arg is not None else self._default_language
        docs = _validate_input(documents, "language", language)
        model_version = kwargs.pop("model_version", None)
        show_stats = kwargs.pop("show_stats", False)
        show_opinion_mining = kwargs.pop("show_opinion_mining", None)
        disable_service_logs = kwargs.pop("disable_service_logs", None)
        if disable_service_logs is not None:
            kwargs['logging_opt_out'] = disable_service_logs

        string_index_type = _check_string_index_type_arg(
            kwargs.pop("string_index_type", None),
            self._api_version,
            string_index_type_default=self._string_index_type_default
        )
        if string_index_type:
            kwargs.update({"string_index_type": string_index_type})

        if show_opinion_mining is not None:
            if self._api_version == TextAnalyticsApiVersion.V3_0 and show_opinion_mining:
                raise ValueError(
                    "'show_opinion_mining' is only available for API version v3.1 and up"
                )
            kwargs.update({"opinion_mining": show_opinion_mining})

        try:
            return self._client.sentiment(
                documents=docs,
                model_version=model_version,
                show_stats=show_stats,
                cls=kwargs.pop("cls", sentiment_result),
                **kwargs
            )
<<<<<<< HEAD
        except TypeError as error:
            if "opinion_mining" in str(error):
                raise ValueError(
                    "'show_opinion_mining' is only available for API version v3.1 and up"
                )
            raise error
=======
>>>>>>> 991c638b
        except HttpResponseError as error:
            process_http_response_error(error)

    def _analyze_result_callback(self, doc_id_order, task_order, raw_response, _, headers, show_stats=False):
        analyze_result = self._client.models(api_version="v3.1").AnalyzeJobState.deserialize(
            raw_response
        )
        return analyze_paged_result(
            doc_id_order,
            task_order,
            self._client.analyze_status,
            raw_response,
            analyze_result,
            headers,
            show_stats=show_stats
        )

    @distributed_trace
    def begin_analyze_actions(  # type: ignore
        self,
        documents,  # type: Union[List[str], List[TextDocumentInput], List[Dict[str, str]]]
        actions,  # type: List[Union[RecognizeEntitiesAction, RecognizeLinkedEntitiesAction, RecognizePiiEntitiesAction, ExtractKeyPhrasesAction, AnalyzeSentimentAction]] # pylint: disable=line-too-long
        **kwargs  # type: Any
    ):  # type: (...) -> AnalyzeActionsLROPoller[ItemPaged[List[Union[RecognizeEntitiesResult, RecognizeLinkedEntitiesResult, RecognizePiiEntitiesResult, ExtractKeyPhrasesResult, AnalyzeSentimentResult]]]]  # pylint: disable=line-too-long
        """Start a long-running operation to perform a variety of text analysis actions over a batch of documents.

        We recommend you use this function if you're looking to analyze larger documents, and / or
        combine multiple Text Analytics actions into one call. Otherwise, we recommend you use
        the action specific endpoints, for example :func:`analyze_sentiment`:

        :param documents: The set of documents to process as part of this batch.
            If you wish to specify the ID and language on a per-item basis you must
            use as input a list[:class:`~azure.ai.textanalytics.TextDocumentInput`] or a list of
            dict representations of :class:`~azure.ai.textanalytics.TextDocumentInput`, like
            `{"id": "1", "language": "en", "text": "hello world"}`.
        :type documents:
            list[str] or list[~azure.ai.textanalytics.TextDocumentInput] or
            list[dict[str, str]]
        :param actions: A heterogeneous list of actions to perform on the inputted documents.
            Each action object encapsulates the parameters used for the particular action type.
            The outputted action results will be in the same order you inputted your actions.
            Duplicate actions in list not supported.
        :type actions:
            list[RecognizeEntitiesAction or RecognizePiiEntitiesAction or ExtractKeyPhrasesAction or
            RecognizeLinkedEntitiesAction or AnalyzeSentimentAction]
        :keyword str display_name: An optional display name to set for the requested analysis.
        :keyword str language: The 2 letter ISO 639-1 representation of language for the
            entire batch. For example, use "en" for English; "es" for Spanish etc.
            If not set, uses "en" for English as default. Per-document language will
            take precedence over whole batch language. See https://aka.ms/talangs for
            supported languages in Text Analytics API.
        :keyword bool show_stats: If set to true, response will contain document level statistics.
        :keyword int polling_interval: Waiting time between two polls for LRO operations
            if no Retry-After header is present. Defaults to 30 seconds.
        :return: An instance of an AnalyzeActionsLROPoller. Call `result()` on the poller
            object to return a pageable heterogeneous list of lists. This list of lists is first ordered
            by the documents you input, then ordered by the actions you input. For example,
            if you have documents input ["Hello", "world"], and actions
            :class:`~azure.ai.textanalytics.RecognizeEntitiesAction` and
            :class:`~azure.ai.textanalytics.AnalyzeSentimentAction`, when iterating over the list of lists,
            you will first iterate over the action results for the "Hello" document, getting the
            :class:`~azure.ai.textanalytics.RecognizeEntitiesResult` of "Hello",
            then the :class:`~azure.ai.textanalytics.AnalyzeSentimentResult` of "Hello".
            Then, you will get the :class:`~azure.ai.textanalytics.RecognizeEntitiesResult` and
            :class:`~azure.ai.textanalytics.AnalyzeSentimentResult` of "world".
        :rtype:
            ~azure.ai.textanalytics.AnalyzeActionsLROPoller[~azure.core.paging.ItemPaged[
            list[
            RecognizeEntitiesResult or RecognizeLinkedEntitiesResult or RecognizePiiEntitiesResult or
            ExtractKeyPhrasesResult or AnalyzeSentimentResult
            ]]]
        :raises ~azure.core.exceptions.HttpResponseError or TypeError or ValueError or NotImplementedError:

        .. admonition:: Example:

            .. literalinclude:: ../samples/sample_analyze_actions.py
                :start-after: [START analyze]
                :end-before: [END analyze]
                :language: python
                :dedent: 8
                :caption: Start a long-running operation to perform a variety of text analysis
                    actions over a batch of documents.
        """

        display_name = kwargs.pop("display_name", None)
        language_arg = kwargs.pop("language", None)
        language = language_arg if language_arg is not None else self._default_language
        docs = self._client.models(api_version="v3.1").MultiLanguageBatchInput(
            documents=_validate_input(documents, "language", language)
        )
        show_stats = kwargs.pop("show_stats", False)
        polling_interval = kwargs.pop("polling_interval", 5)
        continuation_token = kwargs.pop("continuation_token", None)

        doc_id_order = [doc.get("id") for doc in docs.documents]
        generated_tasks = [action.to_generated(str(idx)) for idx, action in enumerate(actions)]
        task_order = [(_determine_task_type(a), a.task_name) for a in generated_tasks]

        try:
            analyze_tasks = self._client.models(api_version='v3.1').JobManifestTasks(
                entity_recognition_tasks=[
                    a for a in generated_tasks if _determine_task_type(a) == _AnalyzeActionsType.RECOGNIZE_ENTITIES
                ],
                entity_recognition_pii_tasks=[
                    a for a in generated_tasks if _determine_task_type(a) == _AnalyzeActionsType.RECOGNIZE_PII_ENTITIES
                ],
                key_phrase_extraction_tasks=[
                    a for a in generated_tasks if _determine_task_type(a) == _AnalyzeActionsType.EXTRACT_KEY_PHRASES
                ],
                entity_linking_tasks=[
                    a for a in generated_tasks
                    if _determine_task_type(a) == _AnalyzeActionsType.RECOGNIZE_LINKED_ENTITIES
                ],
                sentiment_analysis_tasks=[
                    a for a in generated_tasks if _determine_task_type(a) == _AnalyzeActionsType.ANALYZE_SENTIMENT
                ]
            )
            analyze_body = self._client.models(api_version='v3.1').AnalyzeBatchInput(
                display_name=display_name,
                tasks=analyze_tasks,
                analysis_input=docs
            )
            return self._client.begin_analyze(
                body=analyze_body,
                cls=kwargs.pop("cls", partial(
                    self._analyze_result_callback, doc_id_order, task_order, show_stats=show_stats
                )),
                polling=AnalyzeActionsLROPollingMethod(
                    timeout=polling_interval,
                    lro_algorithms=[
                        TextAnalyticsOperationResourcePolling(show_stats=show_stats)
                    ],
                    **kwargs),
                continuation_token=continuation_token,
                **kwargs
            )

        except ValueError as error:
            if "API version v3.0 does not have operation 'begin_analyze'" in str(error):
                raise ValueError(
                    "'begin_analyze_actions' endpoint is only available for API version V3_1 and up"
                )
            raise error

        except HttpResponseError as error:
            process_http_response_error(error)<|MERGE_RESOLUTION|>--- conflicted
+++ resolved
@@ -795,15 +795,6 @@
                 cls=kwargs.pop("cls", sentiment_result),
                 **kwargs
             )
-<<<<<<< HEAD
-        except TypeError as error:
-            if "opinion_mining" in str(error):
-                raise ValueError(
-                    "'show_opinion_mining' is only available for API version v3.1 and up"
-                )
-            raise error
-=======
->>>>>>> 991c638b
         except HttpResponseError as error:
             process_http_response_error(error)
 
