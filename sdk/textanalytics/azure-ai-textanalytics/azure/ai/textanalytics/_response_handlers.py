# coding=utf-8
# ------------------------------------
# Copyright (c) Microsoft Corporation.
# Licensed under the MIT License.
# ------------------------------------

import json
import functools
from collections import defaultdict
from six.moves.urllib.parse import urlparse, parse_qsl
from azure.core.exceptions import (
    HttpResponseError,
    ClientAuthenticationError,
    ODataV4Format
)
from ._models import (
    RecognizeEntitiesResult,
    CategorizedEntity,
    TextDocumentStatistics,
    RecognizeLinkedEntitiesResult,
    LinkedEntity,
    ExtractKeyPhrasesResult,
    AnalyzeSentimentResult,
    SentenceSentiment,
    DetectLanguageResult,
    DetectedLanguage,
    DocumentError,
    SentimentConfidenceScores,
    TextAnalyticsError,
    TextAnalyticsWarning,
    RecognizePiiEntitiesResult,
    PiiEntity,
<<<<<<< HEAD
    AnalyzeHealthcareEntitiesResultItem,
    TextAnalysisResult,
    EntitiesRecognitionTaskResult,
    PiiEntitiesRecognitionTaskResult,
    KeyPhraseExtractionTaskResult,
    RequestStatistics
=======
    AnalyzeHealthcareResultItem,
    AnalyzeBatchActionsResult,
    RequestStatistics,
    AnalyzeBatchActionsType,
    AnalyzeBatchActionsError,
    TextDocumentBatchStatistics,
    _get_indices,
>>>>>>> cc003000
)
from ._paging import AnalyzeHealthcareEntitiesResult, AnalyzeResult

class CSODataV4Format(ODataV4Format):

    def __init__(self, odata_error):
        try:
            if odata_error["error"]["innererror"]:
                super(CSODataV4Format, self).__init__(odata_error["error"]["innererror"])
        except KeyError:
            super(CSODataV4Format, self).__init__(odata_error)


def process_http_response_error(error):
    """Raise detailed error message.
    """
    raise_error = HttpResponseError
    if error.status_code == 401:
        raise_error = ClientAuthenticationError
    raise raise_error(response=error.response, error_format=CSODataV4Format)

def order_results(response, combined):
    """Order results in the order the user passed them in.

    :param response: Used to get the original documents in the request
    :param combined: A combined list of the results | errors
    :return: In order list of results | errors (if any)
    """
    request = json.loads(response.http_response.request.body)["documents"]
    mapping = {item.id: item for item in combined}
    ordered_response = [mapping[item["id"]] for item in request]
    return ordered_response


def order_lro_results(doc_id_order, combined):
    """Order results in the order the user passed them in.
    For long running operations, we need to explicitly pass in the
    document ids since the initial request will no longer be available.

    :param doc_id_order: A list of document IDs from the original request.
    :param combined: A combined list of the results | errors
    :return: In order list of results | errors (if any)
    """

    mapping = [(item.id, item) for item in combined]
    ordered_response = [i[1] for i in sorted(mapping, key=lambda m: doc_id_order.index(m[0]))]
    return ordered_response


def prepare_result(func):
    def choose_wrapper(*args, **kwargs):
        def wrapper(response, obj, response_headers):  # pylint: disable=unused-argument
            if obj.errors:
                combined = obj.documents + obj.errors
                results = order_results(response, combined)

            else:
                results = obj.documents

            for idx, item in enumerate(results):
                if hasattr(item, "error"):
                    results[idx] = DocumentError(id=item.id, error=TextAnalyticsError._from_generated(item.error))  # pylint: disable=protected-access
                else:
                    results[idx] = func(item, results)
            return results

        def lro_wrapper(doc_id_order, obj, response_headers):  # pylint: disable=unused-argument
            if obj.errors:
                combined = obj.documents + obj.errors

                results = order_lro_results(doc_id_order, combined)
            else:
                results = obj.documents

            for idx, item in enumerate(results):
                if hasattr(item, "error"):
                    results[idx] = DocumentError(id=item.id, error=TextAnalyticsError._from_generated(item.error))  # pylint: disable=protected-access
                else:
                    results[idx] = func(item, results)
            return results

        lro = kwargs.get("lro", False)

        if lro:
            return lro_wrapper(*args)

        return wrapper(*args)

    return choose_wrapper


@prepare_result
def language_result(language, results):  # pylint: disable=unused-argument
    return DetectLanguageResult(
        id=language.id,
        primary_language=DetectedLanguage._from_generated(language.detected_language),  # pylint: disable=protected-access
        warnings=[TextAnalyticsWarning._from_generated(w) for w in language.warnings],  # pylint: disable=protected-access
        statistics=TextDocumentStatistics._from_generated(language.statistics),  # pylint: disable=protected-access
    )


@prepare_result
def entities_result(entity, results, *args, **kwargs):  # pylint: disable=unused-argument
    return RecognizeEntitiesResult(
        id=entity.id,
        entities=[CategorizedEntity._from_generated(e) for e in entity.entities],  # pylint: disable=protected-access
        warnings=[TextAnalyticsWarning._from_generated(w) for w in entity.warnings],  # pylint: disable=protected-access
        statistics=TextDocumentStatistics._from_generated(entity.statistics),  # pylint: disable=protected-access
    )


@prepare_result
def linked_entities_result(entity, results, *args, **kwargs):  # pylint: disable=unused-argument
    return RecognizeLinkedEntitiesResult(
        id=entity.id,
        entities=[LinkedEntity._from_generated(e) for e in entity.entities],  # pylint: disable=protected-access
        warnings=[TextAnalyticsWarning._from_generated(w) for w in entity.warnings],  # pylint: disable=protected-access
        statistics=TextDocumentStatistics._from_generated(entity.statistics),  # pylint: disable=protected-access
    )


@prepare_result
def key_phrases_result(phrases, results, *args, **kwargs):  # pylint: disable=unused-argument
    return ExtractKeyPhrasesResult(
        id=phrases.id,
        key_phrases=phrases.key_phrases,
        warnings=[TextAnalyticsWarning._from_generated(w) for w in phrases.warnings],  # pylint: disable=protected-access
        statistics=TextDocumentStatistics._from_generated(phrases.statistics),  # pylint: disable=protected-access
    )


@prepare_result
def sentiment_result(sentiment, results, *args, **kwargs): # pylint: disable=unused-argument
    return AnalyzeSentimentResult(
        id=sentiment.id,
        sentiment=sentiment.sentiment,
        warnings=[TextAnalyticsWarning._from_generated(w) for w in sentiment.warnings],  # pylint: disable=protected-access
        statistics=TextDocumentStatistics._from_generated(sentiment.statistics),  # pylint: disable=protected-access
        confidence_scores=SentimentConfidenceScores._from_generated(sentiment.confidence_scores),  # pylint: disable=protected-access
        sentences=[SentenceSentiment._from_generated(s, results, sentiment) for s in sentiment.sentences],  # pylint: disable=protected-access
    )

@prepare_result
def pii_entities_result(entity, results, *args, **kwargs):  # pylint: disable=unused-argument
    return RecognizePiiEntitiesResult(
        id=entity.id,
        entities=[PiiEntity._from_generated(e) for e in entity.entities],  # pylint: disable=protected-access
        redacted_text=entity.redacted_text if hasattr(entity, "redacted_text") else None,
        warnings=[TextAnalyticsWarning._from_generated(w) for w in entity.warnings],  # pylint: disable=protected-access
        statistics=TextDocumentStatistics._from_generated(entity.statistics),  # pylint: disable=protected-access
    )


@prepare_result
def healthcare_result(health_result, results, *args, **kwargs): # pylint: disable=unused-argument
    return AnalyzeHealthcareEntitiesResultItem._from_generated(health_result) # pylint: disable=protected-access


def healthcare_extract_page_data(doc_id_order, obj, response_headers, health_job_state): # pylint: disable=unused-argument
    return (health_job_state.next_link,
        healthcare_result(doc_id_order, health_job_state.results, response_headers, lro=True))

def _get_deserialization_callback_from_task_type(task_type):
    if task_type == AnalyzeBatchActionsType.RECOGNIZE_ENTITIES:
        return entities_result
    if task_type == AnalyzeBatchActionsType.RECOGNIZE_PII_ENTITIES:
        return pii_entities_result
    return key_phrases_result

def _get_property_name_from_task_type(task_type):
    if task_type == AnalyzeBatchActionsType.RECOGNIZE_ENTITIES:
        return "entity_recognition_tasks"
    if task_type == AnalyzeBatchActionsType.RECOGNIZE_PII_ENTITIES:
        return "entity_recognition_pii_tasks"
    return "key_phrase_extraction_tasks"

def _num_tasks_in_current_page(returned_tasks_object):
    return (
        len(returned_tasks_object.entity_recognition_tasks or []) +
        len(returned_tasks_object.entity_recognition_pii_tasks or []) +
        len(returned_tasks_object.key_phrase_extraction_tasks or [])
    )

def _get_task_type_from_error(error):
    if "pii" in error.target.lower():
        return AnalyzeBatchActionsType.RECOGNIZE_PII_ENTITIES
    if "entity" in error.target.lower():
        return AnalyzeBatchActionsType.RECOGNIZE_ENTITIES
    return AnalyzeBatchActionsType.EXTRACT_KEY_PHRASES

def _get_mapped_errors(analyze_job_state):
    """
    """
    mapped_errors = defaultdict(list)
    if not analyze_job_state.errors:
        return mapped_errors
    for error in analyze_job_state.errors:
        mapped_errors[_get_task_type_from_error(error)].append((_get_error_index(error), error))
    return mapped_errors

def _get_error_index(error):
    return _get_indices(error.target)[-1]

def _get_good_result(current_task_type, index_of_task_result, doc_id_order, response_headers, returned_tasks_object):
    deserialization_callback = _get_deserialization_callback_from_task_type(current_task_type)
    property_name = _get_property_name_from_task_type(current_task_type)
    response_task_to_deserialize = getattr(returned_tasks_object, property_name)[index_of_task_result]
    document_results = deserialization_callback(
        doc_id_order, response_task_to_deserialize.results, response_headers, lro=True
    )
    return AnalyzeBatchActionsResult(
        document_results=document_results,
        action_type=current_task_type,
        completed_on=response_task_to_deserialize.last_update_date_time,
    )

def get_iter_items(doc_id_order, task_order, response_headers, analyze_job_state):
    iter_items = []
    task_type_to_index = defaultdict(int)  # need to keep track of how many of each type of tasks we've seen
    returned_tasks_object = analyze_job_state.tasks
    mapped_errors = _get_mapped_errors(analyze_job_state)
    for current_task_type in task_order:
        index_of_task_result = task_type_to_index[current_task_type]

        try:
            # try to deserailize as error. If fails, we know it's good
            # kind of a weird way to order things, but we can fail when deserializing
            # the curr response as an error, not when deserializing as a good response.

            current_task_type_errors = mapped_errors[current_task_type]
            error = next(err for err in current_task_type_errors if err[0] == index_of_task_result)
            result = AnalyzeBatchActionsError._from_generated(error[1])  # pylint: disable=protected-access
        except StopIteration:
            result = _get_good_result(
                current_task_type, index_of_task_result, doc_id_order, response_headers, returned_tasks_object
            )
        iter_items.append(result)
        task_type_to_index[current_task_type] += 1
    return iter_items

def analyze_extract_page_data(doc_id_order, task_order, response_headers, analyze_job_state):
    # return next link, list of
    iter_items = get_iter_items(doc_id_order, task_order, response_headers, analyze_job_state)
    return analyze_job_state.next_link, iter_items


def lro_get_next_page(lro_status_callback, first_page, continuation_token, show_stats=False):
    if continuation_token is None:
        return first_page

    try:
        continuation_token = continuation_token.decode("utf-8")

    except AttributeError:
        pass

    parsed_url = urlparse(continuation_token)
    job_id = parsed_url.path.split("/")[-1]
    query_params = dict(parse_qsl(parsed_url.query.replace("$", "")))
    query_params["show_stats"] = show_stats

    return lro_status_callback(job_id, **query_params)


def healthcare_paged_result(doc_id_order, health_status_callback, _, obj, response_headers, show_stats=False): # pylint: disable=unused-argument
    return AnalyzeHealthcareEntitiesResult(
        functools.partial(lro_get_next_page, health_status_callback, obj, show_stats=show_stats),
        functools.partial(healthcare_extract_page_data, doc_id_order, obj, response_headers),
        model_version=obj.results.model_version,
        statistics=RequestStatistics._from_generated(obj.results.statistics) if show_stats else None # pylint: disable=protected-access
    )

def analyze_paged_result(doc_id_order, task_order, analyze_status_callback, _, obj, response_headers, show_stats=False): # pylint: disable=unused-argument
    return AnalyzeResult(
        functools.partial(lro_get_next_page, analyze_status_callback, obj, show_stats=show_stats),
        functools.partial(analyze_extract_page_data, doc_id_order, task_order, response_headers),
        statistics=TextDocumentBatchStatistics._from_generated(obj.statistics) \
            if (show_stats and obj.statistics) else None # pylint: disable=protected-access
    )

def _get_deserialize():
    from ._generated.v3_1_preview_3 import TextAnalyticsClient
    return TextAnalyticsClient("dummy", "dummy")._deserialize  # pylint: disable=protected-access<|MERGE_RESOLUTION|>--- conflicted
+++ resolved
@@ -30,22 +30,13 @@
     TextAnalyticsWarning,
     RecognizePiiEntitiesResult,
     PiiEntity,
-<<<<<<< HEAD
     AnalyzeHealthcareEntitiesResultItem,
-    TextAnalysisResult,
-    EntitiesRecognitionTaskResult,
-    PiiEntitiesRecognitionTaskResult,
-    KeyPhraseExtractionTaskResult,
-    RequestStatistics
-=======
-    AnalyzeHealthcareResultItem,
     AnalyzeBatchActionsResult,
     RequestStatistics,
     AnalyzeBatchActionsType,
     AnalyzeBatchActionsError,
     TextDocumentBatchStatistics,
     _get_indices,
->>>>>>> cc003000
 )
 from ._paging import AnalyzeHealthcareEntitiesResult, AnalyzeResult
 
