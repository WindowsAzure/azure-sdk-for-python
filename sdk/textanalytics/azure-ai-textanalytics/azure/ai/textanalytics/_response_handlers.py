--- conflicted
+++ resolved
@@ -30,28 +30,6 @@
 )
 
 
-<<<<<<< HEAD
-def process_single_error(error):
-    """Configure and raise a DocumentError for single text operation errors.
-    """
-    try:
-        error_message = error.error["message"]
-        error_code = error.error["code"]
-        error_target = error.error["target"]
-        if error_target:
-            error_message += "\nErrorCode:{}\nTarget:{}".format(error_code, error_target)
-        else:
-            error_message += "\nErrorCode:{}".format(error_code)
-    except KeyError:
-        raise HttpResponseError(message="There was an unknown error with the request.")
-    error = HttpResponseError(message=error_message)
-    error.error_code = error_code
-    error.target = error_target
-    raise error
-
-
-=======
->>>>>>> 394ea02c
 def process_batch_error(error):
     """Raise detailed error message for HttpResponseErrors
     """
