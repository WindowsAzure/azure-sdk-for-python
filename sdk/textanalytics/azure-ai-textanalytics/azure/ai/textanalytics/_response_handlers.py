# coding=utf-8
# ------------------------------------
# Copyright (c) Microsoft Corporation.
# Licensed under the MIT License.
# ------------------------------------

import json
from azure.core.exceptions import (
    HttpResponseError,
    ClientAuthenticationError,
    ODataV4Format
)
from ._models import (
    RecognizeEntitiesResult,
    CategorizedEntity,
    TextDocumentStatistics,
    RecognizeLinkedEntitiesResult,
    LinkedEntity,
    ExtractKeyPhrasesResult,
    AnalyzeSentimentResult,
    SentenceSentiment,
    DetectLanguageResult,
    DetectedLanguage,
    DocumentError,
    SentimentConfidenceScores,
    TextAnalyticsError,
    TextAnalyticsWarning,
    RecognizePiiEntitiesResult,
    PiiEntity,
)

def _get_too_many_documents_error(obj):
    try:
        too_many_documents_errors = [
            error for error in obj.errors if error.id == ""
        ]
    except AttributeError:
        too_many_documents_errors = [
            error for error in obj["errors"] if error["id"] == ""
        ]
    if too_many_documents_errors:
        return too_many_documents_errors[0]
    return None

class CSODataV4Format(ODataV4Format):

    def __init__(self, odata_error):

        try:
            if not odata_error.get("error"):
                odata_error = _get_too_many_documents_error(odata_error)
            if not odata_error:
                raise ValueError("Service encountered an error without any details")
            if odata_error["error"]["innererror"]:
                super(CSODataV4Format, self).__init__(odata_error["error"]["innererror"])
        except KeyError:
            super(CSODataV4Format, self).__init__(odata_error)


def process_batch_error(error):
    """Raise detailed error message.
    """
    raise_error = HttpResponseError
    if error.status_code == 401:
        raise_error = ClientAuthenticationError
    raise raise_error(response=error.response, error_format=CSODataV4Format)

def order_results(response, combined):
    """Order results in the order the user passed them in.

    :param response: Used to get the original documents in the request
    :param combined: A combined list of the results | errors
    :return: In order list of results | errors (if any)
    """
    request = json.loads(response.http_response.request.body)["documents"]
    mapping = {item.id: item for item in combined}
    ordered_response = [mapping[item["id"]] for item in request]
    return ordered_response


def prepare_result(func):
    def _get_error_code_and_message(error):
        if hasattr(error.error, 'innererror') and error.error.innererror:
            return error.error.innererror.code, error.error.innererror.message
        return error.error.code, error.error.message

    def _deal_with_too_many_documents(response, obj):
        # special case for now if there are too many documents in the request
        too_many_documents_error = _get_too_many_documents_error(obj)
        if too_many_documents_error:
            response.reason = "Bad Request"
            response.status_code = 400
            code, message = _get_error_code_and_message(too_many_documents_error)
            raise HttpResponseError(
                message="({}) {}".format(code, message),
                response=response
            )

    def wrapper(response, obj, response_headers):  # pylint: disable=unused-argument
        if obj.errors:
            _deal_with_too_many_documents(response.http_response, obj)
            combined = obj.documents + obj.errors
            results = order_results(response, combined)
        else:
            results = obj.documents

        for idx, item in enumerate(results):
            if hasattr(item, "error"):
                results[idx] = DocumentError(id=item.id, error=TextAnalyticsError._from_generated(item.error))  # pylint: disable=protected-access
            else:
                results[idx] = func(item, results)
        return results

    return wrapper


@prepare_result
def language_result(language, results):  # pylint: disable=unused-argument
    return DetectLanguageResult(
        id=language.id,
        primary_language=DetectedLanguage._from_generated(language.detected_language),  # pylint: disable=protected-access
        warnings=[TextAnalyticsWarning._from_generated(w) for w in language.warnings],  # pylint: disable=protected-access
        statistics=TextDocumentStatistics._from_generated(language.statistics),  # pylint: disable=protected-access
    )


@prepare_result
def entities_result(entity, results):  # pylint: disable=unused-argument
    return RecognizeEntitiesResult(
        id=entity.id,
        entities=[CategorizedEntity._from_generated(e) for e in entity.entities],  # pylint: disable=protected-access
        warnings=[TextAnalyticsWarning._from_generated(w) for w in entity.warnings],  # pylint: disable=protected-access
        statistics=TextDocumentStatistics._from_generated(entity.statistics),  # pylint: disable=protected-access
    )


@prepare_result
def linked_entities_result(entity, results):  # pylint: disable=unused-argument
    return RecognizeLinkedEntitiesResult(
        id=entity.id,
        entities=[LinkedEntity._from_generated(e) for e in entity.entities],  # pylint: disable=protected-access
        warnings=[TextAnalyticsWarning._from_generated(w) for w in entity.warnings],  # pylint: disable=protected-access
        statistics=TextDocumentStatistics._from_generated(entity.statistics),  # pylint: disable=protected-access
    )


@prepare_result
def key_phrases_result(phrases, results):  # pylint: disable=unused-argument
    return ExtractKeyPhrasesResult(
        id=phrases.id,
        key_phrases=phrases.key_phrases,
        warnings=[TextAnalyticsWarning._from_generated(w) for w in phrases.warnings],  # pylint: disable=protected-access
        statistics=TextDocumentStatistics._from_generated(phrases.statistics),  # pylint: disable=protected-access
    )


@prepare_result
def sentiment_result(sentiment, results):
    return AnalyzeSentimentResult(
        id=sentiment.id,
        sentiment=sentiment.sentiment,
        warnings=[TextAnalyticsWarning._from_generated(w) for w in sentiment.warnings],  # pylint: disable=protected-access
        statistics=TextDocumentStatistics._from_generated(sentiment.statistics),  # pylint: disable=protected-access
        confidence_scores=SentimentConfidenceScores._from_generated(sentiment.confidence_scores),  # pylint: disable=protected-access
<<<<<<< HEAD
        sentences=[SentenceSentiment._from_generated(s, results) for s in sentiment.sentences],  # pylint: disable=protected-access
=======
        sentences=[SentenceSentiment._from_generated(s) for s in sentiment.sentences],  # pylint: disable=protected-access
    )

@prepare_result
def pii_entities_result(entity):
    return RecognizePiiEntitiesResult(
        id=entity.id,
        entities=[PiiEntity._from_generated(e) for e in entity.entities],  # pylint: disable=protected-access
        warnings=[TextAnalyticsWarning._from_generated(w) for w in entity.warnings],  # pylint: disable=protected-access
        statistics=TextDocumentStatistics._from_generated(entity.statistics),  # pylint: disable=protected-access
>>>>>>> e7a2c521
    )<|MERGE_RESOLUTION|>--- conflicted
+++ resolved
@@ -162,18 +162,14 @@
         warnings=[TextAnalyticsWarning._from_generated(w) for w in sentiment.warnings],  # pylint: disable=protected-access
         statistics=TextDocumentStatistics._from_generated(sentiment.statistics),  # pylint: disable=protected-access
         confidence_scores=SentimentConfidenceScores._from_generated(sentiment.confidence_scores),  # pylint: disable=protected-access
-<<<<<<< HEAD
         sentences=[SentenceSentiment._from_generated(s, results) for s in sentiment.sentences],  # pylint: disable=protected-access
-=======
-        sentences=[SentenceSentiment._from_generated(s) for s in sentiment.sentences],  # pylint: disable=protected-access
     )
 
 @prepare_result
-def pii_entities_result(entity):
+def pii_entities_result(entity, results):  # pylint: disable=unused-argument
     return RecognizePiiEntitiesResult(
         id=entity.id,
         entities=[PiiEntity._from_generated(e) for e in entity.entities],  # pylint: disable=protected-access
         warnings=[TextAnalyticsWarning._from_generated(w) for w in entity.warnings],  # pylint: disable=protected-access
         statistics=TextDocumentStatistics._from_generated(entity.statistics),  # pylint: disable=protected-access
->>>>>>> e7a2c521
     )