# coding=utf-8
# ------------------------------------
# Copyright (c) Microsoft Corporation.
# Licensed under the MIT License.
# ------------------------------------

from ._text_analytics_client import TextAnalyticsClient
from ._version import VERSION
from ._base_client import ApiVersion
from ._models import (
    DetectLanguageInput,
    TextDocumentInput,
    DetectedLanguage,
    DocumentError,
    CategorizedEntity,
    LinkedEntity,
    AnalyzeSentimentResult,
    RecognizeEntitiesResult,
    DetectLanguageResult,
    TextAnalyticsError,
    TextAnalyticsWarning,
    ExtractKeyPhrasesResult,
    RecognizeLinkedEntitiesResult,
    TextDocumentStatistics,
    LinkedEntityMatch,
    TextDocumentBatchStatistics,
    SentenceSentiment,
    SentimentConfidenceScores,
<<<<<<< HEAD
    MinedOpinion,
    AspectSentiment,
    OpinionSentiment,
=======
    RecognizePiiEntitiesResult,
    PiiEntity
>>>>>>> e7a2c521
)

__all__ = [
    'ApiVersion',
    'TextAnalyticsClient',
    'DetectLanguageInput',
    'TextDocumentInput',
    'DetectedLanguage',
    'RecognizeEntitiesResult',
    'DetectLanguageResult',
    'CategorizedEntity',
    'TextAnalyticsError',
    'TextAnalyticsWarning',
    'ExtractKeyPhrasesResult',
    'RecognizeLinkedEntitiesResult',
    'AnalyzeSentimentResult',
    'TextDocumentStatistics',
    'DocumentError',
    'LinkedEntity',
    'LinkedEntityMatch',
    'TextDocumentBatchStatistics',
    'SentenceSentiment',
    'SentimentConfidenceScores',
<<<<<<< HEAD
    'MinedOpinion',
    'AspectSentiment',
    'OpinionSentiment',
=======
    'RecognizePiiEntitiesResult',
    'PiiEntity',
>>>>>>> e7a2c521
]

__version__ = VERSION<|MERGE_RESOLUTION|>--- conflicted
+++ resolved
@@ -26,14 +26,11 @@
     TextDocumentBatchStatistics,
     SentenceSentiment,
     SentimentConfidenceScores,
-<<<<<<< HEAD
     MinedOpinion,
     AspectSentiment,
     OpinionSentiment,
-=======
     RecognizePiiEntitiesResult,
-    PiiEntity
->>>>>>> e7a2c521
+    PiiEntity,
 )
 
 __all__ = [
@@ -57,14 +54,11 @@
     'TextDocumentBatchStatistics',
     'SentenceSentiment',
     'SentimentConfidenceScores',
-<<<<<<< HEAD
     'MinedOpinion',
     'AspectSentiment',
     'OpinionSentiment',
-=======
     'RecognizePiiEntitiesResult',
     'PiiEntity',
->>>>>>> e7a2c521
 ]
 
 __version__ = VERSION