# coding=utf-8
# ------------------------------------
# Copyright (c) Microsoft Corporation.
# Licensed under the MIT License.
# ------------------------------------
from typing import Any
from azure.core.credentials import AzureKeyCredential
from azure.core.pipeline.policies import AzureKeyCredentialPolicy
from .._generated.aio import TextAnalyticsClient as _TextAnalyticsClient
from .._policies import TextAnalyticsResponseHookPolicy
from .._user_agent import USER_AGENT
<<<<<<< HEAD
from .._multiapi import load_generated_api, ApiVersion
=======
from .._base_client import ApiVersion
>>>>>>> e7a2c521


def _authentication_policy(credential):
    authentication_policy = None
    if credential is None:
        raise ValueError("Parameter 'credential' must not be None.")
    if isinstance(credential, AzureKeyCredential):
        authentication_policy = AzureKeyCredentialPolicy(
            name="Ocp-Apim-Subscription-Key", credential=credential
        )
    elif credential is not None and not hasattr(credential, "get_token"):
        raise TypeError("Unsupported credential: {}. Use an instance of AzureKeyCredential "
                        "or a token credential from azure.identity".format(type(credential)))
    return authentication_policy


class AsyncTextAnalyticsClientBase(object):
    def __init__(self, endpoint, credential, **kwargs):
<<<<<<< HEAD
        self._api_version = kwargs.pop("api_version", ApiVersion.V3_0)
        _TextAnalyticsClient = load_generated_api(self._api_version, aio=True)
=======
>>>>>>> e7a2c521
        self._client = _TextAnalyticsClient(
            endpoint=endpoint,
            credential=credential,
            api_version=kwargs.pop("api_version", ApiVersion.V3_1_PREVIEW_1),
            sdk_moniker=USER_AGENT,
            authentication_policy=_authentication_policy(credential),
            custom_hook_policy=TextAnalyticsResponseHookPolicy(**kwargs),
            **kwargs
        )

    async def __aenter__(self) -> "AsyncTextAnalyticsClientBase":
        await self._client.__aenter__()
        return self

    async def __aexit__(self, *args: "Any") -> None:
        await self._client.__aexit__(*args)

    async def close(self) -> None:
        """Close sockets opened by the client.
        Calling this method is unnecessary when using the client as a context manager.
        """
        await self._client.__aexit__()<|MERGE_RESOLUTION|>--- conflicted
+++ resolved
@@ -9,11 +9,7 @@
 from .._generated.aio import TextAnalyticsClient as _TextAnalyticsClient
 from .._policies import TextAnalyticsResponseHookPolicy
 from .._user_agent import USER_AGENT
-<<<<<<< HEAD
-from .._multiapi import load_generated_api, ApiVersion
-=======
 from .._base_client import ApiVersion
->>>>>>> e7a2c521
 
 
 def _authentication_policy(credential):
@@ -32,11 +28,6 @@
 
 class AsyncTextAnalyticsClientBase(object):
     def __init__(self, endpoint, credential, **kwargs):
-<<<<<<< HEAD
-        self._api_version = kwargs.pop("api_version", ApiVersion.V3_0)
-        _TextAnalyticsClient = load_generated_api(self._api_version, aio=True)
-=======
->>>>>>> e7a2c521
         self._client = _TextAnalyticsClient(
             endpoint=endpoint,
             credential=credential,
