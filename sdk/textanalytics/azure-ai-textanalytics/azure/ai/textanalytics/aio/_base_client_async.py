--- conflicted
+++ resolved
@@ -3,66 +3,26 @@
 # Copyright (c) Microsoft Corporation.
 # Licensed under the MIT License.
 # ------------------------------------
-<<<<<<< HEAD
 from typing import Any
-from .._policies import CognitiveServicesCredentialPolicy
-=======
-
-from azure.core.pipeline import AsyncPipeline
 from azure.core.credentials import AzureKeyCredential
-from azure.core.configuration import Configuration
-from azure.core.pipeline.policies import (
-    AzureKeyCredentialPolicy,
-    UserAgentPolicy,
-    HeadersPolicy,
-    ProxyPolicy,
-    RequestIdPolicy,
-    NetworkTraceLoggingPolicy,
-    AsyncRetryPolicy,
-    AsyncRedirectPolicy,
-    AsyncBearerTokenCredentialPolicy,
-    HttpLoggingPolicy,
-    DistributedTracingPolicy
-)
->>>>>>> 8d6c9ab7
+from azure.core.pipeline.policies import AzureKeyCredentialPolicy
 from ._policies_async import AsyncTextAnalyticsResponseHookPolicy
 from .._generated.aio import TextAnalyticsClient
 from .._user_agent import USER_AGENT
 
 
-<<<<<<< HEAD
 def _authentication_policy(credential):
-    credential_policy = None
+    authentication_policy = None
     if credential is None:
         raise ValueError("Parameter 'credential' must not be None.")
-    if hasattr(credential, "api_key"):
-        credential_policy = CognitiveServicesCredentialPolicy(credential)
+    if isinstance(credential, AzureKeyCredential):
+        authentication_policy = AzureKeyCredentialPolicy(
+            name="Ocp-Apim-Subscription-Key", credential=credential
+        )
     elif credential is not None and not hasattr(credential, "get_token"):
-        raise TypeError("Unsupported credential: {}. Use an instance of TextAnalyticsApiKeyCredential "
+        raise TypeError("Unsupported credential: {}. Use an instance of AzureKeyCredential "
                         "or a token credential from azure.identity".format(type(credential)))
-    return credential_policy
-=======
-class AsyncTextAnalyticsClientBase(object):
-
-    def __init__(self, credential, **kwargs):
-        self._pipeline = self._create_pipeline(credential, **kwargs)
-
-    def _create_pipeline(self, credential, **kwargs):
-        credential_policy = None
-        if credential is None:
-            raise ValueError("Parameter 'credential' must not be None.")
-        if hasattr(credential, "get_token"):
-            credential_policy = AsyncBearerTokenCredentialPolicy(
-                credential, "https://cognitiveservices.azure.com/.default"
-            )
-        elif isinstance(credential, AzureKeyCredential):
-            credential_policy = AzureKeyCredentialPolicy(
-                name="Ocp-Apim-Subscription-Key", credential=credential
-            )
-        elif credential is not None:
-            raise TypeError("Unsupported credential: {}. Use an instance of AzureKeyCredential "
-                            "or a token credential from azure.identity".format(type(credential)))
->>>>>>> 8d6c9ab7
+    return authentication_policy
 
 
 class AsyncTextAnalyticsClientBase(object):
