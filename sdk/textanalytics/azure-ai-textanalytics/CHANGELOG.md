# Release History

## 5.0.1 (Unreleased)

**New features**
<<<<<<< HEAD

- Adding support for the service's v3.1-preview.1 API. The default API version is v3.0, but pass in "v3.1-preview.1" as the value for `api_version` when creating your client.
- We now have added support for opinion mining. To use this feature, you need to make sure you are using the service's
v3.1-preview.1 API. To get this support pass `mine_opinions` as True when calling the `analyze_sentiment` endpoint
=======
- We are now targeting the service's v3.1-preview.1 API as the default. If you would like to still use version v3.0 of the service,
pass in `v3.0` to the kwarg `api_version` when creating your TextAnalyticsClient
- We have added an API `recognize_pii_entities` which returns entities containing personal information for a batch of documents. Only available for API version v3.1-preview.1 and up.

## 5.0.0 (2020-07-27)

- Re-release of GA version 1.0.0 with an updated version
>>>>>>> e7a2c521

## 1.0.0 (2020-06-09)

- First stable release of the azure-ai-textanalytics package. Targets the service's v3.0 API.

## 1.0.0b6 (2020-05-27)

**New features**
- We now have a `warnings` property on each document-level response object returned from the endpoints. It is a list of `TextAnalyticsWarning`s.
- Added `text` property to `SentenceSentiment`

**Breaking changes**
- Now targets only the service's v3.0 API, instead of the v3.0-preview.1 API
- `score` attribute of `DetectedLanguage` has been renamed to `confidence_score`
- Removed `grapheme_offset` and `grapheme_length` from `CategorizedEntity`, `SentenceSentiment`, and `LinkedEntityMatch`
- `TextDocumentStatistics` attribute `grapheme_count` has been renamed to `character_count`

## 1.0.0b5

- This was a broken release

## 1.0.0b4 (2020-04-07)

**Breaking changes**
- Removed the `recognize_pii_entities` endpoint and all related models (`RecognizePiiEntitiesResult` and `PiiEntity`)
from this library.
- Removed `TextAnalyticsApiKeyCredential` and now using `AzureKeyCredential` from azure.core.credentials as key credential
- `score` attribute has been renamed to `confidence_score` for the `CategorizedEntity`, `LinkedEntityMatch`, and
`PiiEntity` models
- All input parameters `inputs` have been renamed to `documents`

## 1.0.0b3 (2020-03-10)

**Breaking changes**
- `SentimentScorePerLabel` has been renamed to `SentimentConfidenceScores`
- `AnalyzeSentimentResult` and `SentenceSentiment` attribute `sentiment_scores` has been renamed to `confidence_scores`
- `TextDocumentStatistics` attribute `character_count` has been renamed to `grapheme_count`
- `LinkedEntity` attribute `id` has been renamed to `data_source_entity_id`
- Parameters `country_hint` and `language` are now passed as keyword arguments
- The keyword argument `response_hook` has been renamed to `raw_response_hook`
- `length` and `offset` attributes have been renamed to `grapheme_length` and `grapheme_offset` for the `SentenceSentiment`,
`CategorizedEntity`, `PiiEntity`, and `LinkedEntityMatch` models

**New features**
- Pass `country_hint="none"` to not use the default country hint of `"US"`.

**Dependency updates**
- Adopted [azure-core](https://pypi.org/project/azure-core/) version 1.3.0 or greater

## 1.0.0b2 (2020-02-11)

**Breaking changes**

- The single text, module-level operations `single_detect_language()`, `single_recognize_entities()`, `single_extract_key_phrases()`, `single_analyze_sentiment()`, `single_recognize_pii_entities()`, and `single_recognize_linked_entities()`
have been removed from the client library. Use the batching methods for optimal performance in production environments.
- To use an API key as the credential for authenticating the client, a new credential class `TextAnalyticsApiKeyCredential("<api_key>")` must be passed in for the `credential` parameter.
Passing the API key as a string is no longer supported.
- `detect_languages()` is renamed to `detect_language()`.
- The `TextAnalyticsError` model has been simplified to an object with only attributes `code`, `message`, and `target`.
- `NamedEntity` has been renamed to `CategorizedEntity` and its attributes `type` to `category` and `subtype` to `subcategory`.
- `RecognizePiiEntitiesResult` now contains on the object a list of `PiiEntity` instead of `NamedEntity`.
- `AnalyzeSentimentResult` attribute `document_scores` has been renamed to `sentiment_scores`.
- `SentenceSentiment` attribute `sentence_scores` has been renamed to `sentiment_scores`.
- `SentimentConfidenceScorePerLabel` has been renamed to `SentimentScorePerLabel`.
- `DetectLanguageResult` no longer has attribute `detected_languages`. Use `primary_language` to access the detected language in text.

**New features**

- Credential class `TextAnalyticsApiKeyCredential` provides an `update_key()` method which allows you to update the API key for long-lived clients.

**Fixes and improvements**

- `__repr__` has been added to all of the response objects.
- If you try to access a result attribute on a `DocumentError` object, an `AttributeError` is raised with a custom error message that provides the document ID and error of the invalid document.


## 1.0.0b1 (2020-01-09)

Version (1.0.0b1) is the first preview of our efforts to create a user-friendly and Pythonic client library for Azure Text Analytics. For more information about this, and preview releases of other Azure SDK libraries, please visit
https://azure.github.io/azure-sdk/releases/latest/python.html.

**Breaking changes: New API design**

- New namespace/package name:
  - The namespace/package name for Azure Text Analytics client library has changed from `azure.cognitiveservices.language.textanalytics` to `azure.ai.textanalytics`

- New operations and naming:
  - `detect_language` is renamed to `detect_languages`
  - `entities` is renamed to `recognize_entities`
  - `key_phrases` is renamed to `extract_key_phrases`
  - `sentiment` is renamed to `analyze_sentiment`
  - New operation `recognize_pii_entities` finds personally identifiable information entities in text
  - New operation `recognize_linked_entities` provides links from a well-known knowledge base for each recognized entity
  - New module-level operations `single_detect_language`, `single_recognize_entities`, `single_extract_key_phrases`, `single_analyze_sentiment`, `single_recognize_pii_entities`, and `single_recognize_linked_entities` perform
  function on a single string instead of a batch of text documents and can be imported from the `azure.ai.textanalytics` namespace.
  - New client and module-level async APIs added to subnamespace `azure.ai.textanalytics.aio`.
  - `MultiLanguageInput` has been renamed to `TextDocumentInput`
  - `LanguageInput` has been renamed to `DetectLanguageInput`
  - `DocumentLanguage` has been renamed to `DetectLanguageResult`
  - `DocumentEntities` has been renamed to `RecognizeEntitiesResult`
  - `DocumentLinkedEntities` has been renamed to `RecognizeLinkedEntitiesResult`
  - `DocumentKeyPhrases` has been renamed to `ExtractKeyPhrasesResult`
  - `DocumentSentiment` has been renamed to `AnalyzeSentimentResult`
  - `DocumentStatistics` has been renamed to `TextDocumentStatistics`
  - `RequestStatistics` has been renamed to `TextDocumentBatchStatistics`
  - `Entity` has been renamed to `NamedEntity`
  - `Match` has been renamed to `LinkedEntityMatch`
  - The batching methods' `documents` parameter has been renamed `inputs`

- New input types:
  - `detect_languages` can take as input a `list[DetectLanguageInput]` or a `list[str]`. A list of dict-like objects in the same shape as `DetectLanguageInput` is still accepted as input.
  - `recognize_entities`, `recognize_pii_entities`, `recognize_linked_entities`, `extract_key_phrases`, `analyze_sentiment` can take as input a `list[TextDocumentInput]` or `list[str]`.
  A list of dict-like objects in the same shape as `TextDocumentInput` is still accepted as input.

- New parameters/keyword arguments:
  - All operations now take a keyword argument `model_version` which allows the user to specify a string referencing the desired model version to be used for analysis. If no string specified, it will default to the latest, non-preview version.
  - `detect_languages` now takes a parameter `country_hint` which allows you to specify the country hint for the entire batch. Any per-item country hints will take precedence over a whole batch hint.
  - `recognize_entities`, `recognize_pii_entities`, `recognize_linked_entities`, `extract_key_phrases`, `analyze_sentiment` now take a parameter `language` which allows you to specify the language for the entire batch.
  Any per-item specified language will take precedence over a whole batch hint.
  - A `default_country_hint` or `default_language` keyword argument can be passed at client instantiation to set the default values for all operations.
  - A `response_hook` keyword argument can be passed with a callback to use the raw response from the service. Additionally, values returned for `TextDocumentBatchStatistics` and `model_version` used must be retrieved using a response hook.
  - `show_stats` and `model_version` parameters move to keyword only arguments.

- New return types
  - The return types for the batching methods (`detect_languages`, `recognize_entities`, `recognize_pii_entities`, `recognize_linked_entities`, `extract_key_phrases`, `analyze_sentiment`) now return a heterogeneous list of
  result objects and document errors in the order passed in with the request. To iterate over the list and filter for result or error, a boolean property on each object called `is_error` can be used to determine whether the returned response object at
  that index is a result or an error:
  - `detect_languages` now returns a List[Union[`DetectLanguageResult`, `DocumentError`]]
  - `recognize_entities` now returns a List[Union[`RecognizeEntitiesResult`, `DocumentError`]]
  - `recognize_pii_entities` now returns a List[Union[`RecognizePiiEntitiesResult`, `DocumentError`]]
  - `recognize_linked_entities` now returns a List[Union[`RecognizeLinkedEntitiesResult`, `DocumentError`]]
  - `extract_key_phrases` now returns a List[Union[`ExtractKeyPhrasesResult`, `DocumentError`]]
  - `analyze_sentiment` now returns a List[Union[`AnalyzeSentimentResult`, `DocumentError`]]
  - The module-level, single text operations will return a single result object or raise the error found on the document:
  - `single_detect_languages` returns a `DetectLanguageResult`
  - `single_recognize_entities` returns a `RecognizeEntitiesResult`
  - `single_recognize_pii_entities` returns a `RecognizePiiEntitiesResult`
  - `single_recognize_linked_entities` returns a `RecognizeLinkedEntitiesResult`
  - `single_extract_key_phrases` returns a `ExtractKeyPhrasesResult`
  - `single_analyze_sentiment` returns a `AnalyzeSentimentResult`

- New underlying REST pipeline implementation, based on the new `azure-core` library.
- Client and pipeline configuration is now available via keyword arguments at both the client level, and per-operation. See README for a full list of optional configuration arguments.
- Authentication using `azure-identity` credentials
  - see the
  [Azure Identity documentation](https://github.com/Azure/azure-sdk-for-python/blob/master/sdk/identity/azure-identity/README.md)
  for more information
- New error hierarchy:
    - All service errors will now use the base type: `azure.core.exceptions.HttpResponseError`
    - There is one exception type derived from this base type for authentication errors:
        - `ClientAuthenticationError`: Authentication failed.

## 0.2.0 (2019-03-12)

**Features**

- Client class can be used as a context manager to keep the underlying HTTP session open for performance
- New method "entities"
- Model KeyPhraseBatchResultItem has a new parameter statistics
- Model KeyPhraseBatchResult has a new parameter statistics
- Model LanguageBatchResult has a new parameter statistics
- Model LanguageBatchResultItem has a new parameter statistics
- Model SentimentBatchResult has a new parameter statistics

**Breaking changes**

- TextAnalyticsAPI main client has been renamed TextAnalyticsClient
- TextAnalyticsClient parameter is no longer a region but a complete endpoint

**General Breaking changes**

This version uses a next-generation code generator that *might* introduce breaking changes.

- Model signatures now use only keyword-argument syntax. All positional arguments must be re-written as keyword-arguments.
  To keep auto-completion in most cases, models are now generated for Python 2 and Python 3. Python 3 uses the "*" syntax for keyword-only arguments.
- Enum types now use the "str" mixin (class AzureEnum(str, Enum)) to improve the behavior when unrecognized enum values are encountered.
  While this is not a breaking change, the distinctions are important, and are documented here:
  https://docs.python.org/3/library/enum.html#others
  At a glance:

  - "is" should not be used at all.
  - "format" will return the string value, where "%s" string formatting will return `NameOfEnum.stringvalue`. Format syntax should be prefered.

**Bugfixes**

- Compatibility of the sdist with wheel 0.31.0


## 0.1.0 (2018-01-12)

* Initial Release<|MERGE_RESOLUTION|>--- conflicted
+++ resolved
@@ -3,20 +3,15 @@
 ## 5.0.1 (Unreleased)
 
 **New features**
-<<<<<<< HEAD
-
-- Adding support for the service's v3.1-preview.1 API. The default API version is v3.0, but pass in "v3.1-preview.1" as the value for `api_version` when creating your client.
-- We now have added support for opinion mining. To use this feature, you need to make sure you are using the service's
-v3.1-preview.1 API. To get this support pass `mine_opinions` as True when calling the `analyze_sentiment` endpoint
-=======
 - We are now targeting the service's v3.1-preview.1 API as the default. If you would like to still use version v3.0 of the service,
 pass in `v3.0` to the kwarg `api_version` when creating your TextAnalyticsClient
 - We have added an API `recognize_pii_entities` which returns entities containing personal information for a batch of documents. Only available for API version v3.1-preview.1 and up.
+- We now have added support for opinion mining. To use this feature, you need to make sure you are using the service's
+v3.1-preview.1 API. To get this support pass `mine_opinions` as True when calling the `analyze_sentiment` endpoint
 
 ## 5.0.0 (2020-07-27)
 
 - Re-release of GA version 1.0.0 with an updated version
->>>>>>> e7a2c521
 
 ## 1.0.0 (2020-06-09)
 
