--- conflicted
+++ resolved
@@ -11,7 +11,7 @@
     VERSION,
     TextAnalyticsClient,
     DetectLanguageInput,
-    TextDocumentInput,
+    TextDocumentInput
 )
 from testcase import TextAnalyticsTest, GlobalTextAnalyticsAccountPreparer
 
@@ -717,7 +717,22 @@
         response = text_analytics.analyze_sentiment(docs, response_hook=callback)
 
     @GlobalTextAnalyticsAccountPreparer()
-<<<<<<< HEAD
+    def test_user_agent(self, resource_group, location, text_analytics_account, text_analytics_account_key):
+        text_analytics = TextAnalyticsClient(text_analytics_account, text_analytics_account_key)
+
+        def callback(resp):
+            self.assertIn("azsdk-python-azure-ai-textanalytics/{} Python/{} ({})".format(
+                VERSION, platform.python_version(), platform.platform()),
+                resp.http_request.headers["User-Agent"]
+            )
+
+        docs = [{"id": "1", "text": "I will go to the park."},
+                {"id": "2", "text": "I did not like the hotel we stayed it."},
+                {"id": "3", "text": "The restaurant had really good food."}]
+
+        response = text_analytics.analyze_sentiment(docs, response_hook=callback)
+
+    @GlobalTextAnalyticsAccountPreparer()
     def test_document_attribute_error(self, resource_group, location, text_analytics_account, text_analytics_account_key):
         text_analytics = TextAnalyticsClient(text_analytics_account, text_analytics_account_key)
 
@@ -747,20 +762,4 @@
             self.assertEqual(
                 default_behavior.args[0],
                 '\'DocumentError\' object has no attribute \'attribute_not_on_result_or_error\''
-            )
-=======
-    def test_user_agent(self, resource_group, location, text_analytics_account, text_analytics_account_key):
-        text_analytics = TextAnalyticsClient(text_analytics_account, text_analytics_account_key)
-
-        def callback(resp):
-            self.assertIn("azsdk-python-azure-ai-textanalytics/{} Python/{} ({})".format(
-                VERSION, platform.python_version(), platform.platform()),
-                resp.http_request.headers["User-Agent"]
-            )
-
-        docs = [{"id": "1", "text": "I will go to the park."},
-                {"id": "2", "text": "I did not like the hotel we stayed it."},
-                {"id": "3", "text": "The restaurant had really good food."}]
-
-        response = text_analytics.analyze_sentiment(docs, response_hook=callback)
->>>>>>> b54fe9be
+            )