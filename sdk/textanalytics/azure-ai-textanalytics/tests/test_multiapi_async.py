# coding=utf-8
# ------------------------------------
# Copyright (c) Microsoft Corporation.
# Licensed under the MIT License.
# ------------------------------------
import functools
from azure.ai.textanalytics import TextAnalyticsApiVersion
from azure.ai.textanalytics.aio import TextAnalyticsClient
from testcase import TextAnalyticsTest, TextAnalyticsPreparer
from testcase import TextAnalyticsClientPreparer as _TextAnalyticsClientPreparer

# pre-apply the client_cls positional argument so it needn't be explicitly passed below
TextAnalyticsClientPreparer = functools.partial(_TextAnalyticsClientPreparer, TextAnalyticsClient)

class TestRecognizeEntities(TextAnalyticsTest):
    @TextAnalyticsPreparer()
    @TextAnalyticsClientPreparer()
    def test_default_api_version(self, client):
        assert "v3.1" in client._client._client._base_url

    @TextAnalyticsPreparer()
    @TextAnalyticsClientPreparer(client_kwargs={"api_version": TextAnalyticsApiVersion.V3_0})
    def test_v3_0_api_version(self, client):
        assert "v3.0" in client._client._client._base_url

<<<<<<< HEAD
    @GlobalTextAnalyticsAccountPreparer()
    @TextAnalyticsClientPreparer(client_kwargs={"api_version": TextAnalyticsApiVersion.V3_1})
    def test_v3_1_api_version(self, client):
        assert "v3.1" in client._client._client._base_url
=======
    @TextAnalyticsPreparer()
    @TextAnalyticsClientPreparer(client_kwargs={"api_version": TextAnalyticsApiVersion.V3_1_PREVIEW})
    def test_v3_1_preview_api_version(self, client):
        assert "v3.1-preview.5" in client._client._client._base_url
>>>>>>> d27b0f6a
<|MERGE_RESOLUTION|>--- conflicted
+++ resolved
@@ -23,14 +23,7 @@
     def test_v3_0_api_version(self, client):
         assert "v3.0" in client._client._client._base_url
 
-<<<<<<< HEAD
-    @GlobalTextAnalyticsAccountPreparer()
+    @TextAnalyticsPreparer()
     @TextAnalyticsClientPreparer(client_kwargs={"api_version": TextAnalyticsApiVersion.V3_1})
     def test_v3_1_api_version(self, client):
-        assert "v3.1" in client._client._client._base_url
-=======
-    @TextAnalyticsPreparer()
-    @TextAnalyticsClientPreparer(client_kwargs={"api_version": TextAnalyticsApiVersion.V3_1_PREVIEW})
-    def test_v3_1_preview_api_version(self, client):
-        assert "v3.1-preview.5" in client._client._client._base_url
->>>>>>> d27b0f6a
+        assert "v3.1" in client._client._client._base_url