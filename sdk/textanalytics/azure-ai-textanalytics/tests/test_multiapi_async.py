--- conflicted
+++ resolved
@@ -4,19 +4,10 @@
 # Licensed under the MIT License.
 # ------------------------------------
 import functools
-<<<<<<< HEAD
-=======
-from azure.core.credentials import AzureKeyCredential
->>>>>>> e7a2c521
 from azure.ai.textanalytics import ApiVersion
 from azure.ai.textanalytics.aio import TextAnalyticsClient
 from testcase import TextAnalyticsTest, GlobalTextAnalyticsAccountPreparer
 from testcase import TextAnalyticsClientPreparer as _TextAnalyticsClientPreparer
-<<<<<<< HEAD
-
-TextAnalyticsClientPreparer = functools.partial(_TextAnalyticsClientPreparer, TextAnalyticsClient)
-=======
->>>>>>> e7a2c521
 
 # pre-apply the client_cls positional argument so it needn't be explicitly passed below
 TextAnalyticsClientPreparer = functools.partial(_TextAnalyticsClientPreparer, TextAnalyticsClient)
@@ -25,11 +16,7 @@
     @GlobalTextAnalyticsAccountPreparer()
     @TextAnalyticsClientPreparer()
     def test_default_api_version(self, client):
-<<<<<<< HEAD
-        assert "v3.0" in client._client._client._base_url
-=======
         assert "v3.1-preview.1" in client._client._client._base_url
->>>>>>> e7a2c521
 
     @GlobalTextAnalyticsAccountPreparer()
     @TextAnalyticsClientPreparer(client_kwargs={"api_version": ApiVersion.V3_0})
