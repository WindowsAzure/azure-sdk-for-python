--- conflicted
+++ resolved
@@ -72,7 +72,7 @@
     async def test_bad_input_to_method_async(self, resource_group, location, text_analytics_account, text_analytics_account_key):
         text_analytics = TextAnalyticsClient(text_analytics_account, TextAnalyticsApiKeyCredential(text_analytics_account_key))
         with self.assertRaises(TypeError):
-            response = await text_analytics.detect_languages("hello world")
+            response = await text_analytics.detect_language("hello world")
 
     @GlobalTextAnalyticsAccountPreparer()
     @AsyncTextAnalyticsTest.await_prepared_test
@@ -84,11 +84,7 @@
                 {"id": "3", "text": "猫は幸せ"},
                 {"id": "4", "text": "Fahrt nach Stuttgart und dann zum Hotel zu Fu."}]
 
-<<<<<<< HEAD
-        response = await text_analytics.detect_languages(docs, show_stats=True)
-=======
-        response = await text_analytics.detect_language(docs)
->>>>>>> fd12192b
+        response = await text_analytics.detect_language(docs, show_stats=True)
 
         self.assertEqual(response[0].primary_language.name, "English")
         self.assertEqual(response[1].primary_language.name, "Spanish")
@@ -144,7 +140,7 @@
     async def test_language_detection_empty_credential_class_async(self, resource_group, location, text_analytics_account, text_analytics_account_key):
         text_analytics = TextAnalyticsClient(text_analytics_account, TextAnalyticsApiKeyCredential(""))
         with self.assertRaises(ClientAuthenticationError):
-            response = await text_analytics.detect_languages(
+            response = await text_analytics.detect_language(
                 ["This is written in English."]
             )
 
@@ -153,7 +149,7 @@
     async def test_language_detection_bad_credentials_async(self, resource_group, location, text_analytics_account, text_analytics_account_key):
         text_analytics = TextAnalyticsClient(text_analytics_account, TextAnalyticsApiKeyCredential("xxxxxxxxxxxx"))
         with self.assertRaises(ClientAuthenticationError):
-            response = await text_analytics.detect_languages(
+            response = await text_analytics.detect_language(
                 ["This is written in English."]
             )
 
@@ -162,7 +158,7 @@
     async def test_language_detection_bad_model_version_async(self, resource_group, location, text_analytics_account, text_analytics_account_key):
         text_analytics = TextAnalyticsClient(text_analytics_account, TextAnalyticsApiKeyCredential(text_analytics_account_key))
         with self.assertRaises(HttpResponseError):
-            response = await text_analytics.detect_languages(
+            response = await text_analytics.detect_language(
                 inputs=["Microsoft was founded by Bill Gates."],
                 model_version="old"
             )
@@ -259,20 +255,16 @@
         self.assertEqual(response[1].entities[0].text, "111000025")
         self.assertEqual(response[1].entities[0].category, "ABA Routing Number")
         self.assertEqual(response[2].entities[0].text, "998.214.865-68")
-<<<<<<< HEAD
-        self.assertEqual(response[2].entities[0].type, "Brazil CPF Number")
+        self.assertEqual(response[2].entities[0].category, "Brazil CPF Number")
         for doc in response:
             self.assertIsNotNone(doc.id)
             self.assertIsNotNone(doc.statistics)
             for entity in doc.entities:
                 self.assertIsNotNone(entity.text)
-                self.assertIsNotNone(entity.type)
+                self.assertIsNotNone(entity.category)
                 self.assertIsNotNone(entity.offset)
                 self.assertIsNotNone(entity.length)
                 self.assertIsNotNone(entity.score)
-=======
-        self.assertEqual(response[2].entities[0].category, "Brazil CPF Number")
->>>>>>> fd12192b
 
     @GlobalTextAnalyticsAccountPreparer()
     @AsyncTextAnalyticsTest.await_prepared_test
@@ -485,7 +477,7 @@
         for doc in response:
             self.assertIsNotNone(doc.id)
             self.assertIsNotNone(doc.statistics)
-            self.assertIsNotNone(doc.document_scores)
+            self.assertIsNotNone(doc.sentiment_scores)
             self.assertIsNotNone(doc.sentences)
 
     @GlobalTextAnalyticsAccountPreparer()
