--- conflicted
+++ resolved
@@ -426,13 +426,8 @@
                 {"id": "2", "language": "english", "text": "I did not like the hotel we stayed at."},
                 {"id": "3", "text": text}]
 
-<<<<<<< HEAD
-        doc_errors = text_analytics.analyze_sentiment(docs)
+        doc_errors = client.analyze_sentiment(docs)
         self.assertEqual(doc_errors[0].error.code, "InvalidDocument")
-=======
-        doc_errors = client.analyze_sentiment(docs)
-        self.assertEqual(doc_errors[0].error.code, "invalidDocument")
->>>>>>> 45937935
         self.assertIsNotNone(doc_errors[0].error.message)
         self.assertEqual(doc_errors[1].error.code, "UnsupportedLanguageCode")
         self.assertIsNotNone(doc_errors[1].error.message)
@@ -490,11 +485,11 @@
         )
 
     @GlobalTextAnalyticsAccountPreparer()
-    def test_pass_cls(self, resource_group, location, text_analytics_account, text_analytics_account_key):
+    @TextAnalyticsClientPreparer()
+    def test_pass_cls(self, client):
         def callback(pipeline_response, deserialized, _):
             return "cls result"
-        text_analytics = TextAnalyticsClient(text_analytics_account, AzureKeyCredential(text_analytics_account_key))
-        res = text_analytics.analyze_sentiment(
+        res = client.analyze_sentiment(
             documents=["Test passing cls to endpoint"],
             cls=callback
         )
