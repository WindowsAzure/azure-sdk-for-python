# coding=utf-8
# ------------------------------------
# Copyright (c) Microsoft Corporation.
# Licensed under the MIT License.
# ------------------------------------

import pytest
import platform
import functools

from azure.core.exceptions import HttpResponseError, ClientAuthenticationError
from azure.core.credentials import AzureKeyCredential
from azure.core.pipeline.transport import AioHttpTransport
from multidict import CIMultiDict, CIMultiDictProxy
from azure.ai.textanalytics.aio import TextAnalyticsClient
from azure.ai.textanalytics import (
    VERSION,
    DetectLanguageInput,
    TextDocumentInput
)

from testcase import GlobalTextAnalyticsAccountPreparer
from testcase import TextAnalyticsClientPreparer as _TextAnalyticsClientPreparer
from asynctestcase import AsyncTextAnalyticsTest

# pre-apply the client_cls positional argument so it needn't be explicitly passed below
TextAnalyticsClientPreparer = functools.partial(_TextAnalyticsClientPreparer, TextAnalyticsClient)

class AiohttpTestTransport(AioHttpTransport):
    """Workaround to vcrpy bug: https://github.com/kevin1024/vcrpy/pull/461
    """
    async def send(self, request, **config):
        response = await super(AiohttpTestTransport, self).send(request, **config)
        if not isinstance(response.headers, CIMultiDictProxy):
            response.headers = CIMultiDictProxy(CIMultiDict(response.internal_response.headers))
            response.content_type = response.headers.get("content-type")
        return response


class TestRecognizeEntities(AsyncTextAnalyticsTest):

    @GlobalTextAnalyticsAccountPreparer()
    @TextAnalyticsClientPreparer()
    async def test_no_single_input(self, client):
        with self.assertRaises(TypeError):
            response = await client.recognize_entities("hello world")

    @GlobalTextAnalyticsAccountPreparer()
    @TextAnalyticsClientPreparer()
    async def test_all_successful_passing_dict(self, client):
        docs = [{"id": "1", "language": "en", "text": "Microsoft was founded by Bill Gates and Paul Allen on April 4, 1975."},
                {"id": "2", "language": "es", "text": "Microsoft fue fundado por Bill Gates y Paul Allen el 4 de abril de 1975."},
                {"id": "3", "language": "de", "text": "Microsoft wurde am 4. April 1975 von Bill Gates und Paul Allen gegründet."}]

        response = await client.recognize_entities(docs, model_version="2020-02-01", show_stats=True)
        for doc in response:
            self.assertEqual(len(doc.entities), 4)
            self.assertIsNotNone(doc.id)
            self.assertIsNotNone(doc.statistics)
            for entity in doc.entities:
                self.assertIsNotNone(entity.text)
                self.assertIsNotNone(entity.category)
                self.assertIsNotNone(entity.confidence_score)

    @GlobalTextAnalyticsAccountPreparer()
    @TextAnalyticsClientPreparer()
    async def test_all_successful_passing_text_document_input(self, client):
        docs = [
            TextDocumentInput(id="1", text="Microsoft was founded by Bill Gates and Paul Allen on April 4, 1975.", language="en"),
            TextDocumentInput(id="2", text="Microsoft fue fundado por Bill Gates y Paul Allen el 4 de abril de 1975.", language="es"),
            TextDocumentInput(id="3", text="Microsoft wurde am 4. April 1975 von Bill Gates und Paul Allen gegründet.", language="de")
        ]

        response = await client.recognize_entities(docs, model_version="2020-02-01")
        for doc in response:
            self.assertEqual(len(doc.entities), 4)
            for entity in doc.entities:
                self.assertIsNotNone(entity.text)
                self.assertIsNotNone(entity.category)
                self.assertIsNotNone(entity.confidence_score)

    @GlobalTextAnalyticsAccountPreparer()
    @TextAnalyticsClientPreparer()
    async def test_passing_only_string(self, client):
        docs = [
            u"Microsoft was founded by Bill Gates and Paul Allen on April 4, 1975.",
            u"Microsoft fue fundado por Bill Gates y Paul Allen el 4 de abril de 1975.",
            u"Microsoft wurde am 4. April 1975 von Bill Gates und Paul Allen gegründet.",
            u""
        ]

        response = await client.recognize_entities(docs)
        self.assertEqual(len(response[0].entities), 4)
        self.assertTrue(response[3].is_error)

    @GlobalTextAnalyticsAccountPreparer()
    @TextAnalyticsClientPreparer()
    async def test_input_with_some_errors(self, client):
        docs = [{"id": "1", "language": "en", "text": "Microsoft was founded by Bill Gates and Paul Allen on April 4, 1975."},
                {"id": "2", "language": "Spanish", "text": "Hola"},
                {"id": "3", "language": "de", "text": ""}]

        response = await client.recognize_entities(docs)
        self.assertFalse(response[0].is_error)
        self.assertTrue(response[1].is_error)
        self.assertTrue(response[2].is_error)

    @GlobalTextAnalyticsAccountPreparer()
    @TextAnalyticsClientPreparer()
    async def test_input_with_all_errors(self, client):
        docs = [{"id": "1", "text": ""},
                {"id": "2", "language": "Spanish", "text": "Hola"},
                {"id": "3", "language": "de", "text": ""}]

        response = await client.recognize_entities(docs)
        self.assertTrue(response[0].is_error)
        self.assertTrue(response[1].is_error)
        self.assertTrue(response[2].is_error)

    @GlobalTextAnalyticsAccountPreparer()
    @TextAnalyticsClientPreparer()
<<<<<<< HEAD
    async def test_too_many_documents(self, client):
        docs = ["One", "Two", "Three", "Four", "Five", "Six"]

        try:
            await client.recognize_entities(docs)
        except HttpResponseError as e:
            assert e.status_code == 400
=======
    async def test_output_same_order_as_input(self, client):
        docs = [
            TextDocumentInput(id="1", text="one"),
            TextDocumentInput(id="2", text="two"),
            TextDocumentInput(id="3", text="three"),
            TextDocumentInput(id="4", text="four"),
            TextDocumentInput(id="5", text="five")
        ]

        response = await client.recognize_entities(docs)

        for idx, doc in enumerate(response):
            self.assertEqual(str(idx + 1), doc.id)
>>>>>>> 0160912a

    @GlobalTextAnalyticsAccountPreparer()
    @TextAnalyticsClientPreparer(client_kwargs={"text_analytics_account_key": ""})
    async def test_empty_credential_class(self, client):
        with self.assertRaises(ClientAuthenticationError):
            response = await client.recognize_entities(
                ["This is written in English."]
            )

    @GlobalTextAnalyticsAccountPreparer()
    @TextAnalyticsClientPreparer(client_kwargs={"text_analytics_account_key": "xxxxxxxxxxxx"})
    async def test_bad_credentials(self, client):
        with self.assertRaises(ClientAuthenticationError):
            response = await client.recognize_entities(
                ["This is written in English."]
            )

    @GlobalTextAnalyticsAccountPreparer()
    @TextAnalyticsClientPreparer()
    async def test_bad_document_input(self, client):
        docs = "This is the wrong type"

        with self.assertRaises(TypeError):
            response = await client.recognize_entities(docs)

    @GlobalTextAnalyticsAccountPreparer()
    @TextAnalyticsClientPreparer()
    async def test_mixing_inputs(self, client):
        docs = [
            {"id": "1", "text": "Microsoft was founded by Bill Gates and Paul Allen."},
            TextDocumentInput(id="2", text="I did not like the hotel we stayed at. It was too expensive."),
            u"You cannot mix string input with the above inputs"
        ]
        with self.assertRaises(TypeError):
            response = await client.recognize_entities(docs)

    @GlobalTextAnalyticsAccountPreparer()
    @TextAnalyticsClientPreparer()
    async def test_out_of_order_ids(self, client):
        docs = [{"id": "56", "text": ":)"},
                {"id": "0", "text": ":("},
                {"id": "22", "text": ""},
                {"id": "19", "text": ":P"},
                {"id": "1", "text": ":D"}]

        response = await client.recognize_entities(docs)
        in_order = ["56", "0", "22", "19", "1"]
        for idx, resp in enumerate(response):
            self.assertEqual(resp.id, in_order[idx])

    @GlobalTextAnalyticsAccountPreparer()
    @TextAnalyticsClientPreparer()
    async def test_show_stats_and_model_version(self, client):
        def callback(response):
            self.assertIsNotNone(response.model_version)
            self.assertIsNotNone(response.raw_response)
            self.assertEqual(response.statistics.document_count, 5)
            self.assertEqual(response.statistics.transaction_count, 4)
            self.assertEqual(response.statistics.valid_document_count, 4)
            self.assertEqual(response.statistics.erroneous_document_count, 1)

        docs = [{"id": "56", "text": ":)"},
                {"id": "0", "text": ":("},
                {"id": "22", "text": ""},
                {"id": "19", "text": ":P"},
                {"id": "1", "text": ":D"}]

        response = await client.recognize_entities(
            docs,
            show_stats=True,
            model_version="latest",
            raw_response_hook=callback
        )

    @GlobalTextAnalyticsAccountPreparer()
    @TextAnalyticsClientPreparer()
    async def test_batch_size_over_limit(self, client):
        docs = [u"hello world"] * 1050
        with self.assertRaises(HttpResponseError):
            response = await client.recognize_entities(docs)

    @GlobalTextAnalyticsAccountPreparer()
    @TextAnalyticsClientPreparer()
    async def test_whole_batch_language_hint(self, client):
        def callback(resp):
            language_str = "\"language\": \"fr\""
            language = resp.http_request.body.count(language_str)
            self.assertEqual(language, 3)

        docs = [
            u"This was the best day of my life.",
            u"I did not like the hotel we stayed at. It was too expensive.",
            u"The restaurant was not as good as I hoped."
        ]

        response = await client.recognize_entities(docs, language="fr", raw_response_hook=callback)

    @GlobalTextAnalyticsAccountPreparer()
    @TextAnalyticsClientPreparer()
    async def test_whole_batch_dont_use_language_hint(self, client):
        def callback(resp):
            language_str = "\"language\": \"\""
            language = resp.http_request.body.count(language_str)
            self.assertEqual(language, 3)

        docs = [
            u"This was the best day of my life.",
            u"I did not like the hotel we stayed at. It was too expensive.",
            u"The restaurant was not as good as I hoped."
        ]

        response = await client.recognize_entities(docs, language="", raw_response_hook=callback)

    @GlobalTextAnalyticsAccountPreparer()
    @TextAnalyticsClientPreparer()
    async def test_per_item_dont_use_language_hint(self, client):
        def callback(resp):
            language_str = "\"language\": \"\""
            language = resp.http_request.body.count(language_str)
            self.assertEqual(language, 2)
            language_str = "\"language\": \"en\""
            language = resp.http_request.body.count(language_str)
            self.assertEqual(language, 1)


        docs = [{"id": "1", "language": "", "text": "I will go to the park."},
                {"id": "2", "language": "", "text": "I did not like the hotel we stayed at."},
                {"id": "3", "text": "The restaurant had really good food."}]

        response = await client.recognize_entities(docs, raw_response_hook=callback)

    @GlobalTextAnalyticsAccountPreparer()
    @TextAnalyticsClientPreparer()
    async def test_whole_batch_language_hint_and_obj_input(self, client):
        def callback(resp):
            language_str = "\"language\": \"de\""
            language = resp.http_request.body.count(language_str)
            self.assertEqual(language, 3)

        docs = [
            TextDocumentInput(id="1", text="I should take my cat to the veterinarian."),
            TextDocumentInput(id="4", text="Este es un document escrito en Español."),
            TextDocumentInput(id="3", text="猫は幸せ"),
        ]

        response = await client.recognize_entities(docs, language="de", raw_response_hook=callback)

    @GlobalTextAnalyticsAccountPreparer()
    @TextAnalyticsClientPreparer()
    async def test_whole_batch_language_hint_and_obj_per_item_hints(self, client):
        def callback(resp):
            language_str = "\"language\": \"es\""
            language = resp.http_request.body.count(language_str)
            self.assertEqual(language, 2)
            language_str = "\"language\": \"en\""
            language = resp.http_request.body.count(language_str)
            self.assertEqual(language, 1)

        docs = [
            TextDocumentInput(id="1", text="I should take my cat to the veterinarian.", language="es"),
            TextDocumentInput(id="2", text="Este es un document escrito en Español.", language="es"),
            TextDocumentInput(id="3", text="猫は幸せ"),
        ]

        response = await client.recognize_entities(docs, language="en", raw_response_hook=callback)

    @GlobalTextAnalyticsAccountPreparer()
    @TextAnalyticsClientPreparer()
    async def test_whole_batch_language_hint_and_dict_per_item_hints(self, client):
        def callback(resp):
            language_str = "\"language\": \"es\""
            language = resp.http_request.body.count(language_str)
            self.assertEqual(language, 2)
            language_str = "\"language\": \"en\""
            language = resp.http_request.body.count(language_str)
            self.assertEqual(language, 1)


        docs = [{"id": "1", "language": "es", "text": "I will go to the park."},
                {"id": "2", "language": "es", "text": "I did not like the hotel we stayed at."},
                {"id": "3", "text": "The restaurant had really good food."}]

        response = await client.recognize_entities(docs, language="en", raw_response_hook=callback)

    @GlobalTextAnalyticsAccountPreparer()
    @TextAnalyticsClientPreparer(client_kwargs={"default_language": "es"})
    async def test_client_passed_default_language_hint(self, client):
        def callback(resp):
            language_str = "\"language\": \"es\""
            language = resp.http_request.body.count(language_str)
            self.assertEqual(language, 3)

        def callback_2(resp):
            language_str = "\"language\": \"en\""
            language = resp.http_request.body.count(language_str)
            self.assertEqual(language, 3)

        docs = [{"id": "1", "text": "I will go to the park."},
                {"id": "2", "text": "I did not like the hotel we stayed at."},
                {"id": "3", "text": "The restaurant had really good food."}]

        response = await client.recognize_entities(docs, raw_response_hook=callback)
        response = await client.recognize_entities(docs, language="en", raw_response_hook=callback_2)
        response = await client.recognize_entities(docs, raw_response_hook=callback)

    @GlobalTextAnalyticsAccountPreparer()
    @TextAnalyticsClientPreparer()
    async def test_invalid_language_hint_method(self, client):
        response = await client.recognize_entities(
            ["This should fail because we're passing in an invalid language hint"], language="notalanguage"
        )
        self.assertEqual(response[0].error.code, 'UnsupportedLanguageCode')

    @GlobalTextAnalyticsAccountPreparer()
    @TextAnalyticsClientPreparer()
    async def test_invalid_language_hint_docs(self, client):
        response = await client.recognize_entities(
            [{"id": "1", "language": "notalanguage", "text": "This should fail because we're passing in an invalid language hint"}]
        )
        self.assertEqual(response[0].error.code, 'UnsupportedLanguageCode')

    @GlobalTextAnalyticsAccountPreparer()
    async def test_rotate_subscription_key(self, resource_group, location, text_analytics_account, text_analytics_account_key):
        credential = AzureKeyCredential(text_analytics_account_key)
        client = TextAnalyticsClient(text_analytics_account, credential)

        docs = [{"id": "1", "text": "I will go to the park."},
                {"id": "2", "text": "I did not like the hotel we stayed at."},
                {"id": "3", "text": "The restaurant had really good food."}]

        response = await client.recognize_entities(docs)
        self.assertIsNotNone(response)

        credential.update("xxx")  # Make authentication fail
        with self.assertRaises(ClientAuthenticationError):
            response = await client.recognize_entities(docs)

        credential.update(text_analytics_account_key)  # Authenticate successfully again
        response = await client.recognize_entities(docs)
        self.assertIsNotNone(response)

    @GlobalTextAnalyticsAccountPreparer()
    @TextAnalyticsClientPreparer()
    async def test_user_agent(self, client):

        def callback(resp):
            self.assertIn("azsdk-python-ai-textanalytics/{} Python/{} ({})".format(
                VERSION, platform.python_version(), platform.platform()),
                resp.http_request.headers["User-Agent"]
            )

        docs = [{"id": "1", "text": "I will go to the park."},
                {"id": "2", "text": "I did not like the hotel we stayed at."},
                {"id": "3", "text": "The restaurant had really good food."}]

        response = await client.recognize_entities(docs, raw_response_hook=callback)

    @GlobalTextAnalyticsAccountPreparer()
    @TextAnalyticsClientPreparer()
    async def test_document_attribute_error_no_result_attribute(self, client):

        docs = [{"id": "1", "text": ""}]
        response = await client.recognize_entities(docs)

        # Attributes on DocumentError
        self.assertTrue(response[0].is_error)
        self.assertEqual(response[0].id, "1")
        self.assertIsNotNone(response[0].error)

        # Result attribute not on DocumentError, custom error message
        try:
            entities = response[0].entities
        except AttributeError as custom_error:
            self.assertEqual(
                custom_error.args[0],
                '\'DocumentError\' object has no attribute \'entities\'. '
                'The service was unable to process this document:\nDocument Id: 1\nError: '
                'InvalidDocument - Document text is empty.\n'
            )

    @GlobalTextAnalyticsAccountPreparer()
    @TextAnalyticsClientPreparer()
    async def test_document_attribute_error_nonexistent_attribute(self, client):

        docs = [{"id": "1", "text": ""}]
        response = await client.recognize_entities(docs)

        # Attribute not found on DocumentError or result obj, default behavior/message
        try:
            entities = response[0].attribute_not_on_result_or_error
        except AttributeError as default_behavior:
            self.assertEqual(
                default_behavior.args[0],
                '\'DocumentError\' object has no attribute \'attribute_not_on_result_or_error\''
            )

    @GlobalTextAnalyticsAccountPreparer()
    @TextAnalyticsClientPreparer()
    async def test_bad_model_version_error(self, client):
        docs = [{"id": "1", "language": "english", "text": "I did not like the hotel we stayed at."}]

        try:
            result = await client.recognize_entities(docs, model_version="bad")
        except HttpResponseError as err:
            self.assertEqual(err.error.code, "InvalidRequest")
            self.assertIsNotNone(err.error.message)

    @GlobalTextAnalyticsAccountPreparer()
    @TextAnalyticsClientPreparer()
    async def test_document_errors(self, client):
        text = ""
        for _ in range(5121):
            text += "x"

        docs = [{"id": "1", "text": ""},
                {"id": "2", "language": "english", "text": "I did not like the hotel we stayed at."},
                {"id": "3", "text": text}]

        doc_errors = await client.recognize_entities(docs)
        self.assertEqual(doc_errors[0].error.code, "InvalidDocument")
        self.assertIsNotNone(doc_errors[0].error.message)
        self.assertEqual(doc_errors[1].error.code, "UnsupportedLanguageCode")
        self.assertIsNotNone(doc_errors[1].error.message)
        self.assertEqual(doc_errors[2].error.code, "InvalidDocument")
        self.assertIsNotNone(doc_errors[2].error.message)

    @GlobalTextAnalyticsAccountPreparer()
    @TextAnalyticsClientPreparer()
<<<<<<< HEAD
    async def test_document_warnings(self, client):
        # No warnings actually returned for recognize_entities. Will update when they add
        docs = [
            {"id": "1", "text": "This won't actually create a warning :'("},
        ]

        result = await client.recognize_entities(docs)
        for doc in result:
            doc_warnings = doc.warnings
            self.assertEqual(len(doc_warnings), 0)
=======
    async def test_not_passing_list_for_docs(self, client):
        docs = {"id": "1", "text": "hello world"}
        with pytest.raises(TypeError) as excinfo:
            await client.recognize_entities(docs)
        assert "Input documents cannot be a dict" in str(excinfo.value)
>>>>>>> 0160912a

    @GlobalTextAnalyticsAccountPreparer()
    @TextAnalyticsClientPreparer()
    async def test_missing_input_records_error(self, client):
        docs = []
        with pytest.raises(ValueError) as excinfo:
            await client.recognize_entities(docs)
        assert "Input documents can not be empty or None" in str(excinfo.value)

    @GlobalTextAnalyticsAccountPreparer()
    @TextAnalyticsClientPreparer()
    async def test_passing_none_docs(self, client):
        with pytest.raises(ValueError) as excinfo:
            await client.recognize_entities(None)
        assert "Input documents can not be empty or None" in str(excinfo.value)

    @GlobalTextAnalyticsAccountPreparer()
    @TextAnalyticsClientPreparer()
    async def test_duplicate_ids_error(self, client):
        # Duplicate Ids
        docs = [{"id": "1", "text": "hello world"},
                {"id": "1", "text": "I did not like the hotel we stayed at."}]
        try:
            result = await client.recognize_entities(docs)
        except HttpResponseError as err:
            self.assertEqual(err.error.code, "InvalidDocument")
            self.assertIsNotNone(err.error.message)

    @GlobalTextAnalyticsAccountPreparer()
    @TextAnalyticsClientPreparer()
    async def test_batch_size_over_limit_error(self, client):
        # Batch size over limit
        docs = [u"hello world"] * 1001
        try:
            response = await client.recognize_entities(docs)
        except HttpResponseError as err:
            self.assertEqual(err.error.code, "InvalidDocumentBatch")
            self.assertIsNotNone(err.error.message)

    @GlobalTextAnalyticsAccountPreparer()
    @TextAnalyticsClientPreparer()
    async def test_language_kwarg_spanish(self, client):
        def callback(response):
            language_str = "\"language\": \"es\""
            self.assertEqual(response.http_request.body.count(language_str), 1)
            self.assertIsNotNone(response.model_version)
            self.assertIsNotNone(response.statistics)

        res = await client.recognize_entities(
            documents=["Bill Gates is the CEO of Microsoft."],
            model_version="latest",
            show_stats=True,
            language="es",
            raw_response_hook=callback
        )

    @GlobalTextAnalyticsAccountPreparer()
    @TextAnalyticsClientPreparer()
    async def test_pass_cls(self, client):
        def callback(pipeline_response, deserialized, _):
            return "cls result"
        res = await client.recognize_entities(
            documents=["Test passing cls to endpoint"],
            cls=callback
        )
        assert res == "cls result"<|MERGE_RESOLUTION|>--- conflicted
+++ resolved
@@ -119,7 +119,6 @@
 
     @GlobalTextAnalyticsAccountPreparer()
     @TextAnalyticsClientPreparer()
-<<<<<<< HEAD
     async def test_too_many_documents(self, client):
         docs = ["One", "Two", "Three", "Four", "Five", "Six"]
 
@@ -127,7 +126,9 @@
             await client.recognize_entities(docs)
         except HttpResponseError as e:
             assert e.status_code == 400
-=======
+
+    @GlobalTextAnalyticsAccountPreparer()
+    @TextAnalyticsClientPreparer()
     async def test_output_same_order_as_input(self, client):
         docs = [
             TextDocumentInput(id="1", text="one"),
@@ -141,7 +142,6 @@
 
         for idx, doc in enumerate(response):
             self.assertEqual(str(idx + 1), doc.id)
->>>>>>> 0160912a
 
     @GlobalTextAnalyticsAccountPreparer()
     @TextAnalyticsClientPreparer(client_kwargs={"text_analytics_account_key": ""})
@@ -470,7 +470,6 @@
 
     @GlobalTextAnalyticsAccountPreparer()
     @TextAnalyticsClientPreparer()
-<<<<<<< HEAD
     async def test_document_warnings(self, client):
         # No warnings actually returned for recognize_entities. Will update when they add
         docs = [
@@ -481,13 +480,14 @@
         for doc in result:
             doc_warnings = doc.warnings
             self.assertEqual(len(doc_warnings), 0)
-=======
+
+    @GlobalTextAnalyticsAccountPreparer()
+    @TextAnalyticsClientPreparer()
     async def test_not_passing_list_for_docs(self, client):
         docs = {"id": "1", "text": "hello world"}
         with pytest.raises(TypeError) as excinfo:
             await client.recognize_entities(docs)
         assert "Input documents cannot be a dict" in str(excinfo.value)
->>>>>>> 0160912a
 
     @GlobalTextAnalyticsAccountPreparer()
     @TextAnalyticsClientPreparer()
