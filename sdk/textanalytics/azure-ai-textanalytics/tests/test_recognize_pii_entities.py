# coding=utf-8
# ------------------------------------
# Copyright (c) Microsoft Corporation.
# Licensed under the MIT License.
# ------------------------------------
import os
import pytest
import platform
import functools

from azure.core.exceptions import HttpResponseError, ClientAuthenticationError
from azure.core.credentials import AzureKeyCredential
from testcase import TextAnalyticsTest, GlobalTextAnalyticsAccountPreparer
from testcase import TextAnalyticsClientPreparer as _TextAnalyticsClientPreparer
from azure.ai.textanalytics import (
    TextAnalyticsClient,
    TextDocumentInput,
    VERSION,
    TextAnalyticsApiVersion,
    PiiEntityDomainType,
)

# pre-apply the client_cls positional argument so it needn't be explicitly passed below
# the first one
TextAnalyticsClientPreparer = functools.partial(_TextAnalyticsClientPreparer, TextAnalyticsClient)

# TODO: add back offset and length checks throughout this test once I add them

class TestRecognizePIIEntities(TextAnalyticsTest):

    @GlobalTextAnalyticsAccountPreparer()
    @TextAnalyticsClientPreparer()
    def test_no_single_input(self, client):
        with self.assertRaises(TypeError):
            response = client.recognize_pii_entities("hello world")

    @GlobalTextAnalyticsAccountPreparer()
    @TextAnalyticsClientPreparer()
    def test_all_successful_passing_dict(self, client):

        docs = [{"id": "1", "text": "My SSN is 859-98-0987."},
                {"id": "2", "text": "Your ABA number - 111000025 - is the first 9 digits in the lower left hand corner of your personal check."},
                {"id": "3", "text": "Is 998.214.865-68 your Brazilian CPF number?"}]

        response = client.recognize_pii_entities(docs, show_stats=True)
        self.assertEqual(response[0].entities[0].text, "859-98-0987")
        self.assertEqual(response[0].entities[0].category, "U.S. Social Security Number (SSN)")
        self.assertEqual(response[1].entities[0].text, "111000025")
        # self.assertEqual(response[1].entities[0].category, "ABA Routing Number")  # Service is currently returning PhoneNumber here
        self.assertEqual(response[2].entities[0].text, "998.214.865-68")
        self.assertEqual(response[2].entities[0].category, "Brazil CPF Number")
        for doc in response:
            self.assertIsNotNone(doc.id)
            self.assertIsNotNone(doc.statistics)
            for entity in doc.entities:
                self.assertIsNotNone(entity.text)
                self.assertIsNotNone(entity.category)
                self.assertIsNotNone(entity.offset)
                self.assertIsNotNone(entity.length)
                self.assertNotEqual(entity.length, 0)
                self.assertIsNotNone(entity.confidence_score)

    @GlobalTextAnalyticsAccountPreparer()
    @TextAnalyticsClientPreparer()
    def test_all_successful_passing_text_document_input(self, client):
        docs = [
            TextDocumentInput(id="1", text="My SSN is 859-98-0987."),
            TextDocumentInput(id="2", text="Your ABA number - 111000025 - is the first 9 digits in the lower left hand corner of your personal check."),
            TextDocumentInput(id="3", text="Is 998.214.865-68 your Brazilian CPF number?")
        ]

        response = client.recognize_pii_entities(docs, show_stats=True)
        self.assertEqual(response[0].entities[0].text, "859-98-0987")
        self.assertEqual(response[0].entities[0].category, "U.S. Social Security Number (SSN)")
        self.assertEqual(response[1].entities[0].text, "111000025")
        # self.assertEqual(response[1].entities[0].category, "ABA Routing Number")  # Service is currently returning PhoneNumber here
        self.assertEqual(response[2].entities[0].text, "998.214.865-68")
        self.assertEqual(response[2].entities[0].category, "Brazil CPF Number")
        for doc in response:
            self.assertIsNotNone(doc.id)
            self.assertIsNotNone(doc.statistics)
            for entity in doc.entities:
                self.assertIsNotNone(entity.text)
                self.assertIsNotNone(entity.category)
                self.assertIsNotNone(entity.offset)
                self.assertIsNotNone(entity.length)
                self.assertNotEqual(entity.length, 0)
                self.assertIsNotNone(entity.confidence_score)

    @GlobalTextAnalyticsAccountPreparer()
    @TextAnalyticsClientPreparer()
    def test_passing_only_string(self, client):
        docs = [
            u"My SSN is 859-98-0987.",
            u"Your ABA number - 111000025 - is the first 9 digits in the lower left hand corner of your personal check.",
            u"Is 998.214.865-68 your Brazilian CPF number?",
            u""
        ]

        response = client.recognize_pii_entities(docs, show_stats=True)
        self.assertEqual(response[0].entities[0].text, "859-98-0987")
        self.assertEqual(response[0].entities[0].category, "U.S. Social Security Number (SSN)")
        self.assertEqual(response[1].entities[0].text, "111000025")
        # self.assertEqual(response[1].entities[0].category, "ABA Routing Number")  # Service is currently returning PhoneNumber here
        self.assertEqual(response[2].entities[0].text, "998.214.865-68")
        self.assertEqual(response[2].entities[0].category, "Brazil CPF Number")
        self.assertTrue(response[3].is_error)

    @GlobalTextAnalyticsAccountPreparer()
    @TextAnalyticsClientPreparer()
    def test_input_with_some_errors(self, client):
        docs = [{"id": "1", "language": "es", "text": "hola"},
                {"id": "2", "text": ""},
                {"id": "3", "text": "Is 998.214.865-68 your Brazilian CPF number?"}]

        response = client.recognize_pii_entities(docs)
        self.assertTrue(response[0].is_error)
        self.assertTrue(response[1].is_error)
        self.assertFalse(response[2].is_error)

    @GlobalTextAnalyticsAccountPreparer()
    @TextAnalyticsClientPreparer()
    def test_input_with_all_errors(self, client):
        docs = [{"id": "1", "text": ""},
                {"id": "2", "language": "Spanish", "text": "Hola"},
                {"id": "3", "language": "de", "text": ""}]

        response = client.recognize_pii_entities(docs)
        self.assertTrue(response[0].is_error)
        self.assertTrue(response[1].is_error)
        self.assertTrue(response[2].is_error)

    @GlobalTextAnalyticsAccountPreparer()
    @TextAnalyticsClientPreparer()
    def test_too_many_documents(self, client):
        docs = ["One", "Two", "Three", "Four", "Five", "Six"]

        with pytest.raises(HttpResponseError) as excinfo:
            client.recognize_pii_entities(docs)
        assert excinfo.value.status_code == 400
        assert excinfo.value.error.code == "InvalidDocumentBatch"
        assert "Batch request contains too many records" in str(excinfo.value)

    @GlobalTextAnalyticsAccountPreparer()
    @TextAnalyticsClientPreparer()
    def test_output_same_order_as_input(self, client):
        docs = [
            TextDocumentInput(id="1", text="one"),
            TextDocumentInput(id="2", text="two"),
            TextDocumentInput(id="3", text="three"),
            TextDocumentInput(id="4", text="four"),
            TextDocumentInput(id="5", text="five")
        ]

        response = client.recognize_pii_entities(docs)

        for idx, doc in enumerate(response):
            self.assertEqual(str(idx + 1), doc.id)

    @GlobalTextAnalyticsAccountPreparer()
    @TextAnalyticsClientPreparer(client_kwargs={"text_analytics_account_key": ""})
    def test_empty_credential_class(self, client):
        with self.assertRaises(ClientAuthenticationError):
            response = client.recognize_pii_entities(
                ["This is written in English."]
            )

    @GlobalTextAnalyticsAccountPreparer()
    @TextAnalyticsClientPreparer(client_kwargs={"text_analytics_account_key": "xxxxxxxxxxxx"})
    def test_bad_credentials(self, client):
        with self.assertRaises(ClientAuthenticationError):
            response = client.recognize_pii_entities(
                ["This is written in English."]
            )

    @GlobalTextAnalyticsAccountPreparer()
    @TextAnalyticsClientPreparer()
    def test_bad_document_input(self, client):
        docs = "This is the wrong type"

        with self.assertRaises(TypeError):
            response = client.recognize_pii_entities(docs)

    @GlobalTextAnalyticsAccountPreparer()
    @TextAnalyticsClientPreparer()
    def test_mixing_inputs(self, client):
        docs = [
            {"id": "1", "text": "Microsoft was founded by Bill Gates and Paul Allen."},
            TextDocumentInput(id="2", text="I did not like the hotel we stayed at. It was too expensive."),
            u"You cannot mix string input with the above inputs"
        ]
        with self.assertRaises(TypeError):
            response = client.recognize_pii_entities(docs)

    @GlobalTextAnalyticsAccountPreparer()
    @TextAnalyticsClientPreparer()
    def test_out_of_order_ids(self, client):
        docs = [{"id": "56", "text": ":)"},
                {"id": "0", "text": ":("},
                {"id": "22", "text": ""},
                {"id": "19", "text": ":P"},
                {"id": "1", "text": ":D"}]

        response = client.recognize_pii_entities(docs)
        in_order = ["56", "0", "22", "19", "1"]
        for idx, resp in enumerate(response):
            self.assertEqual(resp.id, in_order[idx])

    @GlobalTextAnalyticsAccountPreparer()
    @TextAnalyticsClientPreparer()
    def test_show_stats_and_model_version(self, client):
        def callback(response):
            self.assertIsNotNone(response)
            self.assertIsNotNone(response.model_version, msg=response.raw_response)
            self.assertIsNotNone(response.raw_response)
            self.assertEqual(response.statistics.document_count, 5)
            self.assertEqual(response.statistics.transaction_count, 4)
            self.assertEqual(response.statistics.valid_document_count, 4)
            self.assertEqual(response.statistics.erroneous_document_count, 1)

        docs = [{"id": "56", "text": ":)"},
                {"id": "0", "text": ":("},
                {"id": "22", "text": ""},
                {"id": "19", "text": ":P"},
                {"id": "1", "text": ":D"}]

        response = client.recognize_pii_entities(
            docs,
            show_stats=True,
            model_version="latest",
            raw_response_hook=callback
        )

    @GlobalTextAnalyticsAccountPreparer()
    @TextAnalyticsClientPreparer()
    def test_batch_size_over_limit(self, client):
        docs = [u"hello world"] * 1050
        with self.assertRaises(HttpResponseError):
            response = client.recognize_pii_entities(docs)

    @GlobalTextAnalyticsAccountPreparer()
    @TextAnalyticsClientPreparer()
    def test_whole_batch_language_hint(self, client):
        def callback(resp):
            language_str = "\"language\": \"fr\""
            language = resp.http_request.body.count(language_str)
            self.assertEqual(language, 3)

        docs = [
            u"This was the best day of my life.",
            u"I did not like the hotel we stayed at. It was too expensive.",
            u"The restaurant was not as good as I hoped."
        ]

        response = client.recognize_pii_entities(docs, language="fr", raw_response_hook=callback)

    @GlobalTextAnalyticsAccountPreparer()
    @TextAnalyticsClientPreparer()
    def test_whole_batch_dont_use_language_hint(self, client):
        def callback(resp):
            language_str = "\"language\": \"\""
            language = resp.http_request.body.count(language_str)
            self.assertEqual(language, 3)

        docs = [
            u"This was the best day of my life.",
            u"I did not like the hotel we stayed at. It was too expensive.",
            u"The restaurant was not as good as I hoped."
        ]

        response = client.recognize_pii_entities(docs, language="", raw_response_hook=callback)

    @GlobalTextAnalyticsAccountPreparer()
    @TextAnalyticsClientPreparer()
    def test_per_item_dont_use_language_hint(self, client):
        def callback(resp):
            language_str = "\"language\": \"\""
            language = resp.http_request.body.count(language_str)
            self.assertEqual(language, 2)
            language_str = "\"language\": \"en\""
            language = resp.http_request.body.count(language_str)
            self.assertEqual(language, 1)


        docs = [{"id": "1", "language": "", "text": "I will go to the park."},
                {"id": "2", "language": "", "text": "I did not like the hotel we stayed at."},
                {"id": "3", "text": "The restaurant had really good food."}]

        response = client.recognize_pii_entities(docs, raw_response_hook=callback)

    @GlobalTextAnalyticsAccountPreparer()
    @TextAnalyticsClientPreparer()
    def test_whole_batch_language_hint_and_obj_input(self, client):
        def callback(resp):
            language_str = "\"language\": \"de\""
            language = resp.http_request.body.count(language_str)
            self.assertEqual(language, 3)

        docs = [
            TextDocumentInput(id="1", text="I should take my cat to the veterinarian."),
            TextDocumentInput(id="4", text="Este es un document escrito en Español."),
            TextDocumentInput(id="3", text="猫は幸せ"),
        ]

        response = client.recognize_pii_entities(docs, language="de", raw_response_hook=callback)

    @GlobalTextAnalyticsAccountPreparer()
    @TextAnalyticsClientPreparer()
    def test_whole_batch_language_hint_and_obj_per_item_hints(self, client):
        def callback(resp):
            language_str = "\"language\": \"es\""
            language = resp.http_request.body.count(language_str)
            self.assertEqual(language, 2)
            language_str = "\"language\": \"en\""
            language = resp.http_request.body.count(language_str)
            self.assertEqual(language, 1)

        docs = [
            TextDocumentInput(id="1", text="I should take my cat to the veterinarian.", language="es"),
            TextDocumentInput(id="2", text="Este es un document escrito en Español.", language="es"),
            TextDocumentInput(id="3", text="猫は幸せ"),
        ]

        response = client.recognize_pii_entities(docs, language="en", raw_response_hook=callback)

    @GlobalTextAnalyticsAccountPreparer()
    @TextAnalyticsClientPreparer()
    def test_whole_batch_language_hint_and_dict_per_item_hints(self, client):
        def callback(resp):
            language_str = "\"language\": \"es\""
            language = resp.http_request.body.count(language_str)
            self.assertEqual(language, 2)
            language_str = "\"language\": \"en\""
            language = resp.http_request.body.count(language_str)
            self.assertEqual(language, 1)


        docs = [{"id": "1", "language": "es", "text": "I will go to the park."},
                {"id": "2", "language": "es", "text": "I did not like the hotel we stayed at."},
                {"id": "3", "text": "The restaurant had really good food."}]

        response = client.recognize_pii_entities(docs, language="en", raw_response_hook=callback)

    @GlobalTextAnalyticsAccountPreparer()
    @TextAnalyticsClientPreparer(client_kwargs={"default_language": "es"})
    def test_client_passed_default_language_hint(self, client):
        def callback(resp):
            language_str = "\"language\": \"es\""
            language = resp.http_request.body.count(language_str)
            self.assertEqual(language, 3)

        def callback_2(resp):
            language_str = "\"language\": \"en\""
            language = resp.http_request.body.count(language_str)
            self.assertEqual(language, 3)

        docs = [{"id": "1", "text": "I will go to the park."},
                {"id": "2", "text": "I did not like the hotel we stayed at."},
                {"id": "3", "text": "The restaurant had really good food."}]

        response = client.recognize_pii_entities(docs, raw_response_hook=callback)
        response = client.recognize_pii_entities(docs, language="en", raw_response_hook=callback_2)
        response = client.recognize_pii_entities(docs, raw_response_hook=callback)

    @GlobalTextAnalyticsAccountPreparer()
    @TextAnalyticsClientPreparer()
    def test_invalid_language_hint_method(self, client):
        response = client.recognize_pii_entities(
            ["This should fail because we're passing in an invalid language hint"], language="notalanguage"
        )
        self.assertEqual(response[0].error.code, 'UnsupportedLanguageCode')

    @GlobalTextAnalyticsAccountPreparer()
    @TextAnalyticsClientPreparer()
    def test_invalid_language_hint_docs(self, client):
        response = client.recognize_pii_entities(
            [{"id": "1", "language": "notalanguage", "text": "This should fail because we're passing in an invalid language hint"}]
        )
        self.assertEqual(response[0].error.code, 'UnsupportedLanguageCode')

    @GlobalTextAnalyticsAccountPreparer()
    def test_rotate_subscription_key(self, resource_group, location, text_analytics_account, text_analytics_account_key):
        credential = AzureKeyCredential(text_analytics_account_key)
        client = TextAnalyticsClient(text_analytics_account, credential)

        docs = [{"id": "1", "text": "I will go to the park."},
                {"id": "2", "text": "I did not like the hotel we stayed at."},
                {"id": "3", "text": "The restaurant had really good food."}]

        response = client.recognize_pii_entities(docs)
        self.assertIsNotNone(response)

        credential.update("xxx")  # Make authentication fail
        with self.assertRaises(ClientAuthenticationError):
            response = client.recognize_pii_entities(docs)

        credential.update(text_analytics_account_key)  # Authenticate successfully again
        response = client.recognize_pii_entities(docs)
        self.assertIsNotNone(response)

    @GlobalTextAnalyticsAccountPreparer()
    @TextAnalyticsClientPreparer()
    def test_user_agent(self, client):
        def callback(resp):
            self.assertIn("azsdk-python-ai-textanalytics/{} Python/{} ({})".format(
                VERSION, platform.python_version(), platform.platform()),
                resp.http_request.headers["User-Agent"]
            )

        docs = [{"id": "1", "text": "I will go to the park."},
                {"id": "2", "text": "I did not like the hotel we stayed at."},
                {"id": "3", "text": "The restaurant had really good food."}]

        response = client.recognize_pii_entities(docs, raw_response_hook=callback)

    @GlobalTextAnalyticsAccountPreparer()
    @TextAnalyticsClientPreparer()
    def test_document_attribute_error_no_result_attribute(self, client):
        docs = [{"id": "1", "text": ""}]
        response = client.recognize_pii_entities(docs)

        # Attributes on DocumentError
        self.assertTrue(response[0].is_error)
        self.assertEqual(response[0].id, "1")
        self.assertIsNotNone(response[0].error)

        # Result attribute not on DocumentError, custom error message
        try:
            entities = response[0].entities
        except AttributeError as custom_error:
            self.assertEqual(
                custom_error.args[0],
                '\'DocumentError\' object has no attribute \'entities\'. '
                'The service was unable to process this document:\nDocument Id: 1\nError: '
                'InvalidDocument - Document text is empty.\n'
            )

    @GlobalTextAnalyticsAccountPreparer()
    @TextAnalyticsClientPreparer()
    def test_document_attribute_error_nonexistent_attribute(self, client):
        docs = [{"id": "1", "text": ""}]
        response = client.recognize_pii_entities(docs)

        # Attribute not found on DocumentError or result obj, default behavior/message
        try:
            entities = response[0].attribute_not_on_result_or_error
        except AttributeError as default_behavior:
            self.assertEqual(
                default_behavior.args[0],
                '\'DocumentError\' object has no attribute \'attribute_not_on_result_or_error\''
            )

    @GlobalTextAnalyticsAccountPreparer()
    @TextAnalyticsClientPreparer()
    def test_bad_model_version_error(self, client):
        docs = [{"id": "1", "language": "english", "text": "I did not like the hotel we stayed at."}]

        try:
            result = client.recognize_pii_entities(docs, model_version="bad")
        except HttpResponseError as err:
            self.assertEqual(err.error.code, "ModelVersionIncorrect")
            self.assertIsNotNone(err.error.message)

    @GlobalTextAnalyticsAccountPreparer()
    @TextAnalyticsClientPreparer()
    def test_document_errors(self, client):
        text = ""
        for _ in range(5121):
            text += "x"

        docs = [{"id": "1", "text": ""},
                {"id": "2", "language": "english", "text": "I did not like the hotel we stayed at."},
                {"id": "3", "text": text}]

        doc_errors = client.recognize_pii_entities(docs)
        self.assertEqual(doc_errors[0].error.code, "InvalidDocument")
        self.assertIsNotNone(doc_errors[0].error.message)
        self.assertEqual(doc_errors[1].error.code, "UnsupportedLanguageCode")
        self.assertIsNotNone(doc_errors[1].error.message)
        self.assertEqual(doc_errors[2].error.code, "InvalidDocument")
        self.assertIsNotNone(doc_errors[2].error.message)

    @GlobalTextAnalyticsAccountPreparer()
    @TextAnalyticsClientPreparer()
    def test_document_warnings(self, client):
        # No warnings actually returned for recognize_pii_entities. Will update when they add
        docs = [
            {"id": "1", "text": "This won't actually create a warning :'("},
        ]

        result = client.recognize_pii_entities(docs)
        for doc in result:
            doc_warnings = doc.warnings
            self.assertEqual(len(doc_warnings), 0)

    @GlobalTextAnalyticsAccountPreparer()
    @TextAnalyticsClientPreparer()
    def test_not_passing_list_for_docs(self, client):
        docs = {"id": "1", "text": "hello world"}
        with pytest.raises(TypeError) as excinfo:
            client.recognize_pii_entities(docs)
        assert "Input documents cannot be a dict" in str(excinfo.value)

    @GlobalTextAnalyticsAccountPreparer()
    @TextAnalyticsClientPreparer()
    def test_missing_input_records_error(self, client):
        docs = []
        with pytest.raises(ValueError) as excinfo:
            client.recognize_pii_entities(docs)
        assert "Input documents can not be empty or None" in str(excinfo.value)

    @GlobalTextAnalyticsAccountPreparer()
    @TextAnalyticsClientPreparer()
    def test_passing_none_docs(self, client):
        with pytest.raises(ValueError) as excinfo:
            client.recognize_pii_entities(None)
        assert "Input documents can not be empty or None" in str(excinfo.value)

    @GlobalTextAnalyticsAccountPreparer()
    @TextAnalyticsClientPreparer()
    def test_duplicate_ids_error(self, client):
        # Duplicate Ids
        docs = [{"id": "1", "text": "hello world"},
                {"id": "1", "text": "I did not like the hotel we stayed at."}]
        try:
            result = client.recognize_pii_entities(docs)
        except HttpResponseError as err:
            self.assertEqual(err.error.code, "InvalidDocument")
            self.assertIsNotNone(err.error.message)

    @GlobalTextAnalyticsAccountPreparer()
    @TextAnalyticsClientPreparer()
    def test_batch_size_over_limit_error(self, client):
        # Batch size over limit
        docs = [u"hello world"] * 1001
        try:
            response = client.recognize_pii_entities(docs)
        except HttpResponseError as err:
            self.assertEqual(err.error.code, "InvalidDocumentBatch")
            self.assertIsNotNone(err.error.message)


    @GlobalTextAnalyticsAccountPreparer()
    @TextAnalyticsClientPreparer()
    def test_pass_cls(self, client):
        def callback(pipeline_response, deserialized, _):
            return "cls result"
        res = client.recognize_pii_entities(
            documents=["Test passing cls to endpoint"],
            cls=callback
        )
        assert res == "cls result"

    @GlobalTextAnalyticsAccountPreparer()
    @TextAnalyticsClientPreparer()
    def test_language_kwarg_english(self, client):
        def callback(response):
            language_str = "\"language\": \"en\""
            self.assertEqual(response.http_request.body.count(language_str), 1)
            self.assertIsNotNone(response.model_version)
            self.assertIsNotNone(response.statistics)

        res = client.recognize_pii_entities(
            documents=["Bill Gates is the CEO of Microsoft."],
            model_version="latest",
            show_stats=True,
            language="en",
            raw_response_hook=callback
        )

    @GlobalTextAnalyticsAccountPreparer()
    @TextAnalyticsClientPreparer(client_kwargs={"api_version": TextAnalyticsApiVersion.V3_0})
    def test_recognize_pii_entities_v3(self, client):
        with pytest.raises(NotImplementedError) as excinfo:
            client.recognize_pii_entities(["this should fail"])

        assert "'recognize_pii_entities' endpoint is only available for API version v3.1-preview.1 and up" in str(excinfo.value)

<<<<<<< HEAD
    # currently only have this as playback since the dev endpoint is unreliable
    @pytest.mark.playback_test_only
    @GlobalTextAnalyticsAccountPreparer()
    @TextAnalyticsClientPreparer(client_kwargs={
        "api_version": TextAnalyticsApiVersion.V3_1_PREVIEW_2,
        "text_analytics_account_key": os.environ.get('AZURE_TEXT_ANALYTICS_KEY'),
        "text_analytics_account": "https://cognitiveusw2dev.azure-api.net/"
    })
    def test_redacted_text(self, client):
        result = client.recognize_pii_entities(["My SSN is 859-98-0987."])
        self.assertEqual("My SSN is ***********.", result[0].redacted_text)

    @GlobalTextAnalyticsAccountPreparer()
    @TextAnalyticsClientPreparer()
    def test_redacted_text_v3_1_preview_1(self, client):
        result = client.recognize_pii_entities(["My SSN is 859-98-0987."])
        self.assertIsNone(result[0].redacted_text)
=======
    @GlobalTextAnalyticsAccountPreparer()
    @TextAnalyticsClientPreparer()
    def test_phi_domain_filter(self, client):
        # without the domain filter, this should return two entities: Microsoft as an org,
        # and the phone number. With the domain filter, it should only return one.
        result = client.recognize_pii_entities(
            ["I work at Microsoft and my phone number is 333-333-3333"],
            domain_filter=PiiEntityDomainType.PROTECTED_HEALTH_INFORMATION
        )
        self.assertEqual(len(result[0].entities), 1)
        self.assertEqual(result[0].entities[0].text, '333-333-3333')
        self.assertEqual(result[0].entities[0].category, 'Phone Number')
>>>>>>> 9b1b9ece
<|MERGE_RESOLUTION|>--- conflicted
+++ resolved
@@ -576,7 +576,6 @@
 
         assert "'recognize_pii_entities' endpoint is only available for API version v3.1-preview.1 and up" in str(excinfo.value)
 
-<<<<<<< HEAD
     # currently only have this as playback since the dev endpoint is unreliable
     @pytest.mark.playback_test_only
     @GlobalTextAnalyticsAccountPreparer()
@@ -594,7 +593,7 @@
     def test_redacted_text_v3_1_preview_1(self, client):
         result = client.recognize_pii_entities(["My SSN is 859-98-0987."])
         self.assertIsNone(result[0].redacted_text)
-=======
+
     @GlobalTextAnalyticsAccountPreparer()
     @TextAnalyticsClientPreparer()
     def test_phi_domain_filter(self, client):
@@ -606,5 +605,4 @@
         )
         self.assertEqual(len(result[0].entities), 1)
         self.assertEqual(result[0].entities[0].text, '333-333-3333')
-        self.assertEqual(result[0].entities[0].category, 'Phone Number')
->>>>>>> 9b1b9ece
+        self.assertEqual(result[0].entities[0].category, 'Phone Number')