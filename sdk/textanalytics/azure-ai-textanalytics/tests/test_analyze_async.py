--- conflicted
+++ resolved
@@ -28,17 +28,13 @@
     RecognizePiiEntitiesAction,
     ExtractKeyPhrasesAction,
     AnalyzeSentimentAction,
-<<<<<<< HEAD
-    AnalyzeActionsType,
-    PiiEntityCategoryType
-=======
     _AnalyzeActionsType,
     RecognizePiiEntitiesResult,
     RecognizeEntitiesResult,
     RecognizeLinkedEntitiesResult,
     AnalyzeSentimentResult,
     ExtractKeyPhrasesResult,
->>>>>>> 6fcb85cd
+    PiiEntityCategoryType
 )
 
 # pre-apply the client_cls positional argument so it needn't be explicitly passed below
@@ -759,7 +755,7 @@
 
         assert len(action_results) == 1
         action_result = action_results[0]
-        assert action_result.action_type == AnalyzeActionsType.RECOGNIZE_PII_ENTITIES
+        assert action_result.action_type == _AnalyzeActionsType.RECOGNIZE_PII_ENTITIES
         assert len(action_result.document_results) == len(docs)
 
         assert action_result.document_results[0].entities[0].text == "859-98-0987"
