--- conflicted
+++ resolved
@@ -378,7 +378,6 @@
 
         response = poller.result()
 
-<<<<<<< HEAD
         pages = list(response)
         assert len(pages) == len(docs)
         action_order = [
@@ -392,22 +391,8 @@
             assert len(document_results) == len(action_order)
             for document_result in document_results:
                 assert document_result.statistics
-=======
-        action_results = list(response)
-        assert len(action_results) == 5
-        assert action_results[0].action_type == AnalyzeActionsType.RECOGNIZE_ENTITIES
-        assert action_results[1].action_type == AnalyzeActionsType.EXTRACT_KEY_PHRASES
-        assert action_results[2].action_type == AnalyzeActionsType.RECOGNIZE_PII_ENTITIES
-        assert action_results[3].action_type == AnalyzeActionsType.RECOGNIZE_LINKED_ENTITIES
-        assert action_results[4].action_type == AnalyzeActionsType.ANALYZE_SENTIMENT
-
-        assert all([action_result for action_result in action_results if len(action_result.document_results) == len(docs)])
-
-        for action_result in action_results:
-            assert not hasattr(action_result, "statistics")
-            for doc in action_result.document_results:
-                assert doc.statistics
->>>>>>> 0282a233
+                assert document_result.statistics.character_count
+                assert document_result.statistics.transaction_count
 
     @GlobalTextAnalyticsAccountPreparer()
     @TextAnalyticsClientPreparer()
