--- conflicted
+++ resolved
@@ -387,13 +387,8 @@
 
     @CachedResourceGroupPreparer(name_prefix='servicebustest')
     @CachedServiceBusNamespacePreparer(name_prefix='servicebustest')
-<<<<<<< HEAD
     def test_mgmt_queue_list_runtime_properties_basic(self, servicebus_namespace_connection_string):
-        mgmt_service = ServiceBusManagementClient.from_connection_string(servicebus_namespace_connection_string)
-=======
-    def test_mgmt_queue_list_runtime_info_basic(self, servicebus_namespace_connection_string):
-        mgmt_service = ServiceBusAdministrationClient.from_connection_string(servicebus_namespace_connection_string)
->>>>>>> 6e6040ad
+        mgmt_service = ServiceBusAdministrationClient.from_connection_string(servicebus_namespace_connection_string)
         clear_queues(mgmt_service)
         queues = list(mgmt_service.list_queues())
         queues_infos = list(mgmt_service.list_queues_runtime_properties())
@@ -442,13 +437,8 @@
 
     @CachedResourceGroupPreparer(name_prefix='servicebustest')
     @CachedServiceBusNamespacePreparer(name_prefix='servicebustest')
-<<<<<<< HEAD
     def test_mgmt_queue_get_runtime_properties_basic(self, servicebus_namespace_connection_string):
-        mgmt_service = ServiceBusManagementClient.from_connection_string(servicebus_namespace_connection_string)
-=======
-    def test_mgmt_queue_get_runtime_info_basic(self, servicebus_namespace_connection_string):
-        mgmt_service = ServiceBusAdministrationClient.from_connection_string(servicebus_namespace_connection_string)
->>>>>>> 6e6040ad
+        mgmt_service = ServiceBusAdministrationClient.from_connection_string(servicebus_namespace_connection_string)
         clear_queues(mgmt_service)
         mgmt_service.create_queue("test_queue")
         try:
@@ -472,13 +462,8 @@
 
     @CachedResourceGroupPreparer(name_prefix='servicebustest')
     @CachedServiceBusNamespacePreparer(name_prefix='servicebustest')
-<<<<<<< HEAD
     def test_mgmt_queue_get_runtime_properties_negative(self, servicebus_namespace_connection_string):
-        mgmt_service = ServiceBusManagementClient.from_connection_string(servicebus_namespace_connection_string)
-=======
-    def test_mgmt_queue_get_runtime_info_negative(self, servicebus_namespace_connection_string):
-        mgmt_service = ServiceBusAdministrationClient.from_connection_string(servicebus_namespace_connection_string)
->>>>>>> 6e6040ad
+        mgmt_service = ServiceBusAdministrationClient.from_connection_string(servicebus_namespace_connection_string)
         with pytest.raises(msrest.exceptions.ValidationError):
             mgmt_service.get_queue_runtime_properties(None)
 
