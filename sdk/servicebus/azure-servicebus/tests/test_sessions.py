--- conflicted
+++ resolved
@@ -29,18 +29,13 @@
     MessageSettleFailed)
 
 from devtools_testutils import AzureMgmtTestCase, CachedResourceGroupPreparer
-<<<<<<< HEAD
-from servicebus_preparer import CachedServiceBusNamespacePreparer, ServiceBusTopicPreparer, ServiceBusQueuePreparer
-from utilities import get_logger, print_message, sleep_until_expired
-=======
 from servicebus_preparer import (
     CachedServiceBusNamespacePreparer,
     ServiceBusTopicPreparer,
     ServiceBusQueuePreparer,
     ServiceBusSubscriptionPreparer
 )
-from utilities import get_logger, print_message
->>>>>>> 7649c6f0
+from utilities import get_logger, print_message, sleep_until_expired
 
 _logger = get_logger(logging.DEBUG)
 
