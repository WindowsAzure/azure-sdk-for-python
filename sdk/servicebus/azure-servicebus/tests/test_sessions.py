#-------------------------------------------------------------------------
# Copyright (c) Microsoft Corporation. All rights reserved.
# Licensed under the MIT License. See License.txt in the project root for
# license information.
#--------------------------------------------------------------------------

import logging
import concurrent
import sys
import os
import pytest
import time
import uuid
from datetime import datetime, timedelta

from azure.servicebus import ServiceBusClient, AutoLockRenew
from azure.servicebus._common.message import Message, PeekMessage, ReceivedMessage
from azure.servicebus._common.constants import ReceiveSettleMode, NEXT_AVAILABLE
from azure.servicebus._common.utils import utc_now
from azure.servicebus.exceptions import (
    ServiceBusConnectionError,
    ServiceBusError,
    NoActiveSession,
    SessionLockExpired,
    MessageLockExpired,
    MessageAlreadySettled,
    AutoLockRenewTimeout,
    MessageSettleFailed,
    MessageSendFailed)

from devtools_testutils import AzureMgmtTestCase, CachedResourceGroupPreparer
from servicebus_preparer import (
    CachedServiceBusNamespacePreparer,
    ServiceBusTopicPreparer,
    ServiceBusQueuePreparer,
    ServiceBusSubscriptionPreparer
)
from utilities import get_logger, print_message, sleep_until_expired

_logger = get_logger(logging.DEBUG)


class ServiceBusSessionTests(AzureMgmtTestCase):
    @pytest.mark.liveTest
    @pytest.mark.live_test_only
    @CachedResourceGroupPreparer()
    @CachedServiceBusNamespacePreparer(name_prefix='servicebustest')
    @ServiceBusQueuePreparer(name_prefix='servicebustest', requires_session=True)
    def test_session_by_session_client_conn_str_receive_handler_peeklock(self, servicebus_namespace_connection_string, servicebus_queue, **kwargs):
        with ServiceBusClient.from_connection_string(
            servicebus_namespace_connection_string, logging_enable=False) as sb_client:

            session_id = str(uuid.uuid4())
            sender = sb_client.get_queue_sender(servicebus_queue.name)
            session = sb_client.get_queue_session_receiver(servicebus_queue.name, session_id=session_id, idle_timeout=5)

            with sender, session:
                for i in range(3):
                    message = Message("Handler message no. {}".format(i))
                    message.session_id = session_id
                    message.properties = {'key': 'value'}
                    message.label = 'label'
                    message.content_type = 'application/text'
                    message.correlation_id = 'cid'
                    message.message_id = str(i)
                    message.partition_key = 'pk'
                    message.via_partition_key = 'via_pk'
                    message.to = 'to'
                    message.reply_to = 'reply_to'
                    message.reply_to_session_id = 'reply_to_session_id'
                    sender.send_messages(message)

<<<<<<< HEAD
            with pytest.raises(ServiceBusConnectionError):
                session = sb_client.get_queue_receiver(servicebus_queue.name, max_wait_time=5)._open_with_retry()

            with sb_client.get_queue_session_receiver(servicebus_queue.name, session_id=session_id, max_wait_time=5) as session:
=======
                with pytest.raises(ServiceBusConnectionError):
                    session = sb_client.get_queue_receiver(servicebus_queue.name, idle_timeout=5)._open_with_retry()

>>>>>>> cc2e21d2
                count = 0
                received_cnt_dic = {}
                for message in session:
                    print_message(_logger, message)
                    assert message.delivery_count == 0
                    assert message.properties
                    assert message.properties[b'key'] == b'value'
                    assert message.label == 'label'
                    assert message.content_type == 'application/text'
                    assert message.correlation_id == 'cid'
                    assert message.partition_key == 'pk'
                    assert message.via_partition_key == 'via_pk'
                    assert message.to == 'to'
                    assert message.reply_to == 'reply_to'
                    assert message.sequence_number
                    assert message.enqueued_time_utc
                    assert message.session_id == session_id
                    assert message.reply_to_session_id == 'reply_to_session_id'
                    count += 1
                    message.complete()
                    if message.message_id not in received_cnt_dic:
                        received_cnt_dic[message.message_id] = 1
                        sender.send_messages(message)
                    else:
                        received_cnt_dic[message.message_id] += 1

                assert received_cnt_dic['0'] == 2 and received_cnt_dic['1'] == 2 and received_cnt_dic['2'] == 2
                assert count == 6

    @pytest.mark.liveTest
    @pytest.mark.live_test_only
    @CachedResourceGroupPreparer(name_prefix='servicebustest')
    @CachedServiceBusNamespacePreparer(name_prefix='servicebustest')
    @ServiceBusQueuePreparer(name_prefix='servicebustest', requires_session=True)
    def test_session_by_queue_client_conn_str_receive_handler_receiveanddelete(self, servicebus_namespace_connection_string, servicebus_queue, **kwargs):
        with ServiceBusClient.from_connection_string(
            servicebus_namespace_connection_string, logging_enable=False) as sb_client:

            session_id = str(uuid.uuid4())
            with sb_client.get_queue_sender(servicebus_queue.name) as sender:
                for i in range(10):
                    message = Message("Handler message no. {}".format(i), session_id=session_id)
                    sender.send_messages(message)

            messages = []
            with sb_client.get_queue_session_receiver(servicebus_queue.name, 
                                              session_id=session_id, 
                                              mode=ReceiveSettleMode.ReceiveAndDelete, 
                                              max_wait_time=5) as session:
                for message in session:
                    messages.append(message)
                    assert session_id == session._session_id
                    assert session_id == message.session_id
                    with pytest.raises(MessageAlreadySettled):
                        message.complete()

            assert not session._running
            assert len(messages) == 10
            time.sleep(30)

            messages = []
            with sb_client.get_queue_session_receiver(servicebus_queue.name, session_id=session_id, mode=ReceiveSettleMode.ReceiveAndDelete, max_wait_time=5) as session:
                for message in session:
                    messages.append(message)
                assert len(messages) == 0

    @pytest.mark.liveTest
    @pytest.mark.live_test_only
    @CachedResourceGroupPreparer()
    @CachedServiceBusNamespacePreparer(name_prefix='servicebustest')
    @ServiceBusQueuePreparer(name_prefix='servicebustest', requires_session=True)
    def test_session_by_session_client_conn_str_receive_handler_with_stop(self, servicebus_namespace_connection_string, servicebus_queue, **kwargs):
        with ServiceBusClient.from_connection_string(
            servicebus_namespace_connection_string, logging_enable=False) as sb_client:

            session_id = str(uuid.uuid4())
            with sb_client.get_queue_sender(servicebus_queue.name) as sender:
                for i in range(10):
                    message = Message("Stop message no. {}".format(i), session_id=session_id)
                    sender.send_messages(message)

            messages = []
            with sb_client.get_queue_session_receiver(servicebus_queue.name, session_id=session_id, max_wait_time=5) as session:
                for message in session:
                    assert session_id == session._session_id 
                    assert session_id == message.session_id
                    messages.append(message)
                    message.complete()
                    if len(messages) >= 5:
                        break

                assert session._running
                assert len(messages) == 5

                with session:
                    for message in session:
                        assert session_id == session._session_id
                        assert session_id == message.session_id
                        messages.append(message)
                        message.complete()
                        if len(messages) >= 5:
                            break

                assert not session._running
                assert len(messages) == 6

    @pytest.mark.liveTest
    @pytest.mark.live_test_only
    @CachedResourceGroupPreparer(name_prefix='servicebustest')
    @CachedServiceBusNamespacePreparer(name_prefix='servicebustest')
    @ServiceBusQueuePreparer(name_prefix='servicebustest', requires_session=True)
    def test_session_by_session_client_conn_str_receive_handler_with_no_session(self, servicebus_namespace_connection_string, servicebus_queue, **kwargs):
        with ServiceBusClient.from_connection_string(
            servicebus_namespace_connection_string, logging_enable=False) as sb_client:
            with pytest.raises(NoActiveSession):
                with sb_client.get_queue_session_receiver(servicebus_queue.name, 
                                                  session_id=NEXT_AVAILABLE, 
                                                  max_wait_time=5) as session:
                        session.open()


    @pytest.mark.liveTest
    @pytest.mark.live_test_only
    @CachedResourceGroupPreparer(name_prefix='servicebustest')
    @CachedServiceBusNamespacePreparer(name_prefix='servicebustest')
    @ServiceBusQueuePreparer(name_prefix='servicebustest', requires_session=True)
    def test_session_connection_failure_is_idempotent(self, servicebus_namespace_connection_string, servicebus_queue, **kwargs):
        #Technically this validates for all senders/receivers, not just session, but since it uses session to generate a recoverable failure, putting it in here.
        with ServiceBusClient.from_connection_string(
            servicebus_namespace_connection_string, logging_enable=False) as sb_client:
    
            # First let's just try the naive failure cases.
            receiver = sb_client.get_queue_receiver("THIS_IS_WRONG_ON_PURPOSE")
            with pytest.raises(ServiceBusConnectionError):
                receiver._open_with_retry()
            assert not receiver._running
            assert not receiver._handler
    
            sender = sb_client.get_queue_sender("THIS_IS_WRONG_ON_PURPOSE")
            with pytest.raises(ServiceBusConnectionError):
                sender._open_with_retry()
            assert not receiver._running
            assert not receiver._handler

            # Then let's try a case we can recover from to make sure everything works on reestablishment.
            receiver = sb_client.get_queue_session_receiver(servicebus_queue.name, session_id=NEXT_AVAILABLE)
            with pytest.raises(NoActiveSession):
                receiver._open_with_retry()

            session_id = str(uuid.uuid4())
            with sb_client.get_queue_sender(servicebus_queue.name) as sender:
                sender.send_messages(Message("test session sender", session_id=session_id))

            with sb_client.get_queue_session_receiver(servicebus_queue.name, session_id=NEXT_AVAILABLE, max_wait_time=5) as receiver:
                messages = []
                for message in receiver:
                    messages.append(message)
                assert len(messages) == 1

    @pytest.mark.liveTest
    @pytest.mark.live_test_only
    @CachedResourceGroupPreparer(name_prefix='servicebustest')
    @CachedServiceBusNamespacePreparer(name_prefix='servicebustest')
    @ServiceBusQueuePreparer(name_prefix='servicebustest', requires_session=True)
    def test_session_by_session_client_conn_str_receive_handler_with_inactive_session(self, servicebus_namespace_connection_string, servicebus_queue, **kwargs):
        with ServiceBusClient.from_connection_string(
            servicebus_namespace_connection_string, logging_enable=False) as sb_client:

            session_id = str(uuid.uuid4())
            messages = []
            with sb_client.get_queue_session_receiver(servicebus_queue.name, 
                                              session_id=session_id, 
                                              mode=ReceiveSettleMode.ReceiveAndDelete, 
                                              max_wait_time=5) as session:
                for message in session:
                    messages.append(message)

                assert not session._running
                assert len(messages) == 0

    @pytest.mark.liveTest
    @pytest.mark.live_test_only
    @CachedResourceGroupPreparer(name_prefix='servicebustest')
    @CachedServiceBusNamespacePreparer(name_prefix='servicebustest')
    @ServiceBusQueuePreparer(name_prefix='servicebustest', requires_session=True)
    def test_session_by_servicebus_client_iter_messages_with_retrieve_deferred_receiver_complete(self, servicebus_namespace_connection_string, servicebus_queue, **kwargs):
        with ServiceBusClient.from_connection_string(
            servicebus_namespace_connection_string, logging_enable=False) as sb_client:

            with sb_client.get_queue_sender(servicebus_queue.name) as sender:
                deferred_messages = []
                session_id = str(uuid.uuid4())
                for i in range(10):
                    message = Message("Deferred message no. {}".format(i), session_id=session_id)
                    sender.send_messages(message)

            count = 0
            with sb_client.get_queue_session_receiver(servicebus_queue.name, 
                                              session_id=session_id, 
                                              max_wait_time=5) as session:
                for message in session:
                    deferred_messages.append(message.sequence_number)
                    print_message(_logger, message)
                    count += 1
                    message.defer()

            assert count == 10

            with sb_client.get_queue_session_receiver(servicebus_queue.name, 
                                              session_id=session_id, 
                                              max_wait_time=5) as session:
                deferred = session.receive_deferred_messages(deferred_messages)
                assert len(deferred) == 10
                for message in deferred:
                    assert isinstance(message, ReceivedMessage)
                    assert message.lock_token
                    assert not message.locked_until_utc
                    assert message._receiver
                    with pytest.raises(TypeError):
                        message.renew_lock()
                    message.complete()

    @pytest.mark.liveTest
    @pytest.mark.live_test_only
    @CachedResourceGroupPreparer(name_prefix='servicebustest')
    @CachedServiceBusNamespacePreparer(name_prefix='servicebustest')
    @ServiceBusQueuePreparer(name_prefix='servicebustest', requires_session=True)
    def test_session_by_servicebus_client_iter_messages_with_retrieve_deferred_receiver_deadletter(self, servicebus_namespace_connection_string, servicebus_queue, **kwargs):
        with ServiceBusClient.from_connection_string(
            servicebus_namespace_connection_string, logging_enable=False) as sb_client:

            with sb_client.get_queue_sender(servicebus_queue.name) as sender:
                deferred_messages = []
                session_id = str(uuid.uuid4())
                messages = [Message("Deferred message no. {}".format(i), session_id=session_id) for i in range(10)]
                sender.send_messages(messages)

            count = 0
            with sb_client.get_queue_session_receiver(servicebus_queue.name, 
                                              session_id=session_id, 
                                              max_wait_time=5) as session:
                for message in session:
                    deferred_messages.append(message.sequence_number)
                    print_message(_logger, message)
                    count += 1
                    message.defer()

                assert count == 10

            with sb_client.get_queue_session_receiver(servicebus_queue.name, 
                                              session_id=session_id, 
                                              max_wait_time=5) as session:
                deferred = session.receive_deferred_messages(deferred_messages)
                assert len(deferred) == 10
                for message in deferred:
                    assert isinstance(message, ReceivedMessage)
                    message.dead_letter(reason="Testing reason", description="Testing description")

            count = 0
            with sb_client.get_queue_deadletter_receiver(servicebus_queue.name, max_wait_time=5) as receiver:
                for message in receiver:
                    count += 1
                    print_message(_logger, message)
                    assert message.dead_letter_reason == 'Testing reason'
                    assert message.dead_letter_error_description == 'Testing description'
                    assert message.properties[b'DeadLetterReason'] == b'Testing reason'
                    assert message.properties[b'DeadLetterErrorDescription'] == b'Testing description'
                    message.complete()
            assert count == 10

    @pytest.mark.liveTest
    @pytest.mark.live_test_only
    @CachedResourceGroupPreparer(name_prefix='servicebustest')
    @CachedServiceBusNamespacePreparer(name_prefix='servicebustest')
    @ServiceBusQueuePreparer(name_prefix='servicebustest', requires_session=True)
    def test_session_by_servicebus_client_iter_messages_with_retrieve_deferred_receiver_deletemode(self, servicebus_namespace_connection_string, servicebus_queue, **kwargs):
        with ServiceBusClient.from_connection_string(
            servicebus_namespace_connection_string, logging_enable=False) as sb_client:

            with sb_client.get_queue_sender(servicebus_queue.name) as sender:
                deferred_messages = []
                session_id = str(uuid.uuid4())
                messages = [Message("Deferred message no. {}".format(i), session_id=session_id) for i in range(10)]
                for message in messages:
                    sender.send_messages(message)

            count = 0
            with sb_client.get_queue_session_receiver(servicebus_queue.name, session_id=session_id, max_wait_time=5) as session:
                for message in session:
                    deferred_messages.append(message.sequence_number)
                    print_message(_logger, message)
                    count += 1
                    message.defer()

            assert count == 10
            with sb_client.get_queue_session_receiver(servicebus_queue.name, 
                                              session_id=session_id, 
                                              max_wait_time=5,
                                              mode=ReceiveSettleMode.ReceiveAndDelete) as session:
                deferred = session.receive_deferred_messages(deferred_messages)
                assert len(deferred) == 10
                for message in deferred:
                    assert isinstance(message, ReceivedMessage)
                    with pytest.raises(MessageAlreadySettled):
                        message.complete()
                with pytest.raises(ServiceBusError):
                    deferred = session.receive_deferred_messages(deferred_messages)


    @pytest.mark.liveTest
    @pytest.mark.live_test_only
    @CachedResourceGroupPreparer(name_prefix='servicebustest')
    @CachedServiceBusNamespacePreparer(name_prefix='servicebustest')
    @ServiceBusQueuePreparer(name_prefix='servicebustest', requires_session=True)
    def test_session_by_servicebus_client_iter_messages_with_retrieve_deferred_client(self, servicebus_namespace_connection_string, servicebus_queue, **kwargs):
        with ServiceBusClient.from_connection_string(
            servicebus_namespace_connection_string, logging_enable=False) as sb_client:

            deferred_messages = []
            session_id = str(uuid.uuid4())
            with sb_client.get_queue_sender(servicebus_queue.name) as sender:
                for i in range(10):
                    message = Message("Deferred message no. {}".format(i), session_id=session_id)
                    sender.send_messages(message)

            with sb_client.get_queue_session_receiver(servicebus_queue.name, session_id=session_id, max_wait_time=5) as session:
                count = 0
                for message in session:
                    deferred_messages.append(message.sequence_number)
                    print_message(_logger, message)
                    count += 1
                    message.defer()

                assert count == 10

                deferred = session.receive_deferred_messages(deferred_messages)

                with pytest.raises(MessageAlreadySettled):
                    message.complete()

    @pytest.mark.liveTest
    @pytest.mark.live_test_only
    @CachedResourceGroupPreparer(name_prefix='servicebustest')
    @CachedServiceBusNamespacePreparer(name_prefix='servicebustest')
    @ServiceBusQueuePreparer(name_prefix='servicebustest', requires_session=True)
    def test_session_by_servicebus_client_receive_with_retrieve_deadletter(self, servicebus_namespace_connection_string, servicebus_queue, **kwargs):

        with ServiceBusClient.from_connection_string(
            servicebus_namespace_connection_string, logging_enable=False) as sb_client:

            session_id = str(uuid.uuid4())
            with sb_client.get_queue_session_receiver(servicebus_queue.name, 
                                              session_id=session_id, 
                                              max_wait_time=5, 
                                              prefetch=10) as receiver:

                with sb_client.get_queue_sender(servicebus_queue.name) as sender:
                    for i in range(10):
                        message = Message("Dead lettered message no. {}".format(i), session_id=session_id)
                        sender.send_messages(message)

                count = 0
                messages = receiver.receive_messages()
                while messages:
                    for message in messages:
                        print_message(_logger, message)
                        message.dead_letter(reason="Testing reason", description="Testing description")
                        count += 1
                    messages = receiver.receive_messages()
            assert count == 10

            with sb_client.get_queue_deadletter_receiver(servicebus_queue.name,
                                                      max_wait_time=5) as session:
                count = 0
                for message in session:
                    print_message(_logger, message)
                    message.complete()
                    assert message.dead_letter_reason == 'Testing reason'
                    assert message.dead_letter_error_description == 'Testing description'
                    assert message.properties[b'DeadLetterReason'] == b'Testing reason'
                    assert message.properties[b'DeadLetterErrorDescription'] == b'Testing description'
                    count += 1
            assert count == 10

    @pytest.mark.liveTest
    @pytest.mark.live_test_only
    @CachedResourceGroupPreparer(name_prefix='servicebustest')
    @CachedServiceBusNamespacePreparer(name_prefix='servicebustest')
    @ServiceBusQueuePreparer(name_prefix='servicebustest', requires_session=True)
    def test_session_by_servicebus_client_browse_messages_client(self, servicebus_namespace_connection_string, servicebus_queue, **kwargs):
        with ServiceBusClient.from_connection_string(
            servicebus_namespace_connection_string, logging_enable=False) as sb_client:
            session_id = str(uuid.uuid4())
            with sb_client.get_queue_sender(servicebus_queue.name) as sender:
                for i in range(5):
                    message = Message("Test message no. {}".format(i), session_id=session_id)
                    sender.send_messages(message)
            session_id_2 = str(uuid.uuid4())
            with sb_client.get_queue_sender(servicebus_queue.name) as sender:
                for i in range(3):
                    message = Message("Test message no. {}".format(i), session_id=session_id_2)
                    sender.send_messages(message)

            with pytest.raises(ServiceBusConnectionError):
                with sb_client.get_queue_receiver(servicebus_queue.name):
                    messages = sb_client.peek_messages(5)

            with sb_client.get_queue_session_receiver(servicebus_queue.name, session_id=session_id) as receiver:
                messages = receiver.peek_messages(5)
                assert len(messages) == 5
                assert all(isinstance(m, PeekMessage) for m in messages)
                for message in messages:
                    print_message(_logger, message)
                    with pytest.raises(AttributeError):
                        message.complete()

            with sb_client.get_queue_session_receiver(servicebus_queue.name, session_id=session_id_2) as receiver:
                messages = receiver.peek_messages(5)
                assert len(messages) == 3


    @pytest.mark.liveTest
    @pytest.mark.live_test_only
    @CachedResourceGroupPreparer(name_prefix='servicebustest')
    @CachedServiceBusNamespacePreparer(name_prefix='servicebustest')
    @ServiceBusQueuePreparer(name_prefix='servicebustest', requires_session=True)
    def test_session_by_servicebus_client_browse_messages_with_receiver(self, servicebus_namespace_connection_string, servicebus_queue, **kwargs):

        with ServiceBusClient.from_connection_string(
            servicebus_namespace_connection_string, logging_enable=False) as sb_client:

            session_id = str(uuid.uuid4())
            with sb_client.get_queue_session_receiver(servicebus_queue.name, max_wait_time=5, session_id=session_id) as receiver:
                with sb_client.get_queue_sender(servicebus_queue.name) as sender:
                    for i in range(5):
                        message = Message("Test message no. {}".format(i), session_id=session_id)
                        sender.send_messages(message)

                messages = receiver.peek_messages(5)
                assert len(messages) > 0
                assert all(isinstance(m, PeekMessage) for m in messages)
                for message in messages:
                    print_message(_logger, message)
                    with pytest.raises(AttributeError):
                        message.complete()


    @pytest.mark.liveTest
    @pytest.mark.live_test_only
    @CachedResourceGroupPreparer(name_prefix='servicebustest')
    @CachedServiceBusNamespacePreparer(name_prefix='servicebustest')
    @ServiceBusQueuePreparer(name_prefix='servicebustest', requires_session=True)
    def test_session_by_servicebus_client_renew_client_locks(self, servicebus_namespace_connection_string, servicebus_queue, **kwargs):
        with ServiceBusClient.from_connection_string(
            servicebus_namespace_connection_string, logging_enable=False) as sb_client:

            session_id = str(uuid.uuid4())
            messages = []
            locks = 3
            with sb_client.get_queue_session_receiver(servicebus_queue.name, session_id=session_id, prefetch=10) as receiver:
                with sb_client.get_queue_sender(servicebus_queue.name) as sender:
                    for i in range(locks):
                        message = Message("Test message no. {}".format(i), session_id=session_id)
                        sender.send_messages(message)

                messages.extend(receiver.receive_messages())
                recv = True
                while recv:
                    recv = receiver.receive_messages(max_wait_time=5)
                    messages.extend(recv)

                try:
                    for m in messages:
                        with pytest.raises(TypeError):
                            expired = m._lock_expired
                        assert m.locked_until_utc is None
                        assert m.lock_token is not None
                    time.sleep(5)
                    initial_expiry = receiver.session._locked_until_utc
                    receiver.session.renew_lock()
                    assert (receiver.session._locked_until_utc - initial_expiry) >= timedelta(seconds=5)
                finally:
                    messages[0].complete()
                    messages[1].complete()

                    # This magic number is because of a 30 second lock renewal window.  Chose 31 seconds because at 30, you'll see "off by .05 seconds" flaky failures
                    # potentially as a side effect of network delays/sleeps/"typical distributed systems nonsense."  In a perfect world we wouldn't have a magic number/network hop but this allows
                    # a slightly more robust test in absence of that.
                    assert (receiver.session._locked_until_utc - utc_now()) <= timedelta(seconds=60)
                    sleep_until_expired(receiver.session)
                    with pytest.raises(SessionLockExpired):
                        messages[2].complete()


    @pytest.mark.liveTest
    @pytest.mark.live_test_only
    @CachedResourceGroupPreparer(name_prefix='servicebustest')
    @CachedServiceBusNamespacePreparer(name_prefix='servicebustest')
    @ServiceBusQueuePreparer(name_prefix='servicebustest', requires_session=True)
    def test_session_by_conn_str_receive_handler_with_autolockrenew(self, servicebus_namespace_connection_string, servicebus_queue, **kwargs):

        session_id = str(uuid.uuid4())
        with ServiceBusClient.from_connection_string(
            servicebus_namespace_connection_string, logging_enable=False) as sb_client:

            with sb_client.get_queue_sender(servicebus_queue.name) as sender:
                for i in range(10):
                    message = Message("{}".format(i), session_id=session_id)
                    sender.send_messages(message)

            results = []
            def lock_lost_callback(renewable, error):
                results.append(renewable)

            renewer = AutoLockRenew()
            messages = []
<<<<<<< HEAD
            with sb_client.get_queue_session_receiver(servicebus_queue.name, session_id=session_id, max_wait_time=5, mode=ReceiveSettleMode.PeekLock, prefetch=10) as receiver:
                renewer.register(receiver.session, timeout=60)
=======
            with sb_client.get_queue_session_receiver(servicebus_queue.name, session_id=session_id, idle_timeout=5, mode=ReceiveSettleMode.PeekLock, prefetch=10) as receiver:
                renewer.register(receiver.session, timeout=60, on_lock_renew_failure = lock_lost_callback)
>>>>>>> cc2e21d2
                print("Registered lock renew thread", receiver.session._locked_until_utc, utc_now())
                with pytest.raises(SessionLockExpired):
                    for message in receiver:
                        if not messages:
                            print("Starting first sleep")
                            time.sleep(40)
                            print("First sleep {}".format(receiver.session._locked_until_utc - utc_now()))
                            assert not receiver.session._lock_expired
                            with pytest.raises(TypeError):
                                message._lock_expired
                            assert message.locked_until_utc is None
                            with pytest.raises(TypeError):
                                message.renew_lock()
                            assert message.lock_token is not None
                            message.complete()
                            messages.append(message)

                        elif len(messages) == 1:
                            print("Starting second sleep")
                            time.sleep(40) # ensure renewer expires
                            print("Second sleep {}".format(receiver.session._locked_until_utc - utc_now()))
                            assert not results
                            sleep_until_expired(receiver.session) # and then ensure it didn't slip a renew under the wire.
                            assert receiver.session._lock_expired
                            assert isinstance(receiver.session.auto_renew_error, AutoLockRenewTimeout)
                            try:
                                message.complete()
                                raise AssertionError("Didn't raise SessionLockExpired")
                            except SessionLockExpired as e:
                                assert isinstance(e.inner_exception, AutoLockRenewTimeout)
                            messages.append(message)

            # While we're testing autolockrenew and sessions, let's make sure we don't call the lock-lost callback when a session exits.
            renewer._renew_period = 1
            session = None

            with sb_client.get_queue_session_receiver(servicebus_queue.name, session_id=session_id, idle_timeout=5, mode=ReceiveSettleMode.PeekLock, prefetch=10) as receiver:
                session = receiver.session
                renewer.register(session, timeout=5, on_lock_renew_failure=lock_lost_callback)
            sleep_until_expired(receiver.session)
            assert not results

            renewer.close()
            assert len(messages) == 2


    @pytest.mark.liveTest
    @pytest.mark.live_test_only
    @CachedResourceGroupPreparer()
    @CachedServiceBusNamespacePreparer(name_prefix='servicebustest')
    @ServiceBusQueuePreparer(name_prefix='servicebustest', requires_session=True)
    def test_session_message_connection_closed(self, servicebus_namespace_connection_string, servicebus_queue, **kwargs):
        
        with ServiceBusClient.from_connection_string(
            servicebus_namespace_connection_string, logging_enable=False) as sb_client:

            session_id = str(uuid.uuid4())

            with sb_client.get_queue_sender(servicebus_queue.name) as sender:
                message = Message("test")
                message.session_id = session_id
                sender.send_messages(message)

            with sb_client.get_queue_session_receiver(servicebus_queue.name, session_id=session_id) as receiver:
                messages = receiver.receive_messages(max_wait_time=10)
                assert len(messages) == 1

            with pytest.raises(MessageSettleFailed):
                messages[0].complete()


    @pytest.mark.liveTest
    @pytest.mark.live_test_only
    @CachedResourceGroupPreparer()
    @CachedServiceBusNamespacePreparer(name_prefix='servicebustest')
    @ServiceBusQueuePreparer(name_prefix='servicebustest', requires_session=True)
    def test_session_message_expiry(self, servicebus_namespace_connection_string, servicebus_queue, **kwargs):

        with ServiceBusClient.from_connection_string(
            servicebus_namespace_connection_string, logging_enable=False) as sb_client:
            session_id = str(uuid.uuid4())

            with sb_client.get_queue_sender(servicebus_queue.name) as sender:
                message = Message("Testing expired messages")
                message.session_id = session_id
                sender.send_messages(message)

            with sb_client.get_queue_session_receiver(servicebus_queue.name, session_id=session_id) as receiver:
                messages = receiver.receive_messages(max_wait_time=10)
                assert len(messages) == 1
                print_message(_logger, messages[0])
                time.sleep(60)
                with pytest.raises(TypeError):
                    messages[0]._lock_expired
                with pytest.raises(TypeError):
                    messages[0].renew_lock()
                    #TODO: Bug: Why was this 30s sleep before?  compare with T1.
                assert receiver.session._lock_expired
                with pytest.raises(SessionLockExpired):
                    messages[0].complete()
                with pytest.raises(SessionLockExpired):
                    receiver.session.renew_lock()

            with sb_client.get_queue_session_receiver(servicebus_queue.name, session_id=session_id) as receiver:
                messages = receiver.receive_messages(max_wait_time=30)
                assert len(messages) == 1
                print_message(_logger, messages[0])
                assert messages[0].delivery_count
                messages[0].complete()


    @pytest.mark.liveTest
    @pytest.mark.live_test_only
    @CachedResourceGroupPreparer(name_prefix='servicebustest')
    @CachedServiceBusNamespacePreparer(name_prefix='servicebustest')
    @ServiceBusQueuePreparer(name_prefix='servicebustest', requires_session=True)
    def test_session_schedule_message(self, servicebus_namespace_connection_string, servicebus_queue, **kwargs):

        with ServiceBusClient.from_connection_string(
            servicebus_namespace_connection_string, logging_enable=False) as sb_client:

            session_id = str(uuid.uuid4())
            enqueue_time = (utc_now() + timedelta(minutes=2)).replace(microsecond=0)
            with sb_client.get_queue_session_receiver(servicebus_queue.name, session_id=session_id) as receiver:
                with sb_client.get_queue_sender(servicebus_queue.name) as sender:
                    content = str(uuid.uuid4())
                    message_id = uuid.uuid4()
                    message = Message(content, session_id=session_id)
                    message.message_id = message_id
                    message.scheduled_enqueue_time_utc = enqueue_time
                    sender.send_messages(message)

                messages = []
                count = 0
                while not messages and count < 12:
                    messages = receiver.receive_messages(max_wait_time=10)
                    receiver.session.renew_lock()
                    count += 1

                data = str(messages[0])
                assert data == content
                assert messages[0].message_id == message_id
                assert messages[0].scheduled_enqueue_time_utc == enqueue_time
                assert messages[0].scheduled_enqueue_time_utc == messages[0].enqueued_time_utc.replace(microsecond=0)
                assert len(messages) == 1


    @pytest.mark.liveTest
    @pytest.mark.live_test_only
    @CachedResourceGroupPreparer(name_prefix='servicebustest')
    @CachedServiceBusNamespacePreparer(name_prefix='servicebustest')
    @ServiceBusQueuePreparer(name_prefix='servicebustest', requires_session=True)
    def test_session_schedule_multiple_messages(self, servicebus_namespace_connection_string, servicebus_queue, **kwargs):

        with ServiceBusClient.from_connection_string(
            servicebus_namespace_connection_string, logging_enable=False) as sb_client:

            session_id = str(uuid.uuid4())
            enqueue_time = (utc_now() + timedelta(minutes=2)).replace(microsecond=0)

            with sb_client.get_queue_session_receiver(servicebus_queue.name, session_id=session_id, prefetch=20) as receiver:
                with sb_client.get_queue_sender(servicebus_queue.name) as sender:
                    content = str(uuid.uuid4())
                    message_id_a = uuid.uuid4()
                    message_a = Message(content, session_id=session_id)
                    message_a.message_id = message_id_a
                    message_id_b = uuid.uuid4()
                    message_b = Message(content, session_id=session_id)
                    message_b.message_id = message_id_b
                    tokens = sender.schedule_messages([message_a, message_b], enqueue_time)
                    assert len(tokens) == 2

                messages = []
                count = 0
                while len(messages) < 2 and count < 12:
                    receiver.session.renew_lock()
                    messages = receiver.receive_messages(max_wait_time=15)
                    time.sleep(5)
                    count += 1

                data = str(messages[0])
                assert data == content
                assert messages[0].message_id in (message_id_a, message_id_b)
                assert messages[0].scheduled_enqueue_time_utc == enqueue_time
                assert messages[0].scheduled_enqueue_time_utc == messages[0].enqueued_time_utc.replace(microsecond=0)
                assert len(messages) == 2


    @pytest.mark.liveTest
    @pytest.mark.live_test_only
    @CachedResourceGroupPreparer(name_prefix='servicebustest')
    @CachedServiceBusNamespacePreparer(name_prefix='servicebustest')
    @ServiceBusQueuePreparer(name_prefix='servicebustest', requires_session=True)
    def test_session_cancel_scheduled_messages(self, servicebus_namespace_connection_string, servicebus_queue, **kwargs):
        
        with ServiceBusClient.from_connection_string(
            servicebus_namespace_connection_string, logging_enable=False) as sb_client:

            session_id = str(uuid.uuid4())
            enqueue_time = (utc_now() + timedelta(minutes=2)).replace(microsecond=0)

            with sb_client.get_queue_sender(servicebus_queue.name) as sender:
                message_a = Message("Test scheduled message", session_id=session_id)
                message_b = Message("Test scheduled message", session_id=session_id)
                tokens = sender.schedule_messages([message_a, message_b], enqueue_time)
                assert len(tokens) == 2
                sender.cancel_scheduled_messages(tokens)

            with sb_client.get_queue_session_receiver(servicebus_queue.name, session_id=session_id) as receiver:
                messages = []
                count = 0
                while not messages and count < 13:
                    messages = receiver.receive_messages(max_wait_time=10)
                    receiver.session.renew_lock()
                    count += 1
                assert len(messages) == 0


    @pytest.mark.liveTest
    @pytest.mark.live_test_only
    @CachedResourceGroupPreparer(name_prefix='servicebustest')
    @CachedServiceBusNamespacePreparer(name_prefix='servicebustest')
    @ServiceBusQueuePreparer(name_prefix='servicebustest', requires_session=True)
    def test_session_get_set_state_with_receiver(self, servicebus_namespace_connection_string, servicebus_queue, **kwargs):

        with ServiceBusClient.from_connection_string(
            servicebus_namespace_connection_string, logging_enable=False) as sb_client:

            session_id = str(uuid.uuid4())
            with sb_client.get_queue_sender(servicebus_queue.name) as sender:
                for i in range(3):
                    message = Message("Handler message no. {}".format(i), session_id=session_id)
                    sender.send_messages(message)

            with sb_client.get_queue_session_receiver(servicebus_queue.name, session_id=session_id, max_wait_time=5) as session:
                assert session.session.get_session_state() == None
                session.session.set_session_state("first_state")
                count = 0
                for m in session:
                    assert m.session_id == session_id
                    count += 1
                session.session.get_session_state()
            assert count == 3


    @pytest.mark.skip(reasion="Needs list sessions")
    @pytest.mark.liveTest
    @pytest.mark.live_test_only
    @CachedResourceGroupPreparer(name_prefix='servicebustest')
    @CachedServiceBusNamespacePreparer(name_prefix='servicebustest')
    @ServiceBusQueuePreparer(name_prefix='servicebustest', requires_session=True)
    def test_session_by_servicebus_client_list_sessions_with_receiver(self, servicebus_namespace_connection_string, servicebus_queue, **kwargs):

        with ServiceBusClient.from_connection_string(
            servicebus_namespace_connection_string, logging_enable=False) as sb_client:

            sessions = []
            start_time = utc_now()
            for i in range(5):
                sessions.append(str(uuid.uuid4()))

            for session_id in sessions:
                with sb_client.get_queue_sender(servicebus_queue.name) as sender:
                    for i in range(5):
                        message = Message("Test message no. {}".format(i), session_id=session_id)
                        sender.send_messages(message)
            for session_id in sessions:
                with sb_client.get_queue_session_receiver(servicebus_queue.name, session_id=session_id) as receiver:
                    receiver.set_session_state("SESSION {}".format(session_id))

            with sb_client.get_queue_session_receiver(servicebus_queue.name, session_id=NEXT_AVAILABLE, max_wait_time=5, mode=ReceiveSettleMode.PeekLock) as receiver:
                current_sessions = receiver.list_sessions(updated_since=start_time)
                assert len(current_sessions) == 5
                assert current_sessions == sessions


    @pytest.mark.skip("Requires list sessions")
    @pytest.mark.liveTest
    @pytest.mark.live_test_only
    @CachedResourceGroupPreparer(name_prefix='servicebustest')
    @CachedServiceBusNamespacePreparer(name_prefix='servicebustest')
    @ServiceBusQueuePreparer(name_prefix='servicebustest', requires_session=True)
    def test_session_by_servicebus_client_list_sessions_with_client(self, servicebus_namespace_connection_string, servicebus_queue, **kwargs):

        with ServiceBusClient.from_connection_string(
            servicebus_namespace_connection_string, logging_enable=False) as sb_client:

            sessions = []
            start_time = utc_now()
            for i in range(5):
                sessions.append(str(uuid.uuid4()))

            for session in sessions:
                with sb_client.get_queue_sender(servicebus_queue.name) as sender:
                    for i in range(5):
                        message = Message("Test message no. {}".format(i), session_id=session)
                        sender.send_messages(message)
            for session in sessions:
                with sb_client.get_queue_session_receiver(servicebus_queue.name, session_id=session) as receiver:
                    receiver.set_session_state("SESSION {}".format(session))

                    current_sessions = receiver.list_sessions(updated_since=start_time)
                    assert len(current_sessions) == 5
                    assert current_sessions == sessions


    @pytest.mark.liveTest
    @pytest.mark.live_test_only
    @CachedResourceGroupPreparer(name_prefix='servicebustest')
    @CachedServiceBusNamespacePreparer(name_prefix='servicebustest')
    @ServiceBusQueuePreparer(name_prefix='servicebustest', requires_session=True)
    def test_session_by_servicebus_client_session_pool(self, servicebus_namespace_connection_string, servicebus_queue, **kwargs):
        messages = []
        errors = []
        concurrent_receivers = 5
    
        def message_processing(sb_client):
            while True:
                try:
                    with sb_client.get_queue_session_receiver(servicebus_queue.name, session_id=NEXT_AVAILABLE, max_wait_time=5) as session:
                        for message in session:
                            print("Message: {}".format(message))
                            messages.append(message)
                            message.complete()
                except NoActiveSession:
                    return
                except Exception as e:
                    errors.append(e)
                    raise
                
        with ServiceBusClient.from_connection_string(
            servicebus_namespace_connection_string, logging_enable=False) as sb_client:
    
            sessions = [str(uuid.uuid4()) for i in range(concurrent_receivers)]
    
            for session_id in sessions:
                with sb_client.get_queue_sender(servicebus_queue.name) as sender:
                    for i in range(20):
                        message = Message("Test message no. {}".format(i), session_id=session_id)
                        sender.send_messages(message)
    
            futures = []
            with concurrent.futures.ThreadPoolExecutor(max_workers=concurrent_receivers) as thread_pool:
                for _ in range(concurrent_receivers):
                    futures.append(thread_pool.submit(message_processing, sb_client))
                concurrent.futures.wait(futures)
    
            assert not errors
            assert len(messages) == 100

    @pytest.mark.liveTest
    @pytest.mark.live_test_only
    @CachedResourceGroupPreparer(name_prefix='servicebustest')
    @CachedServiceBusNamespacePreparer(name_prefix='servicebustest')
    @ServiceBusQueuePreparer(name_prefix='servicebustest', requires_session=True)
    def test_session_by_session_client_conn_str_receive_handler_peeklock_abandon(self, servicebus_namespace_connection_string, servicebus_queue, **kwargs):
        with ServiceBusClient.from_connection_string(
            servicebus_namespace_connection_string, logging_enable=False) as sb_client:

            session_id = str(uuid.uuid4())
            with sb_client.get_queue_sender(servicebus_queue.name) as sender:
                for i in range(3):
                    message = Message("Handler message no. {}".format(i), session_id=session_id)
                    sender.send_messages(message)

            with sb_client.get_queue_session_receiver(servicebus_queue.name, session_id=session_id, prefetch=0, max_wait_time=5) as receiver:
                message = receiver.next()
                assert message.sequence_number == 1
                message.abandon()
                for next_message in receiver: # we can't be sure there won't be a service delay, so we may not get the message back _immediately_, even if in most cases it shows right back up.
                    if not next_message:
                        raise Exception("Did not successfully re-receive abandoned message, sequence_number 1 was not observed.")
                    if next_message.sequence_number == 1:
                        return

    @pytest.mark.liveTest
    @pytest.mark.live_test_only
    @CachedResourceGroupPreparer(name_prefix='servicebustest')
    @CachedServiceBusNamespacePreparer(name_prefix='servicebustest')
    @ServiceBusTopicPreparer(name_prefix='servicebustest')
    @ServiceBusSubscriptionPreparer(name_prefix='servicebustest', requires_session=True)
    def test_session_basic_topic_subscription_send_and_receive(self, servicebus_namespace_connection_string, servicebus_topic, servicebus_subscription, **kwargs):
        with ServiceBusClient.from_connection_string(
                servicebus_namespace_connection_string,
                logging_enable=False
        ) as sb_client:
            with sb_client.get_topic_sender(topic_name=servicebus_topic.name) as sender:
                message = Message(b"Sample topic message", session_id='test_session')
                sender.send_messages(message)

            with sb_client.get_subscription_session_receiver(
                topic_name=servicebus_topic.name,
                subscription_name=servicebus_subscription.name,
                session_id='test_session',
                max_wait_time=5
            ) as receiver:
                count = 0
                for message in receiver:
                    count += 1
                    message.complete()
            assert count == 1


    @pytest.mark.liveTest
    @pytest.mark.live_test_only
    @CachedResourceGroupPreparer(name_prefix='servicebustest')
    @CachedServiceBusNamespacePreparer(name_prefix='servicebustest')
    @ServiceBusQueuePreparer(name_prefix='servicebustest', requires_session=True)
    def test_session_non_session_send_to_session_queue_should_fail(self, servicebus_namespace_connection_string, servicebus_queue, **kwargs):
        with ServiceBusClient.from_connection_string(
            servicebus_namespace_connection_string, logging_enable=False) as sb_client:

            with sb_client.get_queue_sender(servicebus_queue.name) as sender:
                message = Message("This should be an invalid non session message")
                with pytest.raises(MessageSendFailed):
                    sender.send_messages(message)<|MERGE_RESOLUTION|>--- conflicted
+++ resolved
@@ -52,7 +52,7 @@
 
             session_id = str(uuid.uuid4())
             sender = sb_client.get_queue_sender(servicebus_queue.name)
-            session = sb_client.get_queue_session_receiver(servicebus_queue.name, session_id=session_id, idle_timeout=5)
+            session = sb_client.get_queue_session_receiver(servicebus_queue.name, session_id=session_id, max_wait_time=5)
 
             with sender, session:
                 for i in range(3):
@@ -70,16 +70,9 @@
                     message.reply_to_session_id = 'reply_to_session_id'
                     sender.send_messages(message)
 
-<<<<<<< HEAD
-            with pytest.raises(ServiceBusConnectionError):
-                session = sb_client.get_queue_receiver(servicebus_queue.name, max_wait_time=5)._open_with_retry()
-
-            with sb_client.get_queue_session_receiver(servicebus_queue.name, session_id=session_id, max_wait_time=5) as session:
-=======
                 with pytest.raises(ServiceBusConnectionError):
-                    session = sb_client.get_queue_receiver(servicebus_queue.name, idle_timeout=5)._open_with_retry()
-
->>>>>>> cc2e21d2
+                    session = sb_client.get_queue_receiver(servicebus_queue.name, max_wait_time=5)._open_with_retry()
+
                 count = 0
                 received_cnt_dic = {}
                 for message in session:
@@ -596,13 +589,8 @@
 
             renewer = AutoLockRenew()
             messages = []
-<<<<<<< HEAD
             with sb_client.get_queue_session_receiver(servicebus_queue.name, session_id=session_id, max_wait_time=5, mode=ReceiveSettleMode.PeekLock, prefetch=10) as receiver:
-                renewer.register(receiver.session, timeout=60)
-=======
-            with sb_client.get_queue_session_receiver(servicebus_queue.name, session_id=session_id, idle_timeout=5, mode=ReceiveSettleMode.PeekLock, prefetch=10) as receiver:
                 renewer.register(receiver.session, timeout=60, on_lock_renew_failure = lock_lost_callback)
->>>>>>> cc2e21d2
                 print("Registered lock renew thread", receiver.session._locked_until_utc, utc_now())
                 with pytest.raises(SessionLockExpired):
                     for message in receiver:
@@ -639,7 +627,7 @@
             renewer._renew_period = 1
             session = None
 
-            with sb_client.get_queue_session_receiver(servicebus_queue.name, session_id=session_id, idle_timeout=5, mode=ReceiveSettleMode.PeekLock, prefetch=10) as receiver:
+            with sb_client.get_queue_session_receiver(servicebus_queue.name, session_id=session_id, max_wait_time=5, mode=ReceiveSettleMode.PeekLock, prefetch=10) as receiver:
                 session = receiver.session
                 renewer.register(session, timeout=5, on_lock_renew_failure=lock_lost_callback)
             sleep_until_expired(receiver.session)
