#-------------------------------------------------------------------------
# Copyright (c) Microsoft Corporation. All rights reserved.
# Licensed under the MIT License. See License.txt in the project root for
# license information.
#--------------------------------------------------------------------------

import logging
import sys
import os
import pytest
import time
from datetime import datetime, timedelta

from azure.common import AzureHttpError, AzureConflictHttpError
from azure.mgmt.servicebus.models import AccessRights
from azure.servicebus import ServiceBusClient, ServiceBusSender
from azure.servicebus._base_handler import ServiceBusSharedKeyCredential
from azure.servicebus._common.message import Message, PeekedMessage
from azure.servicebus.exceptions import (
    ServiceBusError,
<<<<<<< HEAD
    ConnectionError,
    AuthenticationError,
    AuthorizationError    
=======
    ServiceBusConnectionError,
    ServiceBusAuthenticationError,
    ServiceBusAuthorizationError
>>>>>>> 4f8a21d0
)
from devtools_testutils import AzureMgmtTestCase, CachedResourceGroupPreparer
from servicebus_preparer import (
    CachedServiceBusNamespacePreparer, 
    ServiceBusTopicPreparer, 
    ServiceBusQueuePreparer,
    ServiceBusNamespaceAuthorizationRulePreparer,
    ServiceBusQueueAuthorizationRulePreparer,
    CachedServiceBusQueuePreparer
)

class ServiceBusClientTests(AzureMgmtTestCase):

    @pytest.mark.liveTest
    @pytest.mark.live_test_only
    @CachedResourceGroupPreparer(name_prefix='servicebustest')
    @CachedServiceBusNamespacePreparer(name_prefix='servicebustest')
    @ServiceBusQueuePreparer(name_prefix='servicebustest', dead_lettering_on_message_expiration=True)
    def test_sb_client_bad_credentials(self, servicebus_namespace, servicebus_queue, **kwargs):
        client = ServiceBusClient(
            fully_qualified_namespace=servicebus_namespace.name + '.servicebus.windows.net',
            credential=ServiceBusSharedKeyCredential('invalid', 'invalid'),
            logging_enable=False)
        with client:
            with pytest.raises(AuthenticationError):
                with client.get_queue_sender(servicebus_queue.name) as sender:
                    sender.send_messages(Message("test"))

    @pytest.mark.liveTest
    @pytest.mark.live_test_only
    def test_sb_client_bad_namespace(self, **kwargs):

        client = ServiceBusClient(
            fully_qualified_namespace='invalid.servicebus.windows.net',
            credential=ServiceBusSharedKeyCredential('invalid', 'invalid'),
            logging_enable=False)
        with client:
            with pytest.raises(ServiceBusError):
                with client.get_queue_sender('invalidqueue') as sender:
                    sender.send_messages(Message("test"))

    @pytest.mark.liveTest
    @pytest.mark.live_test_only
    @CachedResourceGroupPreparer(name_prefix='servicebustest')
    @CachedServiceBusNamespacePreparer(name_prefix='servicebustest')
    def test_sb_client_bad_entity(self, servicebus_namespace_connection_string, **kwargs):

        client = ServiceBusClient.from_connection_string(servicebus_namespace_connection_string)

        with client:
            with pytest.raises(AuthenticationError):
                with client.get_queue_sender("invalid") as sender:
                    sender.send_messages(Message("test"))

    @pytest.mark.liveTest
    @pytest.mark.live_test_only
    @CachedResourceGroupPreparer(name_prefix='servicebustest')
    @CachedServiceBusNamespacePreparer(name_prefix='servicebustest')
    @ServiceBusQueuePreparer(name_prefix='servicebustest', dead_lettering_on_message_expiration=True)
    @ServiceBusNamespaceAuthorizationRulePreparer(name_prefix='servicebustest', access_rights=[AccessRights.listen])
    def test_sb_client_readonly_credentials(self, servicebus_authorization_rule_connection_string, servicebus_queue, **kwargs):
        client = ServiceBusClient.from_connection_string(servicebus_authorization_rule_connection_string)

        with client:
            with client.get_queue_receiver(servicebus_queue.name) as receiver:
                messages = receiver.receive_messages(max_message_count=1, max_wait_time=1)

            with pytest.raises(AuthorizationError): 
                with client.get_queue_sender(servicebus_queue.name) as sender:
                    sender.send_messages(Message("test"))

    @pytest.mark.liveTest
    @pytest.mark.live_test_only
    @CachedResourceGroupPreparer(name_prefix='servicebustest')
    @CachedServiceBusNamespacePreparer(name_prefix='servicebustest')
    @ServiceBusQueuePreparer(name_prefix='servicebustest', dead_lettering_on_message_expiration=True)
    @ServiceBusNamespaceAuthorizationRulePreparer(name_prefix='servicebustest', access_rights=[AccessRights.send])
    def test_sb_client_writeonly_credentials(self, servicebus_authorization_rule_connection_string, servicebus_queue, **kwargs):
        client = ServiceBusClient.from_connection_string(servicebus_authorization_rule_connection_string)

        with client:
            with pytest.raises(ServiceBusError):
                with client.get_queue_receiver(servicebus_queue.name) as receiver:
                    messages = receiver.receive_messages(max_message_count=1, max_wait_time=1)

            with client.get_queue_sender(servicebus_queue.name) as sender:
                sender.send_messages(Message("test"))

                with pytest.raises(TypeError):
                    sender.send_messages("cat")

    @pytest.mark.liveTest
    @pytest.mark.live_test_only
    @CachedResourceGroupPreparer(name_prefix='servicebustest')
    @CachedServiceBusNamespacePreparer(name_prefix='servicebustest')
    @ServiceBusNamespaceAuthorizationRulePreparer(name_prefix='servicebustest')
    @ServiceBusQueuePreparer(name_prefix='servicebustest_qone', parameter_name='wrong_queue', dead_lettering_on_message_expiration=True)
    @ServiceBusQueuePreparer(name_prefix='servicebustest_qtwo', dead_lettering_on_message_expiration=True)
    @ServiceBusQueueAuthorizationRulePreparer(name_prefix='servicebustest_qtwo')
    def test_sb_client_incorrect_queue_conn_str(self, servicebus_queue_authorization_rule_connection_string, servicebus_queue, wrong_queue, **kwargs):
        
        client = ServiceBusClient.from_connection_string(servicebus_queue_authorization_rule_connection_string)
        with client:
            # Validate that the wrong queue with the right credentials fails.
            with pytest.raises(AuthenticationError):
                with client.get_queue_sender(wrong_queue.name) as sender:
                    sender.send_messages(Message("test"))

            # But that the correct one works.
            with client.get_queue_sender(servicebus_queue.name) as sender:
                sender.send_messages(Message("test")) 

            # Now do the same but with direct connstr initialization.
            with pytest.raises(AuthenticationError):
                with ServiceBusSender.from_connection_string(
                    servicebus_queue_authorization_rule_connection_string,
                    queue_name=wrong_queue.name,
                ) as sender:
                    sender.send_messages(Message("test"))

            with ServiceBusSender.from_connection_string(
                servicebus_queue_authorization_rule_connection_string,
                queue_name=servicebus_queue.name,
            ) as sender:
                sender.send_messages(Message("test"))

    @pytest.mark.liveTest
    @pytest.mark.live_test_only
    @CachedResourceGroupPreparer()
    @CachedServiceBusNamespacePreparer(name_prefix='servicebustest')
    @CachedServiceBusQueuePreparer(name_prefix='servicebustest', dead_lettering_on_message_expiration=True)
    def test_sb_client_close_spawned_handlers(self, servicebus_namespace_connection_string, servicebus_queue, **kwargs):
        client = ServiceBusClient.from_connection_string(servicebus_namespace_connection_string)

        client.close()

        # context manager
        with client:
            assert len(client._handlers) == 0
            sender = client.get_queue_sender(servicebus_queue.name)
            receiver = client.get_queue_receiver(servicebus_queue.name)
            sender._open()
            receiver._open()

            assert sender._handler and sender._running
            assert receiver._handler and receiver._running
            assert len(client._handlers) == 2

        assert not sender._handler and not sender._running
        assert not receiver._handler and not receiver._running
        assert len(client._handlers) == 0

        # close operation
        sender = client.get_queue_sender(servicebus_queue.name)
        receiver = client.get_queue_receiver(servicebus_queue.name)
        sender._open()
        receiver._open()

        assert sender._handler and sender._running
        assert receiver._handler and receiver._running
        assert len(client._handlers) == 2

        client.close()

        assert not sender._handler and not sender._running
        assert not receiver._handler and not receiver._running
        assert len(client._handlers) == 0

    @pytest.mark.liveTest
    @pytest.mark.live_test_only
    @CachedResourceGroupPreparer()
    @CachedServiceBusNamespacePreparer(name_prefix='servicebustest')
    @CachedServiceBusQueuePreparer(name_prefix='servicebustest')
    def test_client_sas_credential(self,
                                   servicebus_queue,
                                   servicebus_namespace,
                                   servicebus_namespace_key_name,
                                   servicebus_namespace_primary_key,
                                   servicebus_namespace_connection_string,
                                   **kwargs):
        # This should "just work" to validate known-good.
        credential = ServiceBusSharedKeyCredential(servicebus_namespace_key_name, servicebus_namespace_primary_key)
        hostname = "{}.servicebus.windows.net".format(servicebus_namespace.name)
        auth_uri = "sb://{}/{}".format(hostname, servicebus_queue.name)
        token = credential.get_token(auth_uri).token

        # Finally let's do it with SAS token + conn str
        token_conn_str = "Endpoint=sb://{}/;SharedAccessSignature={};".format(hostname, token.decode())

        client = ServiceBusClient.from_connection_string(token_conn_str)
        with client:
            assert len(client._handlers) == 0
            with client.get_queue_sender(servicebus_queue.name) as sender:
                sender.send_messages(Message("foo"))

        # This is disabled pending UAMQP fix https://github.com/Azure/azure-uamqp-python/issues/170
        #
        #token_conn_str_without_se = token_conn_str.split('se=')[0] + token_conn_str.split('se=')[1].split('&')[1]
        #
        #client = ServiceBusClient.from_connection_string(token_conn_str_without_se)
        #with client:
        #    assert len(client._handlers) == 0
        #    with client.get_queue_sender(servicebus_queue.name) as sender:
        #        sender.send_messages(Message("foo"))<|MERGE_RESOLUTION|>--- conflicted
+++ resolved
@@ -18,15 +18,9 @@
 from azure.servicebus._common.message import Message, PeekedMessage
 from azure.servicebus.exceptions import (
     ServiceBusError,
-<<<<<<< HEAD
-    ConnectionError,
-    AuthenticationError,
-    AuthorizationError    
-=======
     ServiceBusConnectionError,
     ServiceBusAuthenticationError,
     ServiceBusAuthorizationError
->>>>>>> 4f8a21d0
 )
 from devtools_testutils import AzureMgmtTestCase, CachedResourceGroupPreparer
 from servicebus_preparer import (
@@ -51,7 +45,7 @@
             credential=ServiceBusSharedKeyCredential('invalid', 'invalid'),
             logging_enable=False)
         with client:
-            with pytest.raises(AuthenticationError):
+            with pytest.raises(ServiceBusAuthenticationError):
                 with client.get_queue_sender(servicebus_queue.name) as sender:
                     sender.send_messages(Message("test"))
 
@@ -77,7 +71,7 @@
         client = ServiceBusClient.from_connection_string(servicebus_namespace_connection_string)
 
         with client:
-            with pytest.raises(AuthenticationError):
+            with pytest.raises(ServiceBusAuthenticationError):
                 with client.get_queue_sender("invalid") as sender:
                     sender.send_messages(Message("test"))
 
@@ -94,7 +88,7 @@
             with client.get_queue_receiver(servicebus_queue.name) as receiver:
                 messages = receiver.receive_messages(max_message_count=1, max_wait_time=1)
 
-            with pytest.raises(AuthorizationError): 
+            with pytest.raises(ServiceBusAuthorizationError):
                 with client.get_queue_sender(servicebus_queue.name) as sender:
                     sender.send_messages(Message("test"))
 
@@ -131,7 +125,7 @@
         client = ServiceBusClient.from_connection_string(servicebus_queue_authorization_rule_connection_string)
         with client:
             # Validate that the wrong queue with the right credentials fails.
-            with pytest.raises(AuthenticationError):
+            with pytest.raises(ServiceBusAuthenticationError):
                 with client.get_queue_sender(wrong_queue.name) as sender:
                     sender.send_messages(Message("test"))
 
@@ -140,7 +134,7 @@
                 sender.send_messages(Message("test")) 
 
             # Now do the same but with direct connstr initialization.
-            with pytest.raises(AuthenticationError):
+            with pytest.raises(ServiceBusAuthenticationError):
                 with ServiceBusSender.from_connection_string(
                     servicebus_queue_authorization_rule_connection_string,
                     queue_name=wrong_queue.name,
