--- conflicted
+++ resolved
@@ -116,14 +116,6 @@
         assert(result.total_received > 0)
 
 
-<<<<<<< HEAD
-    # Cannot be defined at local scope due to pickling into multiproc runner.
-    class ReceiverTimeoutStressTestRunner(StressTestRunner):
-        def OnSend(self, state, sent_message):
-            '''Called on every successful send'''
-            if state.total_sent % 10 == 0:
-                time.sleep(self.max_wait_time + 5)
-=======
     @pytest.mark.liveTest
     @pytest.mark.live_test_only
     @CachedResourceGroupPreparer(name_prefix='servicebustest')
@@ -144,14 +136,37 @@
         assert(result.total_sent > 2500)
         assert(result.total_received > 2500)
 
->>>>>>> cc2e21d2
 
     @pytest.mark.liveTest
     @pytest.mark.live_test_only
     @CachedResourceGroupPreparer(name_prefix='servicebustest')
     @ServiceBusNamespacePreparer(name_prefix='servicebustest')
     @ServiceBusQueuePreparer(name_prefix='servicebustest')
-<<<<<<< HEAD
+    def test_stress_queue_receive_large_batch_size(self, servicebus_namespace_connection_string, servicebus_queue):
+        sb_client = ServiceBusClient.from_connection_string(
+            servicebus_namespace_connection_string, debug=False)
+
+        stress_test = StressTestRunner(senders = [sb_client.get_queue_sender(servicebus_queue.name)],
+                                       receivers = [sb_client.get_queue_receiver(servicebus_queue.name, prefetch=50)],
+                                       duration = timedelta(seconds=60),
+                                       max_batch_size = 50)
+
+        result = stress_test.Run()
+        assert(result.total_sent > 0)
+        assert(result.total_received > 0)
+
+    # Cannot be defined at local scope due to pickling into multiproc runner.
+    class ReceiverTimeoutStressTestRunner(StressTestRunner):
+        def OnSend(self, state, sent_message):
+            '''Called on every successful send'''
+            if state.total_sent % 10 == 0:
+                time.sleep(self.max_wait_time + 5)
+
+    @pytest.mark.liveTest
+    @pytest.mark.live_test_only
+    @CachedResourceGroupPreparer(name_prefix='servicebustest')
+    @ServiceBusNamespacePreparer(name_prefix='servicebustest')
+    @ServiceBusQueuePreparer(name_prefix='servicebustest')
     def test_stress_queue_pull_receive_timeout(self, servicebus_namespace_connection_string, servicebus_queue):
         sb_client = ServiceBusClient.from_connection_string(
             servicebus_namespace_connection_string, logging_enable=True)
@@ -161,16 +176,6 @@
             receivers = [sb_client.get_queue_receiver(servicebus_queue.name)],
             max_wait_time = 5,
             duration=timedelta(seconds=600))
-=======
-    def test_stress_queue_receive_large_batch_size(self, servicebus_namespace_connection_string, servicebus_queue):
-        sb_client = ServiceBusClient.from_connection_string(
-            servicebus_namespace_connection_string, debug=False)
-
-        stress_test = StressTestRunner(senders = [sb_client.get_queue_sender(servicebus_queue.name)],
-                                       receivers = [sb_client.get_queue_receiver(servicebus_queue.name, prefetch=50)],
-                                       duration = timedelta(seconds=60),
-                                       max_batch_size = 50)
->>>>>>> cc2e21d2
 
         result = stress_test.Run()
         assert(result.total_sent > 0)
