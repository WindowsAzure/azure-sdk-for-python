#-------------------------------------------------------------------------
# Copyright (c) Microsoft Corporation. All rights reserved.
# Licensed under the MIT License. See License.txt in the project root for
# license information.
#--------------------------------------------------------------------------
import pytest
import datetime

import msrest
from azure.core.exceptions import HttpResponseError, ResourceNotFoundError, ResourceExistsError
from azure.servicebus.aio.management import ServiceBusAdministrationClient
from azure.servicebus.management import QueueProperties
from azure.servicebus.aio import ServiceBusSharedKeyCredential
from azure.servicebus._common.utils import utc_now

from devtools_testutils import AzureMgmtTestCase, CachedResourceGroupPreparer
from servicebus_preparer import (
    CachedServiceBusNamespacePreparer,
    ServiceBusNamespacePreparer
)

from mgmt_test_utilities_async import (
    AsyncMgmtQueueListTestHelper,
    AsyncMgmtQueueListRuntimeInfoTestHelper,
    run_test_async_mgmt_list_with_parameters,
    run_test_async_mgmt_list_with_negative_parameters,
    async_pageable_to_list,
    clear_queues
)


class ServiceBusAdministrationClientQueueAsyncTests(AzureMgmtTestCase):
    @CachedResourceGroupPreparer(name_prefix='servicebustest')
    @CachedServiceBusNamespacePreparer(name_prefix='servicebustest')
    async def test_async_mgmt_queue_list_basic(self, servicebus_namespace_connection_string,
                                                        servicebus_namespace, servicebus_namespace_key_name,
                                                        servicebus_namespace_primary_key):
        mgmt_service = ServiceBusAdministrationClient.from_connection_string(servicebus_namespace_connection_string)
        await clear_queues(mgmt_service)
        queues = await async_pageable_to_list(mgmt_service.list_queues())
        assert len(queues) == 0
        await mgmt_service.create_queue("test_queue")
        queues = await async_pageable_to_list(mgmt_service.list_queues())
        assert len(queues) == 1 and queues[0].name == "test_queue"
        await mgmt_service.delete_queue("test_queue")
        queues = await async_pageable_to_list(mgmt_service.list_queues())
        assert len(queues) == 0

        fully_qualified_namespace = servicebus_namespace.name + '.servicebus.windows.net'
        mgmt_service = ServiceBusAdministrationClient(
            fully_qualified_namespace,
            credential=ServiceBusSharedKeyCredential(servicebus_namespace_key_name, servicebus_namespace_primary_key)
        )
        queues = await async_pageable_to_list(mgmt_service.list_queues())
        assert len(queues) == 0
        await mgmt_service.create_queue("test_queue")
        queues = await async_pageable_to_list(mgmt_service.list_queues())
        assert len(queues) == 1 and queues[0].name == "test_queue"
        await mgmt_service.delete_queue("test_queue")
        queues = await async_pageable_to_list(mgmt_service.list_queues())
        assert len(queues) == 0

    @CachedResourceGroupPreparer(name_prefix='servicebustest')
    @CachedServiceBusNamespacePreparer(name_prefix='servicebustest')
    async def test_async_mgmt_queue_list_with_special_chars(self, servicebus_namespace_connection_string):
        # Queue names can contain letters, numbers, periods (.), hyphens (-), underscores (_), and slashes (/), up to 260 characters. Queue names are also case-insensitive.
        queue_name = 'txt/.-_123'
        mgmt_service = ServiceBusAdministrationClient.from_connection_string(servicebus_namespace_connection_string)
        await clear_queues(mgmt_service)
        queues = await async_pageable_to_list(mgmt_service.list_queues())
        assert len(queues) == 0
        await mgmt_service.create_queue(queue_name)
        queues = await async_pageable_to_list(mgmt_service.list_queues())
        assert len(queues) == 1 and queues[0].name == queue_name
        await mgmt_service.delete_queue(queue_name)
        queues = await async_pageable_to_list(mgmt_service.list_queues())
        assert len(queues) == 0

    @CachedResourceGroupPreparer(name_prefix='servicebustest')
    @CachedServiceBusNamespacePreparer(name_prefix='servicebustest')
    async def test_async_mgmt_queue_list_with_parameters(self, servicebus_namespace_connection_string):
        pytest.skip("start_idx and max_count are currently removed, they might come back in the future.")
        mgmt_service = ServiceBusAdministrationClient.from_connection_string(servicebus_namespace_connection_string)
        await run_test_async_mgmt_list_with_parameters(AsyncMgmtQueueListTestHelper(mgmt_service))

    @CachedResourceGroupPreparer(name_prefix='servicebustest')
    @CachedServiceBusNamespacePreparer(name_prefix='servicebustest')
    async def test_async_mgmt_queue_list_with_negative_credential(self, servicebus_namespace, servicebus_namespace_key_name,
                                                        servicebus_namespace_primary_key):
        # invalid_conn_str = 'Endpoint=sb://invalid.servicebus.windows.net/;SharedAccessKeyName=invalid;SharedAccessKey=invalid'
        # mgmt_service = ServiceBusAdministrationClient.from_connection_string(invalid_conn_str)
        # with pytest.raises(ServiceRequestError):
        #     await async_pageable_to_list(mgmt_service.list_queues())

        invalid_conn_str = 'Endpoint=sb://{}.servicebus.windows.net/;SharedAccessKeyName=invalid;SharedAccessKey=invalid'.format(servicebus_namespace.name)
        mgmt_service = ServiceBusAdministrationClient.from_connection_string(invalid_conn_str)
        with pytest.raises(HttpResponseError):
            await async_pageable_to_list(mgmt_service.list_queues())

        # fully_qualified_namespace = 'invalid.servicebus.windows.net'
        # mgmt_service = ServiceBusAdministrationClient(
        #     fully_qualified_namespace,
        #     credential=ServiceBusSharedKeyCredential(servicebus_namespace_key_name, servicebus_namespace_primary_key)
        # )
        # with pytest.raises(ServiceRequestError):
        #     await async_pageable_to_list(mgmt_service.list_queues())

        fully_qualified_namespace = servicebus_namespace.name + '.servicebus.windows.net'
        mgmt_service = ServiceBusAdministrationClient(
            fully_qualified_namespace,
            credential=ServiceBusSharedKeyCredential("invalid", "invalid")
        )
        with pytest.raises(HttpResponseError):
            await async_pageable_to_list(mgmt_service.list_queues())

    @CachedResourceGroupPreparer(name_prefix='servicebustest')
    @CachedServiceBusNamespacePreparer(name_prefix='servicebustest')
    async def test_async_mgmt_queue_list_with_negative_parameters(self, servicebus_namespace_connection_string):
        pytest.skip("start_idx and max_count are currently removed, they might come back in the future.")
        mgmt_service = ServiceBusAdministrationClient.from_connection_string(servicebus_namespace_connection_string)
        await run_test_async_mgmt_list_with_negative_parameters(AsyncMgmtQueueListTestHelper(mgmt_service))

    @CachedResourceGroupPreparer(name_prefix='servicebustest')
    @CachedServiceBusNamespacePreparer(name_prefix='servicebustest')
    async def test_async_mgmt_queue_delete_basic(self, servicebus_namespace_connection_string):
        mgmt_service = ServiceBusAdministrationClient.from_connection_string(servicebus_namespace_connection_string)
        await clear_queues(mgmt_service)
        await mgmt_service.create_queue("test_queue")
        queues = await async_pageable_to_list(mgmt_service.list_queues())
        assert len(queues) == 1

        await mgmt_service.create_queue('txt/.-_123')
        queues = await async_pageable_to_list(mgmt_service.list_queues())
        assert len(queues) == 2

        await mgmt_service.delete_queue("test_queue")

        queues = await async_pageable_to_list(mgmt_service.list_queues())
        assert len(queues) == 1 and queues[0].name == 'txt/.-_123'

        await mgmt_service.delete_queue('txt/.-_123')

        queues = await async_pageable_to_list(mgmt_service.list_queues())
        assert len(queues) == 0

    @CachedResourceGroupPreparer(name_prefix='servicebustest')
    @CachedServiceBusNamespacePreparer(name_prefix='servicebustest')
    async def test_async_mgmt_queue_delete_one_and_check_not_existing(self, servicebus_namespace_connection_string):
        mgmt_service = ServiceBusAdministrationClient.from_connection_string(servicebus_namespace_connection_string)
        await clear_queues(mgmt_service)
        for i in range(10):
            await mgmt_service.create_queue("queue{}".format(i))

        random_delete_idx = 0
        to_delete_queue_name = "queue{}".format(random_delete_idx)
        await mgmt_service.delete_queue(to_delete_queue_name)
        queue_names = [queue.name for queue in (await async_pageable_to_list(mgmt_service.list_queues()))]
        assert len(queue_names) == 9 and to_delete_queue_name not in queue_names

        for name in queue_names:
            await mgmt_service.delete_queue(name)

        queues = await async_pageable_to_list(mgmt_service.list_queues())
        assert len(queues) == 0

    @CachedResourceGroupPreparer(name_prefix='servicebustest')
    @CachedServiceBusNamespacePreparer(name_prefix='servicebustest')
    async def test_async_mgmt_queue_delete_negtive(self, servicebus_namespace_connection_string):
        mgmt_service = ServiceBusAdministrationClient.from_connection_string(servicebus_namespace_connection_string)
        await clear_queues(mgmt_service)
        await mgmt_service.create_queue("test_queue")
        queues = await async_pageable_to_list(mgmt_service.list_queues())
        assert len(queues) == 1

        await mgmt_service.delete_queue("test_queue")
        queues = await async_pageable_to_list(mgmt_service.list_queues())
        assert len(queues) == 0

        with pytest.raises(ResourceNotFoundError):
            await mgmt_service.delete_queue("test_queue")

        with pytest.raises(ResourceNotFoundError):
            await mgmt_service.delete_queue("non_existing_queue")

        with pytest.raises(ValueError):
            await mgmt_service.delete_queue("")

        with pytest.raises(ValueError):
            await mgmt_service.delete_queue(queue=None)

    @CachedResourceGroupPreparer(name_prefix='servicebustest')
    @CachedServiceBusNamespacePreparer(name_prefix='servicebustest')
    async def test_async_mgmt_queue_create_by_name(self, servicebus_namespace_connection_string, **kwargs):
        mgmt_service = ServiceBusAdministrationClient.from_connection_string(servicebus_namespace_connection_string)
        await clear_queues(mgmt_service)
        queue_name = "eidk"
        created_at_utc = utc_now()
        await mgmt_service.create_queue(queue_name)
        try:
            queue = await mgmt_service.get_queue(queue_name)
            assert queue.name == queue_name
            assert queue.entity_availability_status == 'Available'
            assert queue.status == 'Active'
            # assert created_at_utc < queue.created_at_utc < utc_now() + datetime.timedelta(minutes=10)
        finally:
            await mgmt_service.delete_queue(queue_name)

    @CachedResourceGroupPreparer(name_prefix='servicebustest')
    @CachedServiceBusNamespacePreparer(name_prefix='servicebustest')
    async def test_async_mgmt_queue_create_with_invalid_name(self, servicebus_namespace_connection_string, **kwargs):
        mgmt_service = ServiceBusAdministrationClient.from_connection_string(servicebus_namespace_connection_string)

        with pytest.raises(msrest.exceptions.ValidationError):
            await mgmt_service.create_queue(Exception())

        with pytest.raises(msrest.exceptions.ValidationError):
            await mgmt_service.create_queue('')


    @CachedResourceGroupPreparer(name_prefix='servicebustest')
    @CachedServiceBusNamespacePreparer(name_prefix='servicebustest')
    async def test_async_mgmt_queue_create_with_queue_description(self, servicebus_namespace_connection_string, **kwargs):
        mgmt_service = ServiceBusAdministrationClient.from_connection_string(servicebus_namespace_connection_string)
        await clear_queues(mgmt_service)
        queue_name = "dkldf"
        await mgmt_service.create_queue(queue_name,
                                                    auto_delete_on_idle=datetime.timedelta(minutes=10),
                                                    dead_lettering_on_message_expiration=True, 
                                                    default_message_time_to_live=datetime.timedelta(minutes=11),
                                                    duplicate_detection_history_time_window=datetime.timedelta(minutes=12),
                                                    enable_batched_operations=True,
                                                    enable_express=True,
                                                    enable_partitioning=True,
                                                    is_anonymous_accessible=True,
                                                    lock_duration=datetime.timedelta(seconds=13),
                                                    max_delivery_count=14,
                                                    max_size_in_megabytes=3072,
                                                    #requires_duplicate_detection=True, 
                                                    requires_session=True,
                                                    support_ordering=True
                                                    )
        try:
            queue = await mgmt_service.get_queue(queue_name)
            assert queue.name == queue_name
            assert queue.auto_delete_on_idle == datetime.timedelta(minutes=10)
            assert queue.dead_lettering_on_message_expiration == True
            assert queue.default_message_time_to_live == datetime.timedelta(minutes=11)
            assert queue.duplicate_detection_history_time_window == datetime.timedelta(minutes=12)
            assert queue.enable_batched_operations == True
            assert queue.enable_express == True
            assert queue.enable_partitioning == True
            assert queue.is_anonymous_accessible == True
            assert queue.lock_duration == datetime.timedelta(seconds=13)
            assert queue.max_delivery_count == 14
            assert queue.max_size_in_megabytes % 3072 == 0
            #assert queue.requires_duplicate_detection == True
            assert queue.requires_session == True
            assert queue.support_ordering == True
        finally:
            await mgmt_service.delete_queue(queue_name)

    @CachedResourceGroupPreparer(name_prefix='servicebustest')
    @CachedServiceBusNamespacePreparer(name_prefix='servicebustest')
    async def test_async_mgmt_queue_create_duplicate(self, servicebus_namespace_connection_string, **kwargs):
        mgmt_service = ServiceBusAdministrationClient.from_connection_string(servicebus_namespace_connection_string)
        await clear_queues(mgmt_service)
        queue_name = "eriodk"
        await mgmt_service.create_queue(queue_name)
        try:
            with pytest.raises(ResourceExistsError):
                await mgmt_service.create_queue(queue_name)
        finally:
            await mgmt_service.delete_queue(queue_name)

    @CachedResourceGroupPreparer(name_prefix='servicebustest')
    @CachedServiceBusNamespacePreparer(name_prefix='servicebustest')
    async def test_async_mgmt_queue_update_success(self, servicebus_namespace_connection_string, **kwargs):
        mgmt_service = ServiceBusAdministrationClient.from_connection_string(servicebus_namespace_connection_string)
        await clear_queues(mgmt_service)
        queue_name = "ewuidfj"
        queue_description = await mgmt_service.create_queue(queue_name)

        try:
            # Try updating one setting.
            queue_description.lock_duration = datetime.timedelta(minutes=2)
            await mgmt_service.update_queue(queue_description)
            queue_description = await mgmt_service.get_queue(queue_name)
            assert queue_description.lock_duration == datetime.timedelta(minutes=2)

            # Now try updating all settings.
            queue_description.auto_delete_on_idle = datetime.timedelta(minutes=10)
            queue_description.dead_lettering_on_message_expiration = True
            queue_description.default_message_time_to_live = datetime.timedelta(minutes=11)
            queue_description.duplicate_detection_history_time_window = datetime.timedelta(minutes=12)
            queue_description.enable_batched_operations = True
            queue_description.enable_express = True
            #queue_description.enable_partitioning = True # Cannot be changed after creation
            queue_description.is_anonymous_accessible = True
            queue_description.lock_duration = datetime.timedelta(seconds=13)
            queue_description.max_delivery_count = 14
            queue_description.max_size_in_megabytes = 3072
            #queue_description.requires_duplicate_detection = True # Read only
            #queue_description.requires_session = True # Cannot be changed after creation
            queue_description.support_ordering = True

            await mgmt_service.update_queue(queue_description)
            queue_description = await mgmt_service.get_queue(queue_name)

            assert queue_description.auto_delete_on_idle == datetime.timedelta(minutes=10)
            assert queue_description.dead_lettering_on_message_expiration == True
            assert queue_description.default_message_time_to_live == datetime.timedelta(minutes=11)
            assert queue_description.duplicate_detection_history_time_window == datetime.timedelta(minutes=12)
            assert queue_description.enable_batched_operations == True
            assert queue_description.enable_express == True
            #assert queue_description.enable_partitioning == True
            assert queue_description.is_anonymous_accessible == True
            assert queue_description.lock_duration == datetime.timedelta(seconds=13)
            assert queue_description.max_delivery_count == 14
            assert queue_description.max_size_in_megabytes == 3072
            #assert queue_description.requires_duplicate_detection == True
            #assert queue_description.requires_session == True
            assert queue_description.support_ordering == True
        finally:
            await mgmt_service.delete_queue(queue_name)

    @CachedResourceGroupPreparer(name_prefix='servicebustest')
    @CachedServiceBusNamespacePreparer(name_prefix='servicebustest')
    async def test_async_mgmt_queue_update_invalid(self, servicebus_namespace_connection_string, **kwargs):
        mgmt_service = ServiceBusAdministrationClient.from_connection_string(servicebus_namespace_connection_string)
        await clear_queues(mgmt_service)
        queue_name = "vbmfm"
        queue_description = await mgmt_service.create_queue(queue_name)
        try:
            # handle a null update properly.
            with pytest.raises(AttributeError):
                await mgmt_service.update_queue(None)

            # handle an invalid type update properly.
            with pytest.raises(AttributeError):
                await mgmt_service.update_queue(Exception("test"))

            # change a setting we can't change; should fail.
            queue_description.requires_session = True
            with pytest.raises(HttpResponseError):
                await mgmt_service.update_queue(queue_description)
            queue_description.requires_session = False

            #change the name to a queue that doesn't exist; should fail.
            queue_description.name = "dkfrgx"
            with pytest.raises(HttpResponseError):
                await mgmt_service.update_queue(queue_description)
            queue_description.name = queue_name

            #change the name to a queue with an invalid name exist; should fail.
            queue_description.name = ''
            with pytest.raises(msrest.exceptions.ValidationError):
                await mgmt_service.update_queue(queue_description)
            queue_description.name = queue_name

            #change to a setting with an invalid value; should still fail.
            queue_description.lock_duration = datetime.timedelta(days=25)
            with pytest.raises(HttpResponseError):
                await mgmt_service.update_queue(queue_description)
            queue_description.lock_duration = datetime.timedelta(minutes=5)
        finally:
            await mgmt_service.delete_queue(queue_name)

    @CachedResourceGroupPreparer(name_prefix='servicebustest')
    @CachedServiceBusNamespacePreparer(name_prefix='servicebustest')
<<<<<<< HEAD
    async def test_async_mgmt_queue_list_runtime_properties_basic(self, servicebus_namespace_connection_string):
        mgmt_service = ServiceBusManagementClient.from_connection_string(servicebus_namespace_connection_string)
=======
    async def test_async_mgmt_queue_list_runtime_info_basic(self, servicebus_namespace_connection_string):
        mgmt_service = ServiceBusAdministrationClient.from_connection_string(servicebus_namespace_connection_string)
>>>>>>> 6e6040ad
        await clear_queues(mgmt_service)
        queues = await async_pageable_to_list(mgmt_service.list_queues())
        queues_infos = await async_pageable_to_list(mgmt_service.list_queues_runtime_properties())

        assert len(queues) == len(queues_infos) == 0

        await mgmt_service.create_queue("test_queue")

        queues = await async_pageable_to_list(mgmt_service.list_queues())
        queues_infos = await async_pageable_to_list(mgmt_service.list_queues_runtime_properties())

        assert len(queues) == 1 and len(queues_infos) == 1

        assert queues[0].name == queues_infos[0].name == "test_queue"

        info = queues_infos[0]

        assert info.size_in_bytes == 0
        assert info.created_at_utc is not None
        assert info.accessed_at_utc is not None
        assert info.updated_at_utc is not None
        assert info.total_message_count == 0
        assert info.active_message_count == 0
        assert info.dead_letter_message_count == 0
        assert info.transfer_dead_letter_message_count == 0
        assert info.transfer_message_count == 0
        assert info.scheduled_message_count == 0

        await mgmt_service.delete_queue("test_queue")
        queues_infos = await async_pageable_to_list(mgmt_service.list_queues_runtime_properties())
        assert len(queues_infos) == 0

    @CachedResourceGroupPreparer(name_prefix='servicebustest')
    @CachedServiceBusNamespacePreparer(name_prefix='servicebustest')
    async def test_async_mgmt_queue_list_runtime_properties_with_negative_parameters(self, servicebus_namespace_connection_string):
        pytest.skip("start_idx and max_count are currently removed, they might come back in the future.")
        mgmt_service = ServiceBusAdministrationClient.from_connection_string(servicebus_namespace_connection_string)
        await run_test_async_mgmt_list_with_negative_parameters(AsyncMgmtQueueListRuntimeInfoTestHelper(mgmt_service))

    @CachedResourceGroupPreparer(name_prefix='servicebustest')
    @CachedServiceBusNamespacePreparer(name_prefix='servicebustest')
    async def test_async_mgmt_queue_list_runtime_properties_with_parameters(self, servicebus_namespace_connection_string):
        pytest.skip("start_idx and max_count are currently removed, they might come back in the future.")
        mgmt_service = ServiceBusAdministrationClient.from_connection_string(servicebus_namespace_connection_string)
        await run_test_async_mgmt_list_with_parameters(AsyncMgmtQueueListRuntimeInfoTestHelper(mgmt_service))

    @CachedResourceGroupPreparer(name_prefix='servicebustest')
    @CachedServiceBusNamespacePreparer(name_prefix='servicebustest')
<<<<<<< HEAD
    async def test_async_mgmt_queue_get_runtime_properties_basic(self, servicebus_namespace_connection_string):
        mgmt_service = ServiceBusManagementClient.from_connection_string(servicebus_namespace_connection_string)
=======
    async def test_async_mgmt_queue_get_runtime_info_basic(self, servicebus_namespace_connection_string):
        mgmt_service = ServiceBusAdministrationClient.from_connection_string(servicebus_namespace_connection_string)
>>>>>>> 6e6040ad
        await clear_queues(mgmt_service)
        await mgmt_service.create_queue("test_queue")
        queue_runtime_properties = await mgmt_service.get_queue_runtime_properties("test_queue")

        assert queue_runtime_properties
        assert queue_runtime_properties.name == "test_queue"
        assert queue_runtime_properties.size_in_bytes == 0
        assert queue_runtime_properties.created_at_utc is not None
        assert queue_runtime_properties.accessed_at_utc is not None
        assert queue_runtime_properties.updated_at_utc is not None
        assert queue_runtime_properties.total_message_count == 0
        assert queue_runtime_properties.active_message_count == 0
        assert queue_runtime_properties.dead_letter_message_count == 0
        assert queue_runtime_properties.transfer_dead_letter_message_count == 0
        assert queue_runtime_properties.transfer_message_count == 0
        assert queue_runtime_properties.scheduled_message_count == 0
        await mgmt_service.delete_queue("test_queue")

    @CachedResourceGroupPreparer(name_prefix='servicebustest')
    @CachedServiceBusNamespacePreparer(name_prefix='servicebustest')
<<<<<<< HEAD
    async def test_async_mgmt_queue_get_runtime_properties_negative(self, servicebus_namespace_connection_string):
        mgmt_service = ServiceBusManagementClient.from_connection_string(servicebus_namespace_connection_string)
=======
    async def test_async_mgmt_queue_get_runtime_info_negative(self, servicebus_namespace_connection_string):
        mgmt_service = ServiceBusAdministrationClient.from_connection_string(servicebus_namespace_connection_string)
>>>>>>> 6e6040ad
        with pytest.raises(msrest.exceptions.ValidationError):
            await mgmt_service.get_queue_runtime_properties(None)

        with pytest.raises(msrest.exceptions.ValidationError):
            await mgmt_service.get_queue_runtime_properties("")

        with pytest.raises(ResourceNotFoundError):
            await mgmt_service.get_queue_runtime_properties("non_existing_queue")<|MERGE_RESOLUTION|>--- conflicted
+++ resolved
@@ -367,13 +367,8 @@
 
     @CachedResourceGroupPreparer(name_prefix='servicebustest')
     @CachedServiceBusNamespacePreparer(name_prefix='servicebustest')
-<<<<<<< HEAD
     async def test_async_mgmt_queue_list_runtime_properties_basic(self, servicebus_namespace_connection_string):
-        mgmt_service = ServiceBusManagementClient.from_connection_string(servicebus_namespace_connection_string)
-=======
-    async def test_async_mgmt_queue_list_runtime_info_basic(self, servicebus_namespace_connection_string):
-        mgmt_service = ServiceBusAdministrationClient.from_connection_string(servicebus_namespace_connection_string)
->>>>>>> 6e6040ad
+        mgmt_service = ServiceBusAdministrationClient.from_connection_string(servicebus_namespace_connection_string)
         await clear_queues(mgmt_service)
         queues = await async_pageable_to_list(mgmt_service.list_queues())
         queues_infos = await async_pageable_to_list(mgmt_service.list_queues_runtime_properties())
@@ -422,13 +417,8 @@
 
     @CachedResourceGroupPreparer(name_prefix='servicebustest')
     @CachedServiceBusNamespacePreparer(name_prefix='servicebustest')
-<<<<<<< HEAD
     async def test_async_mgmt_queue_get_runtime_properties_basic(self, servicebus_namespace_connection_string):
-        mgmt_service = ServiceBusManagementClient.from_connection_string(servicebus_namespace_connection_string)
-=======
-    async def test_async_mgmt_queue_get_runtime_info_basic(self, servicebus_namespace_connection_string):
-        mgmt_service = ServiceBusAdministrationClient.from_connection_string(servicebus_namespace_connection_string)
->>>>>>> 6e6040ad
+        mgmt_service = ServiceBusAdministrationClient.from_connection_string(servicebus_namespace_connection_string)
         await clear_queues(mgmt_service)
         await mgmt_service.create_queue("test_queue")
         queue_runtime_properties = await mgmt_service.get_queue_runtime_properties("test_queue")
@@ -449,13 +439,8 @@
 
     @CachedResourceGroupPreparer(name_prefix='servicebustest')
     @CachedServiceBusNamespacePreparer(name_prefix='servicebustest')
-<<<<<<< HEAD
     async def test_async_mgmt_queue_get_runtime_properties_negative(self, servicebus_namespace_connection_string):
-        mgmt_service = ServiceBusManagementClient.from_connection_string(servicebus_namespace_connection_string)
-=======
-    async def test_async_mgmt_queue_get_runtime_info_negative(self, servicebus_namespace_connection_string):
-        mgmt_service = ServiceBusAdministrationClient.from_connection_string(servicebus_namespace_connection_string)
->>>>>>> 6e6040ad
+        mgmt_service = ServiceBusAdministrationClient.from_connection_string(servicebus_namespace_connection_string)
         with pytest.raises(msrest.exceptions.ValidationError):
             await mgmt_service.get_queue_runtime_properties(None)
 
