#-------------------------------------------------------------------------
# Copyright (c) Microsoft Corporation. All rights reserved.
# Licensed under the MIT License. See License.txt in the project root for
# license information.
#--------------------------------------------------------------------------
import pytest
import random
import datetime
import uuid

from azure.core.exceptions import HttpResponseError, ServiceRequestError, ResourceNotFoundError, ResourceExistsError
from azure.servicebus.management.aio import ServiceBusManagementClient
from azure.servicebus.management import QueueDescription
from azure.servicebus.aio import ServiceBusSharedKeyCredential
from azure.servicebus._common.utils import utc_now

from devtools_testutils import AzureMgmtTestCase, CachedResourceGroupPreparer
from servicebus_preparer import (
    CachedServiceBusNamespacePreparer
)
<<<<<<< HEAD
=======
from devtools_testutils import AzureMgmtTestCase, CachedResourceGroupPreparer
from servicebus_preparer import CachedServiceBusNamespacePreparer, CachedServiceBusQueuePreparer, ServiceBusQueuePreparer

from utilities import (
    AsyncMgmtQueueListTestHelper,
    AsyncMgmtQueueListRuntimeInfoTestHelper,
    run_test_async_mgmt_list_with_parameters,
    run_test_async_mgmt_list_with_negative_parameters
)
>>>>>>> bb6da2af

class ServiceBusManagementClientQueueAsyncTests(AzureMgmtTestCase):
    @CachedResourceGroupPreparer(name_prefix='servicebustest')
    @CachedServiceBusNamespacePreparer(name_prefix='servicebustest')
    async def test_async_mgmt_queue_list_basic(self, servicebus_namespace_connection_string,
                                                        servicebus_namespace, servicebus_namespace_key_name,
                                                        servicebus_namespace_primary_key):
        sb_mgmt_client = ServiceBusManagementClient.from_connection_string(servicebus_namespace_connection_string)
        queues = await sb_mgmt_client.list_queues()
        assert len(queues) == 0
        await sb_mgmt_client.create_queue("test_queue")
        queues = await sb_mgmt_client.list_queues()
        assert len(queues) == 1 and queues[0].queue_name == "test_queue"
        await sb_mgmt_client.delete_queue("test_queue")
        queues = await sb_mgmt_client.list_queues()
        assert len(queues) == 0

        fully_qualified_namespace = servicebus_namespace.name + '.servicebus.windows.net'
        sb_mgmt_client = ServiceBusManagementClient(
            fully_qualified_namespace,
            credential=ServiceBusSharedKeyCredential(servicebus_namespace_key_name, servicebus_namespace_primary_key)
        )
        queues = await sb_mgmt_client.list_queues()
        assert len(queues) == 0
        await sb_mgmt_client.create_queue("test_queue")
        queues = await sb_mgmt_client.list_queues()
        assert len(queues) == 1 and queues[0].queue_name == "test_queue"
        await sb_mgmt_client.delete_queue("test_queue")
        queues = await sb_mgmt_client.list_queues()
        assert len(queues) == 0

    @CachedResourceGroupPreparer(name_prefix='servicebustest')
    @CachedServiceBusNamespacePreparer(name_prefix='servicebustest')
    async def test_async_mgmt_queue_list_with_special_chars(self, servicebus_namespace_connection_string):
        # Queue names can contain letters, numbers, periods (.), hyphens (-), underscores (_), and slashes (/), up to 260 characters. Queue names are also case-insensitive.
        queue_name = 'txt/.-_123'
        sb_mgmt_client = ServiceBusManagementClient.from_connection_string(servicebus_namespace_connection_string)
        queues = await sb_mgmt_client.list_queues()
        assert len(queues) == 0
        await sb_mgmt_client.create_queue(queue_name)
        queues = await sb_mgmt_client.list_queues()
        assert len(queues) == 1 and queues[0].queue_name == queue_name
        await sb_mgmt_client.delete_queue(queue_name)
        queues = await sb_mgmt_client.list_queues()
        assert len(queues) == 0

    @CachedResourceGroupPreparer(name_prefix='servicebustest')
    @CachedServiceBusNamespacePreparer(name_prefix='servicebustest')
    async def test_async_mgmt_queue_list_with_parameters(self, servicebus_namespace_connection_string):
        sb_mgmt_client = ServiceBusManagementClient.from_connection_string(servicebus_namespace_connection_string)
        await run_test_async_mgmt_list_with_parameters(AsyncMgmtQueueListTestHelper(sb_mgmt_client))

    @CachedResourceGroupPreparer(name_prefix='servicebustest')
    @CachedServiceBusNamespacePreparer(name_prefix='servicebustest')
    async def test_async_mgmt_queue_list_with_negative_credential(self, servicebus_namespace, servicebus_namespace_key_name,
                                                        servicebus_namespace_primary_key):
        invalid_conn_str = 'Endpoint=sb://invalid.servicebus.windows.net/;SharedAccessKeyName=invalid;SharedAccessKey=invalid'
        sb_mgmt_client = ServiceBusManagementClient.from_connection_string(invalid_conn_str)
        with pytest.raises(ServiceRequestError):
            await sb_mgmt_client.list_queues()

        invalid_conn_str = 'Endpoint=sb://{}.servicebus.windows.net/;SharedAccessKeyName=invalid;SharedAccessKey=invalid'.format(servicebus_namespace.name)
        sb_mgmt_client = ServiceBusManagementClient.from_connection_string(invalid_conn_str)
        with pytest.raises(HttpResponseError):
            await sb_mgmt_client.list_queues()

        fully_qualified_namespace = 'invalid.servicebus.windows.net'
        sb_mgmt_client = ServiceBusManagementClient(
            fully_qualified_namespace,
            credential=ServiceBusSharedKeyCredential(servicebus_namespace_key_name, servicebus_namespace_primary_key)
        )
        with pytest.raises(ServiceRequestError):
            await sb_mgmt_client.list_queues()

        fully_qualified_namespace = servicebus_namespace.name + '.servicebus.windows.net'
        sb_mgmt_client = ServiceBusManagementClient(
            fully_qualified_namespace,
            credential=ServiceBusSharedKeyCredential("invalid", "invalid")
        )
        with pytest.raises(HttpResponseError):
            await sb_mgmt_client.list_queues()

    @CachedResourceGroupPreparer(name_prefix='servicebustest')
    @CachedServiceBusNamespacePreparer(name_prefix='servicebustest')
    async def test_async_mgmt_queue_list_with_negative_parameters(self, servicebus_namespace_connection_string):
        sb_mgmt_client = ServiceBusManagementClient.from_connection_string(servicebus_namespace_connection_string)
        await run_test_async_mgmt_list_with_negative_parameters(AsyncMgmtQueueListTestHelper(sb_mgmt_client))

    @CachedResourceGroupPreparer(name_prefix='servicebustest')
    @CachedServiceBusNamespacePreparer(name_prefix='servicebustest')
    async def test_async_mgmt_queue_delete_basic(self, servicebus_namespace_connection_string):
        sb_mgmt_client = ServiceBusManagementClient.from_connection_string(servicebus_namespace_connection_string)
        await sb_mgmt_client.create_queue("test_queue")
        queues = await sb_mgmt_client.list_queues()
        assert len(queues) == 1

        await sb_mgmt_client.create_queue('txt/.-_123')
        queues = await sb_mgmt_client.list_queues()
        assert len(queues) == 2

        await sb_mgmt_client.delete_queue("test_queue")

        queues = await sb_mgmt_client.list_queues()
        assert len(queues) == 1 and queues[0].queue_name == 'txt/.-_123'

        await sb_mgmt_client.delete_queue('txt/.-_123')

        queues = await sb_mgmt_client.list_queues()
        assert len(queues) == 0

    @CachedResourceGroupPreparer(name_prefix='servicebustest')
    @CachedServiceBusNamespacePreparer(name_prefix='servicebustest')
    async def test_async_mgmt_queue_delete_one_and_check_not_existing(self, servicebus_namespace_connection_string):
        sb_mgmt_client = ServiceBusManagementClient.from_connection_string(servicebus_namespace_connection_string)
        for i in range(10):
            await sb_mgmt_client.create_queue("queue{}".format(i))

        random_delete_idx = random.randint(0, 9)
        to_delete_queue_name = "queue{}".format(random_delete_idx)
        await sb_mgmt_client.delete_queue(to_delete_queue_name)
        queue_names = [queue.queue_name for queue in (await sb_mgmt_client.list_queues())]
        assert len(queue_names) == 9 and to_delete_queue_name not in queue_names

        for name in queue_names:
            await sb_mgmt_client.delete_queue(name)

        queues = await sb_mgmt_client.list_queues()
        assert len(queues) == 0

    @CachedResourceGroupPreparer(name_prefix='servicebustest')
    @CachedServiceBusNamespacePreparer(name_prefix='servicebustest')
    async def test_async_mgmt_queue_delete_negtive(self, servicebus_namespace_connection_string):
        sb_mgmt_client = ServiceBusManagementClient.from_connection_string(servicebus_namespace_connection_string)
        await sb_mgmt_client.create_queue("test_queue")
        queues = await sb_mgmt_client.list_queues()
        assert len(queues) == 1

        await sb_mgmt_client.delete_queue("test_queue")
        queues = await sb_mgmt_client.list_queues()
        assert len(queues) == 0

        with pytest.raises(ResourceNotFoundError):
            await sb_mgmt_client.delete_queue("test_queue")

        with pytest.raises(ResourceNotFoundError):
            await sb_mgmt_client.delete_queue("non_existing_queue")

        with pytest.raises(ValueError):
            await sb_mgmt_client.delete_queue("")

        with pytest.raises(ValueError):
            await sb_mgmt_client.delete_queue(queue_name=None)

    @CachedResourceGroupPreparer(name_prefix='servicebustest')
    @CachedServiceBusNamespacePreparer(name_prefix='servicebustest')
<<<<<<< HEAD
    async def test_async_mgmt_queue_create_by_name(self, servicebus_namespace_connection_string, **kwargs):
        mgmt_service = ServiceBusManagementClient.from_connection_string(servicebus_namespace_connection_string)

        queue_name = str(uuid.uuid4())
        created_at = utc_now()
        await mgmt_service.create_queue(queue_name)

        queue = await mgmt_service.get_queue(queue_name)
        assert queue.queue_name == queue_name
        assert queue.entity_availability_status == 'Available'
        assert queue.status == 'Active'
        assert created_at < queue.created_at < utc_now() + datetime.timedelta(minutes=10) # TODO: Should be created_at_utc for consistency with dataplane.

    @CachedResourceGroupPreparer(name_prefix='servicebustest')
    @CachedServiceBusNamespacePreparer(name_prefix='servicebustest')
    async def test_async_mgmt_queue_create_with_invalid_name(self, servicebus_namespace_connection_string, **kwargs):
        mgmt_service = ServiceBusManagementClient.from_connection_string(servicebus_namespace_connection_string)

        with pytest.raises(TypeError):
            await mgmt_service.create_queue(Exception())

        with pytest.raises(ValueError):
            await mgmt_service.create_queue(QueueDescription(queue_name=Exception()))

        with pytest.raises(ValueError):
            await mgmt_service.create_queue('')

        with pytest.raises(ValueError):
            await mgmt_service.create_queue(QueueDescription(queue_name=''))

    @CachedResourceGroupPreparer(name_prefix='servicebustest')
    @CachedServiceBusNamespacePreparer(name_prefix='servicebustest')
    async def test_async_mgmt_queue_create_with_queue_description(self, servicebus_namespace_connection_string, **kwargs):
        mgmt_service = ServiceBusManagementClient.from_connection_string(servicebus_namespace_connection_string)

        queue_name = str(uuid.uuid4())
        await mgmt_service.create_queue(QueueDescription(queue_name=queue_name,
                                                    auto_delete_on_idle=datetime.timedelta(minutes=10),
                                                    dead_lettering_on_message_expiration=True, 
                                                    default_message_time_to_live=datetime.timedelta(minutes=11),
                                                    duplicate_detection_history_time_window=datetime.timedelta(minutes=12),
                                                    enable_batched_operations=True,
                                                    enable_express=True,
                                                    enable_partitioning=True,
                                                    is_anonymous_accessible=True,
                                                    lock_duration=datetime.timedelta(seconds=13),
                                                    max_delivery_count=14,
                                                    max_size_in_megabytes=3072,
                                                    #requires_duplicate_detection=True, 
                                                    requires_session=True,
                                                    support_ordering=True
                                                    ))

        queue = await mgmt_service.get_queue(queue_name)
        assert queue.queue_name == queue_name
        assert queue.auto_delete_on_idle == datetime.timedelta(minutes=10)
        assert queue.dead_lettering_on_message_expiration == True
        assert queue.default_message_time_to_live == datetime.timedelta(minutes=11)
        assert queue.duplicate_detection_history_time_window == datetime.timedelta(minutes=12)
        assert queue.enable_batched_operations == True
        assert queue.enable_express == True
        assert queue.enable_partitioning == True
        assert queue.is_anonymous_accessible == True
        assert queue.lock_duration == datetime.timedelta(seconds=13)
        assert queue.max_delivery_count == 14
        assert queue.max_size_in_megabytes == 3072
        #assert queue.requires_duplicate_detection == True
        assert queue.requires_session == True
        assert queue.support_ordering == True

    @CachedResourceGroupPreparer(name_prefix='servicebustest')
    @CachedServiceBusNamespacePreparer(name_prefix='servicebustest')
    async def test_async_mgmt_queue_create_duplicate(self, servicebus_namespace_connection_string, **kwargs):
        mgmt_service = ServiceBusManagementClient.from_connection_string(servicebus_namespace_connection_string)

        queue_name = str(uuid.uuid4())
        await mgmt_service.create_queue(queue_name)
        with pytest.raises(ResourceExistsError):
            await mgmt_service.create_queue(queue_name)

    @CachedResourceGroupPreparer(name_prefix='servicebustest')
    @CachedServiceBusNamespacePreparer(name_prefix='servicebustest')
    async def test_async_mgmt_queue_update_success(self, servicebus_namespace_connection_string, **kwargs):
        mgmt_service = ServiceBusManagementClient.from_connection_string(servicebus_namespace_connection_string)

        queue_name = str(uuid.uuid4())
        queue_description = await mgmt_service.create_queue(queue_name)
        
        # Try updating one setting.
        queue_description.lock_duration = datetime.timedelta(minutes=25)
        queue_description = await mgmt_service.update_queue(queue_description)
        assert queue_description.lock_duration == datetime.timedelta(minutes=25)

        # Now try updating all settings.
        queue_description.auto_delete_on_idle = datetime.timedelta(minutes=10)
        queue_description.dead_lettering_on_message_expiration = True
        queue_description.default_message_time_to_live = datetime.timedelta(minutes=11)
        queue_description.duplicate_detection_history_time_window = datetime.timedelta(minutes=12)
        queue_description.enable_batched_operations = True
        queue_description.enable_express = True
        queue_description.enable_partitioning = True
        queue_description.is_anonymous_accessible = True
        queue_description.lock_duration = datetime.timedelta(seconds=13)
        queue_description.max_delivery_count = 14
        queue_description.max_size_in_megabytes = 3072
        #queue_description.requires_duplicate_detection = True
        queue_description.requires_session = True
        queue_description.support_ordering = True        
        
        queue_description = await mgmt_service.update_queue(queue_description)

        assert queue_description.auto_delete_on_idle == datetime.timedelta(minutes=10)
        assert queue_description.dead_lettering_on_message_expiration == True
        assert queue_description.default_message_time_to_live == datetime.timedelta(minutes=11)
        assert queue_description.duplicate_detection_history_time_window == datetime.timedelta(minutes=12)
        assert queue_description.enable_batched_operations == True
        assert queue_description.enable_express == True
        assert queue_description.enable_partitioning == True
        assert queue_description.is_anonymous_accessible == True
        assert queue_description.lock_duration == datetime.timedelta(seconds=13)
        assert queue_description.max_delivery_count == 14
        assert queue_description.max_size_in_megabytes == 3072
        #assert queue_description.requires_duplicate_detection == True
        assert queue_description.requires_session == True
        assert queue_description.support_ordering == True   

    @CachedResourceGroupPreparer(name_prefix='servicebustest')
    @CachedServiceBusNamespacePreparer(name_prefix='servicebustest')
    async def test_async_mgmt_queue_update_invalid(self, servicebus_namespace_connection_string, **kwargs):
        mgmt_service = ServiceBusManagementClient.from_connection_string(servicebus_namespace_connection_string)

        queue_name = str(uuid.uuid4())
        queue_description = await mgmt_service.create_queue(queue_name)
        
        # handle a null update properly.
        with pytest.raises(TypeError):
            await mgmt_service.update_queue(None)

        # handle an invalid type update properly.
        with pytest.raises(TypeError):
            await mgmt_service.update_queue(Exception("test"))

        # change a setting we can't change; should fail.
        queue_description.requires_session = True
        with pytest.raises(HttpResponseError):
            await mgmt_service.update_queue(queue_description)
        queue_description.requires_session = False

        #change the name to a queue that doesn't exist; should fail.
        queue_description.queue_name = str(uuid.uuid4())
        with pytest.raises(HttpResponseError):
            await mgmt_service.update_queue(queue_description)
        queue_description.queue_name = queue_name
    
        #change the name to a queue with an invalid name exist; should fail.
        queue_description.queue_name = ''
        with pytest.raises(ValueError):
            await mgmt_service.update_queue(queue_description)
        queue_description.queue_name = queue_name

        #change to a setting with an invalid value; should still fail.
        queue_description.lock_duration = datetime.timedelta(days=25)
        with pytest.raises(HttpResponseError):
            await mgmt_service.update_queue(queue_description)
        queue_description.lock_duration = datetime.timedelta(minutes=5)  
=======
    async def test_async_mgmt_queue_list_runtime_info_basic(self, servicebus_namespace_connection_string):
        sb_mgmt_client = ServiceBusManagementClient.from_connection_string(servicebus_namespace_connection_string)
        queues = await sb_mgmt_client.list_queues()
        queues_infos = await sb_mgmt_client.list_queues_runtime_info()

        assert len(queues) == len(queues_infos) == 0

        await sb_mgmt_client.create_queue("test_queue")

        queues = await sb_mgmt_client.list_queues()
        queues_infos = await sb_mgmt_client.list_queues_runtime_info()

        assert len(queues) == 1 and len(queues_infos) == 1

        assert queues[0].queue_name == queues_infos[0].queue_name == "test_queue"
        assert queues_infos[0].created_at and queues_infos[0].created_at == queues[0].created_at

        info = queues_infos[0]

        assert info.size_in_bytes == 0
        assert info.accessed_at is not None
        assert info.updated_at is not None
        assert info.message_count == 0

        assert info.message_count_details
        assert info.message_count_details.active_message_count == 0
        assert info.message_count_details.dead_letter_message_count == 0
        assert info.message_count_details.transfer_dead_letter_message_count == 0
        assert info.message_count_details.transfer_message_count == 0
        assert info.message_count_details.scheduled_message_count == 0

        await sb_mgmt_client.delete_queue("test_queue")
        queues_infos = await sb_mgmt_client.list_queues_runtime_info()
        assert len(queues_infos) == 0

    @CachedResourceGroupPreparer(name_prefix='servicebustest')
    @CachedServiceBusNamespacePreparer(name_prefix='servicebustest')
    async def test_async_mgmt_queue_list_runtime_info_with_negative_parameters(self, servicebus_namespace_connection_string):
        sb_mgmt_client = ServiceBusManagementClient.from_connection_string(servicebus_namespace_connection_string)
        await run_test_async_mgmt_list_with_negative_parameters(AsyncMgmtQueueListRuntimeInfoTestHelper(sb_mgmt_client))

    @CachedResourceGroupPreparer(name_prefix='servicebustest')
    @CachedServiceBusNamespacePreparer(name_prefix='servicebustest')
    async def test_async_mgmt_queue_list_runtime_info_with_parameters(self, servicebus_namespace_connection_string):
        sb_mgmt_client = ServiceBusManagementClient.from_connection_string(servicebus_namespace_connection_string)
        await run_test_async_mgmt_list_with_parameters(AsyncMgmtQueueListRuntimeInfoTestHelper(sb_mgmt_client))

    @CachedResourceGroupPreparer(name_prefix='servicebustest')
    @CachedServiceBusNamespacePreparer(name_prefix='servicebustest')
    async def test_async_mgmt_queue_get_runtime_info_basic(self, servicebus_namespace_connection_string):
        sb_mgmt_client = ServiceBusManagementClient.from_connection_string(servicebus_namespace_connection_string)

        await sb_mgmt_client.create_queue("test_queue")
        queue_runtime_info = await sb_mgmt_client.get_queue_runtime_info("test_queue")

        assert queue_runtime_info
        assert queue_runtime_info.queue_name == "test_queue"
        assert queue_runtime_info.size_in_bytes == 0
        assert queue_runtime_info.created_at is not None
        assert queue_runtime_info.accessed_at is not None
        assert queue_runtime_info.updated_at is not None
        assert queue_runtime_info.message_count == 0

        assert queue_runtime_info.message_count_details
        assert queue_runtime_info.message_count_details.active_message_count == 0
        assert queue_runtime_info.message_count_details.dead_letter_message_count == 0
        assert queue_runtime_info.message_count_details.transfer_dead_letter_message_count == 0
        assert queue_runtime_info.message_count_details.transfer_message_count == 0
        assert queue_runtime_info.message_count_details.scheduled_message_count == 0
        await sb_mgmt_client.delete_queue("test_queue")

    @CachedResourceGroupPreparer(name_prefix='servicebustest')
    @CachedServiceBusNamespacePreparer(name_prefix='servicebustest')
    async def test_async_mgmt_queue_get_runtime_info_negative(self, servicebus_namespace_connection_string):
        sb_mgmt_client = ServiceBusManagementClient.from_connection_string(servicebus_namespace_connection_string)
        with pytest.raises(ValueError):
            await sb_mgmt_client.get_queue_runtime_info(None)

        with pytest.raises(ValueError):
            await sb_mgmt_client.get_queue_runtime_info("")

        with pytest.raises(ResourceNotFoundError):
            await sb_mgmt_client.get_queue_runtime_info("non_existing_queue")
>>>>>>> bb6da2af
<|MERGE_RESOLUTION|>--- conflicted
+++ resolved
@@ -18,10 +18,6 @@
 from servicebus_preparer import (
     CachedServiceBusNamespacePreparer
 )
-<<<<<<< HEAD
-=======
-from devtools_testutils import AzureMgmtTestCase, CachedResourceGroupPreparer
-from servicebus_preparer import CachedServiceBusNamespacePreparer, CachedServiceBusQueuePreparer, ServiceBusQueuePreparer
 
 from utilities import (
     AsyncMgmtQueueListTestHelper,
@@ -29,7 +25,6 @@
     run_test_async_mgmt_list_with_parameters,
     run_test_async_mgmt_list_with_negative_parameters
 )
->>>>>>> bb6da2af
 
 class ServiceBusManagementClientQueueAsyncTests(AzureMgmtTestCase):
     @CachedResourceGroupPreparer(name_prefix='servicebustest')
@@ -185,7 +180,6 @@
 
     @CachedResourceGroupPreparer(name_prefix='servicebustest')
     @CachedServiceBusNamespacePreparer(name_prefix='servicebustest')
-<<<<<<< HEAD
     async def test_async_mgmt_queue_create_by_name(self, servicebus_namespace_connection_string, **kwargs):
         mgmt_service = ServiceBusManagementClient.from_connection_string(servicebus_namespace_connection_string)
 
@@ -351,7 +345,9 @@
         with pytest.raises(HttpResponseError):
             await mgmt_service.update_queue(queue_description)
         queue_description.lock_duration = datetime.timedelta(minutes=5)  
-=======
+
+    @CachedResourceGroupPreparer(name_prefix='servicebustest')
+    @CachedServiceBusNamespacePreparer(name_prefix='servicebustest')
     async def test_async_mgmt_queue_list_runtime_info_basic(self, servicebus_namespace_connection_string):
         sb_mgmt_client = ServiceBusManagementClient.from_connection_string(servicebus_namespace_connection_string)
         queues = await sb_mgmt_client.list_queues()
@@ -434,5 +430,4 @@
             await sb_mgmt_client.get_queue_runtime_info("")
 
         with pytest.raises(ResourceNotFoundError):
-            await sb_mgmt_client.get_queue_runtime_info("non_existing_queue")
->>>>>>> bb6da2af
+            await sb_mgmt_client.get_queue_runtime_info("non_existing_queue")