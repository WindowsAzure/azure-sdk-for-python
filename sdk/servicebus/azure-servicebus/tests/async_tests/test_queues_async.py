#-------------------------------------------------------------------------
# Copyright (c) Microsoft Corporation. All rights reserved.
# Licensed under the MIT License. See License.txt in the project root for
# license information.
#--------------------------------------------------------------------------

import asyncio
import logging
import sys
import os
import types
import pytest
import time
import uuid
from datetime import datetime, timedelta

import uamqp
import uamqp.errors
from uamqp import compat
from azure.servicebus.aio import (
    ServiceBusClient,
    AutoLockRenewer
)
from azure.servicebus import (
    ServiceBusMessage,
    ServiceBusMessageBatch,
    ServiceBusReceivedMessage,
    TransportType,
    ReceiveMode,
    SubQueue
)
from azure.servicebus._common.constants import ReceiveMode, SubQueue
from azure.servicebus._common.utils import utc_now
from azure.servicebus.exceptions import (
    ServiceBusConnectionError,
    ServiceBusError,
    MessageLockExpired,
    MessageAlreadySettled,
    AutoLockRenewTimeout,
    MessageSendFailed,
    MessageSettleFailed,
    MessageContentTooLarge,
    OperationTimeoutError
)
from devtools_testutils import AzureMgmtTestCase, CachedResourceGroupPreparer
from servicebus_preparer import CachedServiceBusNamespacePreparer, CachedServiceBusQueuePreparer, ServiceBusQueuePreparer
from utilities import get_logger, print_message, sleep_until_expired
from mocks_async import MockReceivedMessage

_logger = get_logger(logging.DEBUG)


class ServiceBusQueueAsyncTests(AzureMgmtTestCase):

    @pytest.mark.liveTest
    @pytest.mark.live_test_only
    @CachedResourceGroupPreparer(name_prefix='servicebustest')
    @CachedServiceBusNamespacePreparer(name_prefix='servicebustest')
    @ServiceBusQueuePreparer(name_prefix='servicebustest', dead_lettering_on_message_expiration=True)
    async def test_async_queue_by_queue_client_conn_str_receive_handler_peeklock(self, servicebus_namespace_connection_string, servicebus_queue, **kwargs):
        async with ServiceBusClient.from_connection_string(
            servicebus_namespace_connection_string, logging_enable=False) as sb_client:

            async with sb_client.get_queue_sender(servicebus_queue.name) as sender:
                for i in range(10):
                    message = ServiceBusMessage("Handler message no. {}".format(i))
                    await sender.send_messages(message, timeout=5)

            with pytest.raises(ServiceBusConnectionError):
                await (sb_client.get_queue_receiver(servicebus_queue.name, session_id="test", max_wait_time=5))._open_with_retry()

            async with sb_client.get_queue_receiver(servicebus_queue.name, max_wait_time=5) as receiver:
                count = 0
                async for message in receiver:
                    print_message(_logger, message)
                    count += 1
                    await receiver.complete_message(message)

            assert count == 10

    @pytest.mark.liveTest
    @pytest.mark.live_test_only
    @CachedResourceGroupPreparer(name_prefix='servicebustest')
    @CachedServiceBusNamespacePreparer(name_prefix='servicebustest')
    @ServiceBusQueuePreparer(name_prefix='servicebustest', dead_lettering_on_message_expiration=True)
    async def test_async_queue_by_queue_client_send_multiple_messages(self, servicebus_namespace_connection_string, servicebus_queue, **kwargs):
        async with ServiceBusClient.from_connection_string(
            servicebus_namespace_connection_string, logging_enable=False) as sb_client:
            async with sb_client.get_queue_sender(servicebus_queue.name) as sender:
                messages = []
                for i in range(10):
                    message = ServiceBusMessage("Handler message no. {}".format(i))
                    messages.append(message)
                await sender.send_messages(messages)
                assert sender._handler._msg_timeout == 0

            async with sb_client.get_queue_receiver(servicebus_queue.name, max_wait_time=5) as receiver:
                count = 0
                async for message in receiver:
                    print_message(_logger, message)
                    count += 1
                    await receiver.complete_message(message)

                assert count == 10

    @pytest.mark.liveTest
    @pytest.mark.live_test_only
    @CachedResourceGroupPreparer()
    @CachedServiceBusNamespacePreparer(name_prefix='servicebustest')
    @ServiceBusQueuePreparer(name_prefix='servicebustest', dead_lettering_on_message_expiration=True)
    async def test_github_issue_7079_async(self, servicebus_namespace_connection_string, servicebus_queue, **kwargs):
        async with ServiceBusClient.from_connection_string(
            servicebus_namespace_connection_string, logging_enable=False) as sb_client:
    
            async with sb_client.get_queue_sender(servicebus_queue.name) as sender:
                for i in range(5):
                    await sender.send_messages(ServiceBusMessage("ServiceBusMessage {}".format(i)))
            async with sb_client.get_queue_receiver(servicebus_queue.name, receive_mode=ReceiveMode.ReceiveAndDelete, max_wait_time=5) as messages:
                batch = await messages.receive_messages()
                count = len(batch)
                async for message in messages:
                   _logger.debug(message)
                   count += 1
                assert count == 5
    
    @pytest.mark.liveTest
    @pytest.mark.live_test_only
    @CachedResourceGroupPreparer()
    @CachedServiceBusNamespacePreparer(name_prefix='servicebustest')
    @CachedServiceBusQueuePreparer(name_prefix='servicebustest', dead_lettering_on_message_expiration=True)
    async def test_github_issue_6178_async(self, servicebus_namespace_connection_string, servicebus_queue, **kwargs):
        async with ServiceBusClient.from_connection_string(
            servicebus_namespace_connection_string, logging_enable=False) as sb_client:

            async with sb_client.get_queue_sender(servicebus_queue.name) as sender:
                for i in range(3):
                    await sender.send_messages(ServiceBusMessage("Message {}".format(i)))
            async with sb_client.get_queue_receiver(servicebus_queue.name, max_wait_time=60) as receiver:
                async for message in receiver:
                    _logger.debug(message)
                    _logger.debug(message.sequence_number)
                    _logger.debug(message.enqueued_time_utc)
                    _logger.debug(message._lock_expired)
                    await receiver.complete_message(message)
                    await asyncio.sleep(40)

    @pytest.mark.liveTest
    @pytest.mark.live_test_only
    @CachedResourceGroupPreparer(name_prefix='servicebustest')
    @CachedServiceBusNamespacePreparer(name_prefix='servicebustest')
    @ServiceBusQueuePreparer(name_prefix='servicebustest', dead_lettering_on_message_expiration=True)
    async def test_async_queue_by_queue_client_conn_str_receive_handler_receiveanddelete(self, servicebus_namespace_connection_string, servicebus_queue, **kwargs):
        async with ServiceBusClient.from_connection_string(
            servicebus_namespace_connection_string, logging_enable=False) as sb_client:

            async with sb_client.get_queue_sender(servicebus_queue.name) as sender:
                for i in range(10):
                    message = ServiceBusMessage("Handler message no. {}".format(i))
                    await sender.send_messages(message)

            messages = []
            async with sb_client.get_queue_receiver(servicebus_queue.name, receive_mode=ReceiveMode.ReceiveAndDelete, max_wait_time=8) as receiver:
                async for message in receiver:
                    messages.append(message)
                    with pytest.raises(MessageAlreadySettled):
                        await receiver.complete_message(message)

            assert not receiver._running
            assert len(messages) == 10
            time.sleep(30)

            messages = []
            async with sb_client.get_queue_receiver(servicebus_queue.name, receive_mode=ReceiveMode.ReceiveAndDelete, max_wait_time=5) as receiver:
                async for message in receiver:
                    messages.append(message)
                assert len(messages) == 0

    @pytest.mark.liveTest
    @pytest.mark.live_test_only
    @CachedResourceGroupPreparer(name_prefix='servicebustest')
    @CachedServiceBusNamespacePreparer(name_prefix='servicebustest')
    @ServiceBusQueuePreparer(name_prefix='servicebustest', dead_lettering_on_message_expiration=True)
    async def test_async_queue_by_queue_client_conn_str_receive_handler_with_stop(self, servicebus_namespace_connection_string, servicebus_queue, **kwargs):
        async with ServiceBusClient.from_connection_string(
            servicebus_namespace_connection_string, logging_enable=False) as sb_client:

            async with sb_client.get_queue_sender(servicebus_queue.name) as sender:
                for i in range(10):
                    message = ServiceBusMessage("Stop message no. {}".format(i))
                    await sender.send_messages(message)

            messages = []
            receiver = sb_client.get_queue_receiver(servicebus_queue.name, max_wait_time=5, prefetch_count=0) 
            async with receiver:
                async for message in receiver:
                    messages.append(message)
                    await receiver.complete_message(message)
                    if len(messages) >= 5:
                        break

                assert receiver._running
                assert len(messages) == 5

            async with receiver:
                async for message in receiver:
                    messages.append(message)
                    await receiver.complete_message(message)
                    if len(messages) >= 5:
                        break

            assert not receiver._running
            assert len(messages) == 6

    @pytest.mark.liveTest
    @pytest.mark.live_test_only
    @CachedResourceGroupPreparer(name_prefix='servicebustest')
    @CachedServiceBusNamespacePreparer(name_prefix='servicebustest')
    @ServiceBusQueuePreparer(name_prefix='servicebustest', dead_lettering_on_message_expiration=True)
    async def test_async_queue_by_servicebus_client_iter_messages_simple(self, servicebus_namespace_connection_string, servicebus_queue, **kwargs):
        async with ServiceBusClient.from_connection_string(
            servicebus_namespace_connection_string, logging_enable=False) as sb_client:

            async with sb_client.get_queue_receiver(servicebus_queue.name, max_wait_time=5, receive_mode=ReceiveMode.PeekLock) as receiver:

                async with sb_client.get_queue_sender(servicebus_queue.name) as sender:
                    for i in range(10):
                        message = ServiceBusMessage("Iter message no. {}".format(i))
                        await sender.send_messages(message)

                count = 0
                async for message in receiver:
                    print_message(_logger, message)
                    await receiver.complete_message(message)
                    with pytest.raises(MessageAlreadySettled):
                        await receiver.complete_message(message)
                    with pytest.raises(MessageAlreadySettled):
                        await receiver.renew_message_lock(message)
                    count += 1

                with pytest.raises(StopAsyncIteration):
                    await receiver.__anext__()

            assert count == 10

    @pytest.mark.liveTest
    @pytest.mark.live_test_only
    @CachedResourceGroupPreparer(name_prefix='servicebustest')
    @CachedServiceBusNamespacePreparer(name_prefix='servicebustest')
    @ServiceBusQueuePreparer(name_prefix='servicebustest', dead_lettering_on_message_expiration=True)
    async def test_async_queue_by_servicebus_conn_str_client_iter_messages_with_abandon(self, servicebus_namespace_connection_string, servicebus_queue, **kwargs):
        async with ServiceBusClient.from_connection_string(
            servicebus_namespace_connection_string, logging_enable=False) as sb_client:

            async with sb_client.get_queue_receiver(servicebus_queue.name, max_wait_time=5, receive_mode=ReceiveMode.PeekLock) as receiver:

                async with sb_client.get_queue_sender(servicebus_queue.name) as sender:
                    for i in range(10):
                        message = ServiceBusMessage("Abandoned message no. {}".format(i))
                        await sender.send_messages(message)

                count = 0
                async for message in receiver:
                    print_message(_logger, message)
                    if not message.delivery_count:
                        count += 1
                        await receiver.abandon_message(message)
                    else:
                        assert message.delivery_count == 1
                        await receiver.complete_message(message)

            assert count == 10

            async with sb_client.get_queue_receiver(servicebus_queue.name, max_wait_time=5, receive_mode=ReceiveMode.PeekLock) as receiver:
                count = 0
                async for message in receiver:
                    print_message(_logger, message)
                    await receiver.complete_message(message)
                    count += 1
            assert count == 0

    @pytest.mark.liveTest
    @pytest.mark.live_test_only
    @CachedResourceGroupPreparer(name_prefix='servicebustest')
    @CachedServiceBusNamespacePreparer(name_prefix='servicebustest')
    @ServiceBusQueuePreparer(name_prefix='servicebustest', dead_lettering_on_message_expiration=True)
    async def test_async_queue_by_servicebus_client_iter_messages_with_defer(self, servicebus_namespace_connection_string, servicebus_queue, **kwargs):
        async with ServiceBusClient.from_connection_string(
            servicebus_namespace_connection_string, logging_enable=False) as sb_client:

            deferred_messages = []
            async with sb_client.get_queue_receiver(servicebus_queue.name, max_wait_time=5, receive_mode=ReceiveMode.PeekLock) as receiver:

                async with sb_client.get_queue_sender(servicebus_queue.name) as sender:
                    for i in range(10):
                        message = ServiceBusMessage("Deferred message no. {}".format(i))
                        await sender.send_messages(message)

                count = 0
                async for message in receiver:
                    deferred_messages.append(message.sequence_number)
                    print_message(_logger, message)
                    count += 1
                    await receiver.defer_message(message)

            assert count == 10
            async with sb_client.get_queue_receiver(servicebus_queue.name, max_wait_time=5, receive_mode=ReceiveMode.PeekLock) as receiver:
                count = 0
                async for message in receiver:
                    print_message(_logger, message)
                    await receiver.complete_message(message)
                    count += 1
            assert count == 0

    @pytest.mark.liveTest
    @pytest.mark.live_test_only
    @CachedResourceGroupPreparer(name_prefix='servicebustest')
    @CachedServiceBusNamespacePreparer(name_prefix='servicebustest')
    @ServiceBusQueuePreparer(name_prefix='servicebustest', dead_lettering_on_message_expiration=True)
    async def test_async_queue_by_servicebus_client_iter_messages_with_retrieve_deferred_client(self, servicebus_namespace_connection_string, servicebus_queue, **kwargs):
        async with ServiceBusClient.from_connection_string(
            servicebus_namespace_connection_string, logging_enable=False) as sb_client:

            deferred_messages = []
            async with sb_client.get_queue_receiver(servicebus_queue.name, max_wait_time=5, receive_mode=ReceiveMode.PeekLock) as receiver:

                async with sb_client.get_queue_sender(servicebus_queue.name) as sender:
                    for i in range(10):
                        message = ServiceBusMessage("Deferred message no. {}".format(i))
                        await sender.send_messages(message)

                count = 0
                async for message in receiver:
                    deferred_messages.append(message.sequence_number)
                    print_message(_logger, message)
                    count += 1
                    await receiver.defer_message(message)

                assert count == 10

                deferred = await receiver.receive_deferred_messages(deferred_messages, timeout=5)
                assert len(deferred) == 10
                for message in deferred:
                    assert isinstance(message, ServiceBusReceivedMessage)
                    await receiver.complete_message(message)

                with pytest.raises(ServiceBusError):
                    await receiver.receive_deferred_messages(deferred_messages)

    @pytest.mark.liveTest
    @pytest.mark.live_test_only
    @CachedResourceGroupPreparer(name_prefix='servicebustest')
    @CachedServiceBusNamespacePreparer(name_prefix='servicebustest')
    @ServiceBusQueuePreparer(name_prefix='servicebustest', dead_lettering_on_message_expiration=True)
    async def test_async_queue_by_servicebus_client_iter_messages_with_retrieve_deferred_receiver_complete(self, servicebus_namespace_connection_string, servicebus_queue, **kwargs):
        async with ServiceBusClient.from_connection_string(
            servicebus_namespace_connection_string, logging_enable=False) as sb_client:

            deferred_messages = []
            async with sb_client.get_queue_sender(servicebus_queue.name) as sender:
                for message in [ServiceBusMessage("Deferred message no. {}".format(i)) for i in range(10)]:
                    results = await sender.send_messages(message)

            async with sb_client.get_queue_receiver(servicebus_queue.name, max_wait_time=5, receive_mode=ReceiveMode.PeekLock) as receiver:
                count = 0
                async for message in receiver:
                    deferred_messages.append(message.sequence_number)
                    print_message(_logger, message)
                    count += 1
                    await receiver.defer_message(message)
            assert count == 10

            async with sb_client.get_queue_receiver(servicebus_queue.name, max_wait_time=5) as receiver:
                with pytest.raises(ValueError):
                    await receiver.receive_deferred_messages(deferred_messages, timeout=0)
                deferred = await receiver.receive_deferred_messages(deferred_messages)
                assert len(deferred) == 10
                for message in deferred:
                    assert isinstance(message, ServiceBusReceivedMessage)
                    assert message.lock_token
                    assert message.locked_until_utc
                    assert message._receiver
                    await receiver.renew_message_lock(message)
                    await receiver.complete_message(message)

    @pytest.mark.liveTest
    @pytest.mark.live_test_only
    @CachedResourceGroupPreparer(name_prefix='servicebustest')
    @CachedServiceBusNamespacePreparer(name_prefix='servicebustest')
    @ServiceBusQueuePreparer(name_prefix='servicebustest', dead_lettering_on_message_expiration=True)
    async def test_async_queue_by_servicebus_client_iter_messages_with_retrieve_deferred_receiver_deadletter(self, servicebus_namespace_connection_string, servicebus_queue, **kwargs):
        async with ServiceBusClient.from_connection_string(
            servicebus_namespace_connection_string, logging_enable=False) as sb_client:

            deferred_messages = []
            async with sb_client.get_queue_sender(servicebus_queue.name) as sender:
                for message in [ServiceBusMessage("Deferred message no. {}".format(i)) for i in range(10)]:
                    results = await sender.send_messages(message)

            async with sb_client.get_queue_receiver(servicebus_queue.name, max_wait_time=5, receive_mode=ReceiveMode.PeekLock) as receiver:
                count = 0
                async for message in receiver:
                    deferred_messages.append(message.sequence_number)
                    print_message(_logger, message)
                    count += 1
                    await receiver.defer_message(message)

            assert count == 10

            async with sb_client.get_queue_receiver(servicebus_queue.name, max_wait_time=5) as receiver:
                deferred = await receiver.receive_deferred_messages(deferred_messages, timeout=None)
                assert len(deferred) == 10
                for message in deferred:
                    assert isinstance(message, ServiceBusReceivedMessage)
                    await receiver.dead_letter_message(message, reason="Testing reason", error_description="Testing description")

            count = 0
            async with sb_client.get_queue_receiver(servicebus_queue.name, 
                                                    sub_queue = SubQueue.DeadLetter,
                                                    max_wait_time=5) as receiver:
                async for message in receiver:
                    count += 1
                    print_message(_logger, message)
                    assert message.dead_letter_reason == 'Testing reason'
                    assert message.dead_letter_error_description == 'Testing description'
<<<<<<< HEAD
                    assert message.application_properties[b'DeadLetterReason'] == b'Testing reason'
                    assert message.application_properties[b'DeadLetterErrorDescription'] == b'Testing description'
                    await message.complete()
=======
                    assert message.properties[b'DeadLetterReason'] == b'Testing reason'
                    assert message.properties[b'DeadLetterErrorDescription'] == b'Testing description'
                    await receiver.complete_message(message)
>>>>>>> a912eecf
            assert count == 10

    @pytest.mark.liveTest
    @pytest.mark.live_test_only
    @CachedResourceGroupPreparer(name_prefix='servicebustest')
    @CachedServiceBusNamespacePreparer(name_prefix='servicebustest')
    @ServiceBusQueuePreparer(name_prefix='servicebustest', dead_lettering_on_message_expiration=True)
    async def test_async_queue_by_servicebus_client_iter_messages_with_retrieve_deferred_receiver_deletemode(self, servicebus_namespace_connection_string, servicebus_queue, **kwargs):
        async with ServiceBusClient.from_connection_string(
            servicebus_namespace_connection_string, logging_enable=False) as sb_client:

            deferred_messages = []
            async with sb_client.get_queue_sender(servicebus_queue.name) as sender:
                for message in [ServiceBusMessage("Deferred message no. {}".format(i)) for i in range(10)]:
                    results = await sender.send_messages(message)

            count = 0
            async with sb_client.get_queue_receiver(servicebus_queue.name, max_wait_time=5) as receiver:
                async for message in receiver:
                    deferred_messages.append(message.sequence_number)
                    print_message(_logger, message)
                    count += 1
                    await receiver.defer_message(message)

            assert count == 10
            async with sb_client.get_queue_receiver(servicebus_queue.name, max_wait_time=5, receive_mode=ReceiveMode.ReceiveAndDelete) as receiver:
                deferred = await receiver.receive_deferred_messages(deferred_messages)
                assert len(deferred) == 10
                for message in deferred:
                    assert isinstance(message, ServiceBusReceivedMessage)
                    with pytest.raises(MessageAlreadySettled):
                        await receiver.complete_message(message)
                with pytest.raises(ServiceBusError):
                    deferred = await receiver.receive_deferred_messages(deferred_messages)

    @pytest.mark.liveTest
    @pytest.mark.live_test_only
    @CachedResourceGroupPreparer(name_prefix='servicebustest')
    @CachedServiceBusNamespacePreparer(name_prefix='servicebustest')
    @ServiceBusQueuePreparer(name_prefix='servicebustest', dead_lettering_on_message_expiration=True)
    async def test_async_queue_by_servicebus_client_iter_messages_with_retrieve_deferred_not_found(self, servicebus_namespace_connection_string, servicebus_queue, **kwargs):
        async with ServiceBusClient.from_connection_string(
            servicebus_namespace_connection_string, logging_enable=False) as sb_client:

            deferred_messages = []
            async with sb_client.get_queue_receiver(servicebus_queue.name, max_wait_time=5, receive_mode=ReceiveMode.PeekLock) as receiver:

                async with sb_client.get_queue_sender(servicebus_queue.name) as sender:
                    for i in range(3):
                        message = ServiceBusMessage("Deferred message no. {}".format(i))
                        await sender.send_messages(message)

                count = 0
                async for message in receiver:
                    deferred_messages.append(message.sequence_number)
                    print_message(_logger, message)
                    count += 1
                    await receiver.defer_message(message)

            assert count == 3

            async with sb_client.get_queue_receiver(servicebus_queue.name, max_wait_time=5, receive_mode=ReceiveMode.PeekLock) as receiver:
                with pytest.raises(ServiceBusError):
                    deferred = await receiver.receive_deferred_messages([3, 4])

                with pytest.raises(ServiceBusError):
                    deferred = await receiver.receive_deferred_messages([5, 6, 7])

    @pytest.mark.liveTest
    @pytest.mark.live_test_only
    @CachedResourceGroupPreparer(name_prefix='servicebustest')
    @CachedServiceBusNamespacePreparer(name_prefix='servicebustest')
    @ServiceBusQueuePreparer(name_prefix='servicebustest', dead_lettering_on_message_expiration=True)
    async def test_async_queue_by_servicebus_client_receive_batch_with_deadletter(self, servicebus_namespace_connection_string, servicebus_queue, **kwargs):
        async with ServiceBusClient.from_connection_string(
            servicebus_namespace_connection_string, logging_enable=False) as sb_client:

            async with sb_client.get_queue_receiver(servicebus_queue.name, max_wait_time=5, receive_mode=ReceiveMode.PeekLock, prefetch_count=10) as receiver:

                async with sb_client.get_queue_sender(servicebus_queue.name) as sender:
                    for i in range(10):
                        message = ServiceBusMessage("Dead lettered message no. {}".format(i))
                        await sender.send_messages(message)

                count = 0
                messages = await receiver.receive_messages()
                while messages:
                    for message in messages:
                        print_message(_logger, message)
                        count += 1
                        await receiver.dead_letter_message(message, reason="Testing reason", error_description="Testing description")
                    messages = await receiver.receive_messages()

            assert count == 10

            async with sb_client.get_queue_receiver(servicebus_queue.name, max_wait_time=5, receive_mode=ReceiveMode.PeekLock) as receiver:
                count = 0
                async for message in receiver:
                    print_message(_logger, message)
                    await receiver.complete_message(message)
                    count += 1
            assert count == 0

            async with sb_client.get_queue_receiver(
                    servicebus_queue.name,
                    sub_queue = SubQueue.DeadLetter,
                    max_wait_time=5,
                    mode=ReceiveMode.PeekLock) as dl_receiver:
                count = 0
                async for message in dl_receiver:
                    await dl_receiver.complete_message(message)
                    count += 1
                    assert message.dead_letter_reason == 'Testing reason'
                    assert message.dead_letter_error_description == 'Testing description'
                    assert message.application_properties[b'DeadLetterReason'] == b'Testing reason'
                    assert message.application_properties[b'DeadLetterErrorDescription'] == b'Testing description'
                assert count == 10

    @pytest.mark.liveTest
    @pytest.mark.live_test_only
    @CachedResourceGroupPreparer(name_prefix='servicebustest')
    @CachedServiceBusNamespacePreparer(name_prefix='servicebustest')
    @ServiceBusQueuePreparer(name_prefix='servicebustest', dead_lettering_on_message_expiration=True)
    async def test_async_queue_by_servicebus_client_receive_batch_with_retrieve_deadletter(self, servicebus_namespace_connection_string, servicebus_queue, **kwargs):
        async with ServiceBusClient.from_connection_string(
            servicebus_namespace_connection_string, logging_enable=False) as sb_client:

            async with sb_client.get_queue_receiver(servicebus_queue.name, max_wait_time=5, receive_mode=ReceiveMode.PeekLock, prefetch_count=10) as receiver:

                async with sb_client.get_queue_sender(servicebus_queue.name) as sender:
                    for i in range(10):
                        message = ServiceBusMessage("Dead lettered message no. {}".format(i))
                        await sender.send_messages(message)

                count = 0
                messages = await receiver.receive_messages()
                while messages:
                    for message in messages:
                        print_message(_logger, message)
                        await receiver.dead_letter_message(message, reason="Testing reason", error_description="Testing description")
                        count += 1
                    messages = await receiver.receive_messages()

            assert count == 10

            async with sb_client.get_queue_receiver(
                servicebus_queue.name,
                sub_queue = SubQueue.DeadLetter,
                max_wait_time=5,
                receive_mode=ReceiveMode.PeekLock
            ) as receiver:
                count = 0
                async for message in receiver:
                    print_message(_logger, message)
                    assert message.dead_letter_reason == 'Testing reason'
                    assert message.dead_letter_error_description == 'Testing description'
<<<<<<< HEAD
                    assert message.application_properties[b'DeadLetterReason'] == b'Testing reason'
                    assert message.application_properties[b'DeadLetterErrorDescription'] == b'Testing description'
                    await message.complete()
=======
                    assert message.properties[b'DeadLetterReason'] == b'Testing reason'
                    assert message.properties[b'DeadLetterErrorDescription'] == b'Testing description'
                    await receiver.complete_message(message)
>>>>>>> a912eecf
                    count += 1
            assert count == 10

    @pytest.mark.liveTest
    @pytest.mark.live_test_only
    @CachedResourceGroupPreparer(name_prefix='servicebustest')
    @CachedServiceBusNamespacePreparer(name_prefix='servicebustest')
    @CachedServiceBusQueuePreparer(name_prefix='servicebustest', dead_lettering_on_message_expiration=True)
    async def test_async_queue_by_servicebus_client_session_fail(self, servicebus_namespace_connection_string, servicebus_queue, **kwargs):
        async with ServiceBusClient.from_connection_string(
            servicebus_namespace_connection_string, logging_enable=False) as sb_client:

            with pytest.raises(ServiceBusConnectionError):
                await sb_client.get_queue_receiver(servicebus_queue.name, session_id="test")._open_with_retry()

            async with sb_client.get_queue_sender(servicebus_queue.name) as sender:
                await sender.send_messages(ServiceBusMessage("test session sender", session_id="test"))

    @pytest.mark.liveTest
    @pytest.mark.live_test_only
    @CachedResourceGroupPreparer(name_prefix='servicebustest')
    @CachedServiceBusNamespacePreparer(name_prefix='servicebustest')
    @ServiceBusQueuePreparer(name_prefix='servicebustest', dead_lettering_on_message_expiration=True)
    async def test_async_queue_by_servicebus_client_browse_messages_client(self, servicebus_namespace_connection_string, servicebus_queue, **kwargs):
        async with ServiceBusClient.from_connection_string(
            servicebus_namespace_connection_string, logging_enable=False) as sb_client:

            async with sb_client.get_queue_sender(servicebus_queue.name) as sender:
                for i in range(5):
                    message = ServiceBusMessage("Test message no. {}".format(i))
                    await sender.send_messages(message)

            async with sb_client.get_queue_receiver(servicebus_queue.name) as receiver:
                messages = await receiver.peek_messages(5)
                assert len(messages) == 5
                assert all(isinstance(m, ServiceBusReceivedMessage) for m in messages)
                for message in messages:
                    print_message(_logger, message)
                    with pytest.raises(MessageSettleFailed):
                        await receiver.complete_message(message)

    @pytest.mark.liveTest
    @pytest.mark.live_test_only
    @CachedResourceGroupPreparer(name_prefix='servicebustest')
    @CachedServiceBusNamespacePreparer(name_prefix='servicebustest')
    @ServiceBusQueuePreparer(name_prefix='servicebustest', dead_lettering_on_message_expiration=True)
    async def test_async_queue_by_servicebus_client_browse_messages_with_receiver(self, servicebus_namespace_connection_string, servicebus_queue, **kwargs):
        async with ServiceBusClient.from_connection_string(
            servicebus_namespace_connection_string, logging_enable=False) as sb_client:

            async with sb_client.get_queue_receiver(servicebus_queue.name, max_wait_time=5, receive_mode=ReceiveMode.PeekLock) as receiver:
                async with sb_client.get_queue_sender(servicebus_queue.name) as sender:
                    for i in range(5):
                        message = ServiceBusMessage("Test message no. {}".format(i))
                        await sender.send_messages(message)

                messages = await receiver.peek_messages(5, timeout=5)
                assert len(messages) > 0
                assert all(isinstance(m, ServiceBusReceivedMessage) for m in messages)
                for message in messages:
                    print_message(_logger, message)
                    with pytest.raises(MessageSettleFailed):
                        await receiver.complete_message(message)

    @pytest.mark.liveTest
    @pytest.mark.live_test_only
    @CachedResourceGroupPreparer(name_prefix='servicebustest')
    @CachedServiceBusNamespacePreparer(name_prefix='servicebustest')
    @ServiceBusQueuePreparer(name_prefix='servicebustest', dead_lettering_on_message_expiration=True)
    async def test_async_queue_by_servicebus_client_browse_empty_messages(self, servicebus_namespace_connection_string, servicebus_queue, **kwargs):
        async with ServiceBusClient.from_connection_string(
            servicebus_namespace_connection_string, logging_enable=False) as sb_client:

            async with sb_client.get_queue_receiver(servicebus_queue.name, max_wait_time=5, receive_mode=ReceiveMode.PeekLock, prefetch_count=10) as receiver:
                messages = await receiver.peek_messages(10)
                assert len(messages) == 0

    @pytest.mark.liveTest
    @pytest.mark.live_test_only
    @CachedResourceGroupPreparer(name_prefix='servicebustest')
    @CachedServiceBusNamespacePreparer(name_prefix='servicebustest')
    @ServiceBusQueuePreparer(name_prefix='servicebustest', dead_lettering_on_message_expiration=True)
    async def test_async_queue_by_servicebus_client_renew_message_locks(self, servicebus_namespace_connection_string, servicebus_queue, **kwargs):
        async with ServiceBusClient.from_connection_string(
            servicebus_namespace_connection_string, logging_enable=False) as sb_client:

            messages = []
            locks = 3
            async with sb_client.get_queue_receiver(servicebus_queue.name, max_wait_time=5, receive_mode=ReceiveMode.PeekLock, prefetch_count=10) as receiver:
                async with sb_client.get_queue_sender(servicebus_queue.name) as sender:
                    for i in range(locks):
                        message = ServiceBusMessage("Test message no. {}".format(i))
                        await sender.send_messages(message)

                messages.extend(await receiver.receive_messages())
                recv = True
                while recv:
                    recv = await receiver.receive_messages()
                    messages.extend(recv)

                try:
                    with pytest.raises(AttributeError):
                        assert not message._lock_expired
                    for message in messages:
                        time.sleep(5)
                        initial_expiry = message.locked_until_utc
                        await receiver.renew_message_lock(message)
                        assert (message.locked_until_utc - initial_expiry) >= timedelta(seconds=5)
                finally:
                    await receiver.complete_message(messages[0])
                    await receiver.complete_message(messages[1])
                    sleep_until_expired(messages[2])
                    with pytest.raises(MessageLockExpired):
                        await receiver.complete_message(messages[2])

    @pytest.mark.liveTest
    @pytest.mark.live_test_only
    @CachedResourceGroupPreparer(name_prefix='servicebustest')
    @CachedServiceBusNamespacePreparer(name_prefix='servicebustest')
    @ServiceBusQueuePreparer(name_prefix='servicebustest', dead_lettering_on_message_expiration=True)
    async def test_async_queue_by_queue_client_conn_str_receive_handler_with_autolockrenew(self, servicebus_namespace_connection_string, servicebus_queue, **kwargs):
        async with ServiceBusClient.from_connection_string(
            servicebus_namespace_connection_string, logging_enable=False) as sb_client:

            async with sb_client.get_queue_sender(servicebus_queue.name) as sender:
                for i in range(10):
                    message = ServiceBusMessage("{}".format(i))
                    await sender.send_messages(message)

            renewer = AutoLockRenewer()
            messages = []
            async with sb_client.get_queue_receiver(servicebus_queue.name, max_wait_time=5, receive_mode=ReceiveMode.PeekLock, prefetch_count=10) as receiver:
                async for message in receiver:
                    if not messages:
                        messages.append(message)
                        assert not message._lock_expired
                        renewer.register(receiver, message, timeout=60)
                        print("Registered lock renew thread", message.locked_until_utc, utc_now())
                        await asyncio.sleep(60)
                        print("Finished first sleep", message.locked_until_utc)
                        assert not message._lock_expired
                        await asyncio.sleep(15) #generate autolockrenewtimeout error by going one iteration past.
                        sleep_until_expired(message)
                        print("Finished second sleep", message.locked_until_utc, utc_now())
                        assert message._lock_expired
                        try:
                            await receiver.complete_message(message)
                            raise AssertionError("Didn't raise MessageLockExpired")
                        except MessageLockExpired as e:
                            assert isinstance(e.inner_exception, AutoLockRenewTimeout)
                    else:
                        if message._lock_expired:
                            print("Remaining messages", message.locked_until_utc, utc_now())
                            assert message._lock_expired
                            with pytest.raises(MessageLockExpired):
                                await receiver.complete_message(message)
                        else:
                            assert message.delivery_count >= 1
                            print("Remaining messages", message.locked_until_utc, utc_now())
                            messages.append(message)
                            await receiver.complete_message(message)
            await renewer.close()
            assert len(messages) == 11

    @pytest.mark.liveTest
    @pytest.mark.live_test_only
    @CachedResourceGroupPreparer(name_prefix='servicebustest')
    @CachedServiceBusNamespacePreparer(name_prefix='servicebustest')
    @ServiceBusQueuePreparer(name_prefix='servicebustest', dead_lettering_on_message_expiration=True)
    async def test_async_queue_by_servicebus_client_fail_send_messages(self, servicebus_namespace_connection_string, servicebus_queue, **kwargs):
        async with ServiceBusClient.from_connection_string(
            servicebus_namespace_connection_string, logging_enable=False) as sb_client:

            too_large = "A" * 1024 * 256
            
            async with sb_client.get_queue_sender(servicebus_queue.name) as sender:
                with pytest.raises(MessageContentTooLarge):
                    await sender.send_messages(ServiceBusMessage(too_large))
                    
                half_too_large = "A" * int((1024 * 256) / 2)
                with pytest.raises(MessageContentTooLarge):
                    await sender.send_messages([ServiceBusMessage(half_too_large), ServiceBusMessage(half_too_large)])

    @pytest.mark.liveTest
    @pytest.mark.live_test_only
    @CachedResourceGroupPreparer(name_prefix='servicebustest')
    @CachedServiceBusNamespacePreparer(name_prefix='servicebustest')
    @ServiceBusQueuePreparer(name_prefix='servicebustest', dead_lettering_on_message_expiration=True)
    async def test_async_queue_message_time_to_live(self, servicebus_namespace_connection_string, servicebus_queue, **kwargs):
        async with ServiceBusClient.from_connection_string(
            servicebus_namespace_connection_string, logging_enable=False) as sb_client:

            async with sb_client.get_queue_sender(servicebus_queue.name) as sender:
                content = str(uuid.uuid4())
                message_id = uuid.uuid4()
                message = ServiceBusMessage(content)
                message.time_to_live = timedelta(seconds=30)
                await sender.send_messages(message)

            time.sleep(30)
            async with sb_client.get_queue_receiver(servicebus_queue.name) as receiver:
                messages = await receiver.receive_messages(max_wait_time=10)
            assert not messages

            async with sb_client.get_queue_receiver(servicebus_queue.name, 
                                                    sub_queue = SubQueue.DeadLetter,
                                                    max_wait_time=5, 
                                                    receive_mode=ReceiveMode.PeekLock) as receiver:
                count = 0
                async for message in receiver:
                    print_message(_logger, message)
                    await receiver.complete_message(message)
                    count += 1
                assert count == 1

    @pytest.mark.liveTest
    @pytest.mark.live_test_only
    @CachedResourceGroupPreparer(name_prefix='servicebustest')
    @CachedServiceBusNamespacePreparer(name_prefix='servicebustest')
    @ServiceBusQueuePreparer(name_prefix='servicebustest', requires_duplicate_detection=True, dead_lettering_on_message_expiration=True)
    async def test_async_queue_message_duplicate_detection(self, servicebus_namespace_connection_string, servicebus_queue, **kwargs):
        async with ServiceBusClient.from_connection_string(
            servicebus_namespace_connection_string, logging_enable=False) as sb_client:

            message_id = uuid.uuid4()

            async with sb_client.get_queue_sender(servicebus_queue.name) as sender:
                for i in range(5):
                    message = ServiceBusMessage(str(i))
                    message.message_id = message_id
                    await sender.send_messages(message)

            async with sb_client.get_queue_receiver(servicebus_queue.name, max_wait_time=5) as receiver:
                count = 0
                async for message in receiver:
                    print_message(_logger, message)
                    assert message.message_id == message_id
                    await receiver.complete_message(message)
                    count += 1
                assert count == 1

    @pytest.mark.liveTest
    @pytest.mark.live_test_only
    @CachedResourceGroupPreparer(name_prefix='servicebustest')
    @CachedServiceBusNamespacePreparer(name_prefix='servicebustest')
    @ServiceBusQueuePreparer(name_prefix='servicebustest', dead_lettering_on_message_expiration=True)
    async def test_async_queue_message_connection_closed(self, servicebus_namespace_connection_string, servicebus_queue, **kwargs):
        async with ServiceBusClient.from_connection_string(
            servicebus_namespace_connection_string, logging_enable=False) as sb_client:

            async with sb_client.get_queue_sender(servicebus_queue.name) as sender:
                content = str(uuid.uuid4())
                message = ServiceBusMessage(content)
                await sender.send_messages(message)

            async with sb_client.get_queue_receiver(servicebus_queue.name) as receiver:
                messages = await receiver.receive_messages(max_wait_time=10)
                assert len(messages) == 1

            with pytest.raises(MessageSettleFailed):
                await receiver.complete_message(messages[0])

    @pytest.mark.liveTest
    @pytest.mark.live_test_only
    @CachedResourceGroupPreparer(name_prefix='servicebustest')
    @CachedServiceBusNamespacePreparer(name_prefix='servicebustest')
    @ServiceBusQueuePreparer(name_prefix='servicebustest', dead_lettering_on_message_expiration=True)
    async def test_async_queue_message_expiry(self, servicebus_namespace_connection_string, servicebus_queue, **kwargs):
        async with ServiceBusClient.from_connection_string(
            servicebus_namespace_connection_string, logging_enable=False) as sb_client:

            async with sb_client.get_queue_sender(servicebus_queue.name) as sender:
                content = str(uuid.uuid4())
                message = ServiceBusMessage(content)
                await sender.send_messages(message)

            async with sb_client.get_queue_receiver(servicebus_queue.name) as receiver:
                messages = await receiver.receive_messages(max_wait_time=10)
                assert len(messages) == 1
                time.sleep(60)
                assert messages[0]._lock_expired
                with pytest.raises(MessageLockExpired):
                    await receiver.complete_message(messages[0])
                with pytest.raises(MessageLockExpired):
                    await receiver.renew_message_lock(messages[0])

            async with sb_client.get_queue_receiver(servicebus_queue.name) as receiver:
                messages = await receiver.receive_messages(max_wait_time=30)
                assert len(messages) == 1
                print_message(_logger, messages[0])
                assert messages[0].delivery_count > 0
                await receiver.complete_message(messages[0])

    @pytest.mark.liveTest
    @pytest.mark.live_test_only
    @CachedResourceGroupPreparer(name_prefix='servicebustest')
    @CachedServiceBusNamespacePreparer(name_prefix='servicebustest')
    @ServiceBusQueuePreparer(name_prefix='servicebustest', dead_lettering_on_message_expiration=True)
    async def test_async_queue_message_lock_renew(self, servicebus_namespace_connection_string, servicebus_queue, **kwargs):
        async with ServiceBusClient.from_connection_string(
            servicebus_namespace_connection_string, logging_enable=False) as sb_client:
            
            async with sb_client.get_queue_sender(servicebus_queue.name) as sender:
                content = str(uuid.uuid4())
                message = ServiceBusMessage(content)
                await sender.send_messages(message)
            
            async with sb_client.get_queue_receiver(servicebus_queue.name) as receiver:
                messages = await receiver.receive_messages(max_wait_time=10)
                assert len(messages) == 1
                time.sleep(15)
                await receiver.renew_message_lock(messages[0], timeout=5)
                time.sleep(15)
                await receiver.renew_message_lock(messages[0])
                time.sleep(15)
                assert not messages[0]._lock_expired
                await receiver.complete_message(messages[0])
            
            async with sb_client.get_queue_receiver(servicebus_queue.name) as receiver:
                messages = await receiver.receive_messages(max_wait_time=10)
                assert len(messages) == 0

    @pytest.mark.liveTest
    @pytest.mark.live_test_only
    @CachedResourceGroupPreparer(name_prefix='servicebustest')
    @CachedServiceBusNamespacePreparer(name_prefix='servicebustest')
    @ServiceBusQueuePreparer(name_prefix='servicebustest', dead_lettering_on_message_expiration=True)
    async def test_async_queue_message_receive_and_delete(self, servicebus_namespace_connection_string, servicebus_queue, **kwargs):
        async with ServiceBusClient.from_connection_string(
            servicebus_namespace_connection_string, logging_enable=False) as sb_client:

            async with sb_client.get_queue_sender(servicebus_queue.name) as sender:
                message = ServiceBusMessage("Receive and delete test")
                await sender.send_messages(message)

            async with sb_client.get_queue_receiver(servicebus_queue.name, receive_mode=ReceiveMode.ReceiveAndDelete) as receiver:
                messages = await receiver.receive_messages(max_wait_time=10)
                assert len(messages) == 1
                message = messages[0]
                print_message(_logger, message)
                with pytest.raises(MessageAlreadySettled):
                    await receiver.complete_message(message)
                with pytest.raises(MessageAlreadySettled):
                    await receiver.abandon_message(message)
                with pytest.raises(MessageAlreadySettled):
                    await receiver.defer_message(message)
                with pytest.raises(MessageAlreadySettled):
                    await receiver.dead_letter_message(message)
                with pytest.raises(MessageAlreadySettled):
                    await receiver.renew_message_lock(message)

            time.sleep(30)
            async with sb_client.get_queue_receiver(servicebus_queue.name) as receiver:
                messages = await receiver.receive_messages(max_wait_time=10)
                for m in messages:
                    print_message(_logger, m)
                assert len(messages) == 0

    @pytest.mark.liveTest
    @pytest.mark.live_test_only
    @CachedResourceGroupPreparer(name_prefix='servicebustest')
    @CachedServiceBusNamespacePreparer(name_prefix='servicebustest')
    @ServiceBusQueuePreparer(name_prefix='servicebustest', dead_lettering_on_message_expiration=True)
    async def test_async_queue_message_batch(self, servicebus_namespace_connection_string, servicebus_queue, **kwargs):
        async with ServiceBusClient.from_connection_string(
            servicebus_namespace_connection_string, logging_enable=False) as sb_client:

            async with sb_client.get_queue_sender(servicebus_queue.name) as sender:
                message = ServiceBusMessageBatch()
                for i in range(5):
                    message.add_message(ServiceBusMessage("ServiceBusMessage no. {}".format(i)))
                await sender.send_messages(message)

            async with sb_client.get_queue_receiver(servicebus_queue.name) as receiver:
                messages = []
                recv = await receiver.receive_messages(max_wait_time=10)
                while recv:
                    messages.extend(recv)
                    for message in recv:
                        print_message(_logger, message)
                        await receiver.complete_message(message)
                    recv = await receiver.receive_messages(max_wait_time=10)

                assert len(messages) == 5

    @pytest.mark.liveTest
    @pytest.mark.live_test_only
    @CachedResourceGroupPreparer(name_prefix='servicebustest')
    @CachedServiceBusNamespacePreparer(name_prefix='servicebustest')
    @ServiceBusQueuePreparer(name_prefix='servicebustest', dead_lettering_on_message_expiration=True)
    async def test_async_queue_schedule_message(self, servicebus_namespace_connection_string, servicebus_queue, **kwargs):
        async with ServiceBusClient.from_connection_string(
            servicebus_namespace_connection_string, logging_enable=False) as sb_client:

            scheduled_enqueue_time = (utc_now() + timedelta(minutes=2)).replace(microsecond=0)
            async with sb_client.get_queue_receiver(servicebus_queue.name) as receiver:
                async with sb_client.get_queue_sender(servicebus_queue.name) as sender:
                    content = str(uuid.uuid4())
                    message_id = uuid.uuid4()
                    message = ServiceBusMessage(content)
                    message.message_id = message_id
                    message.scheduled_enqueue_time_utc = scheduled_enqueue_time
                    await sender.send_messages(message)

                messages = await receiver.receive_messages(max_wait_time=120)
                if messages:
                    try:
                        data = str(messages[0])
                        assert data == content
                        assert messages[0].message_id == message_id
                        assert messages[0].scheduled_enqueue_time_utc == scheduled_enqueue_time
                        assert messages[0].scheduled_enqueue_time_utc <= messages[0].enqueued_time_utc.replace(microsecond=0)
                        assert len(messages) == 1
                    finally:
                        for message in messages:
                            await receiver.complete_message(message)
                else:
                    raise Exception("Failed to receive scheduled message.")

    @pytest.mark.liveTest
    @pytest.mark.live_test_only
    @CachedResourceGroupPreparer(name_prefix='servicebustest')
    @CachedServiceBusNamespacePreparer(name_prefix='servicebustest')
    @ServiceBusQueuePreparer(name_prefix='servicebustest', dead_lettering_on_message_expiration=True)
    async def test_async_queue_schedule_multiple_messages(self, servicebus_namespace_connection_string, servicebus_queue, **kwargs):
        async with ServiceBusClient.from_connection_string(
            servicebus_namespace_connection_string, logging_enable=False) as sb_client:
            scheduled_enqueue_time = (utc_now() + timedelta(minutes=2)).replace(microsecond=0)
            messages = []
            receiver = sb_client.get_queue_receiver(servicebus_queue.name, prefetch_count=20)
            sender = sb_client.get_queue_sender(servicebus_queue.name)
            async with sender, receiver:
                content = str(uuid.uuid4())
                message_id_a = uuid.uuid4()
                message_a = ServiceBusMessage(content)
                message_a.message_id = message_id_a
                message_id_b = uuid.uuid4()
                message_b = ServiceBusMessage(content)
                message_b.message_id = message_id_b

                await sender.send_messages([message_a, message_b])

                received_messages = []
                async for message in receiver.get_streaming_message_iter(max_wait_time=5):
                    received_messages.append(message)
                    await receiver.complete_message(message)

                tokens = await sender.schedule_messages(received_messages, scheduled_enqueue_time, timeout=5)
                assert len(tokens) == 2

                messages = await receiver.receive_messages(max_wait_time=120)
                recv = await receiver.receive_messages(max_wait_time=5)
                messages.extend(recv)
                if messages:
                    try:
                        data = str(messages[0])
                        assert data == content
                        assert messages[0].message_id in (message_id_a, message_id_b)
                        assert messages[0].scheduled_enqueue_time_utc == scheduled_enqueue_time
                        assert messages[0].scheduled_enqueue_time_utc <= messages[0].enqueued_time_utc.replace(microsecond=0)
                        assert len(messages) == 2
                    finally:
                        for message in messages:
                            await receiver.complete_message(message)
                else:
                    raise Exception("Failed to receive scheduled message.")

    @pytest.mark.liveTest
    @pytest.mark.live_test_only
    @CachedResourceGroupPreparer(name_prefix='servicebustest')
    @CachedServiceBusNamespacePreparer(name_prefix='servicebustest')
    @ServiceBusQueuePreparer(name_prefix='servicebustest', dead_lettering_on_message_expiration=True)
    async def test_async_queue_cancel_scheduled_messages(self, servicebus_namespace_connection_string, servicebus_queue, **kwargs):
        async with ServiceBusClient.from_connection_string(
            servicebus_namespace_connection_string, logging_enable=False) as sb_client:

            enqueue_time = (utc_now() + timedelta(minutes=2)).replace(microsecond=0)
            async with sb_client.get_queue_receiver(servicebus_queue.name) as receiver:
                async with sb_client.get_queue_sender(servicebus_queue.name) as sender:
                    message_a = ServiceBusMessage("Test scheduled message")
                    message_b = ServiceBusMessage("Test scheduled message")
                    tokens = await sender.schedule_messages([message_a, message_b], enqueue_time)
                    assert len(tokens) == 2

                    await sender.cancel_scheduled_messages(tokens, timeout=None)

                messages = await receiver.receive_messages(max_wait_time=120)
                assert len(messages) == 0

    @pytest.mark.liveTest
    @pytest.mark.live_test_only
    @CachedResourceGroupPreparer(name_prefix='servicebustest')
    @CachedServiceBusNamespacePreparer(name_prefix='servicebustest')
    @ServiceBusQueuePreparer(name_prefix='servicebustest', dead_lettering_on_message_expiration=True)
    async def test_queue_message_amqp_over_websocket(self, servicebus_namespace_connection_string, servicebus_queue, **kwargs):
        async with ServiceBusClient.from_connection_string(
                servicebus_namespace_connection_string,
                transport_type=TransportType.AmqpOverWebsocket,
                logging_enable=False) as sb_client:

            async with sb_client.get_queue_sender(servicebus_queue.name) as sender:
                assert sender._config.transport_type == TransportType.AmqpOverWebsocket
                message = ServiceBusMessage("Test")
                await sender.send_messages(message)

            async with sb_client.get_queue_receiver(servicebus_queue.name, receive_mode=ReceiveMode.ReceiveAndDelete) as receiver:
                assert receiver._config.transport_type == TransportType.AmqpOverWebsocket
                messages = await receiver.receive_messages(max_wait_time=5)
                assert len(messages) == 1

    def test_queue_message_http_proxy_setting(self):
        mock_conn_str = "Endpoint=sb://mock.servicebus.windows.net/;SharedAccessKeyName=mock;SharedAccessKey=mock"
        http_proxy = {
            'proxy_hostname': '127.0.0.1',
            'proxy_port': 8899,
            'username': 'admin',
            'password': '123456'
        }

        sb_client = ServiceBusClient.from_connection_string(mock_conn_str, http_proxy=http_proxy)
        assert sb_client._config.http_proxy == http_proxy
        assert sb_client._config.transport_type == TransportType.AmqpOverWebsocket

        sender = sb_client.get_queue_sender(queue_name="mock")
        assert sender._config.http_proxy == http_proxy
        assert sender._config.transport_type == TransportType.AmqpOverWebsocket

        receiver = sb_client.get_queue_receiver(queue_name="mock")
        assert receiver._config.http_proxy == http_proxy
        assert receiver._config.transport_type == TransportType.AmqpOverWebsocket

    @pytest.mark.liveTest
    @pytest.mark.live_test_only
    @CachedResourceGroupPreparer(name_prefix='servicebustest')
    @CachedServiceBusNamespacePreparer(name_prefix='servicebustest')
    @ServiceBusQueuePreparer(name_prefix='servicebustest', dead_lettering_on_message_expiration=True)
    async def test_queue_message_settle_through_mgmt_link_due_to_broken_receiver_link(self, servicebus_namespace_connection_string, servicebus_queue, **kwargs):
        async with ServiceBusClient.from_connection_string(
                servicebus_namespace_connection_string,
                logging_enable=False) as sb_client:

            async with sb_client.get_queue_sender(servicebus_queue.name) as sender:
                message = ServiceBusMessage("Test")
                await sender.send_messages(message)

            async with sb_client.get_queue_receiver(servicebus_queue.name) as receiver:
                messages = await receiver.receive_messages(max_wait_time=5)
                await receiver._handler.message_handler.destroy_async()  # destroy the underlying receiver link
                assert len(messages) == 1
                await receiver.complete_message(messages[0])

    @pytest.mark.asyncio
    async def test_async_queue_mock_auto_lock_renew_callback(self):
        results = []
        errors = []
        async def callback_mock(renewable, error):
            results.append(renewable)
            if error:
                errors.append(error)

        auto_lock_renew = AutoLockRenewer()
        auto_lock_renew._renew_period = 1 # So we can run the test fast.
        async with auto_lock_renew: # Check that it is called when the object expires for any reason (silent renew failure)
            message = MockReceivedMessage(prevent_renew_lock=True)
            auto_lock_renew.register(renewable=message, on_lock_renew_failure=callback_mock)
            await asyncio.sleep(3)
            assert len(results) == 1 and results[-1]._lock_expired == True
            assert not errors

        del results[:]
        del errors[:]
        auto_lock_renew = AutoLockRenewer()
        auto_lock_renew._renew_period = 1
        async with auto_lock_renew: # Check that in normal operation it does not get called
            auto_lock_renew.register(renewable=MockReceivedMessage(), on_lock_renew_failure=callback_mock)
            await asyncio.sleep(3)
            assert not results
            assert not errors

        del results[:]
        del errors[:]
        auto_lock_renew = AutoLockRenewer()
        auto_lock_renew._renew_period = 1
        async with auto_lock_renew: # Check that when a message is settled, it will not get called even after expiry
            message = MockReceivedMessage(prevent_renew_lock=True)
            auto_lock_renew.register(renewable=message, on_lock_renew_failure=callback_mock)
            message._settled = True
            await asyncio.sleep(3)
            assert not results
            assert not errors

        del results[:]
        del errors[:]
        auto_lock_renew = AutoLockRenewer()
        auto_lock_renew._renew_period = 1
        async with auto_lock_renew: # Check that it is called when there is an overt renew failure
            message = MockReceivedMessage(exception_on_renew_lock=True)
            auto_lock_renew.register(renewable=message, on_lock_renew_failure=callback_mock)
            await asyncio.sleep(3)
            assert len(results) == 1 and results[-1]._lock_expired == True
            assert errors[-1]

        del results[:]
        del errors[:]
        auto_lock_renew = AutoLockRenewer()
        auto_lock_renew._renew_period = 1
        async with auto_lock_renew: # Check that it is not called when the renewer is shutdown
            message = MockReceivedMessage(prevent_renew_lock=True)
            auto_lock_renew.register(renewable=message, on_lock_renew_failure=callback_mock)
            await auto_lock_renew.close()
            await asyncio.sleep(3)
            assert not results
            assert not errors

        del results[:]
        del errors[:]
        auto_lock_renew = AutoLockRenewer()
        auto_lock_renew._renew_period = 1
        async with auto_lock_renew: # Check that it is not called when the receiver is shutdown
            message = MockReceivedMessage(prevent_renew_lock=True)
            auto_lock_renew.register(renewable=message, on_lock_renew_failure=callback_mock)
            message._receiver._running = False
            await asyncio.sleep(3)
            assert not results
            assert not errors


    @pytest.mark.asyncio
    async def test_async_queue_mock_no_reusing_auto_lock_renew(self):
        auto_lock_renew = AutoLockRenewer()
        auto_lock_renew._renew_period = 1

        async with auto_lock_renew:
            auto_lock_renew.register(renewable=MockReceivedMessage())
            await asyncio.sleep(3)

        with pytest.raises(ServiceBusError):
            async with auto_lock_renew:
                pass

        with pytest.raises(ServiceBusError):
            auto_lock_renew.register(renewable=MockReceivedMessage())

        auto_lock_renew = AutoLockRenewer()
        auto_lock_renew._renew_period = 1

        auto_lock_renew.register(renewable=MockReceivedMessage())
        time.sleep(3)

        await auto_lock_renew.close()

        with pytest.raises(ServiceBusError):
            async with auto_lock_renew:
                pass

        with pytest.raises(ServiceBusError):
            auto_lock_renew.register(renewable=MockReceivedMessage())

    @pytest.mark.liveTest
    @pytest.mark.live_test_only
    @CachedResourceGroupPreparer(name_prefix='servicebustest')
    @CachedServiceBusNamespacePreparer(name_prefix='servicebustest')
    @ServiceBusQueuePreparer(name_prefix='servicebustest', dead_lettering_on_message_expiration=True)
    async def test_async_queue_receive_batch_without_setting_prefetch(self, servicebus_namespace_connection_string, servicebus_queue, **kwargs):
        async with ServiceBusClient.from_connection_string(
                servicebus_namespace_connection_string, logging_enable=False) as sb_client:

            def message_content():
                for i in range(20):
                    yield ServiceBusMessage(
                        body="ServiceBusMessage no. {}".format(i),
                        subject='1st'
                    )

            sender = sb_client.get_queue_sender(servicebus_queue.name)
            receiver = sb_client.get_queue_receiver(servicebus_queue.name)

            async with sender, receiver:
                message = ServiceBusMessageBatch()
                for each in message_content():
                    message.add_message(each)
                await sender.send_messages(message)

                receive_counter = 0
                message_1st_received_cnt = 0
                message_2nd_received_cnt = 0
                while message_1st_received_cnt < 20 or message_2nd_received_cnt < 20:
                    messages = []
                    batch = await receiver.receive_messages(max_message_count=20, max_wait_time=5)
                    while batch:
                        messages += batch
                        batch = await receiver.receive_messages(max_message_count=20, max_wait_time=5)
                    if not messages:
                        break
                    receive_counter += 1
                    for message in messages:
                        print_message(_logger, message)
                        if message.subject == '1st':
                            message_1st_received_cnt += 1
<<<<<<< HEAD
                            await message.complete()
                            message.subject = '2nd'
=======
                            await receiver.complete_message(message)
                            message.label = '2nd'
>>>>>>> a912eecf
                            await sender.send_messages(message)  # resending received message
                        elif message.subject == '2nd':
                            message_2nd_received_cnt += 1
                            await receiver.complete_message(message)

                assert message_1st_received_cnt == 20 and message_2nd_received_cnt == 20
                # Network/server might be unstable making flow control ineffective in the leading rounds of connection iteration
                assert receive_counter < 10  # Dynamic link credit issuing come info effect

    @pytest.mark.liveTest
    @pytest.mark.live_test_only
    @CachedResourceGroupPreparer(name_prefix='servicebustest')
    @CachedServiceBusNamespacePreparer(name_prefix='servicebustest')
    @ServiceBusQueuePreparer(name_prefix='servicebustest', dead_lettering_on_message_expiration=True)
    async def test_async_queue_receiver_alive_after_timeout(self, servicebus_namespace_connection_string, servicebus_queue, **kwargs):
        async with ServiceBusClient.from_connection_string(
                servicebus_namespace_connection_string,
                logging_enable=False) as sb_client:

            async with sb_client.get_queue_sender(servicebus_queue.name) as sender:
                message = ServiceBusMessage("0")
                message_1 = ServiceBusMessage("1")
                await sender.send_messages([message, message_1])

                messages = []
                async with sb_client.get_queue_receiver(servicebus_queue.name, max_wait_time=10) as receiver:
                    
                    async for message in receiver.get_streaming_message_iter():
                        messages.append(message)
                        break

                    async for message in receiver.get_streaming_message_iter():
                        messages.append(message)

                    for message in messages:
                        await receiver.complete_message(message)

                    assert len(messages) == 2
                    assert str(messages[0]) == "0"
                    assert str(messages[1]) == "1"

                    message_2 = ServiceBusMessage("2")
                    message_3 = ServiceBusMessage("3")
                    await sender.send_messages([message_2, message_3])

                    async for message in receiver.get_streaming_message_iter():
                        messages.append(message)
                        async for message in receiver.get_streaming_message_iter():
                            messages.append(message)

                    assert len(messages) == 4
                    assert str(messages[2]) == "2"
                    assert str(messages[3]) == "3"

                    for message in messages[2:]:
                        await receiver.complete_message(message)

                    messages = await receiver.receive_messages()
                    assert not messages

    @pytest.mark.liveTest
    @pytest.mark.live_test_only
    @CachedResourceGroupPreparer(name_prefix='servicebustest')
    @CachedServiceBusNamespacePreparer(name_prefix='servicebustest')
    @ServiceBusQueuePreparer(name_prefix='servicebustest', dead_lettering_on_message_expiration=True, lock_duration='PT5M')
    async def test_queue_receive_keep_conn_alive_async(self, servicebus_namespace_connection_string, servicebus_queue, **kwargs):
        async with ServiceBusClient.from_connection_string(
                servicebus_namespace_connection_string, logging_enable=False) as sb_client:

            sender = sb_client.get_queue_sender(servicebus_queue.name)
            receiver = sb_client.get_queue_receiver(servicebus_queue.name, max_wait_time=5)

            async with sender, receiver:
                await sender.send_messages([ServiceBusMessage("message1"), ServiceBusMessage("message2")])

                messages = []
                async for message in receiver:
                    messages.append(message)

                receiver_handler = receiver._handler
                assert len(messages) == 2
                await asyncio.sleep(4 * 60 + 5)  # 240s is the service defined connection idle timeout
                await receiver.renew_message_lock(messages[0])  # check mgmt link operation
                await receiver.complete_message(messages[0])
                await receiver.complete_message(messages[1])  # check receiver link operation

                await asyncio.sleep(60)  # sleep another one minute to ensure we pass the lock_duration time
                messages = []
                async for message in receiver:
                    messages.append(message)

                assert len(messages) == 0  # make sure messages are removed from the queue
                assert receiver_handler == receiver._handler  # make sure no reconnection happened

    @pytest.mark.liveTest
    @pytest.mark.live_test_only
    @CachedResourceGroupPreparer(name_prefix='servicebustest')
    @CachedServiceBusNamespacePreparer(name_prefix='servicebustest')
    @ServiceBusQueuePreparer(name_prefix='servicebustest')
    async def test_async_queue_receiver_respects_max_wait_time_overrides(self, servicebus_namespace_connection_string, servicebus_queue, **kwargs):
        async with ServiceBusClient.from_connection_string(
                servicebus_namespace_connection_string,
                logging_enable=False) as sb_client:

            async with sb_client.get_queue_sender(servicebus_queue.name) as sender:
                message = ServiceBusMessage("0")
                await sender.send_messages(message)

                messages = []
                async with sb_client.get_queue_receiver(servicebus_queue.name, max_wait_time=5) as receiver:

                    time_1 = receiver._handler._counter.get_current_ms()
                    async for message in receiver.get_streaming_message_iter(max_wait_time=10):
                        messages.append(message)
                        await receiver.complete_message(message)

                        time_2 = receiver._handler._counter.get_current_ms()
                        async for message in receiver.get_streaming_message_iter(max_wait_time=1):
                            messages.append(message)
                        time_3 = receiver._handler._counter.get_current_ms()
                        assert timedelta(seconds=.5) < timedelta(milliseconds=(time_3 - time_2)) <= timedelta(seconds=2)
                    time_4 = receiver._handler._counter.get_current_ms()
                    assert timedelta(seconds=8) < timedelta(milliseconds=(time_4 - time_3)) <= timedelta(seconds=11)

                    async for message in receiver.get_streaming_message_iter(max_wait_time=3):
                        messages.append(message)
                    time_5 = receiver._handler._counter.get_current_ms()
                    assert timedelta(seconds=1) < timedelta(milliseconds=(time_5 - time_4)) <= timedelta(seconds=4)

                    async for message in receiver:
                        messages.append(message)
                    time_6 = receiver._handler._counter.get_current_ms()
                    assert timedelta(seconds=3) < timedelta(milliseconds=(time_6 - time_5)) <= timedelta(seconds=6)

                    async for message in receiver.get_streaming_message_iter():
                        messages.append(message)
                    time_7 = receiver._handler._counter.get_current_ms()
                    assert timedelta(seconds=3) < timedelta(milliseconds=(time_7 - time_6)) <= timedelta(seconds=6)
                    assert len(messages) == 1

    @pytest.mark.liveTest
    @pytest.mark.live_test_only
    @CachedResourceGroupPreparer(name_prefix='servicebustest')
    @CachedServiceBusNamespacePreparer(name_prefix='servicebustest')
    @ServiceBusQueuePreparer(name_prefix='servicebustest')
    async def test_async_queue_send_twice(self, servicebus_namespace_connection_string, servicebus_queue, **kwargs):
        async with ServiceBusClient.from_connection_string(
            servicebus_namespace_connection_string, logging_enable=False) as sb_client:

            async with sb_client.get_queue_sender(servicebus_queue.name) as sender:
                message = ServiceBusMessage("ServiceBusMessage")
                message2 = ServiceBusMessage("Message2")
                # first test batch message resending.
                batch_message = await sender.create_message_batch()
                batch_message._from_list([message, message2])  # pylint: disable=protected-access
                await sender.send_messages(batch_message)
                await sender.send_messages(batch_message)
                messages = []
                async with sb_client.get_queue_receiver(servicebus_queue.name, max_wait_time=5) as receiver:
                    async for message in receiver:
                        messages.append(message)
                assert len(messages) == 4
                # then normal message resending
                await sender.send_messages(message)
                await sender.send_messages(message)
                messages = []
                async with sb_client.get_queue_receiver(servicebus_queue.name, max_wait_time=5) as receiver:
                    async for message in receiver:
                        messages.append(message)
                assert len(messages) == 2

    @pytest.mark.liveTest
    @pytest.mark.live_test_only
    @CachedResourceGroupPreparer(name_prefix='servicebustest')
    @CachedServiceBusNamespacePreparer(name_prefix='servicebustest')
    @CachedServiceBusQueuePreparer(name_prefix='servicebustest', dead_lettering_on_message_expiration=True)
    async def test_async_queue_send_timeout(self, servicebus_namespace_connection_string, servicebus_queue, **kwargs):
        async def _hack_amqp_sender_run_async(cls):
            await asyncio.sleep(6)  # sleep until timeout
            await cls.message_handler.work_async()
            cls._waiting_messages = 0
            cls._pending_messages = cls._filter_pending()
            if cls._backoff and not cls._waiting_messages:
                _logger.info("Client told to backoff - sleeping for %r seconds", cls._backoff)
                await cls._connection.sleep_async(cls._backoff)
                cls._backoff = 0
            await cls._connection.work_async()
            return True

        async with ServiceBusClient.from_connection_string(
                servicebus_namespace_connection_string, logging_enable=False) as sb_client:
            async with sb_client.get_queue_sender(servicebus_queue.name) as sender:
                # this one doesn't need to reset the method, as it's hacking the method on the instance
                sender._handler._client_run_async = types.MethodType(_hack_amqp_sender_run_async, sender._handler)
                with pytest.raises(OperationTimeoutError):
                    await sender.send_messages(ServiceBusMessage("body"), timeout=5)

    @pytest.mark.liveTest
    @pytest.mark.live_test_only
    @CachedResourceGroupPreparer(name_prefix='servicebustest')
    @CachedServiceBusNamespacePreparer(name_prefix='servicebustest')
    @CachedServiceBusQueuePreparer(name_prefix='servicebustest', dead_lettering_on_message_expiration=True)
    async def test_async_queue_mgmt_operation_timeout(self, servicebus_namespace_connection_string, servicebus_queue, **kwargs):
        async def hack_mgmt_execute_async(self, operation, op_type, message, timeout=0):
            start_time = self._counter.get_current_ms()
            operation_id = str(uuid.uuid4())
            self._responses[operation_id] = None

            await asyncio.sleep(6)  # sleep until timeout
            while not self._responses[operation_id] and not self.mgmt_error:
                if timeout > 0:
                    now = self._counter.get_current_ms()
                    if (now - start_time) >= timeout:
                        raise compat.TimeoutException("Failed to receive mgmt response in {}ms".format(timeout))
                await self.connection.work_async()
            if self.mgmt_error:
                raise self.mgmt_error
            response = self._responses.pop(operation_id)
            return response

        original_execute_method = uamqp.async_ops.mgmt_operation_async.MgmtOperationAsync.execute_async
        # hack the mgmt method on the class, not on an instance, so it needs reset
        try:
            uamqp.async_ops.mgmt_operation_async.MgmtOperationAsync.execute_async = hack_mgmt_execute_async
            async with ServiceBusClient.from_connection_string(
                    servicebus_namespace_connection_string, logging_enable=False) as sb_client:
                async with sb_client.get_queue_sender(servicebus_queue.name) as sender:
                    with pytest.raises(OperationTimeoutError):
                        scheduled_time_utc = utc_now() + timedelta(seconds=30)
                        await sender.schedule_messages(ServiceBusMessage("ServiceBusMessage to be scheduled"), scheduled_time_utc, timeout=5)
        finally:
            # must reset the mgmt execute method, otherwise other test cases would use the hacked execute method, leading to timeout error
            uamqp.async_ops.mgmt_operation_async.MgmtOperationAsync.execute_async = original_execute_method

    @pytest.mark.liveTest
    @pytest.mark.live_test_only
    @CachedResourceGroupPreparer(name_prefix='servicebustest')
    @CachedServiceBusNamespacePreparer(name_prefix='servicebustest')
    @CachedServiceBusQueuePreparer(name_prefix='servicebustest', lock_duration='PT5S')
    async def test_async_queue_operation_negative(self, servicebus_namespace_connection_string, servicebus_queue, **kwargs):
        def _hack_amqp_message_complete(cls):
            raise RuntimeError()

        async def _hack_amqp_mgmt_request(cls, message, operation, op_type=None, node=None, callback=None, **kwargs):
            raise uamqp.errors.AMQPConnectionError()

        async def _hack_sb_receiver_settle_message(self, settle_operation, dead_letter_reason=None, dead_letter_error_description=None):
            raise uamqp.errors.AMQPError()

        async with ServiceBusClient.from_connection_string(
                servicebus_namespace_connection_string, logging_enable=False) as sb_client:
            sender = sb_client.get_queue_sender(servicebus_queue.name)
            receiver = sb_client.get_queue_receiver(servicebus_queue.name, max_wait_time=5)
            async with sender, receiver:
                # negative settlement via receiver link
                await sender.send_messages(ServiceBusMessage("body"), timeout=5)
                message = (await receiver.receive_messages(max_wait_time=5))[0]
                message.message.accept = types.MethodType(_hack_amqp_message_complete, message.message)
                await receiver.complete_message(message)  # settle via mgmt link

                try:
                    origin_amqp_mgmt_request_method = receiver._handler.mgmt_request_async
                    with pytest.raises(ServiceBusConnectionError):
                        receiver._handler.mgmt_request_async = types.MethodType(_hack_amqp_mgmt_request, receiver._handler)
                        await receiver.peek_messages()
                finally:
                    receiver._handler.mgmt_request = types.MethodType(origin_amqp_mgmt_request_method, receiver._handler)

                await sender.send_messages(ServiceBusMessage("body"), timeout=5)

                message = (await receiver.receive_messages(max_wait_time=5))[0]
                origin_sb_receiver_settle_message_method = receiver._settle_message
                receiver._settle_message = types.MethodType(_hack_sb_receiver_settle_message, receiver)
                with pytest.raises(MessageSettleFailed):
                    await receiver.complete_message(message)

                receiver._settle_message = origin_sb_receiver_settle_message_method
                message = (await receiver.receive_messages(max_wait_time=6))[0]
                await receiver.complete_message(message)

    @pytest.mark.liveTest
    @pytest.mark.live_test_only
    @CachedResourceGroupPreparer(name_prefix='servicebustest')
    @CachedServiceBusNamespacePreparer(name_prefix='servicebustest')
    @ServiceBusQueuePreparer(name_prefix='servicebustest', dead_lettering_on_message_expiration=True)
    async def test_async_send_message_no_body(self, servicebus_namespace_connection_string, servicebus_queue, **kwargs):
        async with ServiceBusClient.from_connection_string(
            servicebus_namespace_connection_string) as sb_client:

            async with sb_client.get_queue_sender(servicebus_queue.name) as sender:
                await sender.send_messages(ServiceBusMessage(body=None))

            async with sb_client.get_queue_receiver(servicebus_queue.name,  
                                            max_wait_time=10) as receiver:
                message = await receiver.__anext__()
                assert message.body is None
                await receiver.complete_message(message)<|MERGE_RESOLUTION|>--- conflicted
+++ resolved
@@ -422,15 +422,9 @@
                     print_message(_logger, message)
                     assert message.dead_letter_reason == 'Testing reason'
                     assert message.dead_letter_error_description == 'Testing description'
-<<<<<<< HEAD
                     assert message.application_properties[b'DeadLetterReason'] == b'Testing reason'
                     assert message.application_properties[b'DeadLetterErrorDescription'] == b'Testing description'
-                    await message.complete()
-=======
-                    assert message.properties[b'DeadLetterReason'] == b'Testing reason'
-                    assert message.properties[b'DeadLetterErrorDescription'] == b'Testing description'
-                    await receiver.complete_message(message)
->>>>>>> a912eecf
+                    await receiver.complete_message(message)
             assert count == 10
 
     @pytest.mark.liveTest
@@ -587,15 +581,9 @@
                     print_message(_logger, message)
                     assert message.dead_letter_reason == 'Testing reason'
                     assert message.dead_letter_error_description == 'Testing description'
-<<<<<<< HEAD
                     assert message.application_properties[b'DeadLetterReason'] == b'Testing reason'
                     assert message.application_properties[b'DeadLetterErrorDescription'] == b'Testing description'
-                    await message.complete()
-=======
-                    assert message.properties[b'DeadLetterReason'] == b'Testing reason'
-                    assert message.properties[b'DeadLetterErrorDescription'] == b'Testing description'
-                    await receiver.complete_message(message)
->>>>>>> a912eecf
+                    await receiver.complete_message(message)
                     count += 1
             assert count == 10
 
@@ -1295,13 +1283,8 @@
                         print_message(_logger, message)
                         if message.subject == '1st':
                             message_1st_received_cnt += 1
-<<<<<<< HEAD
-                            await message.complete()
+                            await receiver.complete_message(message)
                             message.subject = '2nd'
-=======
-                            await receiver.complete_message(message)
-                            message.label = '2nd'
->>>>>>> a912eecf
                             await sender.send_messages(message)  # resending received message
                         elif message.subject == '2nd':
                             message_2nd_received_cnt += 1
