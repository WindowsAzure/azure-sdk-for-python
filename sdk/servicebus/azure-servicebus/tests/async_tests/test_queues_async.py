--- conflicted
+++ resolved
@@ -1404,8 +1404,7 @@
                     async for message in receiver.get_streaming_message_iter():
                         messages.append(message)
                     time_7 = receiver._handler._counter.get_current_ms()
-<<<<<<< HEAD
-                    assert timedelta(seconds=3) < timedelta(milliseconds=(time_7 - time_6)) < timedelta(seconds=6)
+                    assert timedelta(seconds=3) < timedelta(milliseconds=(time_7 - time_6)) <= timedelta(seconds=6)
                     assert len(messages) == 1
 
     @pytest.mark.liveTest
@@ -1437,8 +1436,4 @@
                 async with sb_client.get_queue_receiver(servicebus_queue.name, max_wait_time=5) as receiver:
                     async for message in receiver:
                         messages.append(message)
-                assert len(messages) == 2
-=======
-                    assert timedelta(seconds=3) < timedelta(milliseconds=(time_7 - time_6)) <= timedelta(seconds=6)
-                    assert len(messages) == 1
->>>>>>> 43d7ebf6
+                assert len(messages) == 2