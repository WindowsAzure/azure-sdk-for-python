--- conflicted
+++ resolved
@@ -939,16 +939,16 @@
                 await sender.send_messages(message)
 
             async with sb_client.get_queue_receiver(servicebus_queue.name) as receiver:
-                messages = await receiver.receive_messages(max_wait_time=10)
-                recv = True
+                messages = []
+                recv = await receiver.receive_messages(max_wait_time=10)
                 while recv:
+                    messages.extend(recv)
+                    for message in recv:
+                        print_message(_logger, message)
+                        await message.complete()
                     recv = await receiver.receive_messages(max_wait_time=10)
-                    messages.extend(recv)
 
                 assert len(messages) == 5
-                for m in messages:
-                    print_message(_logger, m)
-                    await m.complete()
 
     @pytest.mark.liveTest
     @pytest.mark.live_test_only
@@ -1007,14 +1007,9 @@
 
                 await sender.send_messages([message_a, message_b])
 
-<<<<<<< HEAD
-                received_messages = await receiver.receive_messages(max_message_count=2, max_wait_time=5)
-                for message in received_messages:
-=======
                 received_messages = []
                 async for message in receiver.get_streaming_message_iter(max_wait_time=5):
                     received_messages.append(message)
->>>>>>> f683b292
                     await message.complete()
 
                 tokens = await sender.schedule_messages(received_messages, scheduled_enqueue_time)
@@ -1258,15 +1253,11 @@
                 message_1st_received_cnt = 0
                 message_2nd_received_cnt = 0
                 while message_1st_received_cnt < 20 or message_2nd_received_cnt < 20:
-<<<<<<< HEAD
-                    messages = await receiver.receive_messages(max_message_count=20, max_wait_time=5)
-=======
                     messages = []
-                    batch = await receiver.receive_messages(max_batch_size=20, max_wait_time=5)
+                    batch = await receiver.receive_messages(max_message_count=20, max_wait_time=5)
                     while batch:
                         messages += batch
-                        batch = await receiver.receive_messages(max_batch_size=20, max_wait_time=5)
->>>>>>> f683b292
+                        batch = await receiver.receive_messages(max_message_count=20, max_wait_time=5)
                     if not messages:
                         break
                     receive_counter += 1
