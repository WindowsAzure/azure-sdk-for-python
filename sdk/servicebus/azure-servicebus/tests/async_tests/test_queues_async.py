#-------------------------------------------------------------------------
# Copyright (c) Microsoft Corporation. All rights reserved.
# Licensed under the MIT License. See License.txt in the project root for
# license information.
#--------------------------------------------------------------------------

import asyncio
import logging
import sys
import os
import types
import pytest
import time
import uuid
from datetime import datetime, timedelta

import uamqp
import uamqp.errors
from uamqp import compat
from azure.servicebus.aio import (
    ServiceBusClient,
    ReceivedMessage,
    AutoLockRenewer)
from azure.servicebus import TransportType
from azure.servicebus._common.message import Message, BatchMessage, PeekedMessage
from azure.servicebus._common.constants import ReceiveMode, SubQueue
from azure.servicebus._common.utils import utc_now
from azure.servicebus.exceptions import (
    ServiceBusConnectionError,
    ServiceBusError,
    MessageLockExpired,
    MessageAlreadySettled,
    AutoLockRenewTimeout,
    MessageSendFailed,
    MessageSettleFailed,
    MessageContentTooLarge,
    OperationTimeoutError
)
from devtools_testutils import AzureMgmtTestCase, CachedResourceGroupPreparer
from servicebus_preparer import CachedServiceBusNamespacePreparer, CachedServiceBusQueuePreparer, ServiceBusQueuePreparer
from utilities import get_logger, print_message, sleep_until_expired
from mocks_async import MockReceivedMessage

_logger = get_logger(logging.DEBUG)


class ServiceBusQueueAsyncTests(AzureMgmtTestCase):

    @pytest.mark.liveTest
    @pytest.mark.live_test_only
    @CachedResourceGroupPreparer(name_prefix='servicebustest')
    @CachedServiceBusNamespacePreparer(name_prefix='servicebustest')
    @ServiceBusQueuePreparer(name_prefix='servicebustest', dead_lettering_on_message_expiration=True)
    async def test_async_queue_by_queue_client_conn_str_receive_handler_peeklock(self, servicebus_namespace_connection_string, servicebus_queue, **kwargs):
        async with ServiceBusClient.from_connection_string(
            servicebus_namespace_connection_string, logging_enable=False) as sb_client:

            async with sb_client.get_queue_sender(servicebus_queue.name) as sender:
                for i in range(10):
                    message = Message("Handler message no. {}".format(i))
                    await sender.send_messages(message, timeout=5)

            with pytest.raises(ServiceBusConnectionError):
                await (sb_client.get_queue_session_receiver(servicebus_queue.name, session_id="test", max_wait_time=5))._open_with_retry()

            async with sb_client.get_queue_receiver(servicebus_queue.name, max_wait_time=5) as receiver:
                count = 0
                async for message in receiver:
                    print_message(_logger, message)
                    count += 1
                    await message.complete()

            assert count == 10

    @pytest.mark.liveTest
    @pytest.mark.live_test_only
    @CachedResourceGroupPreparer(name_prefix='servicebustest')
    @CachedServiceBusNamespacePreparer(name_prefix='servicebustest')
    @ServiceBusQueuePreparer(name_prefix='servicebustest', dead_lettering_on_message_expiration=True)
    async def test_async_queue_by_queue_client_send_multiple_messages(self, servicebus_namespace_connection_string, servicebus_queue, **kwargs):
        async with ServiceBusClient.from_connection_string(
            servicebus_namespace_connection_string, logging_enable=False) as sb_client:
            async with sb_client.get_queue_sender(servicebus_queue.name) as sender:
                messages = []
                for i in range(10):
                    message = Message("Handler message no. {}".format(i))
                    messages.append(message)
                await sender.send_messages(messages)
                assert sender._handler._msg_timeout == 0

            async with sb_client.get_queue_receiver(servicebus_queue.name, max_wait_time=5) as receiver:
                count = 0
                async for message in receiver:
                    print_message(_logger, message)
                    count += 1
                    await message.complete()

                assert count == 10

    @pytest.mark.liveTest
    @pytest.mark.live_test_only
    @CachedResourceGroupPreparer()
    @CachedServiceBusNamespacePreparer(name_prefix='servicebustest')
    @ServiceBusQueuePreparer(name_prefix='servicebustest', dead_lettering_on_message_expiration=True)
    async def test_github_issue_7079_async(self, servicebus_namespace_connection_string, servicebus_queue, **kwargs):
        async with ServiceBusClient.from_connection_string(
            servicebus_namespace_connection_string, logging_enable=False) as sb_client:
    
            async with sb_client.get_queue_sender(servicebus_queue.name) as sender:
                for i in range(5):
                    await sender.send_messages(Message("Message {}".format(i)))
            async with sb_client.get_queue_receiver(servicebus_queue.name, receive_mode=ReceiveMode.ReceiveAndDelete, max_wait_time=5) as messages:
                batch = await messages.receive_messages()
                count = len(batch)
                async for message in messages:
                   _logger.debug(message)
                   count += 1
                assert count == 5
    
    @pytest.mark.liveTest
    @pytest.mark.live_test_only
    @CachedResourceGroupPreparer()
    @CachedServiceBusNamespacePreparer(name_prefix='servicebustest')
    @CachedServiceBusQueuePreparer(name_prefix='servicebustest', dead_lettering_on_message_expiration=True)
    async def test_github_issue_6178_async(self, servicebus_namespace_connection_string, servicebus_queue, **kwargs):
        async with ServiceBusClient.from_connection_string(
            servicebus_namespace_connection_string, logging_enable=False) as sb_client:

            async with sb_client.get_queue_sender(servicebus_queue.name) as sender:
                for i in range(3):
                    await sender.send_messages(Message("Message {}".format(i)))
            async with sb_client.get_queue_receiver(servicebus_queue.name, max_wait_time=60) as messages:
                async for message in messages:
                    _logger.debug(message)
                    _logger.debug(message.sequence_number)
                    _logger.debug(message.enqueued_time_utc)
                    _logger.debug(message._lock_expired)
                    await message.complete()
                    await asyncio.sleep(40)

    @pytest.mark.liveTest
    @pytest.mark.live_test_only
    @CachedResourceGroupPreparer(name_prefix='servicebustest')
    @CachedServiceBusNamespacePreparer(name_prefix='servicebustest')
    @ServiceBusQueuePreparer(name_prefix='servicebustest', dead_lettering_on_message_expiration=True)
    async def test_async_queue_by_queue_client_conn_str_receive_handler_receiveanddelete(self, servicebus_namespace_connection_string, servicebus_queue, **kwargs):
        async with ServiceBusClient.from_connection_string(
            servicebus_namespace_connection_string, logging_enable=False) as sb_client:

            async with sb_client.get_queue_sender(servicebus_queue.name) as sender:
                for i in range(10):
                    message = Message("Handler message no. {}".format(i))
                    await sender.send_messages(message)

            messages = []
            async with sb_client.get_queue_receiver(servicebus_queue.name, receive_mode=ReceiveMode.ReceiveAndDelete, max_wait_time=8) as receiver:
                async for message in receiver:
                    messages.append(message)
                    with pytest.raises(MessageAlreadySettled):
                        await message.complete()

            assert not receiver._running
            assert len(messages) == 10
            time.sleep(30)

            messages = []
            async with sb_client.get_queue_receiver(servicebus_queue.name, receive_mode=ReceiveMode.ReceiveAndDelete, max_wait_time=5) as receiver:
                async for message in receiver:
                    messages.append(message)
                assert len(messages) == 0

    @pytest.mark.liveTest
    @pytest.mark.live_test_only
    @CachedResourceGroupPreparer(name_prefix='servicebustest')
    @CachedServiceBusNamespacePreparer(name_prefix='servicebustest')
    @ServiceBusQueuePreparer(name_prefix='servicebustest', dead_lettering_on_message_expiration=True)
    async def test_async_queue_by_queue_client_conn_str_receive_handler_with_stop(self, servicebus_namespace_connection_string, servicebus_queue, **kwargs):
        async with ServiceBusClient.from_connection_string(
            servicebus_namespace_connection_string, logging_enable=False) as sb_client:

            async with sb_client.get_queue_sender(servicebus_queue.name) as sender:
                for i in range(10):
                    message = Message("Stop message no. {}".format(i))
                    await sender.send_messages(message)

            messages = []
            receiver = sb_client.get_queue_receiver(servicebus_queue.name, max_wait_time=5, prefetch_count=0) 
            async with receiver:
                async for message in receiver:
                    messages.append(message)
                    await message.complete()
                    if len(messages) >= 5:
                        break

                assert receiver._running
                assert len(messages) == 5

            async with receiver:
                async for message in receiver:
                    messages.append(message)
                    await message.complete()
                    if len(messages) >= 5:
                        break

            assert not receiver._running
            assert len(messages) == 6

    @pytest.mark.liveTest
    @pytest.mark.live_test_only
    @CachedResourceGroupPreparer(name_prefix='servicebustest')
    @CachedServiceBusNamespacePreparer(name_prefix='servicebustest')
    @ServiceBusQueuePreparer(name_prefix='servicebustest', dead_lettering_on_message_expiration=True)
    async def test_async_queue_by_servicebus_client_iter_messages_simple(self, servicebus_namespace_connection_string, servicebus_queue, **kwargs):
        async with ServiceBusClient.from_connection_string(
            servicebus_namespace_connection_string, logging_enable=False) as sb_client:

            async with sb_client.get_queue_receiver(servicebus_queue.name, max_wait_time=5, receive_mode=ReceiveMode.PeekLock) as receiver:

                async with sb_client.get_queue_sender(servicebus_queue.name) as sender:
                    for i in range(10):
                        message = Message("Iter message no. {}".format(i))
                        await sender.send_messages(message)

                count = 0
                async for message in receiver:
                    print_message(_logger, message)
                    await message.complete()
                    with pytest.raises(MessageAlreadySettled):
                        await message.complete()
                    with pytest.raises(MessageAlreadySettled):
                        await message.renew_lock()
                    count += 1

                with pytest.raises(StopAsyncIteration):
                    await receiver.__anext__()

            assert count == 10

    @pytest.mark.liveTest
    @pytest.mark.live_test_only
    @CachedResourceGroupPreparer(name_prefix='servicebustest')
    @CachedServiceBusNamespacePreparer(name_prefix='servicebustest')
    @ServiceBusQueuePreparer(name_prefix='servicebustest', dead_lettering_on_message_expiration=True)
    async def test_async_queue_by_servicebus_conn_str_client_iter_messages_with_abandon(self, servicebus_namespace_connection_string, servicebus_queue, **kwargs):
        async with ServiceBusClient.from_connection_string(
            servicebus_namespace_connection_string, logging_enable=False) as sb_client:

            async with sb_client.get_queue_receiver(servicebus_queue.name, max_wait_time=5, receive_mode=ReceiveMode.PeekLock) as receiver:

                async with sb_client.get_queue_sender(servicebus_queue.name) as sender:
                    for i in range(10):
                        message = Message("Abandoned message no. {}".format(i))
                        await sender.send_messages(message)

                count = 0
                async for message in receiver:
                    print_message(_logger, message)
                    if not message.delivery_count:
                        count += 1
                        await message.abandon()
                    else:
                        assert message.delivery_count == 1
                        await message.complete()

            assert count == 10

            async with sb_client.get_queue_receiver(servicebus_queue.name, max_wait_time=5, receive_mode=ReceiveMode.PeekLock) as receiver:
                count = 0
                async for message in receiver:
                    print_message(_logger, message)
                    await message.complete()
                    count += 1
            assert count == 0

    @pytest.mark.liveTest
    @pytest.mark.live_test_only
    @CachedResourceGroupPreparer(name_prefix='servicebustest')
    @CachedServiceBusNamespacePreparer(name_prefix='servicebustest')
    @ServiceBusQueuePreparer(name_prefix='servicebustest', dead_lettering_on_message_expiration=True)
    async def test_async_queue_by_servicebus_client_iter_messages_with_defer(self, servicebus_namespace_connection_string, servicebus_queue, **kwargs):
        async with ServiceBusClient.from_connection_string(
            servicebus_namespace_connection_string, logging_enable=False) as sb_client:

            deferred_messages = []
            async with sb_client.get_queue_receiver(servicebus_queue.name, max_wait_time=5, receive_mode=ReceiveMode.PeekLock) as receiver:

                async with sb_client.get_queue_sender(servicebus_queue.name) as sender:
                    for i in range(10):
                        message = Message("Deferred message no. {}".format(i))
                        await sender.send_messages(message)

                count = 0
                async for message in receiver:
                    deferred_messages.append(message.sequence_number)
                    print_message(_logger, message)
                    count += 1
                    await message.defer()

            assert count == 10
            async with sb_client.get_queue_receiver(servicebus_queue.name, max_wait_time=5, receive_mode=ReceiveMode.PeekLock) as receiver:
                count = 0
                async for message in receiver:
                    print_message(_logger, message)
                    await message.complete()
                    count += 1
            assert count == 0

    @pytest.mark.liveTest
    @pytest.mark.live_test_only
    @CachedResourceGroupPreparer(name_prefix='servicebustest')
    @CachedServiceBusNamespacePreparer(name_prefix='servicebustest')
    @ServiceBusQueuePreparer(name_prefix='servicebustest', dead_lettering_on_message_expiration=True)
    async def test_async_queue_by_servicebus_client_iter_messages_with_retrieve_deferred_client(self, servicebus_namespace_connection_string, servicebus_queue, **kwargs):
        async with ServiceBusClient.from_connection_string(
            servicebus_namespace_connection_string, logging_enable=False) as sb_client:

            deferred_messages = []
            async with sb_client.get_queue_receiver(servicebus_queue.name, max_wait_time=5, receive_mode=ReceiveMode.PeekLock) as receiver:

                async with sb_client.get_queue_sender(servicebus_queue.name) as sender:
                    for i in range(10):
                        message = Message("Deferred message no. {}".format(i))
                        await sender.send_messages(message)

                count = 0
                async for message in receiver:
                    deferred_messages.append(message.sequence_number)
                    print_message(_logger, message)
                    count += 1
                    await message.defer()

                assert count == 10

                deferred = await receiver.receive_deferred_messages(deferred_messages, timeout=5)
                assert len(deferred) == 10
                for message in deferred:
                    assert isinstance(message, ReceivedMessage)
                    await message.complete()

                with pytest.raises(ServiceBusError):
                    await receiver.receive_deferred_messages(deferred_messages)

    @pytest.mark.liveTest
    @pytest.mark.live_test_only
    @CachedResourceGroupPreparer(name_prefix='servicebustest')
    @CachedServiceBusNamespacePreparer(name_prefix='servicebustest')
    @ServiceBusQueuePreparer(name_prefix='servicebustest', dead_lettering_on_message_expiration=True)
    async def test_async_queue_by_servicebus_client_iter_messages_with_retrieve_deferred_receiver_complete(self, servicebus_namespace_connection_string, servicebus_queue, **kwargs):
        async with ServiceBusClient.from_connection_string(
            servicebus_namespace_connection_string, logging_enable=False) as sb_client:

            deferred_messages = []
            async with sb_client.get_queue_sender(servicebus_queue.name) as sender:
                for message in [Message("Deferred message no. {}".format(i)) for i in range(10)]:
                    results = await sender.send_messages(message)

            async with sb_client.get_queue_receiver(servicebus_queue.name, max_wait_time=5, receive_mode=ReceiveMode.PeekLock) as receiver:
                count = 0
                async for message in receiver:
                    deferred_messages.append(message.sequence_number)
                    print_message(_logger, message)
                    count += 1
                    await message.defer()
            assert count == 10

            async with sb_client.get_queue_receiver(servicebus_queue.name, max_wait_time=5) as session:
                with pytest.raises(ValueError):
                    await session.receive_deferred_messages(deferred_messages, timeout=0)
                deferred = await session.receive_deferred_messages(deferred_messages)
                assert len(deferred) == 10
                for message in deferred:
                    assert isinstance(message, ReceivedMessage)
                    assert message.lock_token
                    assert message.locked_until_utc
                    assert message._receiver
                    await message.renew_lock()
                    await message.complete()

    @pytest.mark.liveTest
    @pytest.mark.live_test_only
    @CachedResourceGroupPreparer(name_prefix='servicebustest')
    @CachedServiceBusNamespacePreparer(name_prefix='servicebustest')
    @ServiceBusQueuePreparer(name_prefix='servicebustest', dead_lettering_on_message_expiration=True)
    async def test_async_queue_by_servicebus_client_iter_messages_with_retrieve_deferred_receiver_deadletter(self, servicebus_namespace_connection_string, servicebus_queue, **kwargs):
        async with ServiceBusClient.from_connection_string(
            servicebus_namespace_connection_string, logging_enable=False) as sb_client:

            deferred_messages = []
            async with sb_client.get_queue_sender(servicebus_queue.name) as sender:
                for message in [Message("Deferred message no. {}".format(i)) for i in range(10)]:
                    results = await sender.send_messages(message)

            async with sb_client.get_queue_receiver(servicebus_queue.name, max_wait_time=5, receive_mode=ReceiveMode.PeekLock) as receiver:
                count = 0
                async for message in receiver:
                    deferred_messages.append(message.sequence_number)
                    print_message(_logger, message)
                    count += 1
                    await message.defer()

            assert count == 10

            async with sb_client.get_queue_receiver(servicebus_queue.name, max_wait_time=5) as session:
                deferred = await session.receive_deferred_messages(deferred_messages, timeout=None)
                assert len(deferred) == 10
                for message in deferred:
                    assert isinstance(message, ReceivedMessage)
                    await message.dead_letter(reason="Testing reason", error_description="Testing description")

            count = 0
            async with sb_client.get_queue_receiver(servicebus_queue.name, 
                                                    sub_queue = SubQueue.DeadLetter,
                                                    max_wait_time=5) as receiver:
                async for message in receiver:
                    count += 1
                    print_message(_logger, message)
                    assert message.dead_letter_reason == 'Testing reason'
                    assert message.dead_letter_error_description == 'Testing description'
                    assert message.properties[b'DeadLetterReason'] == b'Testing reason'
                    assert message.properties[b'DeadLetterErrorDescription'] == b'Testing description'
                    await message.complete()
            assert count == 10

    @pytest.mark.liveTest
    @pytest.mark.live_test_only
    @CachedResourceGroupPreparer(name_prefix='servicebustest')
    @CachedServiceBusNamespacePreparer(name_prefix='servicebustest')
    @ServiceBusQueuePreparer(name_prefix='servicebustest', dead_lettering_on_message_expiration=True)
    async def test_async_queue_by_servicebus_client_iter_messages_with_retrieve_deferred_receiver_deletemode(self, servicebus_namespace_connection_string, servicebus_queue, **kwargs):
        async with ServiceBusClient.from_connection_string(
            servicebus_namespace_connection_string, logging_enable=False) as sb_client:

            deferred_messages = []
            async with sb_client.get_queue_sender(servicebus_queue.name) as sender:
                for message in [Message("Deferred message no. {}".format(i)) for i in range(10)]:
                    results = await sender.send_messages(message)

            count = 0
            async with sb_client.get_queue_receiver(servicebus_queue.name, max_wait_time=5) as receiver:
                async for message in receiver:
                    deferred_messages.append(message.sequence_number)
                    print_message(_logger, message)
                    count += 1
                    await message.defer()

            assert count == 10
            async with sb_client.get_queue_receiver(servicebus_queue.name, max_wait_time=5, receive_mode=ReceiveMode.ReceiveAndDelete) as receiver:
                deferred = await receiver.receive_deferred_messages(deferred_messages)
                assert len(deferred) == 10
                for message in deferred:
                    assert isinstance(message, ReceivedMessage)
                    with pytest.raises(MessageAlreadySettled):
                        await message.complete()
                with pytest.raises(ServiceBusError):
                    deferred = await receiver.receive_deferred_messages(deferred_messages)

    @pytest.mark.liveTest
    @pytest.mark.live_test_only
    @CachedResourceGroupPreparer(name_prefix='servicebustest')
    @CachedServiceBusNamespacePreparer(name_prefix='servicebustest')
    @ServiceBusQueuePreparer(name_prefix='servicebustest', dead_lettering_on_message_expiration=True)
    async def test_async_queue_by_servicebus_client_iter_messages_with_retrieve_deferred_not_found(self, servicebus_namespace_connection_string, servicebus_queue, **kwargs):
        async with ServiceBusClient.from_connection_string(
            servicebus_namespace_connection_string, logging_enable=False) as sb_client:

            deferred_messages = []
            async with sb_client.get_queue_receiver(servicebus_queue.name, max_wait_time=5, receive_mode=ReceiveMode.PeekLock) as receiver:

                async with sb_client.get_queue_sender(servicebus_queue.name) as sender:
                    for i in range(3):
                        message = Message("Deferred message no. {}".format(i))
                        await sender.send_messages(message)

                count = 0
                async for message in receiver:
                    deferred_messages.append(message.sequence_number)
                    print_message(_logger, message)
                    count += 1
                    await message.defer()

            assert count == 3

            async with sb_client.get_queue_receiver(servicebus_queue.name, max_wait_time=5, receive_mode=ReceiveMode.PeekLock) as receiver:
                with pytest.raises(ServiceBusError):
                    deferred = await receiver.receive_deferred_messages([3, 4])

                with pytest.raises(ServiceBusError):
                    deferred = await receiver.receive_deferred_messages([5, 6, 7])

    @pytest.mark.liveTest
    @pytest.mark.live_test_only
    @CachedResourceGroupPreparer(name_prefix='servicebustest')
    @CachedServiceBusNamespacePreparer(name_prefix='servicebustest')
    @ServiceBusQueuePreparer(name_prefix='servicebustest', dead_lettering_on_message_expiration=True)
    async def test_async_queue_by_servicebus_client_receive_batch_with_deadletter(self, servicebus_namespace_connection_string, servicebus_queue, **kwargs):
        async with ServiceBusClient.from_connection_string(
            servicebus_namespace_connection_string, logging_enable=False) as sb_client:

            async with sb_client.get_queue_receiver(servicebus_queue.name, max_wait_time=5, receive_mode=ReceiveMode.PeekLock, prefetch_count=10) as receiver:

                async with sb_client.get_queue_sender(servicebus_queue.name) as sender:
                    for i in range(10):
                        message = Message("Dead lettered message no. {}".format(i))
                        await sender.send_messages(message)

                count = 0
                messages = await receiver.receive_messages()
                while messages:
                    for message in messages:
                        print_message(_logger, message)
                        count += 1
                        await message.dead_letter(reason="Testing reason", error_description="Testing description")
                    messages = await receiver.receive_messages()

            assert count == 10

            async with sb_client.get_queue_receiver(servicebus_queue.name, max_wait_time=5, receive_mode=ReceiveMode.PeekLock) as receiver:
                count = 0
                async for message in receiver:
                    print_message(_logger, message)
                    await message.complete()
                    count += 1
            assert count == 0

            async with sb_client.get_queue_receiver(
                    servicebus_queue.name,
                    sub_queue = SubQueue.DeadLetter,
                    max_wait_time=5,
                    mode=ReceiveMode.PeekLock) as dl_receiver:
                count = 0
                async for message in dl_receiver:
                    await message.complete()
                    count += 1
                    assert message.dead_letter_reason == 'Testing reason'
                    assert message.dead_letter_error_description == 'Testing description'
                    assert message.properties[b'DeadLetterReason'] == b'Testing reason'
                    assert message.properties[b'DeadLetterErrorDescription'] == b'Testing description'
                assert count == 10

    @pytest.mark.liveTest
    @pytest.mark.live_test_only
    @CachedResourceGroupPreparer(name_prefix='servicebustest')
    @CachedServiceBusNamespacePreparer(name_prefix='servicebustest')
    @ServiceBusQueuePreparer(name_prefix='servicebustest', dead_lettering_on_message_expiration=True)
    async def test_async_queue_by_servicebus_client_receive_batch_with_retrieve_deadletter(self, servicebus_namespace_connection_string, servicebus_queue, **kwargs):
        async with ServiceBusClient.from_connection_string(
            servicebus_namespace_connection_string, logging_enable=False) as sb_client:

            async with sb_client.get_queue_receiver(servicebus_queue.name, max_wait_time=5, receive_mode=ReceiveMode.PeekLock, prefetch_count=10) as receiver:

                async with sb_client.get_queue_sender(servicebus_queue.name) as sender:
                    for i in range(10):
                        message = Message("Dead lettered message no. {}".format(i))
                        await sender.send_messages(message)

                count = 0
                messages = await receiver.receive_messages()
                while messages:
                    for message in messages:
                        print_message(_logger, message)
                        await message.dead_letter(reason="Testing reason", error_description="Testing description")
                        count += 1
                    messages = await receiver.receive_messages()

            assert count == 10

            async with sb_client.get_queue_receiver(
                servicebus_queue.name,
                sub_queue = SubQueue.DeadLetter,
                max_wait_time=5,
                receive_mode=ReceiveMode.PeekLock
            ) as receiver:
                count = 0
                async for message in receiver:
                    print_message(_logger, message)
                    assert message.dead_letter_reason == 'Testing reason'
                    assert message.dead_letter_error_description == 'Testing description'
                    assert message.properties[b'DeadLetterReason'] == b'Testing reason'
                    assert message.properties[b'DeadLetterErrorDescription'] == b'Testing description'
                    await message.complete()
                    count += 1
            assert count == 10

    @pytest.mark.liveTest
    @pytest.mark.live_test_only
    @CachedResourceGroupPreparer(name_prefix='servicebustest')
    @CachedServiceBusNamespacePreparer(name_prefix='servicebustest')
    @CachedServiceBusQueuePreparer(name_prefix='servicebustest', dead_lettering_on_message_expiration=True)
    async def test_async_queue_by_servicebus_client_session_fail(self, servicebus_namespace_connection_string, servicebus_queue, **kwargs):
        async with ServiceBusClient.from_connection_string(
            servicebus_namespace_connection_string, logging_enable=False) as sb_client:

            with pytest.raises(ServiceBusConnectionError):
                await sb_client.get_queue_session_receiver(servicebus_queue.name, session_id="test")._open_with_retry()

            async with sb_client.get_queue_sender(servicebus_queue.name) as sender:
                await sender.send_messages(Message("test session sender", session_id="test"))

    @pytest.mark.liveTest
    @pytest.mark.live_test_only
    @CachedResourceGroupPreparer(name_prefix='servicebustest')
    @CachedServiceBusNamespacePreparer(name_prefix='servicebustest')
    @ServiceBusQueuePreparer(name_prefix='servicebustest', dead_lettering_on_message_expiration=True)
    async def test_async_queue_by_servicebus_client_browse_messages_client(self, servicebus_namespace_connection_string, servicebus_queue, **kwargs):
        async with ServiceBusClient.from_connection_string(
            servicebus_namespace_connection_string, logging_enable=False) as sb_client:

            async with sb_client.get_queue_sender(servicebus_queue.name) as sender:
                for i in range(5):
                    message = Message("Test message no. {}".format(i))
                    await sender.send_messages(message)

            async with sb_client.get_queue_receiver(servicebus_queue.name) as receiver:
                messages = await receiver.peek_messages(5)
                assert len(messages) == 5
                assert all(isinstance(m, PeekedMessage) for m in messages)
                for message in messages:
                    print_message(_logger, message)
                    with pytest.raises(AttributeError):
                        message.complete()

    @pytest.mark.liveTest
    @pytest.mark.live_test_only
    @CachedResourceGroupPreparer(name_prefix='servicebustest')
    @CachedServiceBusNamespacePreparer(name_prefix='servicebustest')
    @ServiceBusQueuePreparer(name_prefix='servicebustest', dead_lettering_on_message_expiration=True)
    async def test_async_queue_by_servicebus_client_browse_messages_with_receiver(self, servicebus_namespace_connection_string, servicebus_queue, **kwargs):
        async with ServiceBusClient.from_connection_string(
            servicebus_namespace_connection_string, logging_enable=False) as sb_client:

            async with sb_client.get_queue_receiver(servicebus_queue.name, max_wait_time=5, receive_mode=ReceiveMode.PeekLock) as receiver:
                async with sb_client.get_queue_sender(servicebus_queue.name) as sender:
                    for i in range(5):
                        message = Message("Test message no. {}".format(i))
                        await sender.send_messages(message)

                messages = await receiver.peek_messages(5, timeout=5)
                assert len(messages) > 0
                assert all(isinstance(m, PeekedMessage) for m in messages)
                for message in messages:
                    print_message(_logger, message)
                    with pytest.raises(AttributeError):
                        message.complete()

    @pytest.mark.liveTest
    @pytest.mark.live_test_only
    @CachedResourceGroupPreparer(name_prefix='servicebustest')
    @CachedServiceBusNamespacePreparer(name_prefix='servicebustest')
    @ServiceBusQueuePreparer(name_prefix='servicebustest', dead_lettering_on_message_expiration=True)
    async def test_async_queue_by_servicebus_client_browse_empty_messages(self, servicebus_namespace_connection_string, servicebus_queue, **kwargs):
        async with ServiceBusClient.from_connection_string(
            servicebus_namespace_connection_string, logging_enable=False) as sb_client:

            async with sb_client.get_queue_receiver(servicebus_queue.name, max_wait_time=5, receive_mode=ReceiveMode.PeekLock, prefetch_count=10) as receiver:
                messages = await receiver.peek_messages(10)
                assert len(messages) == 0

    @pytest.mark.liveTest
    @pytest.mark.live_test_only
    @CachedResourceGroupPreparer(name_prefix='servicebustest')
    @CachedServiceBusNamespacePreparer(name_prefix='servicebustest')
    @ServiceBusQueuePreparer(name_prefix='servicebustest', dead_lettering_on_message_expiration=True)
    async def test_async_queue_by_servicebus_client_renew_message_locks(self, servicebus_namespace_connection_string, servicebus_queue, **kwargs):
        async with ServiceBusClient.from_connection_string(
            servicebus_namespace_connection_string, logging_enable=False) as sb_client:

            messages = []
            locks = 3
            async with sb_client.get_queue_receiver(servicebus_queue.name, max_wait_time=5, receive_mode=ReceiveMode.PeekLock, prefetch_count=10) as receiver:
                async with sb_client.get_queue_sender(servicebus_queue.name) as sender:
                    for i in range(locks):
                        message = Message("Test message no. {}".format(i))
                        await sender.send_messages(message)

                messages.extend(await receiver.receive_messages())
                recv = True
                while recv:
                    recv = await receiver.receive_messages()
                    messages.extend(recv)

                try:
                    with pytest.raises(AttributeError):
                        assert not message._lock_expired
                    for m in messages:
                        time.sleep(5)
                        initial_expiry = m.locked_until_utc
                        await m.renew_lock()
                        assert (m.locked_until_utc - initial_expiry) >= timedelta(seconds=5)
                finally:
                    await messages[0].complete()
                    await messages[1].complete()
                    sleep_until_expired(messages[2])
                    with pytest.raises(MessageLockExpired):
                        await messages[2].complete()

    @pytest.mark.liveTest
    @pytest.mark.live_test_only
    @CachedResourceGroupPreparer(name_prefix='servicebustest')
    @CachedServiceBusNamespacePreparer(name_prefix='servicebustest')
    @ServiceBusQueuePreparer(name_prefix='servicebustest', dead_lettering_on_message_expiration=True)
    async def test_async_queue_by_queue_client_conn_str_receive_handler_with_autolockrenew(self, servicebus_namespace_connection_string, servicebus_queue, **kwargs):
        async with ServiceBusClient.from_connection_string(
            servicebus_namespace_connection_string, logging_enable=False) as sb_client:

            async with sb_client.get_queue_sender(servicebus_queue.name) as sender:
                for i in range(10):
                    message = Message("{}".format(i))
                    await sender.send_messages(message)

            renewer = AutoLockRenewer()
            messages = []
            async with sb_client.get_queue_receiver(servicebus_queue.name, max_wait_time=5, receive_mode=ReceiveMode.PeekLock, prefetch_count=10) as receiver:
                async for message in receiver:
                    if not messages:
                        messages.append(message)
                        assert not message._lock_expired
                        renewer.register(message, timeout=60)
                        print("Registered lock renew thread", message.locked_until_utc, utc_now())
                        await asyncio.sleep(60)
                        print("Finished first sleep", message.locked_until_utc)
                        assert not message._lock_expired
                        await asyncio.sleep(15) #generate autolockrenewtimeout error by going one iteration past.
                        sleep_until_expired(message)
                        print("Finished second sleep", message.locked_until_utc, utc_now())
                        assert message._lock_expired
                        try:
                            await message.complete()
                            raise AssertionError("Didn't raise MessageLockExpired")
                        except MessageLockExpired as e:
                            assert isinstance(e.inner_exception, AutoLockRenewTimeout)
                    else:
                        if message._lock_expired:
                            print("Remaining messages", message.locked_until_utc, utc_now())
                            assert message._lock_expired
                            with pytest.raises(MessageLockExpired):
                                await message.complete()
                        else:
                            assert message.delivery_count >= 1
                            print("Remaining messages", message.locked_until_utc, utc_now())
                            messages.append(message)
                            await message.complete()
            await renewer.close()
            assert len(messages) == 11

    @pytest.mark.liveTest
    @pytest.mark.live_test_only
    @CachedResourceGroupPreparer(name_prefix='servicebustest')
    @CachedServiceBusNamespacePreparer(name_prefix='servicebustest')
    @ServiceBusQueuePreparer(name_prefix='servicebustest', dead_lettering_on_message_expiration=True)
    async def test_async_queue_by_servicebus_client_fail_send_messages(self, servicebus_namespace_connection_string, servicebus_queue, **kwargs):
        async with ServiceBusClient.from_connection_string(
            servicebus_namespace_connection_string, logging_enable=False) as sb_client:

            too_large = "A" * 1024 * 256
            
            async with sb_client.get_queue_sender(servicebus_queue.name) as sender:
                with pytest.raises(MessageContentTooLarge):
                    await sender.send_messages(Message(too_large))
                    
                half_too_large = "A" * int((1024 * 256) / 2)
                with pytest.raises(MessageContentTooLarge):
                    await sender.send_messages([Message(half_too_large), Message(half_too_large)])

    @pytest.mark.liveTest
    @pytest.mark.live_test_only
    @CachedResourceGroupPreparer(name_prefix='servicebustest')
    @CachedServiceBusNamespacePreparer(name_prefix='servicebustest')
    @ServiceBusQueuePreparer(name_prefix='servicebustest', dead_lettering_on_message_expiration=True)
    async def test_async_queue_message_time_to_live(self, servicebus_namespace_connection_string, servicebus_queue, **kwargs):
        async with ServiceBusClient.from_connection_string(
            servicebus_namespace_connection_string, logging_enable=False) as sb_client:

            async with sb_client.get_queue_sender(servicebus_queue.name) as sender:
                content = str(uuid.uuid4())
                message_id = uuid.uuid4()
                message = Message(content)
                message.time_to_live = timedelta(seconds=30)
                await sender.send_messages(message)

            time.sleep(30)
            async with sb_client.get_queue_receiver(servicebus_queue.name) as receiver:
                messages = await receiver.receive_messages(max_wait_time=10)
            assert not messages

            async with sb_client.get_queue_receiver(servicebus_queue.name, 
                                                    sub_queue = SubQueue.DeadLetter,
                                                    max_wait_time=5, 
                                                    receive_mode=ReceiveMode.PeekLock) as receiver:
                count = 0
                async for message in receiver:
                    print_message(_logger, message)
                    await message.complete()
                    count += 1
                assert count == 1

    @pytest.mark.liveTest
    @pytest.mark.live_test_only
    @CachedResourceGroupPreparer(name_prefix='servicebustest')
    @CachedServiceBusNamespacePreparer(name_prefix='servicebustest')
    @ServiceBusQueuePreparer(name_prefix='servicebustest', requires_duplicate_detection=True, dead_lettering_on_message_expiration=True)
    async def test_async_queue_message_duplicate_detection(self, servicebus_namespace_connection_string, servicebus_queue, **kwargs):
        async with ServiceBusClient.from_connection_string(
            servicebus_namespace_connection_string, logging_enable=False) as sb_client:

            message_id = uuid.uuid4()

            async with sb_client.get_queue_sender(servicebus_queue.name) as sender:
                for i in range(5):
                    message = Message(str(i))
                    message.message_id = message_id
                    await sender.send_messages(message)

            async with sb_client.get_queue_receiver(servicebus_queue.name, max_wait_time=5) as receiver:
                count = 0
                async for message in receiver:
                    print_message(_logger, message)
                    assert message.message_id == message_id
                    await message.complete()
                    count += 1
                assert count == 1

    @pytest.mark.liveTest
    @pytest.mark.live_test_only
    @CachedResourceGroupPreparer(name_prefix='servicebustest')
    @CachedServiceBusNamespacePreparer(name_prefix='servicebustest')
    @ServiceBusQueuePreparer(name_prefix='servicebustest', dead_lettering_on_message_expiration=True)
    async def test_async_queue_message_connection_closed(self, servicebus_namespace_connection_string, servicebus_queue, **kwargs):
        async with ServiceBusClient.from_connection_string(
            servicebus_namespace_connection_string, logging_enable=False) as sb_client:

            async with sb_client.get_queue_sender(servicebus_queue.name) as sender:
                content = str(uuid.uuid4())
                message = Message(content)
                await sender.send_messages(message)

            async with sb_client.get_queue_receiver(servicebus_queue.name) as receiver:
                messages = await receiver.receive_messages(max_wait_time=10)
                assert len(messages) == 1

            with pytest.raises(MessageSettleFailed):
                await messages[0].complete()

    @pytest.mark.liveTest
    @pytest.mark.live_test_only
    @CachedResourceGroupPreparer(name_prefix='servicebustest')
    @CachedServiceBusNamespacePreparer(name_prefix='servicebustest')
    @ServiceBusQueuePreparer(name_prefix='servicebustest', dead_lettering_on_message_expiration=True)
    async def test_async_queue_message_expiry(self, servicebus_namespace_connection_string, servicebus_queue, **kwargs):
        async with ServiceBusClient.from_connection_string(
            servicebus_namespace_connection_string, logging_enable=False) as sb_client:

            async with sb_client.get_queue_sender(servicebus_queue.name) as sender:
                content = str(uuid.uuid4())
                message = Message(content)
                await sender.send_messages(message)

            async with sb_client.get_queue_receiver(servicebus_queue.name) as receiver:
                messages = await receiver.receive_messages(max_wait_time=10)
                assert len(messages) == 1
                time.sleep(60)
                assert messages[0]._lock_expired
                with pytest.raises(MessageLockExpired):
                    await messages[0].complete()
                with pytest.raises(MessageLockExpired):
                    await messages[0].renew_lock()

            async with sb_client.get_queue_receiver(servicebus_queue.name) as receiver:
                messages = await receiver.receive_messages(max_wait_time=30)
                assert len(messages) == 1
                print_message(_logger, messages[0])
                assert messages[0].delivery_count > 0
                await messages[0].complete()

    @pytest.mark.liveTest
    @pytest.mark.live_test_only
    @CachedResourceGroupPreparer(name_prefix='servicebustest')
    @CachedServiceBusNamespacePreparer(name_prefix='servicebustest')
    @ServiceBusQueuePreparer(name_prefix='servicebustest', dead_lettering_on_message_expiration=True)
    async def test_async_queue_message_lock_renew(self, servicebus_namespace_connection_string, servicebus_queue, **kwargs):
        async with ServiceBusClient.from_connection_string(
            servicebus_namespace_connection_string, logging_enable=False) as sb_client:
            
            async with sb_client.get_queue_sender(servicebus_queue.name) as sender:
                content = str(uuid.uuid4())
                message = Message(content)
                await sender.send_messages(message)
            
            async with sb_client.get_queue_receiver(servicebus_queue.name) as receiver:
                messages = await receiver.receive_messages(max_wait_time=10)
                assert len(messages) == 1
                time.sleep(15)
                await messages[0].renew_lock(timeout=5)
                time.sleep(15)
                await messages[0].renew_lock()
                time.sleep(15)
                assert not messages[0]._lock_expired
                await messages[0].complete()
            
            async with sb_client.get_queue_receiver(servicebus_queue.name) as receiver:
                messages = await receiver.receive_messages(max_wait_time=10)
                assert len(messages) == 0

    @pytest.mark.liveTest
    @pytest.mark.live_test_only
    @CachedResourceGroupPreparer(name_prefix='servicebustest')
    @CachedServiceBusNamespacePreparer(name_prefix='servicebustest')
    @ServiceBusQueuePreparer(name_prefix='servicebustest', dead_lettering_on_message_expiration=True)
    async def test_async_queue_message_receive_and_delete(self, servicebus_namespace_connection_string, servicebus_queue, **kwargs):
        async with ServiceBusClient.from_connection_string(
            servicebus_namespace_connection_string, logging_enable=False) as sb_client:

            async with sb_client.get_queue_sender(servicebus_queue.name) as sender:
                message = Message("Receive and delete test")
                await sender.send_messages(message)

            async with sb_client.get_queue_receiver(servicebus_queue.name, receive_mode=ReceiveMode.ReceiveAndDelete) as receiver:
                messages = await receiver.receive_messages(max_wait_time=10)
                assert len(messages) == 1
                received = messages[0]
                print_message(_logger, received)
                with pytest.raises(MessageAlreadySettled):
                    await received.complete()
                with pytest.raises(MessageAlreadySettled):
                    await received.abandon()
                with pytest.raises(MessageAlreadySettled):
                    await received.defer()
                with pytest.raises(MessageAlreadySettled):
                    await received.dead_letter()
                with pytest.raises(MessageAlreadySettled):
                    await received.renew_lock()

            time.sleep(30)
            async with sb_client.get_queue_receiver(servicebus_queue.name) as receiver:
                messages = await receiver.receive_messages(max_wait_time=10)
                for m in messages:
                    print_message(_logger, m)
                assert len(messages) == 0

    @pytest.mark.liveTest
    @pytest.mark.live_test_only
    @CachedResourceGroupPreparer(name_prefix='servicebustest')
    @CachedServiceBusNamespacePreparer(name_prefix='servicebustest')
    @ServiceBusQueuePreparer(name_prefix='servicebustest', dead_lettering_on_message_expiration=True)
    async def test_async_queue_message_batch(self, servicebus_namespace_connection_string, servicebus_queue, **kwargs):
        async with ServiceBusClient.from_connection_string(
            servicebus_namespace_connection_string, logging_enable=False) as sb_client:

            async with sb_client.get_queue_sender(servicebus_queue.name) as sender:
                message = BatchMessage()
                for i in range(5):
                    message.add(Message("Message no. {}".format(i)))
                await sender.send_messages(message)

            async with sb_client.get_queue_receiver(servicebus_queue.name) as receiver:
                messages = []
                recv = await receiver.receive_messages(max_wait_time=10)
                while recv:
                    messages.extend(recv)
                    for message in recv:
                        print_message(_logger, message)
                        await message.complete()
                    recv = await receiver.receive_messages(max_wait_time=10)

                assert len(messages) == 5

    @pytest.mark.liveTest
    @pytest.mark.live_test_only
    @CachedResourceGroupPreparer(name_prefix='servicebustest')
    @CachedServiceBusNamespacePreparer(name_prefix='servicebustest')
    @ServiceBusQueuePreparer(name_prefix='servicebustest', dead_lettering_on_message_expiration=True)
    async def test_async_queue_schedule_message(self, servicebus_namespace_connection_string, servicebus_queue, **kwargs):
        async with ServiceBusClient.from_connection_string(
            servicebus_namespace_connection_string, logging_enable=False) as sb_client:

            scheduled_enqueue_time = (utc_now() + timedelta(minutes=2)).replace(microsecond=0)
            async with sb_client.get_queue_receiver(servicebus_queue.name) as receiver:
                async with sb_client.get_queue_sender(servicebus_queue.name) as sender:
                    content = str(uuid.uuid4())
                    message_id = uuid.uuid4()
                    message = Message(content)
                    message.message_id = message_id
                    message.scheduled_enqueue_time_utc = scheduled_enqueue_time
                    await sender.send_messages(message)

                messages = await receiver.receive_messages(max_wait_time=120)
                if messages:
                    try:
                        data = str(messages[0])
                        assert data == content
                        assert messages[0].message_id == message_id
                        assert messages[0].scheduled_enqueue_time_utc == scheduled_enqueue_time
                        assert messages[0].scheduled_enqueue_time_utc <= messages[0].enqueued_time_utc.replace(microsecond=0)
                        assert len(messages) == 1
                    finally:
                        for m in messages:
                            await m.complete()
                else:
                    raise Exception("Failed to receive scheduled message.")

    @pytest.mark.liveTest
    @pytest.mark.live_test_only
    @CachedResourceGroupPreparer(name_prefix='servicebustest')
    @CachedServiceBusNamespacePreparer(name_prefix='servicebustest')
    @ServiceBusQueuePreparer(name_prefix='servicebustest', dead_lettering_on_message_expiration=True)
    async def test_async_queue_schedule_multiple_messages(self, servicebus_namespace_connection_string, servicebus_queue, **kwargs):
        async with ServiceBusClient.from_connection_string(
            servicebus_namespace_connection_string, logging_enable=False) as sb_client:
            scheduled_enqueue_time = (utc_now() + timedelta(minutes=2)).replace(microsecond=0)
            messages = []
            receiver = sb_client.get_queue_receiver(servicebus_queue.name, prefetch_count=20)
            sender = sb_client.get_queue_sender(servicebus_queue.name)
            async with sender, receiver:
                content = str(uuid.uuid4())
                message_id_a = uuid.uuid4()
                message_a = Message(content)
                message_a.message_id = message_id_a
                message_id_b = uuid.uuid4()
                message_b = Message(content)
                message_b.message_id = message_id_b

                await sender.send_messages([message_a, message_b])

                received_messages = []
                async for message in receiver.get_streaming_message_iter(max_wait_time=5):
                    received_messages.append(message)
                    await message.complete()

                tokens = await sender.schedule_messages(received_messages, scheduled_enqueue_time, timeout=5)
                assert len(tokens) == 2

                messages = await receiver.receive_messages(max_wait_time=120)
                recv = await receiver.receive_messages(max_wait_time=5)
                messages.extend(recv)
                if messages:
                    try:
                        data = str(messages[0])
                        assert data == content
                        assert messages[0].message_id in (message_id_a, message_id_b)
                        assert messages[0].scheduled_enqueue_time_utc == scheduled_enqueue_time
                        assert messages[0].scheduled_enqueue_time_utc <= messages[0].enqueued_time_utc.replace(microsecond=0)
                        assert len(messages) == 2
                    finally:
                        for m in messages:
                            await m.complete()
                else:
                    raise Exception("Failed to receive scheduled message.")

    @pytest.mark.liveTest
    @pytest.mark.live_test_only
    @CachedResourceGroupPreparer(name_prefix='servicebustest')
    @CachedServiceBusNamespacePreparer(name_prefix='servicebustest')
    @ServiceBusQueuePreparer(name_prefix='servicebustest', dead_lettering_on_message_expiration=True)
    async def test_async_queue_cancel_scheduled_messages(self, servicebus_namespace_connection_string, servicebus_queue, **kwargs):
        async with ServiceBusClient.from_connection_string(
            servicebus_namespace_connection_string, logging_enable=False) as sb_client:

            enqueue_time = (utc_now() + timedelta(minutes=2)).replace(microsecond=0)
            async with sb_client.get_queue_receiver(servicebus_queue.name) as receiver:
                async with sb_client.get_queue_sender(servicebus_queue.name) as sender:
                    message_a = Message("Test scheduled message")
                    message_b = Message("Test scheduled message")
                    tokens = await sender.schedule_messages([message_a, message_b], enqueue_time)
                    assert len(tokens) == 2

                    await sender.cancel_scheduled_messages(tokens, timeout=None)

                messages = await receiver.receive_messages(max_wait_time=120)
                assert len(messages) == 0

    @pytest.mark.liveTest
    @pytest.mark.live_test_only
    @CachedResourceGroupPreparer(name_prefix='servicebustest')
    @CachedServiceBusNamespacePreparer(name_prefix='servicebustest')
    @ServiceBusQueuePreparer(name_prefix='servicebustest', dead_lettering_on_message_expiration=True)
    async def test_queue_message_amqp_over_websocket(self, servicebus_namespace_connection_string, servicebus_queue, **kwargs):
        async with ServiceBusClient.from_connection_string(
                servicebus_namespace_connection_string,
                transport_type=TransportType.AmqpOverWebsocket,
                logging_enable=False) as sb_client:

            async with sb_client.get_queue_sender(servicebus_queue.name) as sender:
                assert sender._config.transport_type == TransportType.AmqpOverWebsocket
                message = Message("Test")
                await sender.send_messages(message)

            async with sb_client.get_queue_receiver(servicebus_queue.name, receive_mode=ReceiveMode.ReceiveAndDelete) as receiver:
                assert receiver._config.transport_type == TransportType.AmqpOverWebsocket
                messages = await receiver.receive_messages(max_wait_time=5)
                assert len(messages) == 1

    def test_queue_message_http_proxy_setting(self):
        mock_conn_str = "Endpoint=sb://mock.servicebus.windows.net/;SharedAccessKeyName=mock;SharedAccessKey=mock"
        http_proxy = {
            'proxy_hostname': '127.0.0.1',
            'proxy_port': 8899,
            'username': 'admin',
            'password': '123456'
        }

        sb_client = ServiceBusClient.from_connection_string(mock_conn_str, http_proxy=http_proxy)
        assert sb_client._config.http_proxy == http_proxy
        assert sb_client._config.transport_type == TransportType.AmqpOverWebsocket

        sender = sb_client.get_queue_sender(queue_name="mock")
        assert sender._config.http_proxy == http_proxy
        assert sender._config.transport_type == TransportType.AmqpOverWebsocket

        receiver = sb_client.get_queue_receiver(queue_name="mock")
        assert receiver._config.http_proxy == http_proxy
        assert receiver._config.transport_type == TransportType.AmqpOverWebsocket

    @pytest.mark.liveTest
    @pytest.mark.live_test_only
    @CachedResourceGroupPreparer(name_prefix='servicebustest')
    @CachedServiceBusNamespacePreparer(name_prefix='servicebustest')
    @ServiceBusQueuePreparer(name_prefix='servicebustest', dead_lettering_on_message_expiration=True)
    async def test_queue_message_settle_through_mgmt_link_due_to_broken_receiver_link(self, servicebus_namespace_connection_string, servicebus_queue, **kwargs):
        async with ServiceBusClient.from_connection_string(
                servicebus_namespace_connection_string,
                logging_enable=False) as sb_client:

            async with sb_client.get_queue_sender(servicebus_queue.name) as sender:
                message = Message("Test")
                await sender.send_messages(message)

            async with sb_client.get_queue_receiver(servicebus_queue.name) as receiver:
                messages = await receiver.receive_messages(max_wait_time=5)
                await receiver._handler.message_handler.destroy_async()  # destroy the underlying receiver link
                assert len(messages) == 1
                await messages[0].complete()


    @pytest.mark.asyncio
    async def test_async_queue_mock_auto_lock_renew_callback(self):
        results = []
        errors = []
        async def callback_mock(renewable, error):
            results.append(renewable)
            if error:
                errors.append(error)

<<<<<<< HEAD
        auto_lock_renew = AutoLockRenew()
        with pytest.raises(TypeError):
            auto_lock_renew.register(Exception()) # an arbitrary invalid type.

        auto_lock_renew = AutoLockRenew()
=======
        auto_lock_renew = AutoLockRenewer()
>>>>>>> 4f8a21d0
        auto_lock_renew._renew_period = 1 # So we can run the test fast.
        async with auto_lock_renew: # Check that it is called when the object expires for any reason (silent renew failure)
            message = MockReceivedMessage(prevent_renew_lock=True)
            auto_lock_renew.register(renewable=message, on_lock_renew_failure=callback_mock)
            await asyncio.sleep(3)
            assert len(results) == 1 and results[-1]._lock_expired == True
            assert not errors

        del results[:]
        del errors[:]
        auto_lock_renew = AutoLockRenewer()
        auto_lock_renew._renew_period = 1
        async with auto_lock_renew: # Check that in normal operation it does not get called
            auto_lock_renew.register(renewable=MockReceivedMessage(), on_lock_renew_failure=callback_mock)
            await asyncio.sleep(3)
            assert not results
            assert not errors

        del results[:]
        del errors[:]
        auto_lock_renew = AutoLockRenewer()
        auto_lock_renew._renew_period = 1
        async with auto_lock_renew: # Check that when a message is settled, it will not get called even after expiry
            message = MockReceivedMessage(prevent_renew_lock=True)
            auto_lock_renew.register(renewable=message, on_lock_renew_failure=callback_mock)
            message._settled = True
            await asyncio.sleep(3)
            assert not results
            assert not errors

        del results[:]
        del errors[:]
        auto_lock_renew = AutoLockRenewer()
        auto_lock_renew._renew_period = 1
        async with auto_lock_renew: # Check that it is called when there is an overt renew failure
            message = MockReceivedMessage(exception_on_renew_lock=True)
            auto_lock_renew.register(renewable=message, on_lock_renew_failure=callback_mock)
            await asyncio.sleep(3)
            assert len(results) == 1 and results[-1]._lock_expired == True
            assert errors[-1]

        del results[:]
        del errors[:]
        auto_lock_renew = AutoLockRenewer()
        auto_lock_renew._renew_period = 1
        async with auto_lock_renew: # Check that it is not called when the renewer is shutdown
            message = MockReceivedMessage(prevent_renew_lock=True)
            auto_lock_renew.register(renewable=message, on_lock_renew_failure=callback_mock)
            await auto_lock_renew.close()
            await asyncio.sleep(3)
            assert not results
            assert not errors

        del results[:]
        del errors[:]
        auto_lock_renew = AutoLockRenewer()
        auto_lock_renew._renew_period = 1
        async with auto_lock_renew: # Check that it is not called when the receiver is shutdown
            message = MockReceivedMessage(prevent_renew_lock=True)
            auto_lock_renew.register(renewable=message, on_lock_renew_failure=callback_mock)
            message._receiver._running = False
            await asyncio.sleep(3)
            assert not results
            assert not errors


    @pytest.mark.asyncio
    async def test_async_queue_mock_no_reusing_auto_lock_renew(self):
        auto_lock_renew = AutoLockRenewer()
        auto_lock_renew._renew_period = 1

        async with auto_lock_renew:
            auto_lock_renew.register(renewable=MockReceivedMessage())
            await asyncio.sleep(3)

        with pytest.raises(ServiceBusError):
            async with auto_lock_renew:
                pass

        with pytest.raises(ServiceBusError):
            auto_lock_renew.register(renewable=MockReceivedMessage())

        auto_lock_renew = AutoLockRenewer()
        auto_lock_renew._renew_period = 1

        auto_lock_renew.register(renewable=MockReceivedMessage())
        time.sleep(3)

        await auto_lock_renew.close()

        with pytest.raises(ServiceBusError):
            async with auto_lock_renew:
                pass

        with pytest.raises(ServiceBusError):
            auto_lock_renew.register(renewable=MockReceivedMessage())

    @pytest.mark.liveTest
    @pytest.mark.live_test_only
    @CachedResourceGroupPreparer(name_prefix='servicebustest')
    @CachedServiceBusNamespacePreparer(name_prefix='servicebustest')
    @ServiceBusQueuePreparer(name_prefix='servicebustest', dead_lettering_on_message_expiration=True)
    async def test_async_queue_receive_batch_without_setting_prefetch(self, servicebus_namespace_connection_string, servicebus_queue, **kwargs):
        async with ServiceBusClient.from_connection_string(
                servicebus_namespace_connection_string, logging_enable=False) as sb_client:

            def message_content():
                for i in range(20):
                    yield Message(
                        body="Message no. {}".format(i),
                        label='1st'
                    )

            sender = sb_client.get_queue_sender(servicebus_queue.name)
            receiver = sb_client.get_queue_receiver(servicebus_queue.name)

            async with sender, receiver:
                message = BatchMessage()
                for each in message_content():
                    message.add(each)
                await sender.send_messages(message)

                receive_counter = 0
                message_1st_received_cnt = 0
                message_2nd_received_cnt = 0
                while message_1st_received_cnt < 20 or message_2nd_received_cnt < 20:
                    messages = []
                    batch = await receiver.receive_messages(max_message_count=20, max_wait_time=5)
                    while batch:
                        messages += batch
                        batch = await receiver.receive_messages(max_message_count=20, max_wait_time=5)
                    if not messages:
                        break
                    receive_counter += 1
                    for message in messages:
                        print_message(_logger, message)
                        if message.label == '1st':
                            message_1st_received_cnt += 1
                            await message.complete()
                            message.label = '2nd'
                            await sender.send_messages(message)  # resending received message
                        elif message.label == '2nd':
                            message_2nd_received_cnt += 1
                            await message.complete()

                assert message_1st_received_cnt == 20 and message_2nd_received_cnt == 20
                # Network/server might be unstable making flow control ineffective in the leading rounds of connection iteration
                assert receive_counter < 10  # Dynamic link credit issuing come info effect

    @pytest.mark.liveTest
    @pytest.mark.live_test_only
    @CachedResourceGroupPreparer(name_prefix='servicebustest')
    @CachedServiceBusNamespacePreparer(name_prefix='servicebustest')
    @ServiceBusQueuePreparer(name_prefix='servicebustest', dead_lettering_on_message_expiration=True)
    async def test_async_queue_receiver_alive_after_timeout(self, servicebus_namespace_connection_string, servicebus_queue, **kwargs):
        async with ServiceBusClient.from_connection_string(
                servicebus_namespace_connection_string,
                logging_enable=False) as sb_client:

            async with sb_client.get_queue_sender(servicebus_queue.name) as sender:
                message = Message("0")
                message_1 = Message("1")
                await sender.send_messages([message, message_1])

                messages = []
                async with sb_client.get_queue_receiver(servicebus_queue.name, max_wait_time=10) as receiver:
                    
                    async for message in receiver.get_streaming_message_iter():
                        messages.append(message)
                        break

                    async for message in receiver.get_streaming_message_iter():
                        messages.append(message)

                    for m in messages:
                        await m.complete()

                    assert len(messages) == 2
                    assert str(messages[0]) == "0"
                    assert str(messages[1]) == "1"

                    message_2 = Message("2")
                    message_3 = Message("3")
                    await sender.send_messages([message_2, message_3])

                    async for message in receiver.get_streaming_message_iter():
                        messages.append(message)
                        async for message in receiver.get_streaming_message_iter():
                            messages.append(message)

                    assert len(messages) == 4
                    assert str(messages[2]) == "2"
                    assert str(messages[3]) == "3"

                    for m in messages[2:]:
                        await m.complete()

                    messages = await receiver.receive_messages()
                    assert not messages

    @pytest.mark.liveTest
    @pytest.mark.live_test_only
    @CachedResourceGroupPreparer(name_prefix='servicebustest')
    @CachedServiceBusNamespacePreparer(name_prefix='servicebustest')
    @ServiceBusQueuePreparer(name_prefix='servicebustest', dead_lettering_on_message_expiration=True, lock_duration='PT5M')
    async def test_queue_receive_keep_conn_alive_async(self, servicebus_namespace_connection_string, servicebus_queue, **kwargs):
        async with ServiceBusClient.from_connection_string(
                servicebus_namespace_connection_string, logging_enable=False) as sb_client:

            sender = sb_client.get_queue_sender(servicebus_queue.name)
            receiver = sb_client.get_queue_receiver(servicebus_queue.name, max_wait_time=5)

            async with sender, receiver:
                await sender.send_messages([Message("message1"), Message("message2")])

                messages = []
                async for message in receiver:
                    messages.append(message)

                receiver_handler = receiver._handler
                assert len(messages) == 2
                await asyncio.sleep(4 * 60 + 5)  # 240s is the service defined connection idle timeout
                await messages[0].renew_lock()  # check mgmt link operation
                await messages[0].complete()
                await messages[1].complete()  # check receiver link operation

                await asyncio.sleep(60)  # sleep another one minute to ensure we pass the lock_duration time
                messages = []
                async for message in receiver:
                    messages.append(message)

                assert len(messages) == 0  # make sure messages are removed from the queue
                assert receiver_handler == receiver._handler  # make sure no reconnection happened

    @pytest.mark.liveTest
    @pytest.mark.live_test_only
    @CachedResourceGroupPreparer(name_prefix='servicebustest')
    @CachedServiceBusNamespacePreparer(name_prefix='servicebustest')
    @ServiceBusQueuePreparer(name_prefix='servicebustest')
    async def test_async_queue_receiver_respects_max_wait_time_overrides(self, servicebus_namespace_connection_string, servicebus_queue, **kwargs):
        async with ServiceBusClient.from_connection_string(
                servicebus_namespace_connection_string,
                logging_enable=False) as sb_client:

            async with sb_client.get_queue_sender(servicebus_queue.name) as sender:
                message = Message("0")
                await sender.send_messages(message)

                messages = []
                async with sb_client.get_queue_receiver(servicebus_queue.name, max_wait_time=5) as receiver:

                    time_1 = receiver._handler._counter.get_current_ms()
                    async for message in receiver.get_streaming_message_iter(max_wait_time=10):
                        messages.append(message)
                        await message.complete()

                        time_2 = receiver._handler._counter.get_current_ms()
                        async for message in receiver.get_streaming_message_iter(max_wait_time=1):
                            messages.append(message)
                        time_3 = receiver._handler._counter.get_current_ms()
                        assert timedelta(seconds=.5) < timedelta(milliseconds=(time_3 - time_2)) <= timedelta(seconds=2)
                    time_4 = receiver._handler._counter.get_current_ms()
                    assert timedelta(seconds=8) < timedelta(milliseconds=(time_4 - time_3)) <= timedelta(seconds=11)

                    async for message in receiver.get_streaming_message_iter(max_wait_time=3):
                        messages.append(message)
                    time_5 = receiver._handler._counter.get_current_ms()
                    assert timedelta(seconds=1) < timedelta(milliseconds=(time_5 - time_4)) <= timedelta(seconds=4)

                    async for message in receiver:
                        messages.append(message)
                    time_6 = receiver._handler._counter.get_current_ms()
                    assert timedelta(seconds=3) < timedelta(milliseconds=(time_6 - time_5)) <= timedelta(seconds=6)

                    async for message in receiver.get_streaming_message_iter():
                        messages.append(message)
                    time_7 = receiver._handler._counter.get_current_ms()
                    assert timedelta(seconds=3) < timedelta(milliseconds=(time_7 - time_6)) <= timedelta(seconds=6)
                    assert len(messages) == 1

    @pytest.mark.liveTest
    @pytest.mark.live_test_only
    @CachedResourceGroupPreparer(name_prefix='servicebustest')
    @CachedServiceBusNamespacePreparer(name_prefix='servicebustest')
    @ServiceBusQueuePreparer(name_prefix='servicebustest')
    async def test_async_queue_send_twice(self, servicebus_namespace_connection_string, servicebus_queue, **kwargs):
        async with ServiceBusClient.from_connection_string(
            servicebus_namespace_connection_string, logging_enable=False) as sb_client:

            async with sb_client.get_queue_sender(servicebus_queue.name) as sender:
                message = Message("Message")
                message2 = Message("Message2")
                # first test batch message resending.
                batch_message = await sender.create_batch()
                batch_message._from_list([message, message2])  # pylint: disable=protected-access
                await sender.send_messages(batch_message)
                await sender.send_messages(batch_message)
                messages = []
                async with sb_client.get_queue_receiver(servicebus_queue.name, max_wait_time=5) as receiver:
                    async for message in receiver:
                        messages.append(message)
                assert len(messages) == 4
                # then normal message resending
                await sender.send_messages(message)
                await sender.send_messages(message)
                messages = []
                async with sb_client.get_queue_receiver(servicebus_queue.name, max_wait_time=5) as receiver:
                    async for message in receiver:
                        messages.append(message)
                assert len(messages) == 2

    @pytest.mark.liveTest
    @pytest.mark.live_test_only
    @CachedResourceGroupPreparer(name_prefix='servicebustest')
    @CachedServiceBusNamespacePreparer(name_prefix='servicebustest')
    @CachedServiceBusQueuePreparer(name_prefix='servicebustest', dead_lettering_on_message_expiration=True)
    async def test_async_queue_send_timeout(self, servicebus_namespace_connection_string, servicebus_queue, **kwargs):
        async def _hack_amqp_sender_run_async(cls):
            await asyncio.sleep(6)  # sleep until timeout
            await cls.message_handler.work_async()
            cls._waiting_messages = 0
            cls._pending_messages = cls._filter_pending()
            if cls._backoff and not cls._waiting_messages:
                _logger.info("Client told to backoff - sleeping for %r seconds", cls._backoff)
                await cls._connection.sleep_async(cls._backoff)
                cls._backoff = 0
            await cls._connection.work_async()
            return True

        async with ServiceBusClient.from_connection_string(
                servicebus_namespace_connection_string, logging_enable=False) as sb_client:
            async with sb_client.get_queue_sender(servicebus_queue.name) as sender:
                # this one doesn't need to reset the method, as it's hacking the method on the instance
                sender._handler._client_run_async = types.MethodType(_hack_amqp_sender_run_async, sender._handler)
                with pytest.raises(OperationTimeoutError):
                    await sender.send_messages(Message("body"), timeout=5)

    @pytest.mark.liveTest
    @pytest.mark.live_test_only
    @CachedResourceGroupPreparer(name_prefix='servicebustest')
    @CachedServiceBusNamespacePreparer(name_prefix='servicebustest')
    @CachedServiceBusQueuePreparer(name_prefix='servicebustest', dead_lettering_on_message_expiration=True)
    async def test_async_queue_mgmt_operation_timeout(self, servicebus_namespace_connection_string, servicebus_queue, **kwargs):
        async def hack_mgmt_execute_async(self, operation, op_type, message, timeout=0):
            start_time = self._counter.get_current_ms()
            operation_id = str(uuid.uuid4())
            self._responses[operation_id] = None

            await asyncio.sleep(6)  # sleep until timeout
            while not self._responses[operation_id] and not self.mgmt_error:
                if timeout > 0:
                    now = self._counter.get_current_ms()
                    if (now - start_time) >= timeout:
                        raise compat.TimeoutException("Failed to receive mgmt response in {}ms".format(timeout))
                await self.connection.work_async()
            if self.mgmt_error:
                raise self.mgmt_error
            response = self._responses.pop(operation_id)
            return response

        original_execute_method = uamqp.async_ops.mgmt_operation_async.MgmtOperationAsync.execute_async
        # hack the mgmt method on the class, not on an instance, so it needs reset
        try:
            uamqp.async_ops.mgmt_operation_async.MgmtOperationAsync.execute_async = hack_mgmt_execute_async
            async with ServiceBusClient.from_connection_string(
                    servicebus_namespace_connection_string, logging_enable=False) as sb_client:
                async with sb_client.get_queue_sender(servicebus_queue.name) as sender:
                    with pytest.raises(OperationTimeoutError):
                        scheduled_time_utc = utc_now() + timedelta(seconds=30)
                        await sender.schedule_messages(Message("Message to be scheduled"), scheduled_time_utc, timeout=5)
        finally:
            # must reset the mgmt execute method, otherwise other test cases would use the hacked execute method, leading to timeout error
            uamqp.async_ops.mgmt_operation_async.MgmtOperationAsync.execute_async = original_execute_method


    @pytest.mark.liveTest
    @pytest.mark.live_test_only
    @CachedResourceGroupPreparer(name_prefix='servicebustest')
    @CachedServiceBusNamespacePreparer(name_prefix='servicebustest')
    @CachedServiceBusQueuePreparer(name_prefix='servicebustest', lock_duration='PT5S')
    async def test_async_queue_operation_negative(self, servicebus_namespace_connection_string, servicebus_queue, **kwargs):
        def _hack_amqp_message_complete(cls):
            raise RuntimeError()

        async def _hack_amqp_mgmt_request(cls, message, operation, op_type=None, node=None, callback=None, **kwargs):
            raise uamqp.errors.AMQPConnectionError()

        async def _hack_sb_message_settle_message(self, settle_operation, dead_letter_reason=None, dead_letter_error_description=None):
            raise uamqp.errors.AMQPError()

        async with ServiceBusClient.from_connection_string(
                servicebus_namespace_connection_string, logging_enable=False) as sb_client:
            sender = sb_client.get_queue_sender(servicebus_queue.name)
            receiver = sb_client.get_queue_receiver(servicebus_queue.name, max_wait_time=5)
            async with sender, receiver:
                # negative settlement via receiver link
                await sender.send_messages(Message("body"), timeout=5)
                message = (await receiver.receive_messages(max_wait_time=5))[0]
                message.message.accept = types.MethodType(_hack_amqp_message_complete, message.message)
                await message.complete()  # settle via mgmt link

                try:
                    origin_amqp_mgmt_request_method = receiver._handler.mgmt_request_async
                    with pytest.raises(ServiceBusConnectionError):
                        receiver._handler.mgmt_request_async = types.MethodType(_hack_amqp_mgmt_request, receiver._handler)
                        await receiver.peek_messages()
                finally:
                    receiver._handler.mgmt_request = types.MethodType(origin_amqp_mgmt_request_method, receiver._handler)

                await sender.send_messages(Message("body"), timeout=5)

                message = (await receiver.receive_messages(max_wait_time=5))[0]
                message._settle_message = types.MethodType(_hack_sb_message_settle_message, message)
                with pytest.raises(MessageSettleFailed):
                    await message.complete()

                message = (await receiver.receive_messages(max_wait_time=6))[0]
                await message.complete()<|MERGE_RESOLUTION|>--- conflicted
+++ resolved
@@ -1139,15 +1139,11 @@
             if error:
                 errors.append(error)
 
-<<<<<<< HEAD
-        auto_lock_renew = AutoLockRenew()
+        auto_lock_renew = AutoLockRenewer()
         with pytest.raises(TypeError):
             auto_lock_renew.register(Exception()) # an arbitrary invalid type.
 
-        auto_lock_renew = AutoLockRenew()
-=======
         auto_lock_renew = AutoLockRenewer()
->>>>>>> 4f8a21d0
         auto_lock_renew._renew_period = 1 # So we can run the test fast.
         async with auto_lock_renew: # Check that it is called when the object expires for any reason (silent renew failure)
             message = MockReceivedMessage(prevent_renew_lock=True)
