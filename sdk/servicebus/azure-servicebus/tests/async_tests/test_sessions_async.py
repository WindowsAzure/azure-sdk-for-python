--- conflicted
+++ resolved
@@ -509,12 +509,7 @@
                             assert not results
                             await asyncio.sleep(45)
                             print("Second sleep {}".format(session.session.locked_until_utc - utc_now()))
-<<<<<<< HEAD
-                            assert not results
-                            assert session.session.expired
-=======
                             assert session.session._lock_expired
->>>>>>> f72e4a08
                             assert isinstance(session.session.auto_renew_error, AutoLockRenewTimeout)
                             try:
                                 await message.complete()
