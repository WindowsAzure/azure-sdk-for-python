--- conflicted
+++ resolved
@@ -1857,18 +1857,12 @@
         
         with ServiceBusClient.from_connection_string(
             servicebus_namespace_connection_string, logging_enable=False) as sb_client:
-<<<<<<< HEAD
             with pytest.raises(TypeError):
                 with sb_client.get_queue_receiver(servicebus_queue.name, 
                                                   mode=2) as receiver:
                 
                     raise Exception("Should not get here, should fail fast.")
-=======
-#            with pytest.raises(StopIteration):
-            with sb_client.get_queue_receiver(servicebus_queue.name, 
-                                              max_wait_time="oij") as receiver:
-            
-                assert receiver
+
 
     @pytest.mark.liveTest
     @pytest.mark.live_test_only
@@ -1907,5 +1901,4 @@
                     # delivery_annotations and footer disabled pending uamqp bug https://github.com/Azure/azure-uamqp-python/issues/169
                     #assert message.amqp_message.delivery_annotations[b"delivery_annotations"] == 3
                     assert message.amqp_message.header.priority == 5
-                    #assert message.amqp_message.footer[b"footer"] == 6
->>>>>>> 51511ce7
+                    #assert message.amqp_message.footer[b"footer"] == 6