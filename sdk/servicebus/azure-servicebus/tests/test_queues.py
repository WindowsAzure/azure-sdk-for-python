--- conflicted
+++ resolved
@@ -1715,14 +1715,10 @@
             with sender, receiver:
                 sender.send_messages([Message("message1"), Message("message2")])
 
-<<<<<<< HEAD
-                messages = receiver.receive_messages(max_message_count=20, max_wait_time=5)
-=======
                 messages = []
                 for message in receiver:
                     messages.append(message)
 
->>>>>>> 7dcc1e54
                 receiver_handler = receiver._handler
                 assert len(messages) == 2
                 time.sleep(4 * 60 + 5)  # 240s is the service defined connection idle timeout
@@ -1731,15 +1727,11 @@
                 messages[1].complete()  # check receiver link operation
 
                 time.sleep(60)  # sleep another one minute to ensure we pass the lock_duration time
-<<<<<<< HEAD
-                messages = receiver.receive_messages(max_message_count=20, max_wait_time=5)
-=======
 
                 messages = []
                 for message in receiver:
                     messages.append(message)
 
->>>>>>> 7dcc1e54
                 assert len(messages) == 0  # make sure messages are removed from the queue
                 assert receiver_handler == receiver._handler  # make sure no reconnection happened
 
