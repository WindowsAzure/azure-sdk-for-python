--- conflicted
+++ resolved
@@ -2388,7 +2388,48 @@
     @CachedResourceGroupPreparer(name_prefix='servicebustest')
     @CachedServiceBusNamespacePreparer(name_prefix='servicebustest')
     @ServiceBusQueuePreparer(name_prefix='servicebustest', dead_lettering_on_message_expiration=True)
-<<<<<<< HEAD
+    def test_queue_receive_iterator_resume_after_link_detach(self, servicebus_namespace_connection_string, servicebus_queue, **kwargs):
+
+        def hack_iter_next_mock_error(self):
+            self._open()
+            # when trying to receive the second message (execution_times is 1), raising LinkDetach error to mock 10 mins idle timeout
+            if self.execution_times == 1:
+                from uamqp.errors import LinkDetach
+                from uamqp.constants import ErrorCodes
+                self.execution_times += 1
+                self.error_raised = True
+                raise LinkDetach(ErrorCodes.LinkDetachForced)
+            else:
+                self.execution_times += 1
+            if not self._message_iter:
+                self._message_iter = self._handler.receive_messages_iter()
+            uamqp_message = next(self._message_iter)
+            message = self._build_message(uamqp_message)
+            return message
+
+        with ServiceBusClient.from_connection_string(
+                servicebus_namespace_connection_string, logging_enable=False) as sb_client:
+            with sb_client.get_queue_sender(servicebus_queue.name) as sender:
+                sender.send_messages(
+                    [ServiceBusMessage("test1"), ServiceBusMessage("test2"), ServiceBusMessage("test3")]
+                )
+            with sb_client.get_queue_receiver(servicebus_queue.name, max_wait_time=10) as receiver:
+                receiver.execution_times = 0
+                receiver.error_raised = False
+                receiver._iter_next = types.MethodType(hack_iter_next_mock_error, receiver)
+                res = []
+                for msg in receiver:
+                    receiver.complete_message(msg)
+                    res.append(msg)
+                assert len(res) == 3
+                assert receiver.error_raised
+                assert receiver.execution_times >= 4  # at least 1 failure and 3 successful receiving iterator
+
+    @pytest.mark.liveTest
+    @pytest.mark.live_test_only
+    @CachedResourceGroupPreparer(name_prefix='servicebustest')
+    @CachedServiceBusNamespacePreparer(name_prefix='servicebustest')
+    @ServiceBusQueuePreparer(name_prefix='servicebustest', dead_lettering_on_message_expiration=True)
     def test_queue_send_amqp_annotated_message(self, servicebus_namespace_connection_string, servicebus_queue, **kwargs):
 
         with ServiceBusClient.from_connection_string(
@@ -2481,42 +2522,4 @@
                     assert recv_sequence_msg == 3
                     assert recv_data_msg == 3
                     assert recv_value_msg == 3
-                    assert normal_msg == 4
-=======
-    def test_queue_receive_iterator_resume_after_link_detach(self, servicebus_namespace_connection_string, servicebus_queue, **kwargs):
-
-        def hack_iter_next_mock_error(self):
-            self._open()
-            # when trying to receive the second message (execution_times is 1), raising LinkDetach error to mock 10 mins idle timeout
-            if self.execution_times == 1:
-                from uamqp.errors import LinkDetach
-                from uamqp.constants import ErrorCodes
-                self.execution_times += 1
-                self.error_raised = True
-                raise LinkDetach(ErrorCodes.LinkDetachForced)
-            else:
-                self.execution_times += 1
-            if not self._message_iter:
-                self._message_iter = self._handler.receive_messages_iter()
-            uamqp_message = next(self._message_iter)
-            message = self._build_message(uamqp_message)
-            return message
-
-        with ServiceBusClient.from_connection_string(
-                servicebus_namespace_connection_string, logging_enable=False) as sb_client:
-            with sb_client.get_queue_sender(servicebus_queue.name) as sender:
-                sender.send_messages(
-                    [ServiceBusMessage("test1"), ServiceBusMessage("test2"), ServiceBusMessage("test3")]
-                )
-            with sb_client.get_queue_receiver(servicebus_queue.name, max_wait_time=10) as receiver:
-                receiver.execution_times = 0
-                receiver.error_raised = False
-                receiver._iter_next = types.MethodType(hack_iter_next_mock_error, receiver)
-                res = []
-                for msg in receiver:
-                    receiver.complete_message(msg)
-                    res.append(msg)
-                assert len(res) == 3
-                assert receiver.error_raised
-                assert receiver.execution_times >= 4  # at least 1 failure and 3 successful receiving iterator
->>>>>>> 29f69009
+                    assert normal_msg == 4