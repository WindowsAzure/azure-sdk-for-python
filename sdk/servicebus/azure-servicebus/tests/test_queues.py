--- conflicted
+++ resolved
@@ -1338,14 +1338,6 @@
                 assert len(messages) == 1
                 messages[0].complete()
 
-<<<<<<< HEAD
-=======
-    def test_queue_mock_no_reusing_auto_lock_renew(self):
-        class MockReceivedMessage:
-            def __init__(self):
-                self._received_timestamp_utc = utc_now()
-                self.locked_until_utc = self._received_timestamp_utc + timedelta(seconds=10)
->>>>>>> f72e4a08
 
     def test_queue_mock_auto_lock_renew_callback(self):
         results = []
@@ -1361,7 +1353,7 @@
             message = MockReceivedMessage(prevent_renew_lock=True)
             auto_lock_renew.register(renewable=message, on_lock_renew_failure=callback_mock)
             time.sleep(3)
-            assert len(results) and results[-1].expired == True
+            assert len(results) and results[-1]._lock_expired == True
             assert not errors
 
         auto_lock_renew = AutoLockRenew()
@@ -1377,7 +1369,7 @@
         with auto_lock_renew: # Check that when a message is settled, it will not get called even after expiry
             message = MockReceivedMessage(prevent_renew_lock=True)
             auto_lock_renew.register(renewable=message, on_lock_renew_failure=callback_mock)
-            message.settled = True
+            message._settled = True
             time.sleep(3)
             assert len(results) == 1
             assert not errors
@@ -1388,7 +1380,7 @@
             message = MockReceivedMessage(exception_on_renew_lock=True)
             auto_lock_renew.register(renewable=message, on_lock_renew_failure=callback_mock)
             time.sleep(3)
-            assert len(results) == 2 and results[-1].expired == True
+            assert len(results) == 2 and results[-1]._lock_expired == True
             assert errors[-1]
 
         auto_lock_renew = AutoLockRenew()
