--- conflicted
+++ resolved
@@ -1807,11 +1807,7 @@
                     for message in receiver.get_streaming_message_iter():
                         messages.append(message)
                     time_7 = receiver._handler._counter.get_current_ms()
-<<<<<<< HEAD
-                    assert timedelta(seconds=3) < timedelta(milliseconds=(time_7 - time_6)) < timedelta(seconds=6)
-=======
                     assert timedelta(seconds=3) < timedelta(milliseconds=(time_7 - time_6)) <= timedelta(seconds=6)
->>>>>>> 43d7ebf6
                     assert len(messages) == 1
 
 
@@ -1819,7 +1815,6 @@
     @pytest.mark.live_test_only
     @CachedResourceGroupPreparer(name_prefix='servicebustest')
     @CachedServiceBusNamespacePreparer(name_prefix='servicebustest')
-<<<<<<< HEAD
     @ServiceBusQueuePreparer(name_prefix='servicebustest')
     def test_queue_send_twice(self, servicebus_namespace_connection_string, servicebus_queue, **kwargs):
         with ServiceBusClient.from_connection_string(
@@ -1846,7 +1841,12 @@
                     for message in receiver:
                         messages.append(message)
                 assert len(messages) == 2
-=======
+
+
+    @pytest.mark.liveTest
+    @pytest.mark.live_test_only
+    @CachedResourceGroupPreparer(name_prefix='servicebustest')
+    @CachedServiceBusNamespacePreparer(name_prefix='servicebustest')
     @CachedServiceBusQueuePreparer(name_prefix='servicebustest')
     def test_queue_receiver_invalid_mode(self, servicebus_namespace_connection_string, servicebus_queue, **kwargs):
         
@@ -1856,5 +1856,4 @@
             with sb_client.get_queue_receiver(servicebus_queue.name, 
                                               max_wait_time="oij") as receiver:
             
-                assert receiver
->>>>>>> 43d7ebf6
+                assert receiver