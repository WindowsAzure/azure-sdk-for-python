--- conflicted
+++ resolved
@@ -357,16 +357,10 @@
 # Can also be called via "with AutoLockRenewer() as renewer" to automate closing.
 renewer = AutoLockRenewer()
 with ServiceBusClient.from_connection_string(connstr) as client:
-<<<<<<< HEAD
-    with client.get_queue_receiver(queue_name, session_id=session_id) as receiver:
-        renewer.register(receiver.session, max_lock_renewal_duration=300) # Duration for how long to maintain the lock for, in seconds.
+    with client.get_queue_receiver(session_queue_name, session_id=session_id) as receiver:
+        renewer.register(receiver, receiver.session, max_lock_renewal_duration=300) # Duration for how long to maintain the lock for, in seconds.
+
         for msg in receiver.receive_messages():
-            renewer.register(msg, max_lock_renewal_duration=60)
-=======
-    with client.get_queue_receiver(session_queue_name, session_id=session_id) as receiver:
-        renewer.register(receiver, receiver.session, timeout=300) # Timeout for how long to maintain the lock for, in seconds.
-        for msg in receiver.receive_messages():
->>>>>>> a912eecf
             # Do your application logic here
             receiver.complete_message(msg)
 renewer.close()
