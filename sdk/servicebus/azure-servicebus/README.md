# Azure Service Bus client library for Python

Azure Service Bus is a high performance cloud-managed messaging service for providing real-time and fault-tolerant communication between distributed senders and receivers.

Service Bus provides multiple mechanisms for asynchronous highly reliable communication, such as structured first-in-first-out messaging, 
publish/subscribe capabilities, and the ability to easily scale as your needs grow.

Use the Service Bus client library for Python to communicate between applications and services and implement asynchronous messaging patterns.

* Create Service Bus namespaces, queues, topics, and subscriptions, and modify their settings.
* Send and receive messages within your Service Bus channels.
* Utilize message locks, sessions, and dead letter functionality to implement complex messaging patterns.

[Source code](https://github.com/Azure/azure-sdk-for-python/tree/master/sdk/servicebus/azure-servicebus/) | [Package (PyPi)][pypi] | [API reference documentation][api_docs] | [Product documentation][product_docs] | [Samples](https://github.com/Azure/azure-sdk-for-python/tree/master/sdk/servicebus/azure-servicebus/samples) | [Changelog](https://github.com/Azure/azure-sdk-for-python/tree/master/sdk/servicebus/azure-servicebus/CHANGELOG.md)

> **NOTE**: This document has instructions, links and code snippets for the **preview** of the next version of the `azure-servicebus` package
> which has different APIs than the current version (0.50). Please view the resources below for references on the existing library.

[V0.50 Source code][0_50_source] | [V0.50 Package (PyPi)][0_50_pypi] | [V0.50 API reference documentation][0_50_api_docs] | [V0.50 Product documentation][0_50_product_docs] | [V0.50 Samples][0_50_samples] | [V0.50 Changelog][0_50_changelog]

We also provide a migration guide for users familiar with the existing package that would like to try the preview: [migration guide to move from Service Bus V0.50 to Service Bus V7 Preview][migration_guide]

## Getting started

### Install the package

Install the Azure Service Bus client library for Python with [pip][pip]:

```Bash
pip install azure-servicebus --pre
```

### Prerequisites: 
To use this package, you must have:
* Azure subscription - [Create a free account][azure_sub]
* Azure Service Bus - [Namespace and management credentials][service_bus_namespace]
* Python 2.7, 3.5 or later - [Install Python][python]


If you need an Azure service bus namespace, you can create it via the [Azure Portal][azure_namespace_creation].
If you do not wish to use the graphical portal UI, you can use the Azure CLI via [Cloud Shell][cloud_shell_bash], or Azure CLI run locally, to create one with this Azure CLI command:

```Bash
az servicebus namespace create --resource-group <resource-group-name> --name <servicebus-namespace-name> --location <servicebus-namespace-location>
```

### Authenticate the client

Interaction with Service Bus starts with an instance of the `ServiceBusClient` class. You either need a **connection string with SAS key**, or a **namespace** and one of its **account keys** to instantiate the client object.
Please find the samples linked below for demonstration as to how to authenticate via either approach.

#### [Create client from connection string][sample_authenticate_client_connstr]

- To obtain the required credentials, one can use the [Azure CLI][azure_cli] snippet (Formatted for Bash Shell) at the top of the linked sample to populate an environment variable with the service bus connection string (you can also find these values in the [Azure Portal][azure_portal] by following the step-by-step guide to [Get a service bus connection string][get_servicebus_conn_str]).

#### [Create client using the azure-identity library][sample_authenticate_client_aad]:

- This constructor takes the fully qualified namespace of your Service Bus instance and a credential that implements the
[TokenCredential][token_credential_interface]
protocol. There are implementations of the `TokenCredential` protocol available in the
[azure-identity package][pypi_azure_identity]. The fully qualified namespace is of the format `<yournamespace.servicebus.windows.net>`.
- When using Azure Active Directory, your principal must be assigned a role which allows access to Service Bus, such as the
Azure Service Bus Data Owner role. For more information about using Azure Active Directory authorization with Service Bus,
please refer to [the associated documentation][servicebus_aad_authentication].

>**Note:** client can be initialized without a context manager, but must be manually closed via client.close() to not leak resources.

## Key concepts

Once you've initialized a `ServiceBusClient`, you can interact with the primary resource types within a Service Bus Namespace, of which multiple can exist and on which actual message transmission takes place, the namespace often serving as an application container:

* [Queue][queue_concept]: Allows for Sending and Receiving of message.  Often used for point-to-point communication.

* [Topic][topic_concept]: As opposed to Queues, Topics are better suited to publish/subscribe scenarios.  A topic can be sent to, but requires a subscription, of which there can be multiple in parallel, to consume from.

* [Subscription][subscription_concept]: The mechanism to consume from a Topic.  Each subscription is independent, and receives a copy of each message sent to the topic.  Rules and Filters can be used to tailor which messages are received by a specific subscription.

For more information about these resources, see [What is Azure Service Bus?][service_bus_overview].

To interact with these resources, one should be familiar with the following SDK concepts:

* [ServiceBusClient][client_reference]: This is the object a user should first initialize to connect to a Service Bus Namespace.  To interact with a queue, topic, or subscription, one would spawn a sender or receiver off of this client.

* [Sender][sender_reference]: To send messages to a Queue or Topic, one would use the corresponding `get_queue_sender` or `get_topic_sender` method off of a `ServiceBusClient` instance as seen [here](https://github.com/Azure/azure-sdk-for-python/tree/master/sdk/servicebus/azure-servicebus/samples/sync_samples/send_queue.py).

* [Receiver][receiver_reference]: To receive messages from a Queue or Subscription, one would use the corresponding `get_queue_receiver` or `get_subscription_receiver` method off of a `ServiceBusClient` instance as seen [here](https://github.com/Azure/azure-sdk-for-python/tree/master/sdk/servicebus/azure-servicebus/samples/sync_samples/receive_queue.py).

* [Message][message_reference]: When sending, this is the type you will construct to contain your payload.  When receiving, this is where you will access the payload.

## Examples

The following sections provide several code snippets covering some of the most common Service Bus tasks, including:

* [Send messages to a queue](#send-messages-to-a-queue)
* [Receive messages from a queue](#receive-messages-from-a-queue)
* [Send and receive a message from a session enabled queue](#send-and-receive-a-message-from-a-session-enabled-queue)
* [Working with topics and subscriptions](#working-with-topics-and-subscriptions)
* [Settle a message after receipt](#settle-a-message-after-receipt)
* [Automatically renew Message or Session locks](#automatically-renew-message-or-session-locks)

To perform management tasks such as creating and deleting queues/topics/subscriptions, please utilize the azure-mgmt-servicebus library, available [here][servicebus_management_repository].

Please find further examples in the [samples](https://github.com/Azure/azure-sdk-for-python/tree/master/sdk/servicebus/azure-servicebus/samples) directory demonstrating common Service Bus scenarios such as sending, receiving, session management and message handling.

### [Send messages to a queue][send_reference]

This example sends single message and array of messages to a queue that is assumed to already exist, created via the Azure portal or az commands.

```Python
from azure.servicebus import ServiceBusClient, ServiceBusMessage

import os
connstr = os.environ['SERVICE_BUS_CONN_STR']
queue_name = os.environ['SERVICE_BUS_QUEUE_NAME']

with ServiceBusClient.from_connection_string(connstr) as client:
    with client.get_queue_sender(queue_name) as sender:
        # Sending a single message
        single_message = ServiceBusMessage("Single message")
        sender.send_messages(single_message)

        # Sending a list of messages
        messages = [ServiceBusMessage("First message"), ServiceBusMessage("Second message")]
        sender.send_messages(messages)
```

> **NOTE:** A message may be scheduled for delayed delivery using the `ServiceBusSender.schedule_messages()` method, or by specifying `ServiceBusMessage.scheduled_enqueue_time_utc` before calling `ServiceBusSender.send_messages()`

> For more detail on scheduling and schedule cancellation please see a sample [here](https://github.com/Azure/azure-sdk-for-python/tree/master/sdk/servicebus/azure-servicebus/samples/sync_samples/schedule_messages_and_cancellation.py).

### Receive messages from a queue

To receive from a queue, you can either perform an ad-hoc receive via `receiver.receive_messages()` or receive persistently through the receiver itself.

#### [Receive messages from a queue through iterating over ServiceBusReceiver][streaming_receive_reference]

```Python
from azure.servicebus import ServiceBusClient

import os
connstr = os.environ['SERVICE_BUS_CONN_STR']
queue_name = os.environ['SERVICE_BUS_QUEUE_NAME']

with ServiceBusClient.from_connection_string(connstr) as client:
    # max_wait_time specifies how long the receiver should wait with no incoming messages before stopping receipt.  
    # Default is None; to receive forever.
    with client.get_queue_receiver(queue_name, max_wait_time=30) as receiver:
        for msg in receiver:  # ServiceBusReceiver instance is a generator. This is equivilent to get_streaming_message_iter().
            print(str(msg))
            # If it is desired to halt receiving early, one can break out of the loop here safely.
```

<<<<<<< HEAD
> **NOTE:** Any message received with `receive_mode=PeekLock` (this is the default, with the alternative ReceiveAndDelete removing the message from the queue immediately on receipt)
=======
> **NOTE:** Any message received with `mode=PEEK_LOCK` (this is the default, with the alternative RECEIVE_AND_DELETE removing the message from the queue immediately on receipt)
>>>>>>> 476468a2
> has a lock that must be renewed via `receiver.renew_message_lock` before it expires if processing would take longer than the lock duration.
> See [AutoLockRenewer](#automatically-renew-message-or-session-locks) for a helper to perform this in the background automatically.
> Lock duration is set in Azure on the queue or topic itself.

#### [Receive messages from a queue through ServiceBusReceiver.receive_messages()][receive_reference]

> **NOTE:** `ServiceBusReceiver.receive_messages()` receives a single or constrained list of messages through an ad-hoc method call, as opposed to receiving perpetually from the generator. It always returns a list.

```Python
from azure.servicebus import ServiceBusClient

import os
connstr = os.environ['SERVICE_BUS_CONN_STR']
queue_name = os.environ['SERVICE_BUS_QUEUE_NAME']

with ServiceBusClient.from_connection_string(connstr) as client:
    with client.get_queue_receiver(queue_name) as receiver:
        received_message_array = receiver.receive_messages(max_wait_time=10)  # try to receive a single message within 10 seconds
        if received_message_array:
            print(str(received_message_array[0]))

    with client.get_queue_receiver(queue_name) as receiver:
        received_message_array = receiver.receive_messages(max_message_count=5, max_wait_time=10)  # try to receive maximum 5 messages in a batch within 10 seconds
        for message in received_message_array:
            print(str(message))
```

In this example, max_message_count declares the maximum number of messages to attempt receiving before hitting a max_wait_time as specified in seconds.

> **NOTE:** It should also be noted that `ServiceBusReceiver.peek_messages()` is subtly different than receiving, as it does not lock the messages being peeked, and thus they cannot be settled.


### [Send][session_send_reference] and [receive][session_receive_reference] a message from a session enabled queue

Sessions provide first-in-first-out and single-receiver semantics on top of a queue or subscription.  While the actual receive syntax is the same, initialization differs slightly.

```Python
from azure.servicebus import ServiceBusClient, ServiceBusMessage

import os
connstr = os.environ['SERVICE_BUS_CONN_STR']
queue_name = os.environ['SERVICE_BUS_QUEUE_NAME']
session_id = os.environ['SERVICE_BUS_SESSION_ID']

with ServiceBusClient.from_connection_string(connstr) as client:
    with client.get_queue_sender(queue_name) as sender:
        sender.send_messages(ServiceBusMessage("Session Enabled Message", session_id=session_id))

    # If session_id is null here, will receive from the first available session.
    with client.get_queue_receiver(queue_name, session_id=session_id) as receiver:
        for msg in receiver:
            print(str(msg))
```

> **NOTE**: Messages received from a session do not need their locks renewed like a non-session receiver; instead the lock management occurs at the
> session level with a session lock that may be renewed with `receiver.session.renew_lock()`


### Working with [topics][topic_reference] and [subscriptions][subscription_reference]

Topics and subscriptions give an alternative to queues for sending and receiving messages.  See documents [here][topic_concept] for more overarching detail,
and of how these differ from queues.

```Python
from azure.servicebus import ServiceBusClient, ServiceBusMessage

import os
connstr = os.environ['SERVICE_BUS_CONN_STR']
topic_name = os.environ['SERVICE_BUS_TOPIC_NAME']
subscription_name = os.environ['SERVICE_BUS_SUBSCRIPTION_NAME']

with ServiceBusClient.from_connection_string(connstr) as client:
    with client.get_topic_sender(topic_name) as sender:
        sender.send_messages(ServiceBusMessage("Data"))

    # If session_id is null here, will receive from the first available session.
    with client.get_subscription_receiver(topic_name, subscription_name) as receiver:
        for msg in receiver:
            print(str(msg))
```

### Settle a message after receipt

When receiving from a queue, you have multiple actions you can take on the messages you receive.

> **NOTE**: You can only settle `ServiceBusReceivedMessage` objects which are received in `ServiceBusReceiveMode.PEEK_LOCK` mode (this is the default).
> `ServiceBusReceiveMode.RECEIVE_AND_DELETE` mode removes the message from the queue on receipt.  `ServiceBusReceivedMessage` messages
> returned from `peek_messages()` cannot be settled, as the message lock is not taken like it is in the aforementioned receive methods.  Sessionful messages have a similar limitation.

If the message has a lock as mentioned above, settlement will fail if the message lock has expired.  
If processing would take longer than the lock duration, it must be maintained via `receiver.renew_message_lock` before it expires.
Lock duration is set in Azure on the queue or topic itself.
See [AutoLockRenewer](#automatically-renew-message-or-session-locks) for a helper to perform this in the background automatically.

#### [Complete][complete_reference]

Declares the message processing to be successfully completed, removing the message from the queue.

```Python
from azure.servicebus import ServiceBusClient

import os
connstr = os.environ['SERVICE_BUS_CONN_STR']
queue_name = os.environ['SERVICE_BUS_QUEUE_NAME']

with ServiceBusClient.from_connection_string(connstr) as client:
    with client.get_queue_receiver(queue_name) as receiver:
        for msg in receiver:
            print(str(msg))
            receiver.complete_message(msg)
```

#### [Abandon][abandon_reference]

Abandon processing of the message for the time being, returning the message immediately back to the queue to be picked up by another (or the same) receiver.

```Python
from azure.servicebus import ServiceBusClient

import os
connstr = os.environ['SERVICE_BUS_CONN_STR']
queue_name = os.environ['SERVICE_BUS_QUEUE_NAME']

with ServiceBusClient.from_connection_string(connstr) as client:
    with client.get_queue_receiver(queue_name) as receiver:
        for msg in receiver:
            print(str(msg))
            receiver.abandon_message(receiver)
```

#### [DeadLetter][deadletter_reference]

Transfer the message from the primary queue into a special "dead-letter sub-queue" where it can be accessed using the `ServiceBusClient.get_<queue|subscription>_receiver` function with parameter `sub_queue=ServiceBusSubQueue.DEAD_LETTER` and consumed from like any other receiver. (see sample [here](https://github.com/Azure/azure-sdk-for-python/tree/master/sdk/servicebus/azure-servicebus/samples/sync_samples/receive_deadlettered_messages.py))

```Python
from azure.servicebus import ServiceBusClient

import os
connstr = os.environ['SERVICE_BUS_CONN_STR']
queue_name = os.environ['SERVICE_BUS_QUEUE_NAME']

with ServiceBusClient.from_connection_string(connstr) as client:
    with client.get_queue_receiver(queue_name) as receiver:
        for msg in receiver:
            print(str(msg))
            receiver.dead_letter_message(msg)
```

#### [Defer][defer_reference]

Defer is subtly different from the prior settlement methods.  It prevents the message from being directly received from the queue
by setting it aside such that it must be received by sequence number in a call to `ServiceBusReceiver.receive_deferred_messages` (see sample [here](https://github.com/Azure/azure-sdk-for-python/tree/master/sdk/servicebus/azure-servicebus/samples/sync_samples/receive_deferred_message_queue.py))

```Python
from azure.servicebus import ServiceBusClient

import os
connstr = os.environ['SERVICE_BUS_CONN_STR']
queue_name = os.environ['SERVICE_BUS_QUEUE_NAME']

with ServiceBusClient.from_connection_string(connstr) as client:
    with client.get_queue_receiver(queue_name) as receiver:
        for msg in receiver:
            print(str(msg))
            receiver.defer_message(msg)
```

### [Automatically renew Message or Session locks][autolockrenew_reference]

`AutoLockRenewer` is a simple method for ensuring your message or session remains locked even over long periods of time, if calling `receiver.renew_message_lock`/`receiver.session.renew_lock` is impractical or undesired.
Internally, it is not much more than shorthand for creating a concurrent watchdog to do lock renewal if the object is nearing expiry.
It should be used as follows:

* Message lock automatic renewing

```python
from azure.servicebus import ServiceBusClient, AutoLockRenewer

import os
connstr = os.environ['SERVICE_BUS_CONN_STR']
queue_name = os.environ['SERVICE_BUS_QUEUE_NAME']

# Can also be called via "with AutoLockRenewer() as renewer" to automate closing.
renewer = AutoLockRenewer()
with ServiceBusClient.from_connection_string(connstr) as client:
    with client.get_queue_receiver(queue_name) as receiver:
        for msg in receiver.receive_messages():
            renewer.register(receiver, msg, timeout=60)
            # Do your application logic here
            receiver.complete_message(msg)
renewer.close()
```

* Session lock automatic renewing

```python
from azure.servicebus import ServiceBusClient, AutoLockRenewer

import os
connstr = os.environ['SERVICE_BUS_CONN_STR']
session_queue_name = os.environ['SERVICE_BUS_SESSION_QUEUE_NAME']
session_id = os.environ['SERVICE_BUS_SESSION_ID']

# Can also be called via "with AutoLockRenewer() as renewer" to automate closing.
renewer = AutoLockRenewer()
with ServiceBusClient.from_connection_string(connstr) as client:
    with client.get_queue_receiver(session_queue_name, session_id=session_id) as receiver:
        renewer.register(receiver, receiver.session, max_lock_renewal_duration=300) # Duration for how long to maintain the lock for, in seconds.

        for msg in receiver.receive_messages():
            # Do your application logic here
            receiver.complete_message(msg)
renewer.close()
```

If for any reason auto-renewal has been interrupted or failed, this can be observed via the `auto_renew_error` property on the object being renewed.
It would also manifest when trying to take action (such as completing a message) on the specified object.

## Troubleshooting

### Logging

- Enable `azure.servicebus` logger to collect traces from the library.
- Enable `uamqp` logger to collect traces from the underlying uAMQP library.
- Enable AMQP frame level trace by setting `logging_enable=True` when creating the client.

### Timeouts

There are various timeouts a user should be aware of within the library.
- 10 minute service side link closure:  A link, once opened, will be closed after 10 minutes idle to protect the service against resource leakage.  This should largely
be transparent to a user, but if you notice a reconnect occurring after such a duration, this is why.  Performing any operations, including management operations, on the
link will extend this timeout.
- max_wait_time: Provided on creation of a receiver or when calling `receive_messages()` or `get_streaming_message_iter()`, the time after which receiving messages will halt after no traffic.  This applies both to the imperative `receive_messages()` function as well as the length
a generator-style receive will run for before exiting if there are no messages.  Passing None (default) will wait forever, up until the 10 minute threshold if no other action is taken.

> **NOTE:** If processing of a message or session is sufficiently long as to cause timeouts, as an alternative to calling `receiver.renew_message_lock`/`receiver.session.renew_lock` manually, one can
> leverage the `AutoLockRenewer` functionality detailed [above](#automatically-renew-message-or-session-locks).

### Common Exceptions

The Service Bus APIs generate the following exceptions in azure.servicebus.exceptions:

- **ServiceBusConnectionError:** An error occurred in the connection to the service.
This may have been caused by a transient network issue or service problem. It is recommended to retry.
- **ServiceBusAuthorizationError:** An error occurred when authorizing the connection to the service.
This may have been caused by the credentials not having the right permission to perform the operation.
It is recommended to check the permission of the credentials.
- **ServiceBusAuthenticationError:** An error occurred when authenticate the connection to the service.
This may have been caused by the credentials being incorrect. It is recommended to check the credentials.
- **OperationTimeoutError:** This indicates that the service did not respond to an operation within the expected amount of time.
This may have been caused by a transient network issue or service problem. The service may or may not have successfully completed the request; the status is not known.
It is recommended to attempt to verify the current state and retry if necessary.
- **MessageSizeExceededError:** This indicate that the message content is larger than the service bus frame size.
This could happen when too many service bus messages are sent in a batch or the content passed into
the body of a `Message` is too large. It is recommended to reduce the count of messages being sent in a batch or the size of content being passed into a single `ServiceBusMessage`. 
- **MessageAlreadySettled:** This indicates failure to settle the message.
This could happen when trying to settle an already-settled message.
- **MessageLockLostError:** The lock on the message has expired and it has been released back to the queue.
It will need to be received again in order to settle it.
You should be aware of the lock duration of a message and keep renewing the lock before expiration in case of long processing time.
`AutoLockRenewer` could help on keeping the lock of the message automatically renewed.
- **SessionLockLostError:** The lock on the session has expired.
All unsettled messages that have been received can no longer be settled.
It is recommended to reconnect to the session if receive messages again if necessary.
You should be aware of the lock duration of a session and keep renewing the lock before expiration in case of long processing time.
`AutoLockRenewer` could help on keeping the lock of the session automatically renewed.
- **MessageNotFoundError:** Attempt to receive a message with a particular sequence number. This message isn't found.
Make sure the message hasn't been received already. Check the deadletter queue to see if the message has been deadlettered.
- **MessagingEntityNotFoundError:** Entity associated with the operation doesn't exist or it has been deleted.
Please make sure the entity exists.
- **MessagingEntityDisabledError:** Request for a runtime operation on a disabled entity. Please Activate the entity.
- **ServiceBusQuotaExceededError:** The messaging entity has reached its maximum allowable size, or the maximum number of connections to a namespace has been exceeded.
Create space in the entity by receiving messages from the entity or its subqueues.
- **ServiceBusServerBusyError:** Service isn't able to process the request at this time. Client can wait for a period of time, then retry the operation.
- **ServiceBusCommunicationError:** Client isn't able to establish a connection to Service Bus.
Make sure the supplied host name is correct and the host is reachable.
If your code runs in an environment with a firewall/proxy, ensure that the traffic to the Service Bus domain/IP address and ports isn't blocked.
- **SessionCannotBeLockedError:** Attempt to connect to a session with a specific session ID, but the session is currently locked by another client.
Make sure the session is unlocked by other clients.
- **AutoLockRenewFailed:** An attempt to renew a lock on a message or session in the background has failed.
This could happen when the receiver used by `AutoLockRenerer` is closed or the lock of the renewable has expired.
It is recommended to re-register the renewable message or session by receiving the message or connect to the sessionful entity again.
- **AutoLockRenewTimeout:** The time allocated to renew the message or session lock has elapsed. You could re-register the object that wants be auto lock renewed or extend the timeout in advance.
- **ServiceBusError:** All other Service Bus related errors. It is the root error class of all the errors described above.

Please view the [exceptions reference docs][exception_reference] for detailed descriptions of our common Exception types.

## Next steps

### More sample code

Please find further examples in the [samples](https://github.com/Azure/azure-sdk-for-python/tree/master/sdk/servicebus/azure-servicebus/samples) directory demonstrating common Service Bus scenarios such as sending, receiving, session management and message handling.

### Additional documentation

For more extensive documentation on the Service Bus service, see the [Service Bus documentation][service_bus_docs] on docs.microsoft.com.

### Management capabilities and documentation

For users seeking to perform management operations against ServiceBus (Creating a queue/topic/etc, altering filter rules, enumerating entities)
please see the [azure-mgmt-servicebus documentation][service_bus_mgmt_docs] for API documentation.  Terse usage examples can be found
[here](https://github.com/Azure/azure-sdk-for-python/tree/master/sdk/servicebus/azure-mgmt-servicebus/tests) as well.

## Contributing

This project welcomes contributions and suggestions.  Most contributions require you to agree to a
Contributor License Agreement (CLA) declaring that you have the right to, and actually do, grant us
the rights to use your contribution. For details, visit https://cla.microsoft.com.

When you submit a pull request, a CLA-bot will automatically determine whether you need to provide
a CLA and decorate the PR appropriately (e.g., label, comment). Simply follow the instructions
provided by the bot. You will only need to do this once across all repos using our CLA.

This project has adopted the [Microsoft Open Source Code of Conduct](https://opensource.microsoft.com/codeofconduct/).
For more information see the [Code of Conduct FAQ](https://opensource.microsoft.com/codeofconduct/faq/) or
contact [opencode@microsoft.com](mailto:opencode@microsoft.com) with any additional questions or comments.

<!-- LINKS -->
[azure_cli]: https://docs.microsoft.com/cli/azure
[api_docs]: https://azuresdkdocs.blob.core.windows.net/$web/python/azure-servicebus/latest/index.html
[product_docs]: https://docs.microsoft.com/azure/service-bus-messaging/
[azure_portal]: https://portal.azure.com
[azure_sub]: https://azure.microsoft.com/free/
[cloud_shell]: https://docs.microsoft.com/azure/cloud-shell/overview
[cloud_shell_bash]: https://shell.azure.com/bash
[pip]: https://pypi.org/project/pip/
[pypi]: https://pypi.org/project/azure-servicebus/#history
[python]: https://www.python.org/downloads/
[venv]: https://docs.python.org/3/library/venv.html
[virtualenv]: https://virtualenv.pypa.io
[service_bus_namespace]: https://docs.microsoft.com/azure/service-bus-messaging/service-bus-create-namespace-portal
[service_bus_overview]: https://docs.microsoft.com/azure/service-bus-messaging/service-bus-messaging-overview
[queue_status_codes]: https://docs.microsoft.com/rest/api/servicebus/create-queue#response-codes
[service_bus_docs]: https://docs.microsoft.com/azure/service-bus/
[service_bus_mgmt_docs]: https://docs.microsoft.com/python/api/overview/azure/servicebus/management?view=azure-python
[queue_concept]: https://docs.microsoft.com/azure/service-bus-messaging/service-bus-messaging-overview#queues
[topic_concept]: https://docs.microsoft.com/azure/service-bus-messaging/service-bus-messaging-overview#topics
[subscription_concept]: https://docs.microsoft.com/azure/service-bus-messaging/service-bus-queues-topics-subscriptions#topics-and-subscriptions
[azure_namespace_creation]: https://docs.microsoft.com/azure/service-bus-messaging/service-bus-create-namespace-portal
[servicebus_management_repository]: https://github.com/Azure/azure-sdk-for-python/tree/master/sdk/servicebus/azure-mgmt-servicebus
[get_servicebus_conn_str]: https://docs.microsoft.com/azure/service-bus-messaging/service-bus-create-namespace-portal#get-the-connection-string
[servicebus_aad_authentication]: https://docs.microsoft.com/azure/service-bus-messaging/service-bus-authentication-and-authorization
[token_credential_interface]: https://github.com/Azure/azure-sdk-for-python/tree/master/sdk/core/azure-core/azure/core/credentials.py
[pypi_azure_identity]: https://pypi.org/project/azure-identity/
[message_reference]: https://azuresdkdocs.blob.core.windows.net/$web/python/azure-servicebus/latest/azure.servicebus.html#azure.servicebus.ServiceBusMessage
[receiver_reference]: https://azuresdkdocs.blob.core.windows.net/$web/python/azure-servicebus/latest/azure.servicebus.html#azure.servicebus.ServiceBusReceiver
[sender_reference]: https://azuresdkdocs.blob.core.windows.net/$web/python/azure-servicebus/latest/azure.servicebus.html#azure.servicebus.ServiceBusSender
[client_reference]: https://azuresdkdocs.blob.core.windows.net/$web/python/azure-servicebus/latest/azure.servicebus.html#azure.servicebus.ServiceBusClient
[send_reference]: https://azuresdkdocs.blob.core.windows.net/$web/python/azure-servicebus/latest/azure.servicebus.html?highlight=send_messages#azure.servicebus.ServiceBusSender.send_messages
[receive_reference]: https://azuresdkdocs.blob.core.windows.net/$web/python/azure-servicebus/latest/azure.servicebus.html?highlight=receive#azure.servicebus.ServiceBusReceiver.receive_messages
[streaming_receive_reference]: https://azuresdkdocs.blob.core.windows.net/$web/python/azure-servicebus/latest/azure.servicebus.html?highlight=get_streaming_message_iter#azure.servicebus.ServiceBusReceiver.get_streaming_message_iter
[session_receive_reference]: https://azuresdkdocs.blob.core.windows.net/$web/python/azure-servicebus/latest/azure.servicebus.html?highlight=receive#azure.servicebus.ServiceBusSessionReceiver.receive_messages
[session_send_reference]: https://azuresdkdocs.blob.core.windows.net/$web/python/azure-servicebus/latest/azure.servicebus.html?highlight=session_id#azure.servicebus.ServiceBusMessage.session_id
[complete_reference]: https://azuresdkdocs.blob.core.windows.net/$web/python/azure-servicebus/latest/azure.servicebus.html?highlight=complete_message#azure.servicebus.ServiceBusReceiver.complete_message
[abandon_reference]: https://azuresdkdocs.blob.core.windows.net/$web/python/azure-servicebus/latest/azure.servicebus.html?highlight=abandon_message#azure.servicebus.ServiceBusReceiver.abandon_message
[defer_reference]: https://azuresdkdocs.blob.core.windows.net/$web/python/azure-servicebus/latest/azure.servicebus.html?highlight=defer_message#azure.servicebus.ServiceBusReceiver.defer_message
[deadletter_reference]: https://azuresdkdocs.blob.core.windows.net/$web/python/azure-servicebus/latest/azure.servicebus.html?highlight=dead_letter_message#azure.servicebus.ServiceBusReceiver.dead_letter_message
[autolockrenew_reference]: https://azuresdkdocs.blob.core.windows.net/$web/python/azure-servicebus/latest/azure.servicebus.html#azure.servicebus.AutoLockRenewer
[exception_reference]: https://azuresdkdocs.blob.core.windows.net/$web/python/azure-servicebus/latest/azure.servicebus.html#module-azure.servicebus.exceptions
[subscription_reference]: https://azuresdkdocs.blob.core.windows.net/$web/python/azure-servicebus/latest/azure.servicebus.aio.html?highlight=subscription#azure.servicebus.aio.ServiceBusClient.get_subscription_receiver
[topic_reference]: https://azuresdkdocs.blob.core.windows.net/$web/python/azure-servicebus/latest/azure.servicebus.html?highlight=topic#azure.servicebus.ServiceBusClient.get_topic_sender
[sample_authenticate_client_connstr]: https://github.com/Azure/azure-sdk-for-python/blob/master/sdk/servicebus/azure-servicebus/samples/sync_samples/authenticate_client_connstr.py
[sample_authenticate_client_aad]: https://github.com/Azure/azure-sdk-for-python/blob/master/sdk/servicebus/azure-servicebus/samples/sync_samples/client_identity_authentication.py
[0_50_source]: https://github.com/Azure/azure-sdk-for-python/tree/servicebus_v0.50.3/sdk/servicebus/azure-servicebus/
[0_50_pypi]: https://pypi.org/project/azure-servicebus/0.50.3/
[0_50_api_docs]:https://azuresdkdocs.blob.core.windows.net/$web/python/azure-servicebus/0.50.3/index.html
[0_50_product_docs]: https://docs.microsoft.com/azure/service-bus-messaging/
[0_50_samples]: https://github.com/Azure/azure-sdk-for-python/tree/servicebus_v0.50.3/sdk/servicebus/azure-servicebus/samples
[0_50_changelog]: https://github.com/Azure/azure-sdk-for-python/blob/servicebus_v0.50.3/sdk/servicebus/azure-servicebus/CHANGELOG.md
[migration_guide]: https://github.com/Azure/azure-sdk-for-python/tree/master/sdk/servicebus/azure-servicebus/migration_guide.md<|MERGE_RESOLUTION|>--- conflicted
+++ resolved
@@ -150,11 +150,7 @@
             # If it is desired to halt receiving early, one can break out of the loop here safely.
 ```
 
-<<<<<<< HEAD
-> **NOTE:** Any message received with `receive_mode=PeekLock` (this is the default, with the alternative ReceiveAndDelete removing the message from the queue immediately on receipt)
-=======
-> **NOTE:** Any message received with `mode=PEEK_LOCK` (this is the default, with the alternative RECEIVE_AND_DELETE removing the message from the queue immediately on receipt)
->>>>>>> 476468a2
+> **NOTE:** Any message received with `receive_mode=PEEK_LOCK` (this is the default, with the alternative ReceiveAndDelete removing the message from the queue immediately on receipt)
 > has a lock that must be renewed via `receiver.renew_message_lock` before it expires if processing would take longer than the lock duration.
 > See [AutoLockRenewer](#automatically-renew-message-or-session-locks) for a helper to perform this in the background automatically.
 > Lock duration is set in Azure on the queue or topic itself.
