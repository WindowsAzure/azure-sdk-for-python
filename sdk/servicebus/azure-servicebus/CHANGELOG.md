--- conflicted
+++ resolved
@@ -2,15 +2,6 @@
 
 ## 7.0.0b8 (Unreleased)
 
-<<<<<<< HEAD
-=======
-**Breaking Changes**
-  - Renamed `AutoLockRenew` to `AutoLockRenewer`.
-  - Removed class `ServiceBusSessionReceiver` which is now unified within class `ServiceBusReceiver`.
-    - Removed methods `ServiceBusClient.get_queue_session_receiver` and `ServiceBusClient.get_subscription_session_receiver`.
-    - `ServiceBusClient.get_queue_receiver` and `ServiceBusClient.get_subscription_receiver` now take keyword parameter `session_id` which must be set when getting a receiver for the sessionful entity.
-
->>>>>>> 964614e8
 **New Features**
 
 * Added support for `timeout` parameter on the following operations:
@@ -23,6 +14,9 @@
 **Breaking Changes**
 
 * Renamed `AutoLockRenew` to `AutoLockRenewer`.
+* Removed class `ServiceBusSessionReceiver` which is now unified within class `ServiceBusReceiver`.
+  - Removed methods `ServiceBusClient.get_queue_session_receiver` and `ServiceBusClient.get_subscription_session_receiver`.
+  - `ServiceBusClient.get_queue_receiver` and `ServiceBusClient.get_subscription_receiver` now take keyword parameter `session_id` which must be set when getting a receiver for the sessionful entity.
 * The parameter `inner_exception` that `ServiceBusError.__init__` takes is now renamed to `error`.
 * Renamed `azure.servicebus.exceptions.MessageError` to `azure.servicebus.exceptions.ServiceBusMessageError`
 * Removed error `ServiceBusResourceNotFound` as `azure.core.exceptions.ResourceNotFoundError` is now raised when a Service Bus
