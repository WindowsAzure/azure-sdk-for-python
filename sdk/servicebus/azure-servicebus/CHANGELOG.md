# Release History

## 7.0.0b5 (2020-08-10)

**New Features**

* Added new properties to Message, PeekMessage and ReceivedMessage: `content_type`, `correlation_id`, `label`,
`message_id`, `reply_to`, `reply_to_session_id` and `to`. Please refer to the docstring for further information.
* Added new properties to PeekedMessaged and ReceivedMessage: `enqueued_sequence_number`, `dead_letter_error_description`,
`dead_letter_reason`, `dead_letter_source`, `delivery_count` and `expires_at_utc`. Please refer to the docstring for further information.
* Added support for sending received messages via `ServiceBusSender.send_messages`.
* Added `on_lock_renew_failure` as a parameter to `AutoLockRenew.register`, taking a callback for when the lock is lost non-intentially (e.g. not via settling, shutdown, or autolockrenew duration completion).
* Added new supported value types int, float, datetime and timedelta for `CorrelationFilter.properties`.
* Added new properties `parameters` and `requires_preprocessing` to `SqlRuleFilter` and `SqlRuleAction`.
<<<<<<< HEAD
* Added support for keeping connection alive.
=======
* Added an explicit method to fetch the continuous receiving iterator, `get_streaming_message_iter()` such that `max_wait_time` can be specified as an override.
>>>>>>> fee4b5f8

**Breaking Changes**

* Removed/Renamed several properties and instance variables on Message (the changes applied to the inherited Message type PeekMessage and ReceivedMessage).
  - Renamed property `user_properties` to `properties`
      - The original instance variable `properties` which represents the AMQP properties now becomes an internal instance variable `_amqp_properties`.
  - Removed property `enqueue_sequence_number`.
  - Removed property `annotations`.
  - Removed instance variable `header`.
* Removed several properties and instance variables on PeekMessage and ReceivedMessage.
  - Removed property `partition_id` on both type.
  - Removed property `settled` on both type.
  - Removed instance variable `received_timestamp_utc` on both type.
  - Removed property `settled` on `PeekMessage`.
  - Removed property `expired` on `ReceivedMessage`.

* `AutoLockRenew.sleep_time` and `AutoLockRenew.renew_period` have been made internal as `_sleep_time` and `_renew_period` respectively, as it is not expected a user will have to interact with them.
* `AutoLockRenew.shutdown` is now `AutoLockRenew.close` to normalize with other equivalent behaviors.

* Renamed `QueueDescription`, `TopicDescription`, `SubscriptionDescription` and `RuleDescription` to `QueueProperties`, `TopicProperties`, `SubscriptionProperties`, and `RuleProperties`.
* Renamed `QueueRuntimeInfo`, `TopicRuntimeInfo`, and `SubscriptionRuntimeInfo` to `QueueRuntimeProperties`, `TopicRuntimeProperties`, and `SubscriptionRuntimeProperties`.
* Removed param `queue` from `create_queue`, `topic` from `create_topic`, `subscription` from `create_subscription` and `rule` from `create_rule`
 of `ServiceBusManagementClient`. Added param `name` to them and keyword arguments for queue properties, topic properties, subscription properties and rule properties.
* Removed model class attributes related keyword arguments from `update_queue` and `update_topic` of `ServiceBusManagementClient`. This is to encourage utilizing the model class instance instead as returned from a create_\*, list_\* or get_\* operation to ensure it is properly populated.  Properties may still be modified.
* Model classes `QueueProperties`, `TopicProperties`, `SubscriptionProperties` and `RuleProperties` require all arguments to be present for creation.  This is to protect against lack of partial updates by requiring all properties to be specified.

* Renamed `idle_timeout` in `get_<queue/subscription>_receiver()` to `max_wait_time` to normalize with naming elsewhere.
* Updated uAMQP dependency to 1.2.10 such that the receiver does not shut down when generator times out, and can be received from again.

## 7.0.0b4 (2020-07-06)

**New Features**

* Added support for management of topics, subscriptions, and rules.
* `receive_messages()` (formerly `receive()`) now supports receiving a batch of messages (`max_batch_size` > 1) without the need to set `prefetch` parameter during `ServiceBusReceiver` initialization.

**BugFixes**

* Fixed bug where sync `AutoLockRenew` does not shutdown itself timely.
* Fixed bug where async `AutoLockRenew` does not support context manager.

**Breaking Changes**

* Renamed `receive()`, `peek()` `schedule()` and `send()` to `receive_messages()`, `peek_messages()`, `schedule_messages()` and `send_messages()` to align with other service bus SDKs.
* `receive_messages()` (formerly `receive()`) no longer raises a `ValueError` if `max_batch_size` is less than the `prefetch` parameter set during `ServiceBusReceiver` initialization.

## 7.0.0b3 (2020-06-08)

**New Features**

* Added support for management of queue entities.
    - Use `azure.servicebus.management.ServiceBusManagementClient` (`azure.servicebus.management.aio.ServiceBusManagementClient` for aio) to create, update, delete, list queues and get settings as well as runtime information of queues under a ServiceBus namespace.
* Added methods `get_queue_deadletter_receiver` and `get_subscription_deadletter_receiver` in `ServiceBusClient` to get a `ServiceBusReceiver` for the dead-letter sub-queue of the target entity.

**BugFixes**

* Updated uAMQP dependency to 1.2.8.
    * Fixed bug where reason and description were not being set when dead-lettering messages.

## 7.0.0b2 (2020-05-04)

**New Features**

* Added method `get_topic_sender` in `ServiceBusClient` to get a `ServiceBusSender` for a topic.
* Added method `get_subscription_receiver` in `ServiceBusClient` to get a `ServiceBusReceiver` for a subscription under specific topic.
* Added support for scheduling messages and scheduled message cancellation.
    - Use `ServiceBusSender.schedule(messages, schedule_time_utc)` for scheduling messages.
    - Use `ServiceBusSender.cancel_scheduled_messages(sequence_numbers)` for scheduled messages cancellation.
* `ServiceBusSender.send()` can now send a list of messages in one call, if they fit into a single batch.  If they do not fit a `ValueError` is thrown.
* `BatchMessage.add()` and `ServiceBusSender.send()` would raise `MessageContentTooLarge` if the content is over-sized.
* `ServiceBusReceiver.receive()` raises `ValueError` if its param `max_batch_size` is greater than param `prefetch` of `ServiceBusClient`.
* Added exception classes `MessageError`, `MessageContentTooLarge`, `ServiceBusAuthenticationError`.
   - `MessageError`: when you send a problematic message, such as an already sent message or an over-sized message.
   - `MessageContentTooLarge`: when you send an over-sized message. A subclass of `ValueError` and `MessageError`.
   - `ServiceBusAuthenticationError`: on failure to be authenticated by the service.
* Removed exception class `InvalidHandlerState`.

**BugFixes**

* Fixed bug where http_proxy and transport_type in ServiceBusClient are not propagated into Sender/Receiver creation properly.
* Updated uAMQP dependency to 1.2.7.
    * Fixed bug in setting certificate of tlsio on MacOS. #7201
    * Fixed bug that caused segmentation fault in network tracing on MacOS when setting `logging_enable` to `True` in `ServiceBusClient`.

**Breaking Changes**

* Session receivers are now created via their own top level functions, e.g. `get_queue_sesison_receiver` and `get_subscription_session_receiver`.  Non session receivers no longer take session_id as a paramter.
* `ServiceBusSender.send()` no longer takes a timeout parameter, as it should be redundant with retry options provided when creating the client.
* Exception imports have been removed from module `azure.servicebus`. Import from `azure.servicebus.exceptions` instead.
* `ServiceBusSender.schedule()` has swapped the ordering of parameters `schedule_time_utc` and `messages` for better consistency with `send()` syntax.

## 7.0.0b1 (2020-04-06)

Version 7.0.0b1 is a preview of our efforts to create a client library that is user friendly and idiomatic to the Python ecosystem. The reasons for most of the changes in this update can be found in the Azure SDK Design Guidelines for Python. For more information, please visit https://aka.ms/azure-sdk-preview1-python.
* Note: Not all historical functionality exists in this version at this point.  Topics, Subscriptions, scheduling, dead_letter management and more will be added incrementally over upcoming preview releases.

**New Features**

* Added new configuration parameters when creating `ServiceBusClient`.
    * `credential`: The credential object used for authentication which implements `TokenCredential` interface of getting tokens.
    * `http_proxy`: A dictionary populated with proxy settings.  
    * For detailed information about configuration parameters, please see docstring in `ServiceBusClient` and/or the reference documentation for more information.
* Added support for authentication using Azure Identity credentials.
* Added support for retry policy.
* Added support for http proxy.
* Manually calling `reconnect` should no longer be necessary, it is now performed implicitly.
* Manually calling `open` should no longer be necessary, it is now performed implicitly.
    * Note: `close()`-ing is still required if a context manager is not used, to avoid leaking connections.
* Added support for sending a batch of messages destined for heterogenous sessions.

**Breaking changes**

* Simplified API and set of clients
    * `get_queue` no longer exists, utilize `get_queue_sender/receiver` instead.
    * `peek` and other `queue_client` functions have moved to their respective sender/receiver.
    * Renamed `fetch_next` to `receive`.
    * Renamed `session` to `session_id` to normalize naming when requesting a receiver against a given session.
    * `reconnect` no longer exists, and is performed implicitly if needed.
    * `open` no longer exists, and is performed implicitly if needed.
* Normalized top level client parameters with idiomatic and consistent naming.
    * Renamed `debug` in `ServiceBusClient` initializer to `logging_enable`.
    * Renamed `service_namespace` in `ServiceBusClient` initializer to `fully_qualified_namespace`.
* New error hierarchy, with more specific semantics
    * `azure.servicebus.exceptions.ServiceBusError`
    * `azure.servicebus.exceptions.ServiceBusConnectionError`
    * `azure.servicebus.exceptions.ServiceBusResourceNotFound`
    * `azure.servicebus.exceptions.ServiceBusAuthorizationError`
    * `azure.servicebus.exceptions.NoActiveSession`
    * `azure.servicebus.exceptions.OperationTimeoutError`
    * `azure.servicebus.exceptions.InvalidHandlerState`
    * `azure.servicebus.exceptions.AutoLockRenewTimeout`
    * `azure.servicebus.exceptions.AutoLockRenewFailed`
    * `azure.servicebus.exceptions.EventDataSendError`
    * `azure.servicebus.exceptions.MessageSendFailed`
    * `azure.servicebus.exceptions.MessageLockExpired`
    * `azure.servicebus.exceptions.MessageSettleFailed`
    * `azure.servicebus.exceptions.MessageAlreadySettled`
    * `azure.servicebus.exceptions.SessionLockExpired`
* BatchMessage creation is now initiated via `create_batch` on a Sender, using `add()` on the batch to add messages, in order to enforce service-side max batch sized limitations.
* Session is now set on the message itself, via `session_id` parameter or property, as opposed to on `Send` or `get_sender` via `session`.  This is to allow sending a batch of messages destined to varied sessions.
* Session management is now encapsulated within a property of a receiver, e.g. `receiver.session`, to better compartmentalize functionality specific to sessions.
    * To use `AutoLockRenew` against sessions, one would simply pass the inner session object, instead of the receiver itself.

## 0.50.2 (2019-12-09)

**New Features**

* Added support for delivery tag lock tokens

**BugFixes**

* Fixed bug where Message would pass through invalid kwargs on init when attempting to thread through subject.
* Increments UAMQP dependency min version to 1.2.5, to include a set of fixes, including handling of large messages and mitigation of segfaults.

## 0.50.1 (2019-06-24)

**BugFixes**

* Fixed bug where enqueued_time and scheduled_enqueue_time of message being parsed as local timestamp rather than UTC.


## 0.50.0 (2019-01-17)

**Breaking changes**

* Introduces new AMQP-based API.
* Original HTTP-based API still available under new namespace: azure.servicebus.control_client
* For full API changes, please see updated [reference documentation](https://docs.microsoft.com/python/api/azure-servicebus/azure.servicebus?view=azure-python).

Within the new namespace, the original HTTP-based API from version 0.21.1 remains unchanged (i.e. no additional features or bugfixes)
so for those intending to only use HTTP operations - there is no additional benefit in updating at this time.

**New Features**

* New API supports message send and receive via AMQP with improved performance and stability.
* New asynchronous APIs (using `asyncio`) for send, receive and message handling.
* Support for message and session auto lock renewal via background thread or async operation.
* Now supports scheduled message cancellation.


## 0.21.1 (2017-04-27)

This wheel package is now built with the azure wheel extension

## 0.21.0 (2017-01-13)

**New Features**

* `str` messages are now accepted in Python 3 and will be encoded in 'utf-8' (will not raise TypeError anymore)
* `broker_properties` can now be defined as a dict, and not only a JSON `str`. datetime, int, float and boolean are converted.
* #902 add `send_topic_message_batch` operation (takes an iterable of messages)
* #902 add `send_queue_message_batch` operation (takes an iterable of messages)

**Bugfixes**

* #820 the code is now more robust to unexpected changes on the SB RestAPI

## 0.20.3 (2016-08-11)

**News**

* #547 Add get dead letter path static methods to Python
* #513 Add renew lock

**Bugfixes**

* #628 Fix custom properties with double quotes

## 0.20.2 (2016-06-28)

**Bugfixes**

* New header in Rest API which breaks the SDK #658 #657

## 0.20.1 (2015-09-14)

**News**

* Create a requests.Session() if the user doesn't pass one in.

## 0.20.0 (2015-08-31)

Initial release of this package, from the split of the `azure` package.
See the `azure` package release note for 1.0.0 for details and previous
history on Service Bus.<|MERGE_RESOLUTION|>--- conflicted
+++ resolved
@@ -12,11 +12,7 @@
 * Added `on_lock_renew_failure` as a parameter to `AutoLockRenew.register`, taking a callback for when the lock is lost non-intentially (e.g. not via settling, shutdown, or autolockrenew duration completion).
 * Added new supported value types int, float, datetime and timedelta for `CorrelationFilter.properties`.
 * Added new properties `parameters` and `requires_preprocessing` to `SqlRuleFilter` and `SqlRuleAction`.
-<<<<<<< HEAD
-* Added support for keeping connection alive.
-=======
 * Added an explicit method to fetch the continuous receiving iterator, `get_streaming_message_iter()` such that `max_wait_time` can be specified as an override.
->>>>>>> fee4b5f8
 
 **Breaking Changes**
 
