# Release History

## 7.0.0 (2020-11-23)

**New Features**

* `sub_queue` and `receive_mode` may now be passed in as a valid string (as defined by their respective enum type) as well as their enum form when constructing `ServiceBusReceiver`.
* Added support for Distributed Tracing of send, receive, and schedule scenarios.

**Breaking Changes**

* `ServiceBusMessage` will now raise a `TypeError` when provided an invalid body type.  Valid bodies are strings, bytes, and None.  Lists are no longer accepted, as they simply concatenated the contents prior.
* Setting `ServiceBusMessage.partition_key` to a value different than `session_id` on the message instance now raises `ValueError`.
* `ServiceBusSender` and `ServiceBusReceiver` are no longer reusable and will raise `ValueError` when trying to operate on a closed handler.
* Rename `ReceiveMode` to `ServiceBusReceiveMode` and `SubQueue` to `ServiceBusSubQueue`, and convert their enum values from ints to human-readable strings.
* An improper `receive_mode` value will now raise `ValueError` instead of `TypeError` in line with supporting extensible enums.
* Rename enum values `DeadLetter` to `DEAD_LETTER`, `TransferDeadLetter` to `TRANSFER_DEAD_LETTER`, `PeekLock` to `PEEK_LOCK` and `ReceiveAndDelete` to `RECEIVE_AND_DELETE` to conform to sdk guidelines going forward.
* `send_messages`, `schedule_messages`, `cancel_scheduled_messages` and `receive_deferred_messages` now performs a no-op rather than raising a `ValueError` if provided an empty list of messages or an empty batch.
* `ServiceBusMessage.amqp_annotated_message` has been renamed to `ServiceBusMessage.raw_amqp_message` to normalize with other SDKs.
* Redesigned error hierarchy based on the service-defined error condition:
  - `MessageAlreadySettled` now inherits from `ValueError` instead of `ServiceBusMessageError` as it's a client-side validation.
  - Removed `NoActiveSession` which is now replaced by `OperationTimeoutError` as the client times out when trying to connect to any available session.
  - Removed `ServiceBusMessageError` as error condition based exceptions provide comprehensive error information.
  - Renamed `MessageContentTooLarge` to `MessageSizeExceededError` to be consistent with the term defined by the service.
  - Removed `MessageSettleFailed` as error condition based exceptions provide comprehensive error information.
  - Removed `MessageSendFailed` as error condition based exceptions provide comprehensive error information.
  - Renamed `MessageLockExpired` to `MessageLockLostError` to be consistent with the term defined by the service.
  - Renamed `SessionLockExpired` to `SessionLockLostError` to be consistent with the term defined by the service.
  - Introduced `MessageNotFoundError` which would be raised when the requested message was not found.
  - Introduced `MessagingEntityNotFoundError` which would be raised when a Service Bus resource cannot be found by the Service Bus service.
  - Introduced `MessagingEntityDisabledError` which would be raised when the Messaging Entity is disabled.
  - Introduced `MessagingEntityAlreadyExistsError` which would be raised when an entity with the same name exists under the same namespace.
  - Introduced `ServiceBusQuotaExceededError` which would be raised when a Service Bus resource has been exceeded while interacting with the Azure Service Bus service.
  - Introduced `ServiceBusServerBusyError` which would be raised when the Azure Service Bus service reports that it is busy in response to a client request to perform an operation.
  - Introduced `ServiceBusCommunicationError` which would be raised when there was a general communications error encountered when interacting with the Azure Service Bus service.
  - Introduced `SessionCannotBeLockedError` which would be raised when the requested session cannot be locked.
* Introduced new client side validation on certain use cases:
  - Setting `ServiceBusMessage.partition_key` different than `ServiceBusMessage.session_id` will raise `ValueError`.
  - `ServiceBusClient.get_queue/topic_sender` and `ServiceBusClient.get_queue/subscription_receiver` will now
raise `ValueError` if the `queue_name` or `topic_name` does not match the `EntityPath` in the connection string used to construct the `ServiceBusClient`.
<<<<<<< HEAD
* `ServiceBusReceiver.get_streaming_message_iter` has been made internal for the time being to assess use patterns before comitting to back-compatibility; messages may still be iterated over in equivelent fashion by iterating on the receiver itself.
=======
  - Settling a message that has been peeked will raise `ValueError`.
  - Settling a message or renewing a lock on a message received in `RECEIVE_AND_DELETE` receive mode will raise `ValueError`.
  - Setting `session_id`, `reply_to_session_id`, `message_id` and `partition_key` on `ServiceBusMessage` longer than 128 characters will raise `ValueError`.
>>>>>>> e1554a01

**BugFixes**

* FQDNs and Connection strings are now supported even with strippable whitespace or protocol headers (e.g. 'sb://').
* Using parameter `auto_lock_renewer` on a sessionful receiver alongside `ReceiveMode.ReceiveAndDelete` will no longer fail during receipt due to failure to register the message with the renewer.

## 7.0.0b8 (2020-11-05)

**New Features**

* Added support for `timeout` parameter on the following operations:
  - `ServiceBusSender`: `send_messages`, `schedule_messages` and `cancel_scheduled_messages`
  - `ServiceBusReceiver`: `receive_deferred_messages`, `peek_messages` and `renew_message_lock`
  - `ServiceBusSession`: `get_state`, `set_state` and `renew_lock`
* `azure.servicebus.exceptions.ServiceBusError` now inherits from `azure.core.exceptions.AzureError`.
* Added a `parse_connection_string` method which parses a connection string into a properties bag containing its component parts
* Add support for `auto_lock_renewer` parameter on `get_queue_receiver` and `get_subscription_receiver` calls to allow auto-registration of messages and sessions for auto-renewal.

**Breaking Changes**

* Renamed `AutoLockRenew` to `AutoLockRenewer`.
* Removed class `ServiceBusSessionReceiver` which is now unified within class `ServiceBusReceiver`.
  - Removed methods `ServiceBusClient.get_queue_session_receiver` and `ServiceBusClient.get_subscription_session_receiver`.
  - `ServiceBusClient.get_queue_receiver` and `ServiceBusClient.get_subscription_receiver` now take keyword parameter `session_id` which must be set when getting a receiver for the sessionful entity.
* The parameter `inner_exception` that `ServiceBusError.__init__` takes is now renamed to `error`.
* Renamed `azure.servicebus.exceptions.MessageError` to `azure.servicebus.exceptions.ServiceBusMessageError`
* Removed error `azure.servicebus.exceptions.ServiceBusResourceNotFound` as `azure.core.exceptions.ResourceNotFoundError` is now raised when a Service Bus
resource does not exist when using the `ServiceBusAdministrationClient`.
* Renamed `Message` to `ServiceBusMessage`.
* Renamed `ReceivedMessage` to `ServiceBusReceivedMessage`.
* Renamed `BatchMessage` to `ServiceBusMessageBatch`.
  - Renamed method `add` to `add_message` on the class.
* Removed class `PeekedMessage`.
* Removed class `ReceivedMessage` under module `azure.servicebus.aio`.
* Renamed `ServiceBusSender.create_batch` to `ServiceBusSender.create_message_batch`.
* Exceptions `MessageSendFailed`, `MessageSettleFailed` and `MessageLockExpired`
 now inherit from `azure.servicebus.exceptions.ServiceBusMessageError`.
* `get_state` in `ServiceBusSession` now returns `bytes` instead of a `string`.
* `ServiceBusReceiver.receive_messages/get_streaming_message_iter` and
 `ServiceBusClient.get_<queue/subscription>_receiver` now raises ValueError if the given `max_wait_time` is less than or equal to 0.
* Message settlement methods are moved from `ServiceBusMessage` to `ServiceBusReceiver`:
  - Use `ServiceBusReceiver.complete_message` instead of `ServiceBusReceivedMessage.complete` to complete a message.
  - Use `ServiceBusReceiver.abandon_message` instead of `ServiceBusReceivedMessage.abandon` to abandon a message.
  - Use `ServiceBusReceiver.defer_message` instead of `ServiceBusReceivedMessage.defer` to defer a message.
  - Use `ServiceBusReceiver.dead_letter_message` instead of `ServiceBusReceivedMessage.dead_letter` to dead letter a message.
* Message settlement methods (`complete_message`, `abandon_message`, `defer_message` and `dead_letter_message`)
and methods that use amqp management link for request like `schedule_messages`, `received_deferred_messages`, etc.
now raise more concrete exception other than `MessageSettleFailed` and `ServiceBusError`.
* Message `renew_lock` method is moved from `ServiceBusMessage` to `ServiceBusReceiver`:
  - Changed `ServiceBusReceivedMessage.renew_lock` to `ServiceBusReceiver.renew_message_lock`
* `AutoLockRenewer.register` now takes `ServiceBusReceiver` as a positional parameter.
* Removed `encoding` support from `ServiceBusMessage`.
* `ServiceBusMessage.amqp_message` has been renamed to `ServiceBusMessage.amqp_annotated_message` for cross-sdk consistency.
* All `name` parameters in `ServiceBusAdministrationClient` are now precisely specified ala `queue_name` or `rule_name`
* `ServiceBusMessage.via_partition_key` is no longer exposed, this is pending a full implementation of transactions as it has no external use. If needed, the underlying value can still be accessed in `ServiceBusMessage.amqp_annotated_message.annotations`.
* `ServiceBusMessage.properties` has been renamed to `ServiceBusMessage.application_properties` for consistency with service verbiage.
* Sub-client (`ServiceBusSender` and `ServiceBusReceiver`) `from_connection_string` initializers have been made internal until needed. Clients should be initialized from root `ServiceBusClient`.
* `ServiceBusMessage.label` has been renamed to `ServiceBusMessage.subject`.
* `ServiceBusMessage.amqp_annotated_message` has had its type renamed from `AMQPMessage` to `AMQPAnnotatedMessage`
* `AutoLockRenewer` `timeout` parameter is renamed to `max_lock_renew_duration`
* Attempting to autorenew a non-renewable message, such as one received in `ReceiveAndDelete` mode, or configure auto-autorenewal on a `ReceiveAndDelete` receiver, will raise a `ValueError`.
* The default value of parameter `max_message_count` on `ServiceBusReceiver.receive_messages` is now `1` instead of `None` and will raise ValueError if the given value is less than or equal to 0.

**BugFixes**

* Updated uAMQP dependency to 1.2.12.
  - Added support for Python 3.9.
  - Fixed bug where amqp message `footer` and `delivery_annotation` were not encoded into the outgoing payload.

## 7.0.0b7 (2020-10-05)

**Breaking Changes**

* Passing any type other than `ReceiveMode` as parameter `receive_mode` now throws a `TypeError` instead of `AttributeError`.
* Administration Client calls now take only entity names, not `<Entity>Descriptions` as well to reduce ambiguity in which entity was being acted on. TypeError will now be thrown on improper parameter types (non-string).
* `AMQPMessage` (`Message.amqp_message`) properties are now read-only, changes of these properties would not be reflected in the underlying message.  This may be subject to change before GA.

## 7.0.0b6 (2020-09-10)

**New Features**

* `renew_lock()` now returns the UTC datetime that the lock is set to expire at.
* `receive_deferred_messages()` can now take a single sequence number as well as a list of sequence numbers.
* Messages can now be sent twice in succession.
* Connection strings used with `from_connection_string` methods now support using the `SharedAccessSignature` key in leiu of `sharedaccesskey` and `sharedaccesskeyname`, taking the string of the properly constructed token as value.
* Internal AMQP message properties (header, footer, annotations, properties, etc) are now exposed via `Message.amqp_message`

**Breaking Changes**

* Renamed `prefetch` to `prefetch_count`.
* Renamed `ReceiveSettleMode` enum to `ReceiveMode`, and respectively the `mode` parameter to `receive_mode`.
* `retry_total`, `retry_backoff_factor` and `retry_backoff_max` are now defined at the `ServiceBusClient` level and inherited by senders and receivers created from it.
* No longer export `NEXT_AVAILABLE` in `azure.servicebus` module.  A null `session_id` will suffice.
* Renamed parameter `message_count` to `max_message_count` as fewer messages may be present for method `peek_messages()` and `receive_messages()`.
* Renamed `PeekMessage` to `PeekedMessage`.
* Renamed `get_session_state()` and `set_session_state()` to `get_state()` and `set_state()` accordingly.
* Renamed parameter `description` to `error_description` for method `dead_letter()`.
* Renamed properties `created_time` and `modified_time` to `created_at_utc` and `modified_at_utc` within `AuthorizationRule` and `NamespaceProperties`.
* Removed parameter `requires_preprocessing` from `SqlRuleFilter` and `SqlRuleAction`.
* Removed property `namespace_type` from `NamespaceProperties`.
* Rename `ServiceBusManagementClient` to `ServiceBusAdministrationClient`
* Attempting to call `send_messages` on something not a `Message`, `BatchMessage`, or list of `Message`s, will now throw a `TypeError` instead of `ValueError`
* Sending a message twice will no longer result in a MessageAlreadySettled exception.
* `ServiceBusClient.close()` now closes spawned senders and receivers.
* Attempting to initialize a sender or receiver with a different connection string entity and specified entity (e.g. `queue_name`) will result in an AuthenticationError
* Remove `is_anonymous_accessible` from management entities.
* Remove `support_ordering` from `create_queue` and `QueueProperties`
* Remove `enable_subscription_partitioning` from `create_topic` and `TopicProperties`
* `get_dead_letter_[queue,subscription]_receiver()` has been removed.  To connect to a dead letter queue, utilize the `sub_queue` parameter of `get_[queue,subscription]_receiver()` provided with a value from the `SubQueue` enum
* No longer export `ServiceBusSharedKeyCredential`
* Rename `entity_availability_status` to `availability_status`

## 7.0.0b5 (2020-08-10)

**New Features**

* Added new properties to Message, PeekMessage and ReceivedMessage: `content_type`, `correlation_id`, `label`,
`message_id`, `reply_to`, `reply_to_session_id` and `to`. Please refer to the docstring for further information.
* Added new properties to PeekMessage and ReceivedMessage: `enqueued_sequence_number`, `dead_letter_error_description`,
`dead_letter_reason`, `dead_letter_source`, `delivery_count` and `expires_at_utc`. Please refer to the docstring for further information.
* Added support for sending received messages via `ServiceBusSender.send_messages`.
* Added `on_lock_renew_failure` as a parameter to `AutoLockRenew.register`, taking a callback for when the lock is lost non-intentially (e.g. not via settling, shutdown, or autolockrenew duration completion).
* Added new supported value types int, float, datetime and timedelta for `CorrelationFilter.properties`.
* Added new properties `parameters` and `requires_preprocessing` to `SqlRuleFilter` and `SqlRuleAction`.
* Added an explicit method to fetch the continuous receiving iterator, `get_streaming_message_iter()` such that `max_wait_time` can be specified as an override.

**Breaking Changes**

* Removed/Renamed several properties and instance variables on Message (the changes applied to the inherited Message type PeekMessage and ReceivedMessage).
  - Renamed property `user_properties` to `properties`
      - The original instance variable `properties` which represents the AMQP properties now becomes an internal instance variable `_amqp_properties`.
  - Removed property `enqueue_sequence_number`.
  - Removed property `annotations`.
  - Removed instance variable `header`.
* Removed several properties and instance variables on PeekMessage and ReceivedMessage.
  - Removed property `partition_id` on both type.
  - Removed property `settled` on both type.
  - Removed instance variable `received_timestamp_utc` on both type.
  - Removed property `settled` on `PeekMessage`.
  - Removed property `expired` on `ReceivedMessage`.
* `AutoLockRenew.sleep_time` and `AutoLockRenew.renew_period` have been made internal as `_sleep_time` and `_renew_period` respectively, as it is not expected a user will have to interact with them.
* `AutoLockRenew.shutdown` is now `AutoLockRenew.close` to normalize with other equivalent behaviors.
* Renamed `QueueDescription`, `TopicDescription`, `SubscriptionDescription` and `RuleDescription` to `QueueProperties`, `TopicProperties`, `SubscriptionProperties`, and `RuleProperties`.
* Renamed `QueueRuntimeInfo`, `TopicRuntimeInfo`, and `SubscriptionRuntimeInfo` to `QueueRuntimeProperties`, `TopicRuntimeProperties`, and `SubscriptionRuntimeProperties`.
* Removed param `queue` from `create_queue`, `topic` from `create_topic`, `subscription` from `create_subscription` and `rule` from `create_rule`
 of `ServiceBusManagementClient`. Added param `name` to them and keyword arguments for queue properties, topic properties, subscription properties and rule properties.
* Removed model class attributes related keyword arguments from `update_queue` and `update_topic` of `ServiceBusManagementClient`. This is to encourage utilizing the model class instance instead as returned from a create_\*, list_\* or get_\* operation to ensure it is properly populated.  Properties may still be modified.
* Model classes `QueueProperties`, `TopicProperties`, `SubscriptionProperties` and `RuleProperties` require all arguments to be present for creation.  This is to protect against lack of partial updates by requiring all properties to be specified.
* Renamed `idle_timeout` in `get_<queue/subscription>_receiver()` to `max_wait_time` to normalize with naming elsewhere.
* Updated uAMQP dependency to 1.2.10 such that the receiver does not shut down when generator times out, and can be received from again.

## 7.0.0b4 (2020-07-06)

**New Features**

* Added support for management of topics, subscriptions, and rules.
* `receive_messages()` (formerly `receive()`) now supports receiving a batch of messages (`max_batch_size` > 1) without the need to set `prefetch` parameter during `ServiceBusReceiver` initialization.

**BugFixes**

* Fixed bug where sync `AutoLockRenew` does not shutdown itself timely.
* Fixed bug where async `AutoLockRenew` does not support context manager.

**Breaking Changes**

* Renamed `receive()`, `peek()` `schedule()` and `send()` to `receive_messages()`, `peek_messages()`, `schedule_messages()` and `send_messages()` to align with other service bus SDKs.
* `receive_messages()` (formerly `receive()`) no longer raises a `ValueError` if `max_batch_size` is less than the `prefetch` parameter set during `ServiceBusReceiver` initialization.

## 7.0.0b3 (2020-06-08)

**New Features**

* Added support for management of queue entities.
    - Use `azure.servicebus.management.ServiceBusManagementClient` (`azure.servicebus.management.aio.ServiceBusManagementClient` for aio) to create, update, delete, list queues and get settings as well as runtime information of queues under a ServiceBus namespace.
* Added methods `get_queue_deadletter_receiver` and `get_subscription_deadletter_receiver` in `ServiceBusClient` to get a `ServiceBusReceiver` for the dead-letter sub-queue of the target entity.

**BugFixes**

* Updated uAMQP dependency to 1.2.8.
    * Fixed bug where reason and description were not being set when dead-lettering messages.

## 7.0.0b2 (2020-05-04)

**New Features**

* Added method `get_topic_sender` in `ServiceBusClient` to get a `ServiceBusSender` for a topic.
* Added method `get_subscription_receiver` in `ServiceBusClient` to get a `ServiceBusReceiver` for a subscription under specific topic.
* Added support for scheduling messages and scheduled message cancellation.
    - Use `ServiceBusSender.schedule(messages, schedule_time_utc)` for scheduling messages.
    - Use `ServiceBusSender.cancel_scheduled_messages(sequence_numbers)` for scheduled messages cancellation.
* `ServiceBusSender.send()` can now send a list of messages in one call, if they fit into a single batch.  If they do not fit a `ValueError` is thrown.
* `BatchMessage.add()` and `ServiceBusSender.send()` would raise `MessageContentTooLarge` if the content is over-sized.
* `ServiceBusReceiver.receive()` raises `ValueError` if its param `max_batch_size` is greater than param `prefetch` of `ServiceBusClient`.
* Added exception classes `MessageError`, `MessageContentTooLarge`, `ServiceBusAuthenticationError`.
   - `MessageError`: when you send a problematic message, such as an already sent message or an over-sized message.
   - `MessageContentTooLarge`: when you send an over-sized message. A subclass of `ValueError` and `MessageError`.
   - `ServiceBusAuthenticationError`: on failure to be authenticated by the service.
* Removed exception class `InvalidHandlerState`.

**BugFixes**

* Fixed bug where http_proxy and transport_type in ServiceBusClient are not propagated into Sender/Receiver creation properly.
* Updated uAMQP dependency to 1.2.7.
    * Fixed bug in setting certificate of tlsio on MacOS. #7201
    * Fixed bug that caused segmentation fault in network tracing on MacOS when setting `logging_enable` to `True` in `ServiceBusClient`.

**Breaking Changes**

* Session receivers are now created via their own top level functions, e.g. `get_queue_sesison_receiver` and `get_subscription_session_receiver`.  Non session receivers no longer take session_id as a paramter.
* `ServiceBusSender.send()` no longer takes a timeout parameter, as it should be redundant with retry options provided when creating the client.
* Exception imports have been removed from module `azure.servicebus`. Import from `azure.servicebus.exceptions` instead.
* `ServiceBusSender.schedule()` has swapped the ordering of parameters `schedule_time_utc` and `messages` for better consistency with `send()` syntax.

## 7.0.0b1 (2020-04-06)

Version 7.0.0b1 is a preview of our efforts to create a client library that is user friendly and idiomatic to the Python ecosystem. The reasons for most of the changes in this update can be found in the Azure SDK Design Guidelines for Python. For more information, please visit https://aka.ms/azure-sdk-preview1-python.
* Note: Not all historical functionality exists in this version at this point.  Topics, Subscriptions, scheduling, dead_letter management and more will be added incrementally over upcoming preview releases.

**New Features**

* Added new configuration parameters when creating `ServiceBusClient`.
    * `credential`: The credential object used for authentication which implements `TokenCredential` interface of getting tokens.
    * `http_proxy`: A dictionary populated with proxy settings.  
    * For detailed information about configuration parameters, please see docstring in `ServiceBusClient` and/or the reference documentation for more information.
* Added support for authentication using Azure Identity credentials.
* Added support for retry policy.
* Added support for http proxy.
* Manually calling `reconnect` should no longer be necessary, it is now performed implicitly.
* Manually calling `open` should no longer be necessary, it is now performed implicitly.
    * Note: `close()`-ing is still required if a context manager is not used, to avoid leaking connections.
* Added support for sending a batch of messages destined for heterogenous sessions.

**Breaking changes**

* Simplified API and set of clients
    * `get_queue` no longer exists, utilize `get_queue_sender/receiver` instead.
    * `peek` and other `queue_client` functions have moved to their respective sender/receiver.
    * Renamed `fetch_next` to `receive`.
    * Renamed `session` to `session_id` to normalize naming when requesting a receiver against a given session.
    * `reconnect` no longer exists, and is performed implicitly if needed.
    * `open` no longer exists, and is performed implicitly if needed.
* Normalized top level client parameters with idiomatic and consistent naming.
    * Renamed `debug` in `ServiceBusClient` initializer to `logging_enable`.
    * Renamed `service_namespace` in `ServiceBusClient` initializer to `fully_qualified_namespace`.
* New error hierarchy, with more specific semantics
    * `azure.servicebus.exceptions.ServiceBusError`
    * `azure.servicebus.exceptions.ServiceBusConnectionError`
    * `azure.servicebus.exceptions.ServiceBusResourceNotFound`
    * `azure.servicebus.exceptions.ServiceBusAuthorizationError`
    * `azure.servicebus.exceptions.NoActiveSession`
    * `azure.servicebus.exceptions.OperationTimeoutError`
    * `azure.servicebus.exceptions.InvalidHandlerState`
    * `azure.servicebus.exceptions.AutoLockRenewTimeout`
    * `azure.servicebus.exceptions.AutoLockRenewFailed`
    * `azure.servicebus.exceptions.EventDataSendError`
    * `azure.servicebus.exceptions.MessageSendFailed`
    * `azure.servicebus.exceptions.MessageLockExpired`
    * `azure.servicebus.exceptions.MessageSettleFailed`
    * `azure.servicebus.exceptions.MessageAlreadySettled`
    * `azure.servicebus.exceptions.SessionLockExpired`
* BatchMessage creation is now initiated via `create_batch` on a Sender, using `add()` on the batch to add messages, in order to enforce service-side max batch sized limitations.
* Session is now set on the message itself, via `session_id` parameter or property, as opposed to on `Send` or `get_sender` via `session`.  This is to allow sending a batch of messages destined to varied sessions.
* Session management is now encapsulated within a property of a receiver, e.g. `receiver.session`, to better compartmentalize functionality specific to sessions.
    * To use `AutoLockRenew` against sessions, one would simply pass the inner session object, instead of the receiver itself.

## 0.50.2 (2019-12-09)

**New Features**

* Added support for delivery tag lock tokens

**BugFixes**

* Fixed bug where Message would pass through invalid kwargs on init when attempting to thread through subject.
* Increments UAMQP dependency min version to 1.2.5, to include a set of fixes, including handling of large messages and mitigation of segfaults.

## 0.50.1 (2019-06-24)

**BugFixes**

* Fixed bug where enqueued_time and scheduled_enqueue_time of message being parsed as local timestamp rather than UTC.


## 0.50.0 (2019-01-17)

**Breaking changes**

* Introduces new AMQP-based API.
* Original HTTP-based API still available under new namespace: azure.servicebus.control_client
* For full API changes, please see updated [reference documentation](https://docs.microsoft.com/python/api/azure-servicebus/azure.servicebus?view=azure-python).

Within the new namespace, the original HTTP-based API from version 0.21.1 remains unchanged (i.e. no additional features or bugfixes)
so for those intending to only use HTTP operations - there is no additional benefit in updating at this time.

**New Features**

* New API supports message send and receive via AMQP with improved performance and stability.
* New asynchronous APIs (using `asyncio`) for send, receive and message handling.
* Support for message and session auto lock renewal via background thread or async operation.
* Now supports scheduled message cancellation.


## 0.21.1 (2017-04-27)

This wheel package is now built with the azure wheel extension

## 0.21.0 (2017-01-13)

**New Features**

* `str` messages are now accepted in Python 3 and will be encoded in 'utf-8' (will not raise TypeError anymore)
* `broker_properties` can now be defined as a dict, and not only a JSON `str`. datetime, int, float and boolean are converted.
* #902 add `send_topic_message_batch` operation (takes an iterable of messages)
* #902 add `send_queue_message_batch` operation (takes an iterable of messages)

**Bugfixes**

* #820 the code is now more robust to unexpected changes on the SB RestAPI

## 0.20.3 (2016-08-11)

**News**

* #547 Add get dead letter path static methods to Python
* #513 Add renew lock

**Bugfixes**

* #628 Fix custom properties with double quotes

## 0.20.2 (2016-06-28)

**Bugfixes**

* New header in Rest API which breaks the SDK #658 #657

## 0.20.1 (2015-09-14)

**News**

* Create a requests.Session() if the user doesn't pass one in.

## 0.20.0 (2015-08-31)

Initial release of this package, from the split of the `azure` package.
See the `azure` package release note for 1.0.0 for details and previous
history on Service Bus.<|MERGE_RESOLUTION|>--- conflicted
+++ resolved
@@ -38,13 +38,10 @@
   - Setting `ServiceBusMessage.partition_key` different than `ServiceBusMessage.session_id` will raise `ValueError`.
   - `ServiceBusClient.get_queue/topic_sender` and `ServiceBusClient.get_queue/subscription_receiver` will now
 raise `ValueError` if the `queue_name` or `topic_name` does not match the `EntityPath` in the connection string used to construct the `ServiceBusClient`.
-<<<<<<< HEAD
-* `ServiceBusReceiver.get_streaming_message_iter` has been made internal for the time being to assess use patterns before comitting to back-compatibility; messages may still be iterated over in equivelent fashion by iterating on the receiver itself.
-=======
   - Settling a message that has been peeked will raise `ValueError`.
   - Settling a message or renewing a lock on a message received in `RECEIVE_AND_DELETE` receive mode will raise `ValueError`.
   - Setting `session_id`, `reply_to_session_id`, `message_id` and `partition_key` on `ServiceBusMessage` longer than 128 characters will raise `ValueError`.
->>>>>>> e1554a01
+* `ServiceBusReceiver.get_streaming_message_iter` has been made internal for the time being to assess use patterns before comitting to back-compatibility; messages may still be iterated over in equivelent fashion by iterating on the receiver itself.
 
 **BugFixes**
 
