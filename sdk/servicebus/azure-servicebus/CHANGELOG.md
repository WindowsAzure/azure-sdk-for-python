--- conflicted
+++ resolved
@@ -18,11 +18,8 @@
 * Remove `support_ordering` from `create_queue` and `QueueProperties`
 * Remove `enable_subscription_partitioning` from `create_topic` and `TopicProperties`
 * `get_dead_letter_[queue,subscription]_receiver()` has been removed.  To connect to a dead letter queue, utilize the `sub_queue` parameter of `get_[queue,subscription]_receiver()` provided with a value from the `SubQueue` enum
-<<<<<<< HEAD
 * No longer export `ServiceBusSharedKeyCredential`
-=======
 * Rename `entity_availability_status` to `availability_status`
->>>>>>> 51511ce7
 
 ## 7.0.0b5 (2020-08-10)
 
