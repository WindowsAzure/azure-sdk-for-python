--- conflicted
+++ resolved
@@ -4,20 +4,13 @@
 
 **Breaking Changes**
 
-<<<<<<< HEAD
 * Setting `ServiceBusMessage.partition_key` to a value different than `session_id` on the message instance now raises `ValueError`.
-* `ServiceBusSender` and `ServiceBusReceiver` are no more reusable and will raise `ValueError` when trying to operate on a closed handler.
-=======
 * `ServiceBusSender` and `ServiceBusReceiver` are no longer reusable and will raise `ValueError` when trying to operate on a closed handler.
 
 **BugFixes**
 
 * FQDNs and Connection strings are now supported even with strippable whitespace or protocol headers (e.g. 'sb://').
-
-**Bug Fixes**
-
 * Using parameter `auto_lock_renewer` on a sessionful receiver alongside `ReceiveMode.ReceiveAndDelete` will no longer fail during receipt due to failure to register the message with the renewer.
->>>>>>> 9f4e92b5
 
 ## 7.0.0b8 (2020-11-05)
 
