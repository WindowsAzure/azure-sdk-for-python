--- conflicted
+++ resolved
@@ -4,11 +4,8 @@
 
 **Breaking Changes**
 
-<<<<<<< HEAD
+* `ServiceBusClient.close()` now closes spawned senders and receivers.
 * Attempting to initialize a sender or receiver with a different connection string entity and specified entity (e.g. `queue_name`) will result in an AuthenticationError
-=======
-* `ServiceBusClient.close()` now closes spawned senders and receivers.
->>>>>>> 1dad9542
 
 ## 7.0.0b5 (2020-08-10)
 
