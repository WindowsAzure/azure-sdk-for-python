# Release History

## 7.0.0b8 (Unreleased)

**Breaking Changes**
<<<<<<< HEAD
  - Renamed `AutoLockRenew` to `AutoLockRenewer`
  - `get_state` in `ServiceBusSession` now returns `bytes` instead of a `string`
=======
  - Renamed `AutoLockRenew` to `AutoLockRenewer`.
  - Removed class `ServiceBusSessionReceiver` which is now unified within class `ServiceBusReceiver`.
    - Removed methods `ServiceBusClient.get_queue_session_receiver` and `ServiceBusClient.get_subscription_session_receiver`.
    - `ServiceBusClient.get_queue_receiver` and `ServiceBusClient.get_subscription_receiver` now take keyword parameter `session_id` which must be set when getting a receiver for the sessionful entity.
>>>>>>> c8665ce9

**New Features**

* Added support for `timeout` parameter on the following operations:
  - `ServiceBusSender`: `send_messages`, `schedule_messages` and `cancel_scheduled_messages`
  - `ServiceBusReceiver`: `receive_deferred_messages` and `peek_messages`
  - `ServiceBusSession`: `get_state`, `set_state` and `renew_lock`
  - `ReceivedMessage`: `renew_lock`

**Breaking Changes**

* Message settlement methods (`complete`, `abandon`, `defer` and `dead_letter`)
and methods that use amqp management link for request like `schedule_messages`, `received_deferred_messages`, etc.
now raise more concrete exception other than `MessageSettleFailed` and `ServiceBusError`.
* Exceptions `MessageSendFailed`, `MessageSettleFailed` and `MessageLockExpired`
 now inherit from `azure.servicebus.exceptions.MessageError`.
* Removed Exception `ServiceBusResourceNotFound` as `azure.core.exceptions.ResourceNotFoundError` is now raised when a Service Bus resource does not exist.

**BugFixes**

* Updated uAMQP dependency to 1.2.12.
  - Added support for Python 3.9.
  - Fixed bug where amqp message `footer` and `delivery_annotation` were not encoded into the outgoing payload.

## 7.0.0b7 (2020-10-05)

**Breaking Changes**

* Passing any type other than `ReceiveMode` as parameter `receive_mode` now throws a `TypeError` instead of `AttributeError`.
* Administration Client calls now take only entity names, not `<Entity>Descriptions` as well to reduce ambiguity in which entity was being acted on. TypeError will now be thrown on improper parameter types (non-string).
* `AMQPMessage` (`Message.amqp_message`) properties are now read-only, changes of these properties would not be reflected in the underlying message.  This may be subject to change before GA.

## 7.0.0b6 (2020-09-10)

**New Features**

* `renew_lock()` now returns the UTC datetime that the lock is set to expire at.
* `receive_deferred_messages()` can now take a single sequence number as well as a list of sequence numbers.
* Messages can now be sent twice in succession.
* Connection strings used with `from_connection_string` methods now support using the `SharedAccessSignature` key in leiu of `sharedaccesskey` and `sharedaccesskeyname`, taking the string of the properly constructed token as value.
* Internal AMQP message properties (header, footer, annotations, properties, etc) are now exposed via `Message.amqp_message`

**Breaking Changes**

* Renamed `prefetch` to `prefetch_count`.
* Renamed `ReceiveSettleMode` enum to `ReceiveMode`, and respectively the `mode` parameter to `receive_mode`.
* `retry_total`, `retry_backoff_factor` and `retry_backoff_max` are now defined at the `ServiceBusClient` level and inherited by senders and receivers created from it.
* No longer export `NEXT_AVAILABLE` in `azure.servicebus` module.  A null `session_id` will suffice.
* Renamed parameter `message_count` to `max_message_count` as fewer messages may be present for method `peek_messages()` and `receive_messages()`.
* Renamed `PeekMessage` to `PeekedMessage`.
* Renamed `get_session_state()` and `set_session_state()` to `get_state()` and `set_state()` accordingly.
* Renamed parameter `description` to `error_description` for method `dead_letter()`.
* Renamed properties `created_time` and `modified_time` to `created_at_utc` and `modified_at_utc` within `AuthorizationRule` and `NamespaceProperties`.
* Removed parameter `requires_preprocessing` from `SqlRuleFilter` and `SqlRuleAction`.
* Removed property `namespace_type` from `NamespaceProperties`.
* Rename `ServiceBusManagementClient` to `ServiceBusAdministrationClient`
* Attempting to call `send_messages` on something not a `Message`, `BatchMessage`, or list of `Message`s, will now throw a `TypeError` instead of `ValueError`
* Sending a message twice will no longer result in a MessageAlreadySettled exception.
* `ServiceBusClient.close()` now closes spawned senders and receivers.
* Attempting to initialize a sender or receiver with a different connection string entity and specified entity (e.g. `queue_name`) will result in an AuthenticationError
* Remove `is_anonymous_accessible` from management entities.
* Remove `support_ordering` from `create_queue` and `QueueProperties`
* Remove `enable_subscription_partitioning` from `create_topic` and `TopicProperties`
* `get_dead_letter_[queue,subscription]_receiver()` has been removed.  To connect to a dead letter queue, utilize the `sub_queue` parameter of `get_[queue,subscription]_receiver()` provided with a value from the `SubQueue` enum
* No longer export `ServiceBusSharedKeyCredential`
* Rename `entity_availability_status` to `availability_status`

## 7.0.0b5 (2020-08-10)

**New Features**

* Added new properties to Message, PeekMessage and ReceivedMessage: `content_type`, `correlation_id`, `label`,
`message_id`, `reply_to`, `reply_to_session_id` and `to`. Please refer to the docstring for further information.
* Added new properties to PeekMessage and ReceivedMessage: `enqueued_sequence_number`, `dead_letter_error_description`,
`dead_letter_reason`, `dead_letter_source`, `delivery_count` and `expires_at_utc`. Please refer to the docstring for further information.
* Added support for sending received messages via `ServiceBusSender.send_messages`.
* Added `on_lock_renew_failure` as a parameter to `AutoLockRenew.register`, taking a callback for when the lock is lost non-intentially (e.g. not via settling, shutdown, or autolockrenew duration completion).
* Added new supported value types int, float, datetime and timedelta for `CorrelationFilter.properties`.
* Added new properties `parameters` and `requires_preprocessing` to `SqlRuleFilter` and `SqlRuleAction`.
* Added an explicit method to fetch the continuous receiving iterator, `get_streaming_message_iter()` such that `max_wait_time` can be specified as an override.

**Breaking Changes**

* Removed/Renamed several properties and instance variables on Message (the changes applied to the inherited Message type PeekMessage and ReceivedMessage).
  - Renamed property `user_properties` to `properties`
      - The original instance variable `properties` which represents the AMQP properties now becomes an internal instance variable `_amqp_properties`.
  - Removed property `enqueue_sequence_number`.
  - Removed property `annotations`.
  - Removed instance variable `header`.
* Removed several properties and instance variables on PeekMessage and ReceivedMessage.
  - Removed property `partition_id` on both type.
  - Removed property `settled` on both type.
  - Removed instance variable `received_timestamp_utc` on both type.
  - Removed property `settled` on `PeekMessage`.
  - Removed property `expired` on `ReceivedMessage`.
* `AutoLockRenew.sleep_time` and `AutoLockRenew.renew_period` have been made internal as `_sleep_time` and `_renew_period` respectively, as it is not expected a user will have to interact with them.
* `AutoLockRenew.shutdown` is now `AutoLockRenew.close` to normalize with other equivalent behaviors.
* Renamed `QueueDescription`, `TopicDescription`, `SubscriptionDescription` and `RuleDescription` to `QueueProperties`, `TopicProperties`, `SubscriptionProperties`, and `RuleProperties`.
* Renamed `QueueRuntimeInfo`, `TopicRuntimeInfo`, and `SubscriptionRuntimeInfo` to `QueueRuntimeProperties`, `TopicRuntimeProperties`, and `SubscriptionRuntimeProperties`.
* Removed param `queue` from `create_queue`, `topic` from `create_topic`, `subscription` from `create_subscription` and `rule` from `create_rule`
 of `ServiceBusManagementClient`. Added param `name` to them and keyword arguments for queue properties, topic properties, subscription properties and rule properties.
* Removed model class attributes related keyword arguments from `update_queue` and `update_topic` of `ServiceBusManagementClient`. This is to encourage utilizing the model class instance instead as returned from a create_\*, list_\* or get_\* operation to ensure it is properly populated.  Properties may still be modified.
* Model classes `QueueProperties`, `TopicProperties`, `SubscriptionProperties` and `RuleProperties` require all arguments to be present for creation.  This is to protect against lack of partial updates by requiring all properties to be specified.
* Renamed `idle_timeout` in `get_<queue/subscription>_receiver()` to `max_wait_time` to normalize with naming elsewhere.
* Updated uAMQP dependency to 1.2.10 such that the receiver does not shut down when generator times out, and can be received from again.

## 7.0.0b4 (2020-07-06)

**New Features**

* Added support for management of topics, subscriptions, and rules.
* `receive_messages()` (formerly `receive()`) now supports receiving a batch of messages (`max_batch_size` > 1) without the need to set `prefetch` parameter during `ServiceBusReceiver` initialization.

**BugFixes**

* Fixed bug where sync `AutoLockRenew` does not shutdown itself timely.
* Fixed bug where async `AutoLockRenew` does not support context manager.

**Breaking Changes**

* Renamed `receive()`, `peek()` `schedule()` and `send()` to `receive_messages()`, `peek_messages()`, `schedule_messages()` and `send_messages()` to align with other service bus SDKs.
* `receive_messages()` (formerly `receive()`) no longer raises a `ValueError` if `max_batch_size` is less than the `prefetch` parameter set during `ServiceBusReceiver` initialization.

## 7.0.0b3 (2020-06-08)

**New Features**

* Added support for management of queue entities.
    - Use `azure.servicebus.management.ServiceBusManagementClient` (`azure.servicebus.management.aio.ServiceBusManagementClient` for aio) to create, update, delete, list queues and get settings as well as runtime information of queues under a ServiceBus namespace.
* Added methods `get_queue_deadletter_receiver` and `get_subscription_deadletter_receiver` in `ServiceBusClient` to get a `ServiceBusReceiver` for the dead-letter sub-queue of the target entity.

**BugFixes**

* Updated uAMQP dependency to 1.2.8.
    * Fixed bug where reason and description were not being set when dead-lettering messages.

## 7.0.0b2 (2020-05-04)

**New Features**

* Added method `get_topic_sender` in `ServiceBusClient` to get a `ServiceBusSender` for a topic.
* Added method `get_subscription_receiver` in `ServiceBusClient` to get a `ServiceBusReceiver` for a subscription under specific topic.
* Added support for scheduling messages and scheduled message cancellation.
    - Use `ServiceBusSender.schedule(messages, schedule_time_utc)` for scheduling messages.
    - Use `ServiceBusSender.cancel_scheduled_messages(sequence_numbers)` for scheduled messages cancellation.
* `ServiceBusSender.send()` can now send a list of messages in one call, if they fit into a single batch.  If they do not fit a `ValueError` is thrown.
* `BatchMessage.add()` and `ServiceBusSender.send()` would raise `MessageContentTooLarge` if the content is over-sized.
* `ServiceBusReceiver.receive()` raises `ValueError` if its param `max_batch_size` is greater than param `prefetch` of `ServiceBusClient`.
* Added exception classes `MessageError`, `MessageContentTooLarge`, `ServiceBusAuthenticationError`.
   - `MessageError`: when you send a problematic message, such as an already sent message or an over-sized message.
   - `MessageContentTooLarge`: when you send an over-sized message. A subclass of `ValueError` and `MessageError`.
   - `ServiceBusAuthenticationError`: on failure to be authenticated by the service.
* Removed exception class `InvalidHandlerState`.

**BugFixes**

* Fixed bug where http_proxy and transport_type in ServiceBusClient are not propagated into Sender/Receiver creation properly.
* Updated uAMQP dependency to 1.2.7.
    * Fixed bug in setting certificate of tlsio on MacOS. #7201
    * Fixed bug that caused segmentation fault in network tracing on MacOS when setting `logging_enable` to `True` in `ServiceBusClient`.

**Breaking Changes**

* Session receivers are now created via their own top level functions, e.g. `get_queue_sesison_receiver` and `get_subscription_session_receiver`.  Non session receivers no longer take session_id as a paramter.
* `ServiceBusSender.send()` no longer takes a timeout parameter, as it should be redundant with retry options provided when creating the client.
* Exception imports have been removed from module `azure.servicebus`. Import from `azure.servicebus.exceptions` instead.
* `ServiceBusSender.schedule()` has swapped the ordering of parameters `schedule_time_utc` and `messages` for better consistency with `send()` syntax.

## 7.0.0b1 (2020-04-06)

Version 7.0.0b1 is a preview of our efforts to create a client library that is user friendly and idiomatic to the Python ecosystem. The reasons for most of the changes in this update can be found in the Azure SDK Design Guidelines for Python. For more information, please visit https://aka.ms/azure-sdk-preview1-python.
* Note: Not all historical functionality exists in this version at this point.  Topics, Subscriptions, scheduling, dead_letter management and more will be added incrementally over upcoming preview releases.

**New Features**

* Added new configuration parameters when creating `ServiceBusClient`.
    * `credential`: The credential object used for authentication which implements `TokenCredential` interface of getting tokens.
    * `http_proxy`: A dictionary populated with proxy settings.  
    * For detailed information about configuration parameters, please see docstring in `ServiceBusClient` and/or the reference documentation for more information.
* Added support for authentication using Azure Identity credentials.
* Added support for retry policy.
* Added support for http proxy.
* Manually calling `reconnect` should no longer be necessary, it is now performed implicitly.
* Manually calling `open` should no longer be necessary, it is now performed implicitly.
    * Note: `close()`-ing is still required if a context manager is not used, to avoid leaking connections.
* Added support for sending a batch of messages destined for heterogenous sessions.

**Breaking changes**

* Simplified API and set of clients
    * `get_queue` no longer exists, utilize `get_queue_sender/receiver` instead.
    * `peek` and other `queue_client` functions have moved to their respective sender/receiver.
    * Renamed `fetch_next` to `receive`.
    * Renamed `session` to `session_id` to normalize naming when requesting a receiver against a given session.
    * `reconnect` no longer exists, and is performed implicitly if needed.
    * `open` no longer exists, and is performed implicitly if needed.
* Normalized top level client parameters with idiomatic and consistent naming.
    * Renamed `debug` in `ServiceBusClient` initializer to `logging_enable`.
    * Renamed `service_namespace` in `ServiceBusClient` initializer to `fully_qualified_namespace`.
* New error hierarchy, with more specific semantics
    * `azure.servicebus.exceptions.ServiceBusError`
    * `azure.servicebus.exceptions.ServiceBusConnectionError`
    * `azure.servicebus.exceptions.ServiceBusResourceNotFound`
    * `azure.servicebus.exceptions.ServiceBusAuthorizationError`
    * `azure.servicebus.exceptions.NoActiveSession`
    * `azure.servicebus.exceptions.OperationTimeoutError`
    * `azure.servicebus.exceptions.InvalidHandlerState`
    * `azure.servicebus.exceptions.AutoLockRenewTimeout`
    * `azure.servicebus.exceptions.AutoLockRenewFailed`
    * `azure.servicebus.exceptions.EventDataSendError`
    * `azure.servicebus.exceptions.MessageSendFailed`
    * `azure.servicebus.exceptions.MessageLockExpired`
    * `azure.servicebus.exceptions.MessageSettleFailed`
    * `azure.servicebus.exceptions.MessageAlreadySettled`
    * `azure.servicebus.exceptions.SessionLockExpired`
* BatchMessage creation is now initiated via `create_batch` on a Sender, using `add()` on the batch to add messages, in order to enforce service-side max batch sized limitations.
* Session is now set on the message itself, via `session_id` parameter or property, as opposed to on `Send` or `get_sender` via `session`.  This is to allow sending a batch of messages destined to varied sessions.
* Session management is now encapsulated within a property of a receiver, e.g. `receiver.session`, to better compartmentalize functionality specific to sessions.
    * To use `AutoLockRenew` against sessions, one would simply pass the inner session object, instead of the receiver itself.

## 0.50.2 (2019-12-09)

**New Features**

* Added support for delivery tag lock tokens

**BugFixes**

* Fixed bug where Message would pass through invalid kwargs on init when attempting to thread through subject.
* Increments UAMQP dependency min version to 1.2.5, to include a set of fixes, including handling of large messages and mitigation of segfaults.

## 0.50.1 (2019-06-24)

**BugFixes**

* Fixed bug where enqueued_time and scheduled_enqueue_time of message being parsed as local timestamp rather than UTC.


## 0.50.0 (2019-01-17)

**Breaking changes**

* Introduces new AMQP-based API.
* Original HTTP-based API still available under new namespace: azure.servicebus.control_client
* For full API changes, please see updated [reference documentation](https://docs.microsoft.com/python/api/azure-servicebus/azure.servicebus?view=azure-python).

Within the new namespace, the original HTTP-based API from version 0.21.1 remains unchanged (i.e. no additional features or bugfixes)
so for those intending to only use HTTP operations - there is no additional benefit in updating at this time.

**New Features**

* New API supports message send and receive via AMQP with improved performance and stability.
* New asynchronous APIs (using `asyncio`) for send, receive and message handling.
* Support for message and session auto lock renewal via background thread or async operation.
* Now supports scheduled message cancellation.


## 0.21.1 (2017-04-27)

This wheel package is now built with the azure wheel extension

## 0.21.0 (2017-01-13)

**New Features**

* `str` messages are now accepted in Python 3 and will be encoded in 'utf-8' (will not raise TypeError anymore)
* `broker_properties` can now be defined as a dict, and not only a JSON `str`. datetime, int, float and boolean are converted.
* #902 add `send_topic_message_batch` operation (takes an iterable of messages)
* #902 add `send_queue_message_batch` operation (takes an iterable of messages)

**Bugfixes**

* #820 the code is now more robust to unexpected changes on the SB RestAPI

## 0.20.3 (2016-08-11)

**News**

* #547 Add get dead letter path static methods to Python
* #513 Add renew lock

**Bugfixes**

* #628 Fix custom properties with double quotes

## 0.20.2 (2016-06-28)

**Bugfixes**

* New header in Rest API which breaks the SDK #658 #657

## 0.20.1 (2015-09-14)

**News**

* Create a requests.Session() if the user doesn't pass one in.

## 0.20.0 (2015-08-31)

Initial release of this package, from the split of the `azure` package.
See the `azure` package release note for 1.0.0 for details and previous
history on Service Bus.<|MERGE_RESOLUTION|>--- conflicted
+++ resolved
@@ -3,15 +3,11 @@
 ## 7.0.0b8 (Unreleased)
 
 **Breaking Changes**
-<<<<<<< HEAD
   - Renamed `AutoLockRenew` to `AutoLockRenewer`
   - `get_state` in `ServiceBusSession` now returns `bytes` instead of a `string`
-=======
-  - Renamed `AutoLockRenew` to `AutoLockRenewer`.
   - Removed class `ServiceBusSessionReceiver` which is now unified within class `ServiceBusReceiver`.
     - Removed methods `ServiceBusClient.get_queue_session_receiver` and `ServiceBusClient.get_subscription_session_receiver`.
     - `ServiceBusClient.get_queue_receiver` and `ServiceBusClient.get_subscription_receiver` now take keyword parameter `session_id` which must be set when getting a receiver for the sessionful entity.
->>>>>>> c8665ce9
 
 **New Features**
 
