--- conflicted
+++ resolved
@@ -13,13 +13,10 @@
 * Sending a message twice will no longer result in a MessageAlreadySettled exception.
 * `ServiceBusClient.close()` now closes spawned senders and receivers.
 * Attempting to initialize a sender or receiver with a different connection string entity and specified entity (e.g. `queue_name`) will result in an AuthenticationError
-<<<<<<< HEAD
-* `get_dead_letter_[queue,subscription]_receiver()` has been removed.  To connect to a dead letter queue, utilize the `SubQueue` parameter of `get_[queue,subscription]_receiver()` provided with a value from the `SubQueue` enum
-=======
 * Remove `is_anonymous_accessible` from management entities.
 * Remove `support_ordering` from `create_queue` and `QueueProperties`
 * Remove `enable_subscription_partitioning` from `create_topic` and `TopicProperties`
->>>>>>> 3b1432a8
+* `get_dead_letter_[queue,subscription]_receiver()` has been removed.  To connect to a dead letter queue, utilize the `SubQueue` parameter of `get_[queue,subscription]_receiver()` provided with a value from the `SubQueue` enum
 
 ## 7.0.0b5 (2020-08-10)
 
