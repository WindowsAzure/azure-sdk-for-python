--- conflicted
+++ resolved
@@ -4,11 +4,8 @@
 
 **New Features**
 
-<<<<<<< HEAD
+* `sub_queue` and `receive_mode` may now be passed in as a valid string (as defined by their respective enum type) as well as their enum form when constructing `ServiceBusReceiver`.
 * Added support for Distributed Tracing of send, receive, and schedule scenarios.
-=======
-* `sub_queue` and `receive_mode` may now be passed in as a valid string (as defined by their respective enum type) as well as their enum form when constructing `ServiceBusReceiver`.
->>>>>>> 26fee670
 
 **Breaking Changes**
 
