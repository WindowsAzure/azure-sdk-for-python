# Release History

## 7.0.0b9 (Unreleased)

**New Features**

* `sub_queue` and `receive_mode` may now be passed in as a valid string (as defined by their respective enum type) as well as their enum form when constructing `ServiceBusReceiver`.

**Breaking Changes**

* `ServiceBusSender` and `ServiceBusReceiver` are no more reusable and will raise `ValueError` when trying to operate on a closed handler.
<<<<<<< HEAD
* Rename `ReceiveMode` to `ServiceBusReceiveMode` and `SubQueue` to `ServiceBusSubQueue`, and convert their enum values from ints to human-readable strings.
* An improper `receive_mode` value will now raise `ValueError` instead of `TypeError` in line with supporting extensible enums.
* Rename enum values `DeadLetter` to `DEAD_LETTER`, `TransferDeadLetter` to `TRANSFER_DEAD_LETTER`, `PeekLock` to `PEEK_LOCK` and `ReceiveAndDelete` to `RECEIVE_AND_DELETE` to conform to sdk guidelines going forward.
=======
* `send_messages`, `schedule_messages`, `cancel_scheduled_messages` and `receive_deferred_messages` now performs a no-op rather than raising a `ValueError` if provided an empty list of messages or an empty batch.

**BugFixes**

* FQDNs and Connection strings are now supported even with strippable whitespace or protocol headers (e.g. 'sb://').
* Using parameter `auto_lock_renewer` on a sessionful receiver alongside `ReceiveMode.ReceiveAndDelete` will no longer fail during receipt due to failure to register the message with the renewer.
>>>>>>> 67bdbb63

## 7.0.0b8 (2020-11-05)

**New Features**

* Added support for `timeout` parameter on the following operations:
  - `ServiceBusSender`: `send_messages`, `schedule_messages` and `cancel_scheduled_messages`
  - `ServiceBusReceiver`: `receive_deferred_messages`, `peek_messages` and `renew_message_lock`
  - `ServiceBusSession`: `get_state`, `set_state` and `renew_lock`
* `azure.servicebus.exceptions.ServiceBusError` now inherits from `azure.core.exceptions.AzureError`.
* Added a `parse_connection_string` method which parses a connection string into a properties bag containing its component parts
* Add support for `auto_lock_renewer` parameter on `get_queue_receiver` and `get_subscription_receiver` calls to allow auto-registration of messages and sessions for auto-renewal.

**Breaking Changes**

* Renamed `AutoLockRenew` to `AutoLockRenewer`.
* Removed class `ServiceBusSessionReceiver` which is now unified within class `ServiceBusReceiver`.
  - Removed methods `ServiceBusClient.get_queue_session_receiver` and `ServiceBusClient.get_subscription_session_receiver`.
  - `ServiceBusClient.get_queue_receiver` and `ServiceBusClient.get_subscription_receiver` now take keyword parameter `session_id` which must be set when getting a receiver for the sessionful entity.
* The parameter `inner_exception` that `ServiceBusError.__init__` takes is now renamed to `error`.
* Renamed `azure.servicebus.exceptions.MessageError` to `azure.servicebus.exceptions.ServiceBusMessageError`
* Removed error `azure.servicebus.exceptions.ServiceBusResourceNotFound` as `azure.core.exceptions.ResourceNotFoundError` is now raised when a Service Bus
resource does not exist when using the `ServiceBusAdministrationClient`.
* Renamed `Message` to `ServiceBusMessage`.
* Renamed `ReceivedMessage` to `ServiceBusReceivedMessage`.
* Renamed `BatchMessage` to `ServiceBusMessageBatch`.
  - Renamed method `add` to `add_message` on the class.
* Removed class `PeekedMessage`.
* Removed class `ReceivedMessage` under module `azure.servicebus.aio`.
* Renamed `ServiceBusSender.create_batch` to `ServiceBusSender.create_message_batch`.
* Exceptions `MessageSendFailed`, `MessageSettleFailed` and `MessageLockExpired`
 now inherit from `azure.servicebus.exceptions.ServiceBusMessageError`.
* `get_state` in `ServiceBusSession` now returns `bytes` instead of a `string`.
* `ServiceBusReceiver.receive_messages/get_streaming_message_iter` and
 `ServiceBusClient.get_<queue/subscription>_receiver` now raises ValueError if the given `max_wait_time` is less than or equal to 0.
* Message settlement methods are moved from `ServiceBusMessage` to `ServiceBusReceiver`:
  - Use `ServiceBusReceiver.complete_message` instead of `ServiceBusReceivedMessage.complete` to complete a message.
  - Use `ServiceBusReceiver.abandon_message` instead of `ServiceBusReceivedMessage.abandon` to abandon a message.
  - Use `ServiceBusReceiver.defer_message` instead of `ServiceBusReceivedMessage.defer` to defer a message.
  - Use `ServiceBusReceiver.dead_letter_message` instead of `ServiceBusReceivedMessage.dead_letter` to dead letter a message.
* Message settlement methods (`complete_message`, `abandon_message`, `defer_message` and `dead_letter_message`)
and methods that use amqp management link for request like `schedule_messages`, `received_deferred_messages`, etc.
now raise more concrete exception other than `MessageSettleFailed` and `ServiceBusError`.
* Message `renew_lock` method is moved from `ServiceBusMessage` to `ServiceBusReceiver`:
  - Changed `ServiceBusReceivedMessage.renew_lock` to `ServiceBusReceiver.renew_message_lock`
* `AutoLockRenewer.register` now takes `ServiceBusReceiver` as a positional parameter.
* Removed `encoding` support from `ServiceBusMessage`.
* `ServiceBusMessage.amqp_message` has been renamed to `ServiceBusMessage.amqp_annotated_message` for cross-sdk consistency.
* All `name` parameters in `ServiceBusAdministrationClient` are now precisely specified ala `queue_name` or `rule_name`
* `ServiceBusMessage.via_partition_key` is no longer exposed, this is pending a full implementation of transactions as it has no external use. If needed, the underlying value can still be accessed in `ServiceBusMessage.amqp_annotated_message.annotations`.
* `ServiceBusMessage.properties` has been renamed to `ServiceBusMessage.application_properties` for consistency with service verbiage.
* Sub-client (`ServiceBusSender` and `ServiceBusReceiver`) `from_connection_string` initializers have been made internal until needed. Clients should be initialized from root `ServiceBusClient`.
* `ServiceBusMessage.label` has been renamed to `ServiceBusMessage.subject`.
* `ServiceBusMessage.amqp_annotated_message` has had its type renamed from `AMQPMessage` to `AMQPAnnotatedMessage`
* `AutoLockRenewer` `timeout` parameter is renamed to `max_lock_renew_duration`
* Attempting to autorenew a non-renewable message, such as one received in `ReceiveAndDelete` mode, or configure auto-autorenewal on a `ReceiveAndDelete` receiver, will raise a `ValueError`.
* The default value of parameter `max_message_count` on `ServiceBusReceiver.receive_messages` is now `1` instead of `None` and will raise ValueError if the given value is less than or equal to 0.

**BugFixes**

* Updated uAMQP dependency to 1.2.12.
  - Added support for Python 3.9.
  - Fixed bug where amqp message `footer` and `delivery_annotation` were not encoded into the outgoing payload.

## 7.0.0b7 (2020-10-05)

**Breaking Changes**

* Passing any type other than `ReceiveMode` as parameter `receive_mode` now throws a `TypeError` instead of `AttributeError`.
* Administration Client calls now take only entity names, not `<Entity>Descriptions` as well to reduce ambiguity in which entity was being acted on. TypeError will now be thrown on improper parameter types (non-string).
* `AMQPMessage` (`Message.amqp_message`) properties are now read-only, changes of these properties would not be reflected in the underlying message.  This may be subject to change before GA.

## 7.0.0b6 (2020-09-10)

**New Features**

* `renew_lock()` now returns the UTC datetime that the lock is set to expire at.
* `receive_deferred_messages()` can now take a single sequence number as well as a list of sequence numbers.
* Messages can now be sent twice in succession.
* Connection strings used with `from_connection_string` methods now support using the `SharedAccessSignature` key in leiu of `sharedaccesskey` and `sharedaccesskeyname`, taking the string of the properly constructed token as value.
* Internal AMQP message properties (header, footer, annotations, properties, etc) are now exposed via `Message.amqp_message`

**Breaking Changes**

* Renamed `prefetch` to `prefetch_count`.
* Renamed `ReceiveSettleMode` enum to `ReceiveMode`, and respectively the `mode` parameter to `receive_mode`.
* `retry_total`, `retry_backoff_factor` and `retry_backoff_max` are now defined at the `ServiceBusClient` level and inherited by senders and receivers created from it.
* No longer export `NEXT_AVAILABLE` in `azure.servicebus` module.  A null `session_id` will suffice.
* Renamed parameter `message_count` to `max_message_count` as fewer messages may be present for method `peek_messages()` and `receive_messages()`.
* Renamed `PeekMessage` to `PeekedMessage`.
* Renamed `get_session_state()` and `set_session_state()` to `get_state()` and `set_state()` accordingly.
* Renamed parameter `description` to `error_description` for method `dead_letter()`.
* Renamed properties `created_time` and `modified_time` to `created_at_utc` and `modified_at_utc` within `AuthorizationRule` and `NamespaceProperties`.
* Removed parameter `requires_preprocessing` from `SqlRuleFilter` and `SqlRuleAction`.
* Removed property `namespace_type` from `NamespaceProperties`.
* Rename `ServiceBusManagementClient` to `ServiceBusAdministrationClient`
* Attempting to call `send_messages` on something not a `Message`, `BatchMessage`, or list of `Message`s, will now throw a `TypeError` instead of `ValueError`
* Sending a message twice will no longer result in a MessageAlreadySettled exception.
* `ServiceBusClient.close()` now closes spawned senders and receivers.
* Attempting to initialize a sender or receiver with a different connection string entity and specified entity (e.g. `queue_name`) will result in an AuthenticationError
* Remove `is_anonymous_accessible` from management entities.
* Remove `support_ordering` from `create_queue` and `QueueProperties`
* Remove `enable_subscription_partitioning` from `create_topic` and `TopicProperties`
* `get_dead_letter_[queue,subscription]_receiver()` has been removed.  To connect to a dead letter queue, utilize the `sub_queue` parameter of `get_[queue,subscription]_receiver()` provided with a value from the `SubQueue` enum
* No longer export `ServiceBusSharedKeyCredential`
* Rename `entity_availability_status` to `availability_status`

## 7.0.0b5 (2020-08-10)

**New Features**

* Added new properties to Message, PeekMessage and ReceivedMessage: `content_type`, `correlation_id`, `label`,
`message_id`, `reply_to`, `reply_to_session_id` and `to`. Please refer to the docstring for further information.
* Added new properties to PeekMessage and ReceivedMessage: `enqueued_sequence_number`, `dead_letter_error_description`,
`dead_letter_reason`, `dead_letter_source`, `delivery_count` and `expires_at_utc`. Please refer to the docstring for further information.
* Added support for sending received messages via `ServiceBusSender.send_messages`.
* Added `on_lock_renew_failure` as a parameter to `AutoLockRenew.register`, taking a callback for when the lock is lost non-intentially (e.g. not via settling, shutdown, or autolockrenew duration completion).
* Added new supported value types int, float, datetime and timedelta for `CorrelationFilter.properties`.
* Added new properties `parameters` and `requires_preprocessing` to `SqlRuleFilter` and `SqlRuleAction`.
* Added an explicit method to fetch the continuous receiving iterator, `get_streaming_message_iter()` such that `max_wait_time` can be specified as an override.

**Breaking Changes**

* Removed/Renamed several properties and instance variables on Message (the changes applied to the inherited Message type PeekMessage and ReceivedMessage).
  - Renamed property `user_properties` to `properties`
      - The original instance variable `properties` which represents the AMQP properties now becomes an internal instance variable `_amqp_properties`.
  - Removed property `enqueue_sequence_number`.
  - Removed property `annotations`.
  - Removed instance variable `header`.
* Removed several properties and instance variables on PeekMessage and ReceivedMessage.
  - Removed property `partition_id` on both type.
  - Removed property `settled` on both type.
  - Removed instance variable `received_timestamp_utc` on both type.
  - Removed property `settled` on `PeekMessage`.
  - Removed property `expired` on `ReceivedMessage`.
* `AutoLockRenew.sleep_time` and `AutoLockRenew.renew_period` have been made internal as `_sleep_time` and `_renew_period` respectively, as it is not expected a user will have to interact with them.
* `AutoLockRenew.shutdown` is now `AutoLockRenew.close` to normalize with other equivalent behaviors.
* Renamed `QueueDescription`, `TopicDescription`, `SubscriptionDescription` and `RuleDescription` to `QueueProperties`, `TopicProperties`, `SubscriptionProperties`, and `RuleProperties`.
* Renamed `QueueRuntimeInfo`, `TopicRuntimeInfo`, and `SubscriptionRuntimeInfo` to `QueueRuntimeProperties`, `TopicRuntimeProperties`, and `SubscriptionRuntimeProperties`.
* Removed param `queue` from `create_queue`, `topic` from `create_topic`, `subscription` from `create_subscription` and `rule` from `create_rule`
 of `ServiceBusManagementClient`. Added param `name` to them and keyword arguments for queue properties, topic properties, subscription properties and rule properties.
* Removed model class attributes related keyword arguments from `update_queue` and `update_topic` of `ServiceBusManagementClient`. This is to encourage utilizing the model class instance instead as returned from a create_\*, list_\* or get_\* operation to ensure it is properly populated.  Properties may still be modified.
* Model classes `QueueProperties`, `TopicProperties`, `SubscriptionProperties` and `RuleProperties` require all arguments to be present for creation.  This is to protect against lack of partial updates by requiring all properties to be specified.
* Renamed `idle_timeout` in `get_<queue/subscription>_receiver()` to `max_wait_time` to normalize with naming elsewhere.
* Updated uAMQP dependency to 1.2.10 such that the receiver does not shut down when generator times out, and can be received from again.

## 7.0.0b4 (2020-07-06)

**New Features**

* Added support for management of topics, subscriptions, and rules.
* `receive_messages()` (formerly `receive()`) now supports receiving a batch of messages (`max_batch_size` > 1) without the need to set `prefetch` parameter during `ServiceBusReceiver` initialization.

**BugFixes**

* Fixed bug where sync `AutoLockRenew` does not shutdown itself timely.
* Fixed bug where async `AutoLockRenew` does not support context manager.

**Breaking Changes**

* Renamed `receive()`, `peek()` `schedule()` and `send()` to `receive_messages()`, `peek_messages()`, `schedule_messages()` and `send_messages()` to align with other service bus SDKs.
* `receive_messages()` (formerly `receive()`) no longer raises a `ValueError` if `max_batch_size` is less than the `prefetch` parameter set during `ServiceBusReceiver` initialization.

## 7.0.0b3 (2020-06-08)

**New Features**

* Added support for management of queue entities.
    - Use `azure.servicebus.management.ServiceBusManagementClient` (`azure.servicebus.management.aio.ServiceBusManagementClient` for aio) to create, update, delete, list queues and get settings as well as runtime information of queues under a ServiceBus namespace.
* Added methods `get_queue_deadletter_receiver` and `get_subscription_deadletter_receiver` in `ServiceBusClient` to get a `ServiceBusReceiver` for the dead-letter sub-queue of the target entity.

**BugFixes**

* Updated uAMQP dependency to 1.2.8.
    * Fixed bug where reason and description were not being set when dead-lettering messages.

## 7.0.0b2 (2020-05-04)

**New Features**

* Added method `get_topic_sender` in `ServiceBusClient` to get a `ServiceBusSender` for a topic.
* Added method `get_subscription_receiver` in `ServiceBusClient` to get a `ServiceBusReceiver` for a subscription under specific topic.
* Added support for scheduling messages and scheduled message cancellation.
    - Use `ServiceBusSender.schedule(messages, schedule_time_utc)` for scheduling messages.
    - Use `ServiceBusSender.cancel_scheduled_messages(sequence_numbers)` for scheduled messages cancellation.
* `ServiceBusSender.send()` can now send a list of messages in one call, if they fit into a single batch.  If they do not fit a `ValueError` is thrown.
* `BatchMessage.add()` and `ServiceBusSender.send()` would raise `MessageContentTooLarge` if the content is over-sized.
* `ServiceBusReceiver.receive()` raises `ValueError` if its param `max_batch_size` is greater than param `prefetch` of `ServiceBusClient`.
* Added exception classes `MessageError`, `MessageContentTooLarge`, `ServiceBusAuthenticationError`.
   - `MessageError`: when you send a problematic message, such as an already sent message or an over-sized message.
   - `MessageContentTooLarge`: when you send an over-sized message. A subclass of `ValueError` and `MessageError`.
   - `ServiceBusAuthenticationError`: on failure to be authenticated by the service.
* Removed exception class `InvalidHandlerState`.

**BugFixes**

* Fixed bug where http_proxy and transport_type in ServiceBusClient are not propagated into Sender/Receiver creation properly.
* Updated uAMQP dependency to 1.2.7.
    * Fixed bug in setting certificate of tlsio on MacOS. #7201
    * Fixed bug that caused segmentation fault in network tracing on MacOS when setting `logging_enable` to `True` in `ServiceBusClient`.

**Breaking Changes**

* Session receivers are now created via their own top level functions, e.g. `get_queue_sesison_receiver` and `get_subscription_session_receiver`.  Non session receivers no longer take session_id as a paramter.
* `ServiceBusSender.send()` no longer takes a timeout parameter, as it should be redundant with retry options provided when creating the client.
* Exception imports have been removed from module `azure.servicebus`. Import from `azure.servicebus.exceptions` instead.
* `ServiceBusSender.schedule()` has swapped the ordering of parameters `schedule_time_utc` and `messages` for better consistency with `send()` syntax.

## 7.0.0b1 (2020-04-06)

Version 7.0.0b1 is a preview of our efforts to create a client library that is user friendly and idiomatic to the Python ecosystem. The reasons for most of the changes in this update can be found in the Azure SDK Design Guidelines for Python. For more information, please visit https://aka.ms/azure-sdk-preview1-python.
* Note: Not all historical functionality exists in this version at this point.  Topics, Subscriptions, scheduling, dead_letter management and more will be added incrementally over upcoming preview releases.

**New Features**

* Added new configuration parameters when creating `ServiceBusClient`.
    * `credential`: The credential object used for authentication which implements `TokenCredential` interface of getting tokens.
    * `http_proxy`: A dictionary populated with proxy settings.  
    * For detailed information about configuration parameters, please see docstring in `ServiceBusClient` and/or the reference documentation for more information.
* Added support for authentication using Azure Identity credentials.
* Added support for retry policy.
* Added support for http proxy.
* Manually calling `reconnect` should no longer be necessary, it is now performed implicitly.
* Manually calling `open` should no longer be necessary, it is now performed implicitly.
    * Note: `close()`-ing is still required if a context manager is not used, to avoid leaking connections.
* Added support for sending a batch of messages destined for heterogenous sessions.

**Breaking changes**

* Simplified API and set of clients
    * `get_queue` no longer exists, utilize `get_queue_sender/receiver` instead.
    * `peek` and other `queue_client` functions have moved to their respective sender/receiver.
    * Renamed `fetch_next` to `receive`.
    * Renamed `session` to `session_id` to normalize naming when requesting a receiver against a given session.
    * `reconnect` no longer exists, and is performed implicitly if needed.
    * `open` no longer exists, and is performed implicitly if needed.
* Normalized top level client parameters with idiomatic and consistent naming.
    * Renamed `debug` in `ServiceBusClient` initializer to `logging_enable`.
    * Renamed `service_namespace` in `ServiceBusClient` initializer to `fully_qualified_namespace`.
* New error hierarchy, with more specific semantics
    * `azure.servicebus.exceptions.ServiceBusError`
    * `azure.servicebus.exceptions.ServiceBusConnectionError`
    * `azure.servicebus.exceptions.ServiceBusResourceNotFound`
    * `azure.servicebus.exceptions.ServiceBusAuthorizationError`
    * `azure.servicebus.exceptions.NoActiveSession`
    * `azure.servicebus.exceptions.OperationTimeoutError`
    * `azure.servicebus.exceptions.InvalidHandlerState`
    * `azure.servicebus.exceptions.AutoLockRenewTimeout`
    * `azure.servicebus.exceptions.AutoLockRenewFailed`
    * `azure.servicebus.exceptions.EventDataSendError`
    * `azure.servicebus.exceptions.MessageSendFailed`
    * `azure.servicebus.exceptions.MessageLockExpired`
    * `azure.servicebus.exceptions.MessageSettleFailed`
    * `azure.servicebus.exceptions.MessageAlreadySettled`
    * `azure.servicebus.exceptions.SessionLockExpired`
* BatchMessage creation is now initiated via `create_batch` on a Sender, using `add()` on the batch to add messages, in order to enforce service-side max batch sized limitations.
* Session is now set on the message itself, via `session_id` parameter or property, as opposed to on `Send` or `get_sender` via `session`.  This is to allow sending a batch of messages destined to varied sessions.
* Session management is now encapsulated within a property of a receiver, e.g. `receiver.session`, to better compartmentalize functionality specific to sessions.
    * To use `AutoLockRenew` against sessions, one would simply pass the inner session object, instead of the receiver itself.

## 0.50.2 (2019-12-09)

**New Features**

* Added support for delivery tag lock tokens

**BugFixes**

* Fixed bug where Message would pass through invalid kwargs on init when attempting to thread through subject.
* Increments UAMQP dependency min version to 1.2.5, to include a set of fixes, including handling of large messages and mitigation of segfaults.

## 0.50.1 (2019-06-24)

**BugFixes**

* Fixed bug where enqueued_time and scheduled_enqueue_time of message being parsed as local timestamp rather than UTC.


## 0.50.0 (2019-01-17)

**Breaking changes**

* Introduces new AMQP-based API.
* Original HTTP-based API still available under new namespace: azure.servicebus.control_client
* For full API changes, please see updated [reference documentation](https://docs.microsoft.com/python/api/azure-servicebus/azure.servicebus?view=azure-python).

Within the new namespace, the original HTTP-based API from version 0.21.1 remains unchanged (i.e. no additional features or bugfixes)
so for those intending to only use HTTP operations - there is no additional benefit in updating at this time.

**New Features**

* New API supports message send and receive via AMQP with improved performance and stability.
* New asynchronous APIs (using `asyncio`) for send, receive and message handling.
* Support for message and session auto lock renewal via background thread or async operation.
* Now supports scheduled message cancellation.


## 0.21.1 (2017-04-27)

This wheel package is now built with the azure wheel extension

## 0.21.0 (2017-01-13)

**New Features**

* `str` messages are now accepted in Python 3 and will be encoded in 'utf-8' (will not raise TypeError anymore)
* `broker_properties` can now be defined as a dict, and not only a JSON `str`. datetime, int, float and boolean are converted.
* #902 add `send_topic_message_batch` operation (takes an iterable of messages)
* #902 add `send_queue_message_batch` operation (takes an iterable of messages)

**Bugfixes**

* #820 the code is now more robust to unexpected changes on the SB RestAPI

## 0.20.3 (2016-08-11)

**News**

* #547 Add get dead letter path static methods to Python
* #513 Add renew lock

**Bugfixes**

* #628 Fix custom properties with double quotes

## 0.20.2 (2016-06-28)

**Bugfixes**

* New header in Rest API which breaks the SDK #658 #657

## 0.20.1 (2015-09-14)

**News**

* Create a requests.Session() if the user doesn't pass one in.

## 0.20.0 (2015-08-31)

Initial release of this package, from the split of the `azure` package.
See the `azure` package release note for 1.0.0 for details and previous
history on Service Bus.<|MERGE_RESOLUTION|>--- conflicted
+++ resolved
@@ -9,18 +9,15 @@
 **Breaking Changes**
 
 * `ServiceBusSender` and `ServiceBusReceiver` are no more reusable and will raise `ValueError` when trying to operate on a closed handler.
-<<<<<<< HEAD
 * Rename `ReceiveMode` to `ServiceBusReceiveMode` and `SubQueue` to `ServiceBusSubQueue`, and convert their enum values from ints to human-readable strings.
 * An improper `receive_mode` value will now raise `ValueError` instead of `TypeError` in line with supporting extensible enums.
 * Rename enum values `DeadLetter` to `DEAD_LETTER`, `TransferDeadLetter` to `TRANSFER_DEAD_LETTER`, `PeekLock` to `PEEK_LOCK` and `ReceiveAndDelete` to `RECEIVE_AND_DELETE` to conform to sdk guidelines going forward.
-=======
 * `send_messages`, `schedule_messages`, `cancel_scheduled_messages` and `receive_deferred_messages` now performs a no-op rather than raising a `ValueError` if provided an empty list of messages or an empty batch.
 
 **BugFixes**
 
 * FQDNs and Connection strings are now supported even with strippable whitespace or protocol headers (e.g. 'sb://').
 * Using parameter `auto_lock_renewer` on a sessionful receiver alongside `ReceiveMode.ReceiveAndDelete` will no longer fail during receipt due to failure to register the message with the renewer.
->>>>>>> 67bdbb63
 
 ## 7.0.0b8 (2020-11-05)
 
