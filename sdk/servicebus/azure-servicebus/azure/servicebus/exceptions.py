--- conflicted
+++ resolved
@@ -139,14 +139,9 @@
     elif isinstance(exception, errors.MessageContentTooLarge) or \
             (isinstance(exception, errors.MessageException) and
              exception.condition == constants.ErrorCodes.LinkMessageSizeExceeded):
-<<<<<<< HEAD
-        logger.info("Message content is too large (%r)", exception)
-        error = MessageContentTooLarge(message="Message content is too large", error=exception)
-=======
         # This one doesn't need retry, should raise the error
         logger.info("Message content is too large (%r).", exception)
         error = MessageContentTooLarge("Message content is too large.", exception)
->>>>>>> 4f8a21d0
         error_need_close_handler = False
         error_need_raise = True
     else:
@@ -173,31 +168,6 @@
             _handle_amqp_message_error(logger, exception, **kwargs)
     elif isinstance(exception, errors.AuthenticationException):
         logger.info("Authentication failed due to exception: (%r).", exception)
-<<<<<<< HEAD
-        error = AuthenticationError(str(exception), error=exception)
-    elif isinstance(exception, (errors.LinkDetach, errors.ConnectionClose)):
-        logger.info("Handler detached due to exception: (%r).", exception)
-        if exception.condition == constants.ErrorCodes.UnauthorizedAccess:
-            error = AuthorizationError(str(exception), error=exception)
-        elif exception.condition == constants.ErrorCodes.NotAllowed and 'requires sessions' in str(exception):
-            message = str(exception) + '\n\nDid you want ServiceBusClient.get_<queue/subscription>_session_receiver()?'
-            error = ConnectionError(message, error=exception)
-        else:
-            error = ConnectionError(str(exception), error=exception)
-    elif isinstance(exception, errors.MessageHandlerError):
-        logger.info("Handler error: (%r).", exception)
-        error = ConnectionError(str(exception), error=exception)
-    elif isinstance(exception, errors.AMQPConnectionError):
-        logger.info("Failed to open handler: (%r).", exception)
-        message = "Failed to open handler: {}.".format(exception)
-        error = ConnectionError(message, error=exception)
-        error_need_raise, error_need_close_handler = True, False
-    else:
-        logger.info("Unexpected error occurred (%r). Shutting down.", exception)
-        error = exception
-        if not isinstance(exception, ServiceBusError):
-            error = ServiceBusError("Handler failed: {}.".format(exception), error=exception)
-=======
         error = ServiceBusAuthenticationError(str(exception), exception)
     else:
         logger.info("Unexpected error occurred (%r). Shutting down.", exception)
@@ -207,7 +177,6 @@
             error = ServiceBusError("Handler failed: {}.".format(exception), exception)
         else:
             error = exception
->>>>>>> 4f8a21d0
 
     try:
         err_condition = exception.condition
@@ -241,22 +210,12 @@
         return super(_ServiceBusErrorPolicy, self).on_connection_error(error)
 
 
-<<<<<<< HEAD
 class ServiceBusError(AzureError):
     """Base exception for all Service Bus errors which can be used for default error handling.
-=======
-class ServiceBusError(Exception):
-    """An error occurred.
-
-    This is the parent of all Service Bus errors and can
-    be used for default error handling.
->>>>>>> 4f8a21d0
 
     :param str message: The message object stringified as 'message' attribute
     :keyword error: The original exception if any
     :paramtype error: Exception
-    :ivar inner_exception: The exception passed with the 'error' kwarg
-    :type inner_exception: Exception
     :ivar exc_type: The exc_type from sys.exc_info()
     :ivar exc_value: The exc_value from sys.exc_info()
     :ivar exc_traceback: The exc_traceback from sys.exc_info()
@@ -268,19 +227,7 @@
         # type: (str, Any, Any) -> None
         super(ServiceBusError, self).__init__(message, error=kwargs.get("error"))
 
-<<<<<<< HEAD
-
-class ConnectionError(ServiceBusError):
-    """An error occured in the connection."""
-
-
-class AuthorizationError(ServiceBusError):
-    """An error occured when authorizing the connection."""
-
-
-class AuthenticationError(ServiceBusError):
-    """An error occured when authenticate the connection."""
-=======
+
 class ServiceBusConnectionError(ServiceBusError):
     """An error occurred in the connection."""
 
@@ -291,7 +238,6 @@
 
 class ServiceBusAuthenticationError(ServiceBusError):
     """An error occurred when authenticate the connection."""
->>>>>>> 4f8a21d0
 
 
 class NoActiveSession(ServiceBusError):
@@ -302,21 +248,12 @@
     """Operation timed out."""
 
 
-<<<<<<< HEAD
 class ServiceBusMessageError(ServiceBusError):
-    """A message failed to send because the message is in a wrong state"""
+    """An error occurred when an operation on a message failed because the message is in an incorrect state."""
 
 
 class MessageContentTooLarge(ServiceBusMessageError, ValueError):
     """Message content is larger than the service bus frame size"""
-=======
-class MessageError(ServiceBusError):
-    """An error occurred when an operation on a message failed because the message is in an incorrect state."""
-
-
-class MessageContentTooLarge(MessageError, ValueError):
-    """Message content is larger than the service bus frame size."""
->>>>>>> 4f8a21d0
 
 
 class MessageAlreadySettled(ServiceBusMessageError):
@@ -338,8 +275,7 @@
         super(MessageAlreadySettled, self).__init__(message)
 
 
-<<<<<<< HEAD
-class MessageSettleFailed(ServiceBusError):
+class MessageSettleFailed(ServiceBusMessageError):
     """Attempt to settle a message failed.
 
     :param str action: The settlement operation, there are four types of settlement,
@@ -348,10 +284,6 @@
     :type error: Exception
 
     """
-=======
-class MessageSettleFailed(MessageError):
-    """An attempt to settle a message failed."""
->>>>>>> 4f8a21d0
 
     def __init__(self, action, error):
         # type: (str, Exception) -> None
@@ -359,7 +291,7 @@
         super(MessageSettleFailed, self).__init__(message, error=error)
 
 
-class MessageSendFailed(MessageError):
+class MessageSendFailed(ServiceBusMessageError):
     """A message failed to send to the Service Bus entity."""
 
     def __init__(self, error):
@@ -367,22 +299,14 @@
         message = "Message failed to send. Error: {}".format(error)
         self.condition = None
         self.description = None
-<<<<<<< HEAD
         if hasattr(error, 'condition'):
             self.condition = error.condition      # type: ignore
             self.description = error.description  # type: ignore
         self.inner_exception = error
         super(MessageSendFailed, self).__init__(message, error=error)
-=======
-        if hasattr(inner_exception, 'condition'):
-            self.condition = inner_exception.condition  # type: ignore
-            self.description = inner_exception.description  # type: ignore
-        self.inner_exception = inner_exception
-        super(MessageSendFailed, self).__init__(message, inner_exception)
->>>>>>> 4f8a21d0
-
-
-class MessageLockExpired(MessageError):
+
+
+class MessageLockExpired(ServiceBusMessageError):
     """The lock on the message has expired and it has been released back to the queue.
 
     It will need to be received again in order to settle it.
