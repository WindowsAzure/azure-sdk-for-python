# --------------------------------------------------------------------------------------------
# Copyright (c) Microsoft Corporation. All rights reserved.
# Licensed under the MIT License. See License.txt in the project root for license information.
# --------------------------------------------------------------------------------------------
import collections
import logging
import uuid
import time
from datetime import timedelta
from typing import cast, Optional, Tuple, TYPE_CHECKING, Dict, Any, Callable

try:
    from urllib import quote_plus  # type: ignore
except ImportError:
    from urllib.parse import quote_plus

import uamqp
from uamqp import utils, compat
from uamqp.message import MessageProperties

from azure.core.credentials import AccessToken

from ._common._configuration import Configuration
from .exceptions import (
    ServiceBusError,
    AuthenticationError,
    OperationTimeoutError,
    _create_servicebus_exception
)
from ._common.utils import create_properties
from ._common.constants import (
    CONTAINER_PREFIX,
    MANAGEMENT_PATH_SUFFIX,
    TOKEN_TYPE_SASTOKEN,
    MGMT_REQUEST_OP_TYPE_ENTITY_MGMT,
    ASSOCIATEDLINKPROPERTYNAME
)

if TYPE_CHECKING:
    from azure.core.credentials import TokenCredential

_AccessToken = collections.namedtuple("AccessToken", "token expires_on")
_LOGGER = logging.getLogger(__name__)


def _parse_conn_str(conn_str):
    # type: (str) -> Tuple[str, Optional[str], Optional[str], str, Optional[str], Optional[int]]
    endpoint = None
    shared_access_key_name = None
    shared_access_key = None
    entity_path = None  # type: Optional[str]
    shared_access_signature = None  # type: Optional[str]
    shared_access_signature_expiry = None # type: Optional[int]
    for element in conn_str.split(";"):
        key, _, value = element.partition("=")
        if key.lower() == "endpoint":
            endpoint = value.rstrip("/")
        elif key.lower() == "hostname":
            endpoint = value.rstrip("/")
        elif key.lower() == "sharedaccesskeyname":
            shared_access_key_name = value
        elif key.lower() == "sharedaccesskey":
            shared_access_key = value
        elif key.lower() == "entitypath":
            entity_path = value
        elif key.lower() == "sharedaccesssignature":
            shared_access_signature = value
            try:
                # Expiry can be stored in the "se=<timestamp>" clause of the token. ('&'-separated key-value pairs)
                # type: ignore
                shared_access_signature_expiry = int(shared_access_signature.split('se=')[1].split('&')[0])
            except (IndexError, TypeError, ValueError): # Fallback since technically expiry is optional.
                # An arbitrary, absurdly large number, since you can't renew.
                shared_access_signature_expiry = int(time.time() * 2)
    if not (all((endpoint, shared_access_key_name, shared_access_key)) or all((endpoint, shared_access_signature))) \
        or all((shared_access_key_name, shared_access_signature)): # this latter clause since we don't accept both
        raise ValueError(
            "Invalid connection string. Should be in the format: "
            "Endpoint=sb://<FQDN>/;SharedAccessKeyName=<KeyName>;SharedAccessKey=<KeyValue>"
            "\nWith alternate option of providing SharedAccessSignature instead of SharedAccessKeyName and Key"
        )
    entity = cast(str, entity_path)
    left_slash_pos = cast(str, endpoint).find("//")
    if left_slash_pos != -1:
        host = cast(str, endpoint)[left_slash_pos + 2:]
    else:
        host = str(endpoint)

    return (host,
            str(shared_access_key_name) if shared_access_key_name else None,
            str(shared_access_key) if shared_access_key else None,
            entity,
            str(shared_access_signature) if shared_access_signature else None,
            shared_access_signature_expiry)


def _generate_sas_token(uri, policy, key, expiry=None):
    # type: (str, str, str, Optional[timedelta]) -> _AccessToken
    """Create a shared access signiture token as a string literal.
    :returns: SAS token as string literal.
    :rtype: str
    """
    if not expiry:
        expiry = timedelta(hours=1)  # Default to 1 hour.

    abs_expiry = int(time.time()) + expiry.seconds
    encoded_uri = quote_plus(uri).encode("utf-8")  # pylint: disable=no-member
    encoded_policy = quote_plus(policy).encode("utf-8")  # pylint: disable=no-member
    encoded_key = key.encode("utf-8")

    token = utils.create_sas_token(encoded_policy, encoded_key, encoded_uri, expiry)
    return _AccessToken(token=token, expires_on=abs_expiry)


class ServiceBusSASTokenCredential(object):
    """The shared access token credential used for authentication.
    :param str token: The shared access token string
    :param int expiry: The epoch timestamp
    """
    def __init__(self, token, expiry):
        # type: (str, int) -> None
        """
        :param str token: The shared access token string
        :param float expiry: The epoch timestamp
        """
        self.token = token
        self.expiry = expiry
        self.token_type = b"servicebus.windows.net:sastoken"

    def get_token(self, *scopes, **kwargs):  # pylint:disable=unused-argument
        # type: (str, Any) -> AccessToken
        """
        This method is automatically called when token is about to expire.
        """
        return AccessToken(self.token, self.expiry)


class ServiceBusSharedKeyCredential(object):
    """The shared access key credential used for authentication.

    :param str policy: The name of the shared access policy.
    :param str key: The shared access key.
    """

    def __init__(self, policy, key):
        # type: (str, str) -> None
        self.policy = policy
        self.key = key
        self.token_type = TOKEN_TYPE_SASTOKEN

    def get_token(self, *scopes, **kwargs):  # pylint:disable=unused-argument
        # type: (str, Any) -> _AccessToken
        if not scopes:
            raise ValueError("No token scope provided.")
        return _generate_sas_token(scopes[0], self.policy, self.key)


class BaseHandler:  # pylint:disable=too-many-instance-attributes
    def __init__(
        self,
        fully_qualified_namespace,
        entity_name,
        credential,
        **kwargs
    ):
        # type: (str, str, TokenCredential, Any) -> None
        self.fully_qualified_namespace = fully_qualified_namespace
        self._entity_name = entity_name

        subscription_name = kwargs.get("subscription_name")
        self._mgmt_target = self._entity_name + (("/Subscriptions/" + subscription_name) if subscription_name else '')
        self._mgmt_target = "{}{}".format(self._mgmt_target, MANAGEMENT_PATH_SUFFIX)
        self._credential = credential
        self._container_id = CONTAINER_PREFIX + str(uuid.uuid4())[:8]
        self._config = Configuration(**kwargs)
        self._running = False
        self._handler = None  # type: uamqp.AMQPClient
        self._auth_uri = None
        self._properties = create_properties(self._config.user_agent)

    @classmethod
    def _convert_connection_string_to_kwargs(cls, conn_str, **kwargs):
        # type: (str, Any) -> Dict[str, Any]
        host, policy, key, entity_in_conn_str, token, token_expiry = _parse_conn_str(conn_str)
        queue_name = kwargs.get("queue_name")
        topic_name = kwargs.get("topic_name")
        if not (queue_name or topic_name or entity_in_conn_str):
            raise ValueError("Entity name is missing. Please specify `queue_name` or `topic_name`"
                             " or use a connection string including the entity information.")

        if queue_name and topic_name:
            raise ValueError("`queue_name` and `topic_name` can not be specified simultaneously.")

        entity_in_kwargs = queue_name or topic_name
        if entity_in_conn_str and entity_in_kwargs and (entity_in_conn_str != entity_in_kwargs):
            raise AuthenticationError(
                "Entity names do not match, the entity name in connection string is {};"
                " the entity name in parameter is {}.".format(entity_in_conn_str, entity_in_kwargs)
            )

        kwargs["fully_qualified_namespace"] = host
        kwargs["entity_name"] = entity_in_conn_str or entity_in_kwargs
        # This has to be defined seperately to support sync vs async credentials.
        kwargs["credential"] = cls._create_credential_from_connection_string_parameters(token,
                                                                                         token_expiry,
                                                                                         policy,
                                                                                         key)
        return kwargs

    @classmethod
    def _create_credential_from_connection_string_parameters(cls, token, token_expiry, policy, key):
        if token and token_expiry:
            return ServiceBusSASTokenCredential(token, token_expiry)
        return ServiceBusSharedKeyCredential(policy, key)

    def __enter__(self):
        self._open_with_retry()
        return self

    def __exit__(self, *args):
        self.close()

    def _handle_exception(self, exception, **kwargs):
        # type: (BaseException, Any) -> ServiceBusError
        error, error_need_close_handler, error_need_raise = \
            _create_servicebus_exception(_LOGGER, exception, self, **kwargs)
        if error_need_close_handler:
            self._close_handler()
        if error_need_raise:
            raise error

        return error

    def _do_retryable_operation(self, operation, timeout=None, **kwargs):
        # type: (Callable, Optional[float], Any) -> Any
        # pylint: disable=protected-access
        require_last_exception = kwargs.pop("require_last_exception", False)
        operation_requires_timeout = kwargs.pop("operation_requires_timeout", False)
        retried_times = 0
        max_retries = self._config.retry_total

        abs_timeout_time = (time.time() + timeout) if (operation_requires_timeout and timeout) else None

        while retried_times <= max_retries:
            try:
                if operation_requires_timeout and abs_timeout_time:
                    remaining_timeout = abs_timeout_time - time.time()
                    kwargs["timeout"] = remaining_timeout
                return operation(**kwargs)
            except StopIteration:
                raise
            except Exception as exception:  # pylint: disable=broad-except
                last_exception = self._handle_exception(exception, **kwargs)
                if require_last_exception:
                    kwargs["last_exception"] = last_exception
                retried_times += 1
                if retried_times > max_retries:
                    _LOGGER.info(
                        "%r operation has exhausted retry. Last exception: %r.",
                        self._container_id,
                        last_exception,
                    )
                    raise last_exception
                self._backoff(
                    retried_times=retried_times,
                    last_exception=last_exception,
                    abs_timeout_time=abs_timeout_time
                )

    def _backoff(
        self,
        retried_times,
        last_exception,
        abs_timeout_time=None,
        entity_name=None
    ):
        # type: (int, Exception, Optional[float], str) -> None
        entity_name = entity_name or self._container_id
        backoff = self._config.retry_backoff_factor * 2 ** retried_times
        if backoff <= self._config.retry_backoff_max and (
            abs_timeout_time is None or (backoff + time.time()) <= abs_timeout_time
        ):  # pylint:disable=no-else-return
            time.sleep(backoff)
            _LOGGER.info(
                "%r has an exception (%r). Retrying...",
                format(entity_name),
                last_exception,
            )
        else:
            _LOGGER.info(
                "%r operation has timed out. Last exception before timeout is (%r)",
                entity_name,
                last_exception,
            )
            raise last_exception

    def _mgmt_request_response(
        self,
        mgmt_operation,
        message,
        callback,
        keep_alive_associated_link=True,
        timeout=None,
        **kwargs
    ):
        # type: (bytes, Any, Callable, bool, Optional[float], Any) -> uamqp.Message
        """
        Execute an amqp management operation.

        :param bytes mgmt_operation: The type of operation to be performed. This value will
         be service-specific, but common values include READ, CREATE and UPDATE.
         This value will be added as an application property on the message.
        :param message: The message to send in the management request.
        :paramtype message: Any
        :param callback: The callback which is used to parse the returning message.
        :paramtype callback: Callable[int, ~uamqp.message.Message, str]
        :param keep_alive_associated_link: A boolean flag for keeping associated amqp sender/receiver link alive when
         executing operation on mgmt links.
        :param timeout: timeout in seconds executing the mgmt operation.
        :rtype: None
        """
        self._open()
        application_properties = {}

        # Some mgmt calls do not support an associated link name (such as list_sessions).  Most do, so on by default.
        if keep_alive_associated_link:
            try:
                application_properties = {ASSOCIATEDLINKPROPERTYNAME:self._handler.message_handler.name}
            except AttributeError:
                pass

        mgmt_msg = uamqp.Message(
            body=message,
            properties=MessageProperties(
                reply_to=self._mgmt_target,
                encoding=self._config.encoding,
                **kwargs
            ),
            application_properties=application_properties
        )
        try:
            return self._handler.mgmt_request(
                mgmt_msg,
                mgmt_operation,
                op_type=MGMT_REQUEST_OP_TYPE_ENTITY_MGMT,
                node=self._mgmt_target.encode(self._config.encoding),
                timeout=timeout * 1000 if timeout else None,
                callback=callback
            )
        except Exception as exp:  # pylint: disable=broad-except
            if isinstance(exp, compat.TimeoutException):
<<<<<<< HEAD
                raise OperationTimeoutError("Management operation timed out.", error=exp)
            raise ServiceBusError("Management request failed: {}".format(exp), error=exp)
=======
                raise OperationTimeoutError("Management operation timed out.", inner_exception=exp)
            raise
>>>>>>> 4f8a21d0

    def _mgmt_request_response_with_retry(self, mgmt_operation, message, callback, timeout=None, **kwargs):
        # type: (bytes, Dict[str, Any], Callable, Optional[float], Any) -> Any
        return self._do_retryable_operation(
            self._mgmt_request_response,
            mgmt_operation=mgmt_operation,
            message=message,
            callback=callback,
            timeout=timeout,
            operation_requires_timeout=True,
            **kwargs
        )

    def _open(self):  # pylint: disable=no-self-use
        raise ValueError("Subclass should override the method.")

    def _open_with_retry(self):
        return self._do_retryable_operation(self._open)

    def _close_handler(self):
        if self._handler:
            self._handler.close()
            self._handler = None
        self._running = False

    def close(self):
        # type: () -> None
        """Close down the handler links (and connection if the handler uses a separate connection).

        If the handler has already closed, this operation will do nothing.

        :rtype: None
        """
        self._close_handler()<|MERGE_RESOLUTION|>--- conflicted
+++ resolved
@@ -23,7 +23,7 @@
 from ._common._configuration import Configuration
 from .exceptions import (
     ServiceBusError,
-    AuthenticationError,
+    ServiceBusAuthenticationError,
     OperationTimeoutError,
     _create_servicebus_exception
 )
@@ -193,7 +193,7 @@
 
         entity_in_kwargs = queue_name or topic_name
         if entity_in_conn_str and entity_in_kwargs and (entity_in_conn_str != entity_in_kwargs):
-            raise AuthenticationError(
+            raise ServiceBusAuthenticationError(
                 "Entity names do not match, the entity name in connection string is {};"
                 " the entity name in parameter is {}.".format(entity_in_conn_str, entity_in_kwargs)
             )
@@ -349,13 +349,8 @@
             )
         except Exception as exp:  # pylint: disable=broad-except
             if isinstance(exp, compat.TimeoutException):
-<<<<<<< HEAD
                 raise OperationTimeoutError("Management operation timed out.", error=exp)
-            raise ServiceBusError("Management request failed: {}".format(exp), error=exp)
-=======
-                raise OperationTimeoutError("Management operation timed out.", inner_exception=exp)
             raise
->>>>>>> 4f8a21d0
 
     def _mgmt_request_response_with_retry(self, mgmt_operation, message, callback, timeout=None, **kwargs):
         # type: (bytes, Dict[str, Any], Callable, Optional[float], Any) -> Any
