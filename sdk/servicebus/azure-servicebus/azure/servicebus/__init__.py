--- conflicted
+++ resolved
@@ -12,16 +12,7 @@
 from ._servicebus_sender import ServiceBusSender
 from ._servicebus_receiver import ServiceBusReceiver
 from ._servicebus_session import ServiceBusSession
-<<<<<<< HEAD
 from ._common.message import ServiceBusMessage, ServiceBusMessageBatch, ServiceBusReceivedMessage
-=======
-from ._common.message import (
-    ServiceBusMessage,
-    ServiceBusMessageBatch,
-    ServiceBusPeekedMessage,
-    ServiceBusReceivedMessage
-)
->>>>>>> 9711f486
 from ._common.constants import ReceiveMode, SubQueue, NEXT_AVAILABLE_SESSION
 from ._common.auto_lock_renewer import AutoLockRenewer
 
@@ -30,14 +21,8 @@
 __all__ = [
     'ServiceBusMessage',
     'ServiceBusMessageBatch',
-<<<<<<< HEAD
-    'NEXT_AVAILABLE_SESSION',
-    'ServiceBusReceivedMessage',
-=======
-    'ServiceBusPeekedMessage',
     'ServiceBusReceivedMessage',
     'NEXT_AVAILABLE_SESSION',
->>>>>>> 9711f486
     'SubQueue',
     'ReceiveMode',
     'ServiceBusClient',
