--- conflicted
+++ resolved
@@ -12,35 +12,23 @@
 from ._servicebus_sender import ServiceBusSender
 from ._servicebus_receiver import ServiceBusReceiver
 from ._servicebus_session import ServiceBusSession
-<<<<<<< HEAD
 from ._common.message import (
     ServiceBusMessage,
     ServiceBusMessageBatch,
     ServiceBusPeekedMessage,
     ServiceBusReceivedMessage
 )
-from ._common.constants import ReceiveMode, SubQueue
-=======
-from ._common.message import Message, BatchMessage, PeekedMessage, ReceivedMessage
 from ._common.constants import ReceiveMode, SubQueue, NEXT_AVAILABLE_SESSION
->>>>>>> 1b2450b0
 from ._common.auto_lock_renewer import AutoLockRenewer
 
 TransportType = constants.TransportType
 
 __all__ = [
-<<<<<<< HEAD
     'ServiceBusMessage',
     'ServiceBusMessageBatch',
     'ServiceBusPeekedMessage',
     'ServiceBusReceivedMessage',
-=======
-    'Message',
-    'BatchMessage',
     'NEXT_AVAILABLE_SESSION',
-    'PeekedMessage',
-    'ReceivedMessage',
->>>>>>> 1b2450b0
     'SubQueue',
     'ReceiveMode',
     'ServiceBusClient',
