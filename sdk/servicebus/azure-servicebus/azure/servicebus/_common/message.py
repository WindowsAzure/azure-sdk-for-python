--- conflicted
+++ resolved
@@ -1076,12 +1076,9 @@
             raise ValueError("Unable to renew lock - no lock token found.")
 
         expiry = self._receiver._renew_locks(token)  # type: ignore
-<<<<<<< HEAD
         self._expiry = utc_from_timestamp(expiry[MGMT_RESPONSE_MESSAGE_EXPIRATION][0]/1000.0) # type: datetime.datetime
 
         return self._expiry
-=======
-        self._expiry = utc_from_timestamp(expiry[MGMT_RESPONSE_MESSAGE_EXPIRATION][0]/1000.0)
 
 
 class AMQPMessage(object):
@@ -1155,5 +1152,4 @@
 
     @footer.setter
     def footer(self, value):
-        self._message.footer = value
->>>>>>> 6e6040ad
+        self._message.footer = value