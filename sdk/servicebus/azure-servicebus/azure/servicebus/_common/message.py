# -------------------------------------------------------------------------
# Copyright (c) Microsoft Corporation. All rights reserved.
# Licensed under the MIT License. See License.txt in the project root for
# license information.
# -------------------------------------------------------------------------
# pylint: disable=too-many-lines

import datetime
import uuid
import functools
import logging
import copy
from typing import Optional, List, Union, Iterable, TYPE_CHECKING, Callable, Any

import uamqp.errors
import uamqp.message
from uamqp.constants import MessageState

from .constants import (
    _BATCH_MESSAGE_OVERHEAD_COST,
    SETTLEMENT_ABANDON,
    SETTLEMENT_COMPLETE,
    SETTLEMENT_DEFER,
    SETTLEMENT_DEADLETTER,
    ReceiveMode,
    _X_OPT_ENQUEUED_TIME,
    _X_OPT_SEQUENCE_NUMBER,
    _X_OPT_ENQUEUE_SEQUENCE_NUMBER,
    _X_OPT_PARTITION_KEY,
    _X_OPT_VIA_PARTITION_KEY,
    _X_OPT_LOCKED_UNTIL,
    _X_OPT_LOCK_TOKEN,
    _X_OPT_SCHEDULED_ENQUEUE_TIME,
    _X_OPT_DEAD_LETTER_SOURCE,
    MGMT_RESPONSE_MESSAGE_EXPIRATION,
    MGMT_REQUEST_DEAD_LETTER_REASON,
    MGMT_REQUEST_DEAD_LETTER_ERROR_DESCRIPTION,
    RECEIVER_LINK_DEAD_LETTER_REASON,
    RECEIVER_LINK_DEAD_LETTER_ERROR_DESCRIPTION,
    MESSAGE_COMPLETE,
    MESSAGE_DEAD_LETTER,
    MESSAGE_ABANDON,
    MESSAGE_DEFER,
    MESSAGE_RENEW_LOCK,
    DEADLETTERNAME,
    PROPERTIES_DEAD_LETTER_REASON,
    PROPERTIES_DEAD_LETTER_ERROR_DESCRIPTION,
    ANNOTATION_SYMBOL_PARTITION_KEY,
    ANNOTATION_SYMBOL_VIA_PARTITION_KEY,
    ANNOTATION_SYMBOL_SCHEDULED_ENQUEUE_TIME,
    ANNOTATION_SYMBOL_KEY_MAP
)
from ..exceptions import (
    ServiceBusMessageError,
    MessageAlreadySettled,
    MessageLockExpired,
    SessionLockExpired,
    MessageSettleFailed,
<<<<<<< HEAD
    MessageContentTooLarge,
    ServiceBusError)
from .utils import (
    utc_from_timestamp,
    utc_now,
    transform_messages_to_sendable_if_needed,
    trace_message)
if TYPE_CHECKING:
    from .._servicebus_receiver import ServiceBusReceiver
    from .._servicebus_session_receiver import ServiceBusSessionReceiver
    from azure.core.tracing import AbstractSpan
=======
    MessageContentTooLarge
)
from .utils import utc_from_timestamp, utc_now, transform_messages_to_sendable_if_needed
if TYPE_CHECKING:
    from .._servicebus_receiver import ServiceBusReceiver
>>>>>>> 5268373d

_LOGGER = logging.getLogger(__name__)


class ServiceBusMessage(object):  # pylint: disable=too-many-public-methods,too-many-instance-attributes
    """A Service Bus Message.

    :param body: The data to send in a single message.
    :type body: Union[str, bytes]

    :keyword dict properties: The user defined properties on the message.
    :keyword str session_id: The session identifier of the message for a sessionful entity.
    :keyword str message_id: The id to identify the message.
    :keyword datetime.datetime scheduled_enqueue_time_utc: The utc scheduled enqueue time to the message.
    :keyword datetime.timedelta time_to_live: The life duration of a message.
    :keyword str content_type: The content type descriptor.
    :keyword str correlation_id: The correlation identifier.
    :keyword str label: The application specific label.
    :keyword str partition_key: The partition key for sending a message to a partitioned entity.
    :keyword str via_partition_key: The partition key for sending a message into an entity via a partitioned
     transfer queue.
    :keyword str to: The `to` address used for auto_forward chaining scenarios.
    :keyword str reply_to: The address of an entity to send replies to.
    :keyword str reply_to_session_id: The session identifier augmenting the `reply_to` address.
    :keyword str encoding: The encoding for string data. Default is UTF-8.

    :ivar AMQPMessage amqp_message: Advanced use only.  The internal AMQP message payload that is sent or received.

    .. admonition:: Example:

        .. literalinclude:: ../samples/sync_samples/sample_code_servicebus.py
            :start-after: [START send_complex_message]
            :end-before: [END send_complex_message]
            :language: python
            :dedent: 4
            :caption: Sending a message with additional properties

    """

    def __init__(self, body, **kwargs):
        # type: (Union[str, bytes], Any) -> None
        # Although we might normally thread through **kwargs this causes
        # problems as MessageProperties won't absorb spurious args.
        self._encoding = kwargs.pop("encoding", 'UTF-8')
        self._amqp_properties = uamqp.message.MessageProperties(encoding=self._encoding)
        self._amqp_header = uamqp.message.MessageHeader()

        if 'message' in kwargs:
            # Note: This cannot be renamed until UAMQP no longer relies on this specific name.
            self.message = kwargs['message']
            self._amqp_properties = self.message.properties
            self._amqp_header = self.message.header
        else:
            self._build_message(body)
            self.properties = kwargs.pop("properties", None)
            self.session_id = kwargs.pop("session_id", None)
            self.message_id = kwargs.get("message_id", None)
            self.content_type = kwargs.pop("content_type", None)
            self.correlation_id = kwargs.pop("correlation_id", None)
            self.to = kwargs.pop("to", None)
            self.reply_to = kwargs.pop("reply_to", None)
            self.reply_to_session_id = kwargs.pop("reply_to_session_id", None)
            self.label = kwargs.pop("label", None)
            self.scheduled_enqueue_time_utc = kwargs.pop("scheduled_enqueue_time_utc", None)
            self.time_to_live = kwargs.pop("time_to_live", None)
            self.partition_key = kwargs.pop("partition_key", None)
            self.via_partition_key = kwargs.pop("via_partition_key", None)
        # If message is the full message, amqp_message is the "public facing interface" for what we expose.
        self.amqp_message = AMQPMessage(self.message) # type: AMQPMessage

    def __str__(self):
        return str(self.message)

    def _build_message(self, body):
        if isinstance(body, list) and body:  # TODO: This only works for a list of bytes/strings
            self.message = uamqp.Message(body[0], properties=self._amqp_properties, header=self._amqp_header)
            for more in body[1:]:
                self.message._body.append(more)  # pylint: disable=protected-access
        else:
            self.message = uamqp.Message(body, properties=self._amqp_properties, header=self._amqp_header)

    def _set_message_annotations(self, key, value):
        if not self.message.annotations:
            self.message.annotations = {}

        if isinstance(self, ServiceBusReceivedMessage):
            try:
                del self.message.annotations[key]
            except KeyError:
                pass

        if value is None:
            try:
                del self.message.annotations[ANNOTATION_SYMBOL_KEY_MAP[key]]
            except KeyError:
                pass
        else:
            self.message.annotations[ANNOTATION_SYMBOL_KEY_MAP[key]] = value

    def _to_outgoing_message(self):
        # type: () -> ServiceBusMessage
        self.message.state = MessageState.WaitingToBeSent
        self.message._response = None # pylint: disable=protected-access
        return self

    @property
    def session_id(self):
        # type: () -> str
        """The session identifier of the message for a sessionful entity.

        For sessionful entities, this application-defined value specifies the session affiliation of the message.
        Messages with the same session identifier are subject to summary locking and enable exact in-order
        processing and demultiplexing. For non-sessionful entities, this value is ignored.

        See Message Sessions in `https://docs.microsoft.com/azure/service-bus-messaging/message-sessions`.

        :rtype: str
        """
        try:
            return self._amqp_properties.group_id.decode('UTF-8')
        except (AttributeError, UnicodeDecodeError):
            return self._amqp_properties.group_id

    @session_id.setter
    def session_id(self, value):
        # type: (str) -> None
        self._amqp_properties.group_id = value

    @property
    def properties(self):
        # type: () -> dict
        """The user defined properties on the message.

        :rtype: dict
        """
        return self.message.application_properties

    @properties.setter
    def properties(self, value):
        # type: (dict) -> None
        self.message.application_properties = value

    @property
    def partition_key(self):
        # type: () -> Optional[str]
        """ The partition key for sending a message to a partitioned entity.

        Setting this value enables assigning related messages to the same internal partition, so that submission
        sequence order is correctly recorded.
        The partition is chosen by a hash function over this value and cannot be chosen directly.

        See Partitioned queues and topics in
        `https://docs.microsoft.com/azure/service-bus-messaging/service-bus-partitioning`.

        :rtype: str
        """
        p_key = None
        try:
            p_key = self.message.annotations.get(_X_OPT_PARTITION_KEY) or \
                self.message.annotations.get(ANNOTATION_SYMBOL_PARTITION_KEY)
            return p_key.decode('UTF-8')
        except (AttributeError, UnicodeDecodeError):
            return p_key

    @partition_key.setter
    def partition_key(self, value):
        # type: (str) -> None
        self._set_message_annotations(_X_OPT_PARTITION_KEY, value)

    @property
    def via_partition_key(self):
        # type: () -> Optional[str]
        """ The partition key for sending a message into an entity via a partitioned transfer queue.

        If a message is sent via a transfer queue in the scope of a transaction, this value selects the transfer
        queue partition: This is functionally equivalent to `partition_key` and ensures that messages are kept
        together and in order as they are transferred.

        See Transfers and Send Via in
        `https://docs.microsoft.com/azure/service-bus-messaging/service-bus-transactions#transfers-and-send-via`.

        :rtype: str
        """
        via_p_key = None
        try:
            via_p_key = self.message.annotations.get(_X_OPT_VIA_PARTITION_KEY) or \
                self.message.annotations.get(ANNOTATION_SYMBOL_VIA_PARTITION_KEY)
            return via_p_key.decode('UTF-8')
        except (AttributeError, UnicodeDecodeError):
            return via_p_key

    @via_partition_key.setter
    def via_partition_key(self, value):
        # type: (str) -> None
        self._set_message_annotations(_X_OPT_VIA_PARTITION_KEY, value)

    @property
    def time_to_live(self):
        # type: () -> Optional[datetime.timedelta]
        """The life duration of a message.

        This value is the relative duration after which the message expires, starting from the instant the message
        has been accepted and stored by the broker, as captured in `enqueued_time_utc`.
        When not set explicitly, the assumed value is the DefaultTimeToLive for the respective queue or topic.
        A message-level time-to-live value cannot be longer than the entity's time-to-live setting and it is silently
        adjusted if it does.

        See Expiration in `https://docs.microsoft.com/azure/service-bus-messaging/message-expiration`

        :rtype: ~datetime.timedelta
        """
        if self._amqp_header and self._amqp_header.time_to_live:
            return datetime.timedelta(milliseconds=self._amqp_header.time_to_live)
        return None

    @time_to_live.setter
    def time_to_live(self, value):
        # type: (datetime.timedelta) -> None
        if not self._amqp_header:
            self._amqp_header = uamqp.message.MessageHeader()
        if value is None:
            self._amqp_header.time_to_live = value
        elif isinstance(value, datetime.timedelta):
            self._amqp_header.time_to_live = value.seconds * 1000
        else:
            self._amqp_header.time_to_live = int(value) * 1000

    @property
    def scheduled_enqueue_time_utc(self):
        # type: () -> Optional[datetime.datetime]
        """The utc scheduled enqueue time to the message.

        This property can be used for scheduling when sending a message through `ServiceBusSender.send` method.
        If cancelling scheduled messages is required, you should use the `ServiceBusSender.schedule` method,
        which returns sequence numbers that can be used for future cancellation.
        `scheduled_enqueue_time_utc` is None if not set.

        :rtype: ~datetime.datetime
        """
        if self.message.annotations:
            timestamp = self.message.annotations.get(_X_OPT_SCHEDULED_ENQUEUE_TIME) or \
                self.message.annotations.get(ANNOTATION_SYMBOL_SCHEDULED_ENQUEUE_TIME)
            if timestamp:
                try:
                    in_seconds = timestamp/1000.0
                    return utc_from_timestamp(in_seconds)
                except TypeError:
                    return timestamp
        return None

    @scheduled_enqueue_time_utc.setter
    def scheduled_enqueue_time_utc(self, value):
        # type: (datetime.datetime) -> None
        if not self._amqp_properties.message_id:
            self._amqp_properties.message_id = str(uuid.uuid4())
        self._set_message_annotations(_X_OPT_SCHEDULED_ENQUEUE_TIME, value)

    @property
    def body(self):
        # type: () -> Union[bytes, Iterable[bytes]]
        """The body of the Message.

        :rtype: bytes or Iterable[bytes]
        """
        return self.message.get_data()

    @property
    def content_type(self):
        # type: () -> str
        """The content type descriptor.

        Optionally describes the payload of the message, with a descriptor following the format of RFC2045, Section 5,
        for example "application/json".

        :rtype: str
        """
        try:
            return self._amqp_properties.content_type.decode('UTF-8')
        except (AttributeError, UnicodeDecodeError):
            return self._amqp_properties.content_type

    @content_type.setter
    def content_type(self, val):
        # type: (str) -> None
        self._amqp_properties.content_type = val

    @property
    def correlation_id(self):
        # type: () -> str
        # pylint: disable=line-too-long
        """The correlation identifier.

        Allows an application to specify a context for the message for the purposes of correlation, for example
        reflecting the MessageId of a message that is being replied to.

        See Message Routing and Correlation in
        `https://docs.microsoft.com/azure/service-bus-messaging/service-bus-messages-payloads?#message-routing-and-correlation`.

        :rtype: str
        """
        try:
            return self._amqp_properties.correlation_id.decode('UTF-8')
        except (AttributeError, UnicodeDecodeError):
            return self._amqp_properties.correlation_id

    @correlation_id.setter
    def correlation_id(self, val):
        # type: (str) -> None
        self._amqp_properties.correlation_id = val

    @property
    def label(self):
        # type: () -> str
        """The application specific label.

        This property enables the application to indicate the purpose of the message to the receiver in a standardized
        fashion, similar to an email subject line.

        :rtype: str
        """
        try:
            return self._amqp_properties.subject.decode('UTF-8')
        except (AttributeError, UnicodeDecodeError):
            return self._amqp_properties.subject

    @label.setter
    def label(self, val):
        # type: (str) -> None
        self._amqp_properties.subject = val

    @property
    def message_id(self):
        # type: () -> str
        """The id to identify the message.

        The message identifier is an application-defined value that uniquely identifies the message and its payload.
        The identifier is a free-form string and can reflect a GUID or an identifier derived from the
        application context.  If enabled, the duplicate detection (see
        `https://docs.microsoft.com/azure/service-bus-messaging/duplicate-detection`)
         feature identifies and removes second and further submissions of messages with the same message id.

        :rtype: str
        """
        try:
            return self._amqp_properties.message_id.decode('UTF-8')
        except (AttributeError, UnicodeDecodeError):
            return self._amqp_properties.message_id

    @message_id.setter
    def message_id(self, val):
        # type: (str) -> None
        self._amqp_properties.message_id = val

    @property
    def reply_to(self):
        # type: () -> str
        # pylint: disable=line-too-long
        """The address of an entity to send replies to.

        This optional and application-defined value is a standard way to express a reply path to the receiver of
        the message. When a sender expects a reply, it sets the value to the absolute or relative path of the queue
        or topic it expects the reply to be sent to.

        See Message Routing and Correlation in
        `https://docs.microsoft.com/azure/service-bus-messaging/service-bus-messages-payloads?#message-routing-and-correlation`.

        :rtype: str
        """
        try:
            return self._amqp_properties.reply_to.decode('UTF-8')
        except (AttributeError, UnicodeDecodeError):
            return self._amqp_properties.reply_to

    @reply_to.setter
    def reply_to(self, val):
        # type: (str) -> None
        self._amqp_properties.reply_to = val

    @property
    def reply_to_session_id(self):
        # type: () -> str
        # pylint: disable=line-too-long
        """The session identifier augmenting the `reply_to` address.

        This value augments the `reply_to` information and specifies which session id should be set for the reply
        when sent to the reply entity.

        See Message Routing and Correlation in
        `https://docs.microsoft.com/azure/service-bus-messaging/service-bus-messages-payloads?#message-routing-and-correlation`.

        :rtype: str
        """
        try:
            return self._amqp_properties.reply_to_group_id.decode('UTF-8')
        except (AttributeError, UnicodeDecodeError):
            return self._amqp_properties.reply_to_group_id

    @reply_to_session_id.setter
    def reply_to_session_id(self, val):
        # type: (str) -> None
        self._amqp_properties.reply_to_group_id = val

    @property
    def to(self):
        # type: () -> str
        """The `to` address.

        This property is reserved for future use in routing scenarios and presently ignored by the broker itself.
        Applications can use this value in rule-driven auto-forward chaining scenarios to indicate the intended
        logical destination of the message.

        See https://docs.microsoft.com/azure/service-bus-messaging/service-bus-auto-forwarding for more details.

        :rtype: str
        """
        try:
            return self._amqp_properties.to.decode('UTF-8')
        except (AttributeError, UnicodeDecodeError):
            return self._amqp_properties.to

    @to.setter
    def to(self, val):
        # type: (str) -> None
        self._amqp_properties.to = val


class ServiceBusMessageBatch(object):
    """A batch of messages.

    Sending messages in a batch is more performant than sending individual message.
    ServiceBusMessageBatch helps you create the maximum allowed size batch of `Message` to improve sending performance.

    Use the `add` method to add messages until the maximum batch size limit in bytes has been reached -
    at which point a `ValueError` will be raised.

    **Please use the create_message_batch method of ServiceBusSender
    to create a ServiceBusMessageBatch object instead of instantiating a ServiceBusMessageBatch object directly.**

    :param int max_size_in_bytes: The maximum size of bytes data that a ServiceBusMessageBatch object can hold.
    """
    def __init__(self, max_size_in_bytes=None):
        # type: (Optional[int]) -> None
        self.message = uamqp.BatchMessage(data=[], multi_messages=False, properties=None)
        self._max_size_in_bytes = max_size_in_bytes or uamqp.constants.MAX_MESSAGE_LENGTH_BYTES
        self._size = self.message.gather()[0].get_message_encoded_size()
        self._count = 0
        self._messages = []  # type: List[ServiceBusMessage]

    def __repr__(self):
        # type: () -> str
        batch_repr = "max_size_in_bytes={}, message_count={}".format(
            self.max_size_in_bytes, self._count
        )
        return "ServiceBusMessageBatch({})".format(batch_repr)

    def __len__(self):
        # type: () -> int
        return self._count

    def _from_list(self, messages, parent_span=None):
        # type: (Iterable[Message], AbstractSpan) -> None
        for each in messages:
            if not isinstance(each, ServiceBusMessage):
                raise TypeError("Only Message or an iterable object containing Message objects are accepted."
<<<<<<< HEAD
                                 "Received instead: {}".format(each.__class__.__name__))
            self._add(each, parent_span)
=======
                                "Received instead: {}".format(each.__class__.__name__))
            self.add_message(each)

    @property
    def max_size_in_bytes(self):
        # type: () -> int
        """The maximum size of bytes data that a ServiceBusMessageBatch object can hold.

        :rtype: int
        """
        return self._max_size_in_bytes
>>>>>>> 5268373d

    @property
    def size_in_bytes(self):
        # type: () -> int
        """The combined size of the messages in the batch, in bytes.

        :rtype: int
        """
        return self._size

    def add_message(self, message):
        # type: (ServiceBusMessage) -> None
        """Try to add a single Message to the batch.

        The total size of an added message is the sum of its body, properties, etc.
        If this added size results in the batch exceeding the maximum batch size, a `ValueError` will
        be raised.

        :param message: The Message to be added to the batch.
        :type message: ~azure.servicebus.ServiceBusMessage
        :rtype: None
        :raises: :class: ~azure.servicebus.exceptions.MessageContentTooLarge, when exceeding the size limit.
        """
        return self._add(message)

    def _add(self, message, parent_span=None):
        # type: (Message, AbstractSpan) -> None
        """Actual add implementation.  The shim exists to hide the internal parameters such as parent_span."""
        message = transform_messages_to_sendable_if_needed(message)
        trace_message(message, parent_span) # parent_span is e.g. if built as part of a send operation.
        message_size = message.message.get_message_encoded_size()

        # For a ServiceBusMessageBatch, if the encoded_message_size of event_data is < 256, then the overhead cost to
        # encode that message into the ServiceBusMessageBatch would be 5 bytes, if >= 256, it would be 8 bytes.
        size_after_add = (
            self._size
            + message_size
            + _BATCH_MESSAGE_OVERHEAD_COST[0 if (message_size < 256) else 1]
        )

        if size_after_add > self.max_size_in_bytes:
            raise MessageContentTooLarge(
                "ServiceBusMessageBatch has reached its size limit: {}".format(
                    self.max_size_in_bytes
                )
            )

        self.message._body_gen.append(message)  # pylint: disable=protected-access
        self._size = size_after_add
        self._count += 1
        self._messages.append(message)


class ServiceBusPeekedMessage(ServiceBusMessage):
    """A preview message.

    This message is still on the queue, and unlocked.
    A peeked message cannot be completed, abandoned, dead-lettered or deferred.
    It has no lock token or expiry.
    """

    def __init__(self, message):
        # type: (uamqp.message.Message) -> None
        super(ServiceBusPeekedMessage, self).__init__(None, message=message) # type: ignore

    def _to_outgoing_message(self):
        # type: () -> ServiceBusMessage
        amqp_message = self.message
        amqp_body = amqp_message._body  # pylint: disable=protected-access

        if isinstance(amqp_body, uamqp.message.DataBody):
            body = b''.join(amqp_body.data)
        else:
            # amqp_body is type of uamqp.message.ValueBody
            body = amqp_body.data

        return ServiceBusMessage(
            body=body,
            content_type=self.content_type,
            correlation_id=self.correlation_id,
            label=self.label,
            message_id=self.message_id,
            partition_key=self.partition_key,
            properties=self.properties,
            reply_to=self.reply_to,
            reply_to_session_id=self.reply_to_session_id,
            session_id=self.session_id,
            scheduled_enqueue_time_utc=self.scheduled_enqueue_time_utc,
            time_to_live=self.time_to_live,
            to=self.to,
            via_partition_key=self.via_partition_key
        )

    @property
    def dead_letter_error_description(self):
        # type: () -> Optional[str]
        """
        Dead letter error description, when the message is received from a deadletter subqueue of an entity.

        :rtype: str
        """
        if self.message.application_properties:
            try:
                return self.message.application_properties.get(PROPERTIES_DEAD_LETTER_ERROR_DESCRIPTION).decode('UTF-8')
            except AttributeError:
                pass
        return None

    @property
    def dead_letter_reason(self):
        # type: () -> Optional[str]
        """
        Dead letter reason, when the message is received from a deadletter subqueue of an entity.

        :rtype: str
        """
        if self.message.application_properties:
            try:
                return self.message.application_properties.get(PROPERTIES_DEAD_LETTER_REASON).decode('UTF-8')
            except AttributeError:
                pass
        return None

    @property
    def dead_letter_source(self):
        # type: () -> Optional[str]
        """
        The name of the queue or subscription that this message was enqueued on, before it was deadlettered.
        This property is only set in messages that have been dead-lettered and subsequently auto-forwarded
        from the dead-letter queue to another entity. Indicates the entity in which the message was dead-lettered.

        :rtype: str
        """
        if self.message.annotations:
            try:
                return self.message.annotations.get(_X_OPT_DEAD_LETTER_SOURCE).decode('UTF-8')
            except AttributeError:
                pass
        return None

    @property
    def delivery_count(self):
        # type: () -> Optional[int]
        """
        Number of deliveries that have been attempted for this message. The count is incremented
        when a message lock expires or the message is explicitly abandoned by the receiver.

        :rtype: int
        """
        if self._amqp_header:
            return self._amqp_header.delivery_count
        return None

    @property
    def enqueued_sequence_number(self):
        # type: () -> Optional[int]
        """
        For messages that have been auto-forwarded, this property reflects the sequence number that had
        first been assigned to the message at its original point of submission.

        :rtype: int
        """
        if self.message.annotations:
            return self.message.annotations.get(_X_OPT_ENQUEUE_SEQUENCE_NUMBER)
        return None

    @property
    def enqueued_time_utc(self):
        # type: () -> Optional[datetime.datetime]
        """
        The UTC datetime at which the message has been accepted and stored in the entity.

        :rtype: ~datetime.datetime
        """
        if self.message.annotations:
            timestamp = self.message.annotations.get(_X_OPT_ENQUEUED_TIME)
            if timestamp:
                in_seconds = timestamp/1000.0
                return utc_from_timestamp(in_seconds)
        return None

    @property
    def expires_at_utc(self):
        # type: () -> Optional[datetime.datetime]
        """
        The UTC datetime at which the message is marked for removal and no longer available for retrieval
        from the entity due to expiration. Expiry is controlled by the `Message.time_to_live` property.
        This property is computed from `Message.enqueued_time_utc` + `Message.time_to_live`.

        :rtype: ~datetime.datetime
        """
        if self.enqueued_time_utc and self.time_to_live:
            return self.enqueued_time_utc + self.time_to_live
        return None

    @property
    def sequence_number(self):
        # type: () -> Optional[int]
        """
        The unique number assigned to a message by Service Bus. The sequence number is a unique 64-bit integer
        assigned to a message as it is accepted and stored by the broker and functions as its true identifier.
        For partitioned entities, the topmost 16 bits reflect the partition identifier.
        Sequence numbers monotonically increase. They roll over to 0 when the 48-64 bit range is exhausted.

        :rtype: int
        """
        if self.message.annotations:
            return self.message.annotations.get(_X_OPT_SEQUENCE_NUMBER)
        return None


class ServiceBusReceivedMessageBase(ServiceBusPeekedMessage):
    """
    A Service Bus Message received from service side.

    :ivar auto_renew_error: Error when AutoLockRenewer is used and it fails to renew the message lock.
    :vartype auto_renew_error: ~azure.servicebus.AutoLockRenewTimeout or ~azure.servicebus.AutoLockRenewFailed

    .. admonition:: Example:

        .. literalinclude:: ../samples/sync_samples/sample_code_servicebus.py
            :start-after: [START receive_complex_message]
            :end-before: [END receive_complex_message]
            :language: python
            :dedent: 4
            :caption: Checking the properties on a received message.
    """

    def __init__(self, message, receive_mode=ReceiveMode.PeekLock, **kwargs):
        # type: (uamqp.message.Message, ReceiveMode, Any) -> None
        super(ServiceBusReceivedMessageBase, self).__init__(message=message)
        self._settled = (receive_mode == ReceiveMode.ReceiveAndDelete)
        self._received_timestamp_utc = utc_now()
        self._is_deferred_message = kwargs.get("is_deferred_message", False)
        self.auto_renew_error = None  # type: Optional[Exception]
        try:
            self._receiver = kwargs.pop("receiver")  # type: Union[ServiceBusReceiver]
        except KeyError:
            raise TypeError("ReceivedMessage requires a receiver to be initialized.  This class should never be" + \
            "initialized by a user; the Message class should be utilized instead.")
        self._expiry = None # type: Optional[datetime.datetime]

    def _check_live(self, action):
        # pylint: disable=no-member
        if not self._receiver or not self._receiver._running:  # pylint: disable=protected-access
            raise MessageSettleFailed(action, error=ServiceBusMessageError("Orphan message had no open connection."))
        if self._settled:
            raise MessageAlreadySettled(action)
        try:
            if self._lock_expired:
                raise MessageLockExpired(error=self.auto_renew_error)
        except TypeError:
            pass
        try:
            if self._receiver.session._lock_expired:  # pylint: disable=protected-access
                raise SessionLockExpired(error=self._receiver.session.auto_renew_error)
        except AttributeError:
            pass

    def _settle_via_mgmt_link(self, settle_operation, dead_letter_reason=None, dead_letter_error_description=None):
        # type: (str, Optional[str], Optional[str]) -> Callable
        # pylint: disable=protected-access

        if settle_operation == MESSAGE_COMPLETE:
            return functools.partial(
                self._receiver._settle_message,
                SETTLEMENT_COMPLETE,
                [self.lock_token],
            )
        if settle_operation == MESSAGE_ABANDON:
            return functools.partial(
                self._receiver._settle_message,
                SETTLEMENT_ABANDON,
                [self.lock_token],
            )
        if settle_operation == MESSAGE_DEAD_LETTER:
            return functools.partial(
                self._receiver._settle_message,
                SETTLEMENT_DEADLETTER,
                [self.lock_token],
                dead_letter_details={
                    MGMT_REQUEST_DEAD_LETTER_REASON: dead_letter_reason or "",
                    MGMT_REQUEST_DEAD_LETTER_ERROR_DESCRIPTION: dead_letter_error_description or ""
                }
            )
        if settle_operation == MESSAGE_DEFER:
            return functools.partial(
                self._receiver._settle_message,
                SETTLEMENT_DEFER,
                [self.lock_token],
            )
        raise ValueError("Unsupported settle operation type: {}".format(settle_operation))

    def _settle_via_receiver_link(self, settle_operation, dead_letter_reason=None, dead_letter_error_description=None):
        # type: (str, Optional[str], Optional[str]) -> Callable
        if settle_operation == MESSAGE_COMPLETE:
            return functools.partial(self.message.accept)
        if settle_operation == MESSAGE_ABANDON:
            return functools.partial(self.message.modify, True, False)
        if settle_operation == MESSAGE_DEAD_LETTER:
            return functools.partial(
                self.message.reject,
                condition=DEADLETTERNAME,
                description=dead_letter_error_description,
                info={
                    RECEIVER_LINK_DEAD_LETTER_REASON: dead_letter_reason,
                    RECEIVER_LINK_DEAD_LETTER_ERROR_DESCRIPTION: dead_letter_error_description
                }
            )
        if settle_operation == MESSAGE_DEFER:
            return functools.partial(self.message.modify, True, True)
        raise ValueError("Unsupported settle operation type: {}".format(settle_operation))

    @property
    def _lock_expired(self):
        # type: () -> bool
        # pylint: disable=protected-access
        """
        Whether the lock on the message has expired.

        :rtype: bool
        """
        try:
            if self._receiver.session:  # type: ignore
                raise TypeError("Session messages do not expire. Please use the Session expiry instead.")
        except AttributeError: # Is not a session receiver
            pass
        if self.locked_until_utc and self.locked_until_utc <= utc_now():
            return True
        return False

    @property
    def lock_token(self):
        # type: () -> Optional[Union[uuid.UUID, str]]
        """
        The lock token for the current message serving as a reference to the lock that
        is being held by the broker in PeekLock mode.

        :rtype:  ~uuid.UUID or str
        """
        if self._settled:
            return None

        if self.message.delivery_tag:
            return uuid.UUID(bytes_le=self.message.delivery_tag)

        delivery_annotations = self.message.delivery_annotations
        if delivery_annotations:
            return delivery_annotations.get(_X_OPT_LOCK_TOKEN)
        return None

    @property
    def locked_until_utc(self):
        # type: () -> Optional[datetime.datetime]
        # pylint: disable=protected-access
        """
        The UTC datetime until which the message will be locked in the queue/subscription.
        When the lock expires, delivery count of hte message is incremented and the message
        is again available for retrieval.

        :rtype: datetime.datetime
        """
        try:
            if self._settled or self._receiver.session:  # type: ignore
                return None
        except AttributeError:  # not settled, and isn't session receiver.
            pass
        if self._expiry:
            return self._expiry
        if self.message.annotations and _X_OPT_LOCKED_UNTIL in self.message.annotations:
            expiry_in_seconds = self.message.annotations[_X_OPT_LOCKED_UNTIL]/1000
            self._expiry = utc_from_timestamp(expiry_in_seconds)
        return self._expiry


class ServiceBusReceivedMessage(ServiceBusReceivedMessageBase):
    def _settle_message(
        self,
        settle_operation,
        dead_letter_reason=None,
        dead_letter_error_description=None
    ):
        # type: (str, Optional[str], Optional[str]) -> None
        try:
            if not self._is_deferred_message:
                try:
                    self._settle_via_receiver_link(settle_operation,
                                                   dead_letter_reason=dead_letter_reason,
                                                   dead_letter_error_description=dead_letter_error_description)()
                    return
                except RuntimeError as exception:
                    _LOGGER.info(
                        "Message settling: %r has encountered an exception (%r)."
                        "Trying to settle through management link",
                        settle_operation,
                        exception
                    )
            self._settle_via_mgmt_link(settle_operation,
                                       dead_letter_reason=dead_letter_reason,
                                       dead_letter_error_description=dead_letter_error_description)()
        except Exception as exception:  # pylint: disable=broad-except
            _LOGGER.info(
                "Message settling: %r has encountered an exception (%r) through management link",
                settle_operation,
                exception
            )
            raise

    def _settle_message_with_retry(
        self,
        settle_operation,
        dead_letter_reason=None,
        dead_letter_error_description=None,
        **kwargs
    ):
        # pylint: disable=unused-argument, protected-access
        self._receiver._do_retryable_operation(
            self._settle_message,
            timeout=None,
            settle_operation=settle_operation,
            dead_letter_reason=dead_letter_reason,
            dead_letter_error_description=dead_letter_error_description
        )

    def complete(self):
        # type: () -> None
        """Complete the message.

        This removes the message from the queue.

        :rtype: None
        :raises: ~azure.servicebus.exceptions.MessageAlreadySettled if the message has been settled.
        :raises: ~azure.servicebus.exceptions.MessageLockExpired if message lock has already expired.
        :raises: ~azure.servicebus.exceptions.SessionLockExpired if session lock has already expired.
        :raises: ~azure.servicebus.exceptions.MessageSettleFailed if message settle operation fails.


        .. admonition:: Example:

            .. literalinclude:: ../samples/sync_samples/sample_code_servicebus.py
                :start-after: [START receive_sync]
                :end-before: [END receive_sync]
                :language: python
                :dedent: 4
                :caption: Completing a received message to remove it from the queue.
        """
        # pylint: disable=protected-access
        self._check_live(MESSAGE_COMPLETE)
        self._settle_message_with_retry(MESSAGE_COMPLETE)
        self._settled = True

    def dead_letter(self, reason=None, error_description=None):
        # type: (Optional[str], Optional[str]) -> None
        """Move the message to the Dead Letter queue.

        The Dead Letter queue is a sub-queue that can be
        used to store messages that failed to process correctly, or otherwise require further inspection
        or processing. The queue can also be configured to send expired messages to the Dead Letter queue.

        :param str reason: The reason for dead-lettering the message.
        :param str error_description: The detailed error description for dead-lettering the message.
        :rtype: None
        :raises: ~azure.servicebus.exceptions.MessageAlreadySettled if the message has been settled.
        :raises: ~azure.servicebus.exceptions.MessageLockExpired if message lock has already expired.
        :raises: ~azure.servicebus.exceptions.SessionLockExpired if session lock has already expired.
        :raises: ~azure.servicebus.exceptions.MessageSettleFailed if message settle operation fails.

        .. admonition:: Example:

            .. literalinclude:: ../samples/sync_samples/sample_code_servicebus.py
                :start-after: [START receive_deadletter_sync]
                :end-before: [END receive_deadletter_sync]
                :language: python
                :dedent: 4
                :caption: Dead letter a message to remove it from the queue by sending it to the dead letter subqueue,
                    and receiving it from there.
        """
        # pylint: disable=protected-access
        self._check_live(MESSAGE_DEAD_LETTER)
        self._settle_message_with_retry(MESSAGE_DEAD_LETTER,
                             dead_letter_reason=reason,
                             dead_letter_error_description=error_description)
        self._settled = True

    def abandon(self):
        # type: () -> None
        """Abandon the message.

        This message will be returned to the queue and made available to be received again.

        :rtype: None
        :raises: ~azure.servicebus.exceptions.MessageAlreadySettled if the message has been settled.
        :raises: ~azure.servicebus.exceptions.MessageLockExpired if message lock has already expired.
        :raises: ~azure.servicebus.exceptions.SessionLockExpired if session lock has already expired.
        :raises: ~azure.servicebus.exceptions.MessageSettleFailed if message settle operation fails.


        .. admonition:: Example:

            .. literalinclude:: ../samples/sync_samples/sample_code_servicebus.py
                :start-after: [START abandon_message]
                :end-before: [END abandon_message]
                :language: python
                :dedent: 4
                :caption: Abandoning a received message to return it immediately to the queue.
        """
        # pylint: disable=protected-access
        self._check_live(MESSAGE_ABANDON)
        self._settle_message_with_retry(MESSAGE_ABANDON)
        self._settled = True

    def defer(self):
        # type: () -> None
        """Defer the message.

        This message will remain in the queue but must be requested
        specifically by its sequence number in order to be received.

        :rtype: None
        :raises: ~azure.servicebus.exceptions.MessageAlreadySettled if the message has been settled.
        :raises: ~azure.servicebus.exceptions.MessageLockExpired if message lock has already expired.
        :raises: ~azure.servicebus.exceptions.SessionLockExpired if session lock has already expired.
        :raises: ~azure.servicebus.exceptions.MessageSettleFailed if message settle operation fails.

        .. admonition:: Example:

            .. literalinclude:: ../samples/sync_samples/sample_code_servicebus.py
                :start-after: [START receive_defer_sync]
                :end-before: [END receive_defer_sync]
                :language: python
                :dedent: 4
                :caption: Deferring a received message sets it aside such that it can only be received
                    by calling receive_deffered_messages with its sequence number
        """
        self._check_live(MESSAGE_DEFER)
        self._settle_message_with_retry(MESSAGE_DEFER)
        self._settled = True

    def renew_lock(self, **kwargs):
        # type: (Any) -> datetime.datetime
        # pylint: disable=protected-access,no-member
        """Renew the message lock.

        This will maintain the lock on the message to ensure it is not returned to the queue
        to be reprocessed.

        In order to complete (or otherwise settle) the message, the lock must be maintained,
        and cannot already have expired; an expired lock cannot be renewed.

        Messages received via ReceiveAndDelete mode are not locked, and therefore cannot be renewed.
        This operation is only available for non-sessionful messages as well.

        Lock renewal can be performed as a background task by registering the message with an
        `azure.servicebus.AutoLockRenewer` instance.

        :keyword float timeout: The total operation timeout in seconds including all the retries. The value must be
         greater than 0 if specified. The default value is None, meaning no timeout.
        :returns: The utc datetime the lock is set to expire at.
        :rtype: datetime.datetime
        :raises: TypeError if the message is sessionful.
        :raises: ~azure.servicebus.exceptions.MessageLockExpired is message lock has already expired.
        :raises: ~azure.servicebus.exceptions.MessageAlreadySettled is message has already been settled.
        """
        try:
            if self._receiver.session:  # type: ignore
                raise TypeError("Session messages cannot be renewed. Please renew the Session lock instead.")
        except AttributeError:
            pass
        self._check_live(MESSAGE_RENEW_LOCK)
        token = self.lock_token
        if not token:
            raise ValueError("Unable to renew lock - no lock token found.")

        timeout = kwargs.pop("timeout", None)
        if timeout is not None and timeout <= 0:
            raise ValueError("The timeout must be greater than 0.")

        expiry = self._receiver._renew_locks(token, timeout=timeout)  # type: ignore
        self._expiry = utc_from_timestamp(expiry[MGMT_RESPONSE_MESSAGE_EXPIRATION][0]/1000.0)  # type: datetime.datetime

        return self._expiry


class AMQPMessage(object):
    """
    The internal AMQP message that this ServiceBusMessage represents.  Is read-only.
    """
    def __init__(self, message):
        # type: (uamqp.Message) -> None
        self._message = message

    @property
    def properties(self):
        # type: () -> uamqp.message.MessageProperties
        """
        Properties to add to the message.

        :rtype: ~uamqp.message.MessageProperties
        """
        return uamqp.message.MessageProperties(message_id=self._message.properties.message_id,
                                               user_id=self._message.properties.user_id,
                                               to=self._message.properties.to,
                                               subject=self._message.properties.subject,
                                               reply_to=self._message.properties.reply_to,
                                               correlation_id=self._message.properties.correlation_id,
                                               content_type=self._message.properties.content_type,
                                               content_encoding=self._message.properties.content_encoding
                                               )

    # NOTE: These are disabled pending arch. design and cross-sdk consensus on
    # how we will expose sendability of amqp focused messages. To undo, uncomment and remove deepcopies/workarounds.
    #
    #@properties.setter
    #def properties(self, value):
    #    self._message.properties = value

    @property
    def application_properties(self):
        # type: () -> dict
        """
        Service specific application properties.

        :rtype: dict
        """
        return copy.deepcopy(self._message.application_properties)

    #@application_properties.setter
    #def application_properties(self, value):
    #    self._message.application_properties = value

    @property
    def annotations(self):
        # type: () -> dict
        """
        Service specific message annotations. Keys in the dictionary
        must be `uamqp.types.AMQPSymbol` or `uamqp.types.AMQPuLong`.

        :rtype: dict
        """
        return copy.deepcopy(self._message.annotations)

    #@annotations.setter
    #def annotations(self, value):
    #    self._message.annotations = value

    @property
    def delivery_annotations(self):
        # type: () -> dict
        """
        Delivery-specific non-standard properties at the head of the message.
        Delivery annotations convey information from the sending peer to the receiving peer.
        Keys in the dictionary must be `uamqp.types.AMQPSymbol` or `uamqp.types.AMQPuLong`.

        :rtype: dict
        """
        return copy.deepcopy(self._message.delivery_annotations)

    #@delivery_annotations.setter
    #def delivery_annotations(self, value):
    #    self._message.delivery_annotations = value

    @property
    def header(self):
        # type: () -> uamqp.message.MessageHeader
        """
        The message header.

        :rtype: ~uamqp.message.MessageHeader
        """
        return uamqp.message.MessageHeader(header=self._message.header)

    #@header.setter
    #def header(self, value):
    #    self._message.header = value

    @property
    def footer(self):
        # type: () -> dict
        """
        The message footer.

        :rtype: dict
        """
        return copy.deepcopy(self._message.footer)

    #@footer.setter
    #def footer(self, value):
    #    self._message.footer = value<|MERGE_RESOLUTION|>--- conflicted
+++ resolved
@@ -56,7 +56,6 @@
     MessageLockExpired,
     SessionLockExpired,
     MessageSettleFailed,
-<<<<<<< HEAD
     MessageContentTooLarge,
     ServiceBusError)
 from .utils import (
@@ -66,15 +65,7 @@
     trace_message)
 if TYPE_CHECKING:
     from .._servicebus_receiver import ServiceBusReceiver
-    from .._servicebus_session_receiver import ServiceBusSessionReceiver
     from azure.core.tracing import AbstractSpan
-=======
-    MessageContentTooLarge
-)
-from .utils import utc_from_timestamp, utc_now, transform_messages_to_sendable_if_needed
-if TYPE_CHECKING:
-    from .._servicebus_receiver import ServiceBusReceiver
->>>>>>> 5268373d
 
 _LOGGER = logging.getLogger(__name__)
 
@@ -538,13 +529,9 @@
         # type: (Iterable[Message], AbstractSpan) -> None
         for each in messages:
             if not isinstance(each, ServiceBusMessage):
-                raise TypeError("Only Message or an iterable object containing Message objects are accepted."
-<<<<<<< HEAD
-                                 "Received instead: {}".format(each.__class__.__name__))
-            self._add(each, parent_span)
-=======
-                                "Received instead: {}".format(each.__class__.__name__))
-            self.add_message(each)
+                raise TypeError("Only ServiceBusMessage or an iterable object containing ServiceBusMessage "
+                                "objects are accepted. Received instead: {}".format(each.__class__.__name__))
+            self._add(each)
 
     @property
     def max_size_in_bytes(self):
@@ -554,7 +541,6 @@
         :rtype: int
         """
         return self._max_size_in_bytes
->>>>>>> 5268373d
 
     @property
     def size_in_bytes(self):
