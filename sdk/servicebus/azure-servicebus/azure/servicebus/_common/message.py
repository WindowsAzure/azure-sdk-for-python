# -------------------------------------------------------------------------
# Copyright (c) Microsoft Corporation. All rights reserved.
# Licensed under the MIT License. See License.txt in the project root for
# license information.
# -------------------------------------------------------------------------
# pylint: disable=too-many-lines

import datetime
import uuid
import functools
import logging
from typing import Optional, List, Union, Iterable, TYPE_CHECKING, Callable, Any

import uamqp.message

from .constants import (
    _BATCH_MESSAGE_OVERHEAD_COST,
    SETTLEMENT_ABANDON,
    SETTLEMENT_COMPLETE,
    SETTLEMENT_DEFER,
    SETTLEMENT_DEADLETTER,
    ReceiveMode,
    _X_OPT_ENQUEUED_TIME,
    _X_OPT_SEQUENCE_NUMBER,
    _X_OPT_ENQUEUE_SEQUENCE_NUMBER,
    _X_OPT_PARTITION_KEY,
    _X_OPT_VIA_PARTITION_KEY,
    _X_OPT_LOCKED_UNTIL,
    _X_OPT_LOCK_TOKEN,
    _X_OPT_SCHEDULED_ENQUEUE_TIME,
    _X_OPT_DEAD_LETTER_SOURCE,
    MGMT_RESPONSE_MESSAGE_EXPIRATION,
    MGMT_REQUEST_DEAD_LETTER_REASON,
    MGMT_REQUEST_DEAD_LETTER_ERROR_DESCRIPTION,
    RECEIVER_LINK_DEAD_LETTER_REASON,
    RECEIVER_LINK_DEAD_LETTER_ERROR_DESCRIPTION,
    MESSAGE_COMPLETE,
    MESSAGE_DEAD_LETTER,
    MESSAGE_ABANDON,
    MESSAGE_DEFER,
    MESSAGE_RENEW_LOCK,
    DEADLETTERNAME,
    PROPERTIES_DEAD_LETTER_REASON,
    PROPERTIES_DEAD_LETTER_ERROR_DESCRIPTION,
    ANNOTATION_SYMBOL_PARTITION_KEY,
    ANNOTATION_SYMBOL_VIA_PARTITION_KEY,
    ANNOTATION_SYMBOL_SCHEDULED_ENQUEUE_TIME,
    ANNOTATION_SYMBOL_KEY_MAP
)
from ..exceptions import (
    MessageAlreadySettled,
    MessageLockExpired,
    SessionLockExpired,
    MessageSettleFailed,
    MessageContentTooLarge,
    ServiceBusError)
from .utils import utc_from_timestamp, utc_now, copy_messages_to_sendable_if_needed
if TYPE_CHECKING:
    from .._servicebus_receiver import ServiceBusReceiver
    from .._servicebus_session_receiver import ServiceBusSessionReceiver

_LOGGER = logging.getLogger(__name__)


class Message(object):  # pylint: disable=too-many-public-methods,too-many-instance-attributes
    """A Service Bus Message.

    :param body: The data to send in a single message.
    :type body: Union[str, bytes]

    :keyword dict properties: The user defined properties on the message.
    :keyword str session_id: The session identifier of the message for a sessionful entity.
    :keyword str message_id: The id to identify the message.
    :keyword datetime.datetime scheduled_enqueue_time_utc: The utc scheduled enqueue time to the message.
    :keyword datetime.timedelta time_to_live: The life duration of a message.
    :keyword str content_type: The content type descriptor.
    :keyword str correlation_id: The correlation identifier.
    :keyword str label: The application specific label.
    :keyword str partition_key: The partition key for sending a message to a partitioned entity.
    :keyword str via_partition_key: The partition key for sending a message into an entity via a partitioned
     transfer queue.
    :keyword str to: The `to` address used for auto_forward chaining scenarios.
    :keyword str reply_to: The address of an entity to send replies to.
    :keyword str reply_to_session_id: The session identifier augmenting the `reply_to` address.
    :keyword str encoding: The encoding for string data. Default is UTF-8.

    .. admonition:: Example:

        .. literalinclude:: ../samples/sync_samples/sample_code_servicebus.py
            :start-after: [START send_complex_message]
            :end-before: [END send_complex_message]
            :language: python
            :dedent: 4
            :caption: Sending a message with additional properties

    """

    def __init__(self, body, **kwargs):
        # type: (Union[str, bytes], Any) -> None
        # Although we might normally thread through **kwargs this causes
        # problems as MessageProperties won't absorb spurious args.
        self._encoding = kwargs.pop("encoding", 'UTF-8')
        self._amqp_properties = uamqp.message.MessageProperties(encoding=self._encoding)
        self._amqp_header = uamqp.message.MessageHeader()

        if 'message' in kwargs:
            self.message = kwargs['message']
            self._amqp_properties = self.message.properties
            self._amqp_header = self.message.header
        else:
            self._build_message(body)
            self.properties = kwargs.pop("properties", None)
            self.session_id = kwargs.pop("session_id", None)
            self.message_id = kwargs.get("message_id", None)
            self.content_type = kwargs.pop("content_type", None)
            self.correlation_id = kwargs.pop("correlation_id", None)
            self.to = kwargs.pop("to", None)
            self.reply_to = kwargs.pop("reply_to", None)
            self.reply_to_session_id = kwargs.pop("reply_to_session_id", None)
            self.label = kwargs.pop("label", None)
            self.scheduled_enqueue_time_utc = kwargs.pop("scheduled_enqueue_time_utc", None)
            self.time_to_live = kwargs.pop("time_to_live", None)
            self.partition_key = kwargs.pop("partition_key", None)
            self.via_partition_key = kwargs.pop("via_partition_key", None)

    def __str__(self):
        return str(self.message)

    def _build_message(self, body):
        if isinstance(body, list) and body:  # TODO: This only works for a list of bytes/strings
            self.message = uamqp.Message(body[0], properties=self._amqp_properties, header=self._amqp_header)
            for more in body[1:]:
                self.message._body.append(more)  # pylint: disable=protected-access
        elif body is None:
            raise ValueError("Message body cannot be None.")
        else:
            self.message = uamqp.Message(body, properties=self._amqp_properties, header=self._amqp_header)

    def _set_message_annotations(self, key, value):
        if not self.message.annotations:
            self.message.annotations = {}

        if isinstance(self, ReceivedMessage):
            try:
                del self.message.annotations[key]
            except KeyError:
                pass

        if value is None:
            try:
                del self.message.annotations[ANNOTATION_SYMBOL_KEY_MAP[key]]
            except KeyError:
                pass
        else:
            self.message.annotations[ANNOTATION_SYMBOL_KEY_MAP[key]] = value

    @property
    def session_id(self):
        # type: () -> str
        """The session identifier of the message for a sessionful entity.

        For sessionful entities, this application-defined value specifies the session affiliation of the message.
        Messages with the same session identifier are subject to summary locking and enable exact in-order
        processing and demultiplexing. For non-sessionful entities, this value is ignored.

        See Message Sessions in `https://docs.microsoft.com/azure/service-bus-messaging/message-sessions`.

        :rtype: str
        """
        try:
            return self._amqp_properties.group_id.decode('UTF-8')
        except (AttributeError, UnicodeDecodeError):
            return self._amqp_properties.group_id

    @session_id.setter
    def session_id(self, value):
        # type: (str) -> None
        self._amqp_properties.group_id = value

    @property
    def properties(self):
        # type: () -> dict
        """The user defined properties on the message.

        :rtype: dict
        """
        return self.message.application_properties

    @properties.setter
    def properties(self, value):
        # type: (dict) -> None
        self.message.application_properties = value

    @property
    def partition_key(self):
        # type: () -> Optional[str]
        """ The partition key for sending a message to a partitioned entity.

        Setting this value enables assigning related messages to the same internal partition, so that submission
        sequence order is correctly recorded.
        The partition is chosen by a hash function over this value and cannot be chosen directly.

        See Partitioned queues and topics in
        `https://docs.microsoft.com/azure/service-bus-messaging/service-bus-partitioning`.

        :rtype: str
        """
        p_key = None
        try:
            p_key = self.message.annotations.get(_X_OPT_PARTITION_KEY) or \
                self.message.annotations.get(ANNOTATION_SYMBOL_PARTITION_KEY)
            return p_key.decode('UTF-8')
        except (AttributeError, UnicodeDecodeError):
            return p_key

    @partition_key.setter
    def partition_key(self, value):
        # type: (str) -> None
        self._set_message_annotations(_X_OPT_PARTITION_KEY, value)

    @property
    def via_partition_key(self):
        # type: () -> Optional[str]
        """ The partition key for sending a message into an entity via a partitioned transfer queue.

        If a message is sent via a transfer queue in the scope of a transaction, this value selects the transfer
        queue partition: This is functionally equivalent to `partition_key` and ensures that messages are kept
        together and in order as they are transferred.

        See Transfers and Send Via in
        `https://docs.microsoft.com/azure/service-bus-messaging/service-bus-transactions#transfers-and-send-via`.

        :rtype: str
        """
        via_p_key = None
        try:
            via_p_key = self.message.annotations.get(_X_OPT_VIA_PARTITION_KEY) or \
                self.message.annotations.get(ANNOTATION_SYMBOL_VIA_PARTITION_KEY)
            return via_p_key.decode('UTF-8')
        except (AttributeError, UnicodeDecodeError):
            return via_p_key

    @via_partition_key.setter
    def via_partition_key(self, value):
        # type: (str) -> None
        self._set_message_annotations(_X_OPT_VIA_PARTITION_KEY, value)

    @property
    def time_to_live(self):
        # type: () -> Optional[datetime.timedelta]
        """The life duration of a message.

        This value is the relative duration after which the message expires, starting from the instant the message
        has been accepted and stored by the broker, as captured in `enqueued_time_utc`.
        When not set explicitly, the assumed value is the DefaultTimeToLive for the respective queue or topic.
        A message-level time-to-live value cannot be longer than the entity's time-to-live setting and it is silently
        adjusted if it does.

        See Expiration in `https://docs.microsoft.com/azure/service-bus-messaging/message-expiration`

        :rtype: ~datetime.timedelta
        """
        if self._amqp_header and self._amqp_header.time_to_live:
            return datetime.timedelta(milliseconds=self._amqp_header.time_to_live)
        return None

    @time_to_live.setter
    def time_to_live(self, value):
        # type: (datetime.timedelta) -> None
        if not self._amqp_header:
            self._amqp_header = uamqp.message.MessageHeader()
        if value is None:
            self._amqp_header.time_to_live = value
        elif isinstance(value, datetime.timedelta):
            self._amqp_header.time_to_live = value.seconds * 1000
        else:
            self._amqp_header.time_to_live = int(value) * 1000

    @property
    def scheduled_enqueue_time_utc(self):
        # type: () -> Optional[datetime.datetime]
        """The utc scheduled enqueue time to the message.

        This property can be used for scheduling when sending a message through `ServiceBusSender.send` method.
        If cancelling scheduled messages is required, you should use the `ServiceBusSender.schedule` method,
        which returns sequence numbers that can be used for future cancellation.
        `scheduled_enqueue_time_utc` is None if not set.

        :rtype: ~datetime.datetime
        """
        if self.message.annotations:
            timestamp = self.message.annotations.get(_X_OPT_SCHEDULED_ENQUEUE_TIME) or \
                self.message.annotations.get(ANNOTATION_SYMBOL_SCHEDULED_ENQUEUE_TIME)
            if timestamp:
                try:
                    in_seconds = timestamp/1000.0
                    return utc_from_timestamp(in_seconds)
                except TypeError:
                    return timestamp
        return None

    @scheduled_enqueue_time_utc.setter
    def scheduled_enqueue_time_utc(self, value):
        # type: (datetime.datetime) -> None
        if not self._amqp_properties.message_id:
            self._amqp_properties.message_id = str(uuid.uuid4())
        self._set_message_annotations(_X_OPT_SCHEDULED_ENQUEUE_TIME, value)

    @property
    def body(self):
        # type: () -> Union[bytes, Iterable[bytes]]
        """The body of the Message.

        :rtype: bytes or Iterable[bytes]
        """
        return self.message.get_data()

    @property
    def content_type(self):
        # type: () -> str
        """The content type descriptor.

        Optionally describes the payload of the message, with a descriptor following the format of RFC2045, Section 5,
        for example "application/json".

        :rtype: str
        """
        try:
            return self._amqp_properties.content_type.decode('UTF-8')
        except (AttributeError, UnicodeDecodeError):
            return self._amqp_properties.content_type

    @content_type.setter
    def content_type(self, val):
        # type: (str) -> None
        self._amqp_properties.content_type = val

    @property
    def correlation_id(self):
        # type: () -> str
        # pylint: disable=line-too-long
        """The correlation identifier.

        Allows an application to specify a context for the message for the purposes of correlation, for example
        reflecting the MessageId of a message that is being replied to.

        See Message Routing and Correlation in
        `https://docs.microsoft.com/azure/service-bus-messaging/service-bus-messages-payloads?#message-routing-and-correlation`.

        :rtype: str
        """
        try:
            return self._amqp_properties.correlation_id.decode('UTF-8')
        except (AttributeError, UnicodeDecodeError):
            return self._amqp_properties.correlation_id

    @correlation_id.setter
    def correlation_id(self, val):
        # type: (str) -> None
        self._amqp_properties.correlation_id = val

    @property
    def label(self):
        # type: () -> str
        """The application specific label.

        This property enables the application to indicate the purpose of the message to the receiver in a standardized
        fashion, similar to an email subject line.

        :rtype: str
        """
        try:
            return self._amqp_properties.subject.decode('UTF-8')
        except (AttributeError, UnicodeDecodeError):
            return self._amqp_properties.subject

    @label.setter
    def label(self, val):
        # type: (str) -> None
        self._amqp_properties.subject = val

    @property
    def message_id(self):
        # type: () -> str
        """The id to identify the message.

        The message identifier is an application-defined value that uniquely identifies the message and its payload.
        The identifier is a free-form string and can reflect a GUID or an identifier derived from the
        application context.  If enabled, the duplicate detection (see
        `https://docs.microsoft.com/azure/service-bus-messaging/duplicate-detection`)
         feature identifies and removes second and further submissions of messages with the same message id.

        :rtype: str
        """
        try:
            return self._amqp_properties.message_id.decode('UTF-8')
        except (AttributeError, UnicodeDecodeError):
            return self._amqp_properties.message_id

    @message_id.setter
    def message_id(self, val):
        # type: (str) -> None
        self._amqp_properties.message_id = val

    @property
    def reply_to(self):
        # type: () -> str
        # pylint: disable=line-too-long
        """The address of an entity to send replies to.

        This optional and application-defined value is a standard way to express a reply path to the receiver of
        the message. When a sender expects a reply, it sets the value to the absolute or relative path of the queue
        or topic it expects the reply to be sent to.

        See Message Routing and Correlation in
        `https://docs.microsoft.com/azure/service-bus-messaging/service-bus-messages-payloads?#message-routing-and-correlation`.

        :rtype: str
        """
        try:
            return self._amqp_properties.reply_to.decode('UTF-8')
        except (AttributeError, UnicodeDecodeError):
            return self._amqp_properties.reply_to

    @reply_to.setter
    def reply_to(self, val):
        # type: (str) -> None
        self._amqp_properties.reply_to = val

    @property
    def reply_to_session_id(self):
        # type: () -> str
        # pylint: disable=line-too-long
        """The session identifier augmenting the `reply_to` address.

        This value augments the `reply_to` information and specifies which session id should be set for the reply
        when sent to the reply entity.

        See Message Routing and Correlation in
        `https://docs.microsoft.com/azure/service-bus-messaging/service-bus-messages-payloads?#message-routing-and-correlation`.

        :rtype: str
        """
        try:
            return self._amqp_properties.reply_to_group_id.decode('UTF-8')
        except (AttributeError, UnicodeDecodeError):
            return self._amqp_properties.reply_to_group_id

    @reply_to_session_id.setter
    def reply_to_session_id(self, val):
        # type: (str) -> None
        self._amqp_properties.reply_to_group_id = val

    @property
    def to(self):
        # type: () -> str
        """The `to` address.

        This property is reserved for future use in routing scenarios and presently ignored by the broker itself.
        Applications can use this value in rule-driven auto-forward chaining scenarios to indicate the intended
        logical destination of the message.

        See https://docs.microsoft.com/azure/service-bus-messaging/service-bus-auto-forwarding for more details.

        :rtype: str
        """
        try:
            return self._amqp_properties.to.decode('UTF-8')
        except (AttributeError, UnicodeDecodeError):
            return self._amqp_properties.to

    @to.setter
    def to(self, val):
        # type: (str) -> None
        self._amqp_properties.to = val


class BatchMessage(object):
    """A batch of messages.

    Sending messages in a batch is more performant than sending individual message.
    BatchMessage helps you create the maximum allowed size batch of `Message` to improve sending performance.

    Use the `add` method to add messages until the maximum batch size limit in bytes has been reached -
    at which point a `ValueError` will be raised.

    **Please use the create_batch method of ServiceBusSender
    to create a BatchMessage object instead of instantiating a BatchMessage object directly.**

    :ivar max_size_in_bytes: The maximum size of bytes data that a BatchMessage object can hold.
    :vartype max_size_in_bytes: int
    :ivar message: Internal AMQP BatchMessage object.
    :vartype message: ~uamqp.BatchMessage

    :param int max_size_in_bytes: The maximum size of bytes data that a BatchMessage object can hold.
    """
    def __init__(self, max_size_in_bytes=None):
        # type: (Optional[int]) -> None
        self.max_size_in_bytes = max_size_in_bytes or uamqp.constants.MAX_MESSAGE_LENGTH_BYTES
        self.message = uamqp.BatchMessage(data=[], multi_messages=False, properties=None)
        self._size = self.message.gather()[0].get_message_encoded_size()
        self._count = 0
        self._messages = []  # type: List[Message]

    def __repr__(self):
        # type: () -> str
        batch_repr = "max_size_in_bytes={}, message_count={}".format(
            self.max_size_in_bytes, self._count
        )
        return "BatchMessage({})".format(batch_repr)

    def __len__(self):
        return self._count

    def _from_list(self, messages):
        for each in messages:
            if not isinstance(each, Message):
                raise ValueError("Only Message or an iterable object containing Message objects are accepted."
                                 "Received instead: {}".format(each.__class__.__name__))
            self.add(each)

    @property
    def size_in_bytes(self):
        # type: () -> int
        """The combined size of the events in the batch, in bytes.

        :rtype: int
        """
        return self._size

    def add(self, message):
        # type: (Message) -> None
        """Try to add a single Message to the batch.

        The total size of an added message is the sum of its body, properties, etc.
        If this added size results in the batch exceeding the maximum batch size, a `ValueError` will
        be raised.

        :param message: The Message to be added to the batch.
        :type message: ~azure.servicebus.Message
        :rtype: None
        :raises: :class: ~azure.servicebus.exceptions.MessageContentTooLarge, when exceeding the size limit.
        """
        message = copy_messages_to_sendable_if_needed(message)
        message_size = message.message.get_message_encoded_size()

        # For a BatchMessage, if the encoded_message_size of event_data is < 256, then the overhead cost to encode that
        # message into the BatchMessage would be 5 bytes, if >= 256, it would be 8 bytes.
        size_after_add = (
            self._size
            + message_size
            + _BATCH_MESSAGE_OVERHEAD_COST[0 if (message_size < 256) else 1]
        )

        if size_after_add > self.max_size_in_bytes:
            raise MessageContentTooLarge(
                "BatchMessage has reached its size limit: {}".format(
                    self.max_size_in_bytes
                )
            )

        self.message._body_gen.append(message)  # pylint: disable=protected-access
        self._size = size_after_add
        self._count += 1
        self._messages.append(message)


class PeekedMessage(Message):
    """A preview message.

    This message is still on the queue, and unlocked.
    A peeked message cannot be completed, abandoned, dead-lettered or deferred.
    It has no lock token or expiry.
    """

    def __init__(self, message):
<<<<<<< HEAD
        super(PeekedMessage, self).__init__(None, message=message)
=======
        # type: (uamqp.message.Message) -> None
        super(PeekMessage, self).__init__(None, message=message) # type: ignore
>>>>>>> f683b292

    def _to_outgoing_message(self):
        # type: () -> Message
        amqp_message = self.message
        amqp_body = amqp_message._body  # pylint: disable=protected-access

        if isinstance(amqp_body, uamqp.message.DataBody):
            body = b''.join(amqp_body.data)
        else:
            # amqp_body is type of uamqp.message.ValueBody
            body = amqp_body.data

        return Message(
            body=body,
            content_type=self.content_type,
            correlation_id=self.correlation_id,
            label=self.label,
            message_id=self.message_id,
            partition_key=self.partition_key,
            properties=self.properties,
            reply_to=self.reply_to,
            reply_to_session_id=self.reply_to_session_id,
            session_id=self.session_id,
            scheduled_enqueue_time_utc=self.scheduled_enqueue_time_utc,
            time_to_live=self.time_to_live,
            to=self.to,
            via_partition_key=self.via_partition_key
        )


    @property
    def dead_letter_error_description(self):
        # type: () -> Optional[str]
        """
        Dead letter error description, when the message is received from a deadletter subqueue of an entity.

        :rtype: str
        """
        if self.message.application_properties:
            try:
                return self.message.application_properties.get(PROPERTIES_DEAD_LETTER_ERROR_DESCRIPTION).decode('UTF-8')
            except AttributeError:
                pass
        return None

    @property
    def dead_letter_reason(self):
        # type: () -> Optional[str]
        """
        Dead letter reason, when the message is received from a deadletter subqueue of an entity.

        :rtype: str
        """
        if self.message.application_properties:
            try:
                return self.message.application_properties.get(PROPERTIES_DEAD_LETTER_REASON).decode('UTF-8')
            except AttributeError:
                pass
        return None

    @property
    def dead_letter_source(self):
        # type: () -> Optional[str]
        """
        The name of the queue or subscription that this message was enqueued on, before it was deadlettered.
        This property is only set in messages that have been dead-lettered and subsequently auto-forwarded
        from the dead-letter queue to another entity. Indicates the entity in which the message was dead-lettered.

        :rtype: str
        """
        if self.message.annotations:
            try:
                return self.message.annotations.get(_X_OPT_DEAD_LETTER_SOURCE).decode('UTF-8')
            except AttributeError:
                pass
        return None

    @property
    def delivery_count(self):
        # type: () -> Optional[int]
        """
        Number of deliveries that have been attempted for this message. The count is incremented
        when a message lock expires or the message is explicitly abandoned by the receiver.

        :rtype: int
        """
        if self._amqp_header:
            return self._amqp_header.delivery_count
        return None

    @property
    def enqueued_sequence_number(self):
        # type: () -> Optional[int]
        """
        For messages that have been auto-forwarded, this property reflects the sequence number that had
        first been assigned to the message at its original point of submission.

        :rtype: int
        """
        if self.message.annotations:
            return self.message.annotations.get(_X_OPT_ENQUEUE_SEQUENCE_NUMBER)
        return None

    @property
    def enqueued_time_utc(self):
        # type: () -> Optional[datetime.datetime]
        """
        The UTC datetime at which the message has been accepted and stored in the entity.

        :rtype: ~datetime.datetime
        """
        if self.message.annotations:
            timestamp = self.message.annotations.get(_X_OPT_ENQUEUED_TIME)
            if timestamp:
                in_seconds = timestamp/1000.0
                return utc_from_timestamp(in_seconds)
        return None

    @property
    def expires_at_utc(self):
        # type: () -> Optional[datetime.datetime]
        """
        The UTC datetime at which the message is marked for removal and no longer available for retrieval
        from the entity due to expiration. Expiry is controlled by the `Message.time_to_live` property.
        This property is computed from `Message.enqueued_time_utc` + `Message.time_to_live`.

        :rtype: ~datetime.datetime
        """
        if self.enqueued_time_utc and self.time_to_live:
            return self.enqueued_time_utc + self.time_to_live
        return None

    @property
    def sequence_number(self):
        # type: () -> Optional[int]
        """
        The unique number assigned to a message by Service Bus. The sequence number is a unique 64-bit integer
        assigned to a message as it is accepted and stored by the broker and functions as its true identifier.
        For partitioned entities, the topmost 16 bits reflect the partition identifier.
        Sequence numbers monotonically increase. They roll over to 0 when the 48-64 bit range is exhausted.

        :rtype: int
        """
        if self.message.annotations:
            return self.message.annotations.get(_X_OPT_SEQUENCE_NUMBER)
        return None


class ReceivedMessageBase(PeekedMessage):
    """
    A Service Bus Message received from service side.

    :ivar auto_renew_error: Error when AutoLockRenew is used and it fails to renew the message lock.
    :vartype auto_renew_error: ~azure.servicebus.AutoLockRenewTimeout or ~azure.servicebus.AutoLockRenewFailed

    .. admonition:: Example:

        .. literalinclude:: ../samples/sync_samples/sample_code_servicebus.py
            :start-after: [START receive_complex_message]
            :end-before: [END receive_complex_message]
            :language: python
            :dedent: 4
            :caption: Checking the properties on a received message.
    """

<<<<<<< HEAD
    def __init__(self, message, receive_mode=ReceiveMode.PeekLock, **kwargs):
        # type: (uamqp.Message, ReceiveMode, Any) -> None
=======
    def __init__(self, message, mode=ReceiveSettleMode.PeekLock, **kwargs):
        # type: (uamqp.message.Message, ReceiveSettleMode, Any) -> None
>>>>>>> f683b292
        super(ReceivedMessageBase, self).__init__(message=message)
        self._settled = (receive_mode == ReceiveMode.ReceiveAndDelete)
        self._received_timestamp_utc = utc_now()
        self._is_deferred_message = kwargs.get("is_deferred_message", False)
<<<<<<< HEAD
        self.auto_renew_error = None
        self._receiver = None  # type: ignore
        self._expiry = None # type: Optional[datetime.datetime]
=======
        self.auto_renew_error = None # type: Optional[Exception]
        try:
            self._receiver = kwargs.pop("receiver")  # type: Union[ServiceBusReceiver, ServiceBusSessionReceiver]
        except KeyError:
            raise TypeError("ReceivedMessage requires a receiver to be initialized.  This class should never be" + \
            "initialized by a user; the Message class should be utilized instead.")
        self._expiry = None
>>>>>>> f683b292

    def _check_live(self, action):
        # pylint: disable=no-member
        if not self._receiver or not self._receiver._running:  # pylint: disable=protected-access
            raise MessageSettleFailed(action, "Orphan message had no open connection.")
        if self._settled:
            raise MessageAlreadySettled(action)
        try:
            if self._lock_expired:
                raise MessageLockExpired(inner_exception=self.auto_renew_error)
        except TypeError:
            pass
        try:
            if self._receiver.session._lock_expired:  # pylint: disable=protected-access
                raise SessionLockExpired(inner_exception=self._receiver.session.auto_renew_error)
        except AttributeError:
            pass

    def _settle_via_mgmt_link(self, settle_operation, dead_letter_reason=None, dead_letter_error_description=None):
        # type: (str, Optional[str], Optional[str]) -> Callable
        # pylint: disable=protected-access

        if settle_operation == MESSAGE_COMPLETE:
            return functools.partial(
                self._receiver._settle_message,
                SETTLEMENT_COMPLETE,
                [self.lock_token],
            )
        if settle_operation == MESSAGE_ABANDON:
            return functools.partial(
                self._receiver._settle_message,
                SETTLEMENT_ABANDON,
                [self.lock_token],
            )
        if settle_operation == MESSAGE_DEAD_LETTER:
            return functools.partial(
                self._receiver._settle_message,
                SETTLEMENT_DEADLETTER,
                [self.lock_token],
                dead_letter_details={
                    MGMT_REQUEST_DEAD_LETTER_REASON: dead_letter_reason or "",
                    MGMT_REQUEST_DEAD_LETTER_ERROR_DESCRIPTION: dead_letter_error_description or ""
                }
            )
        if settle_operation == MESSAGE_DEFER:
            return functools.partial(
                self._receiver._settle_message,
                SETTLEMENT_DEFER,
                [self.lock_token],
            )
        raise ValueError("Unsupported settle operation type: {}".format(settle_operation))

    def _settle_via_receiver_link(self, settle_operation, dead_letter_reason=None, dead_letter_error_description=None):
        # type: (str, Optional[str], Optional[str]) -> Callable
        if settle_operation == MESSAGE_COMPLETE:
            return functools.partial(self.message.accept)
        if settle_operation == MESSAGE_ABANDON:
            return functools.partial(self.message.modify, True, False)
        if settle_operation == MESSAGE_DEAD_LETTER:
            return functools.partial(
                self.message.reject,
                condition=DEADLETTERNAME,
                description=dead_letter_error_description,
                info={
                    RECEIVER_LINK_DEAD_LETTER_REASON: dead_letter_reason,
                    RECEIVER_LINK_DEAD_LETTER_ERROR_DESCRIPTION: dead_letter_error_description
                }
            )
        if settle_operation == MESSAGE_DEFER:
            return functools.partial(self.message.modify, True, True)
        raise ValueError("Unsupported settle operation type: {}".format(settle_operation))

    @property
    def _lock_expired(self):
        # type: () -> bool
        # pylint: disable=protected-access
        """
        Whether the lock on the message has expired.

        :rtype: bool
        """
        try:
            if self._receiver.session:  # type: ignore
                raise TypeError("Session messages do not expire. Please use the Session expiry instead.")
        except AttributeError: # Is not a session receiver
            pass
        if self.locked_until_utc and self.locked_until_utc <= utc_now():
            return True
        return False

    @property
    def lock_token(self):
        # type: () -> Optional[Union[uuid.UUID, str]]
        """
        The lock token for the current message serving as a reference to the lock that
        is being held by the broker in PeekLock mode.

        :rtype:  ~uuid.UUID or str
        """
        if self._settled:
            return None

        if self.message.delivery_tag:
            return uuid.UUID(bytes_le=self.message.delivery_tag)

        delivery_annotations = self.message.delivery_annotations
        if delivery_annotations:
            return delivery_annotations.get(_X_OPT_LOCK_TOKEN)
        return None

    @property
    def locked_until_utc(self):
        # type: () -> Optional[datetime.datetime]
        # pylint: disable=protected-access
        """
        The UTC datetime until which the message will be locked in the queue/subscription.
        When the lock expires, delivery count of hte message is incremented and the message
        is again available for retrieval.

        :rtype: datetime.datetime
        """
        try:
            if self._settled or self._receiver.session:  # type: ignore
                return None
        except AttributeError:  # not settled, and isn't session receiver.
            pass
        if self._expiry:
            return self._expiry
        if self.message.annotations and _X_OPT_LOCKED_UNTIL in self.message.annotations:
            expiry_in_seconds = self.message.annotations[_X_OPT_LOCKED_UNTIL]/1000
            self._expiry = utc_from_timestamp(expiry_in_seconds)
        return self._expiry


class ReceivedMessage(ReceivedMessageBase):
    def _settle_message(
            self,
            settle_operation,
            dead_letter_reason=None,
            dead_letter_error_description=None,
    ):
        # type: (str, Optional[str], Optional[str]) -> None
        try:
            if not self._is_deferred_message:
                try:
                    self._settle_via_receiver_link(settle_operation,
                                                   dead_letter_reason=dead_letter_reason,
                                                   dead_letter_error_description=dead_letter_error_description)()
                    return
                except RuntimeError as exception:
                    _LOGGER.info(
                        "Message settling: %r has encountered an exception (%r)."
                        "Trying to settle through management link",
                        settle_operation,
                        exception
                    )
            self._settle_via_mgmt_link(settle_operation,
                                       dead_letter_reason=dead_letter_reason,
                                       dead_letter_error_description=dead_letter_error_description)()
        except Exception as e:
            raise MessageSettleFailed(settle_operation, e)

    def complete(self):
        # type: () -> None
        """Complete the message.

        This removes the message from the queue.

        :rtype: None
        :raises: ~azure.servicebus.exceptions.MessageAlreadySettled if the message has been settled.
        :raises: ~azure.servicebus.exceptions.MessageLockExpired if message lock has already expired.
        :raises: ~azure.servicebus.exceptions.SessionLockExpired if session lock has already expired.
        :raises: ~azure.servicebus.exceptions.MessageSettleFailed if message settle operation fails.


        .. admonition:: Example:

            .. literalinclude:: ../samples/sync_samples/sample_code_servicebus.py
                :start-after: [START receive_sync]
                :end-before: [END receive_sync]
                :language: python
                :dedent: 4
                :caption: Completing a received message to remove it from the queue.
        """
        # pylint: disable=protected-access
        self._check_live(MESSAGE_COMPLETE)
        self._settle_message(MESSAGE_COMPLETE)
        self._settled = True

    def dead_letter(self, reason=None, error_description=None):
        # type: (Optional[str], Optional[str]) -> None
        """Move the message to the Dead Letter queue.

        The Dead Letter queue is a sub-queue that can be
        used to store messages that failed to process correctly, or otherwise require further inspection
        or processing. The queue can also be configured to send expired messages to the Dead Letter queue.

        :param str reason: The reason for dead-lettering the message.
        :param str error_description: The detailed error description for dead-lettering the message.
        :rtype: None
        :raises: ~azure.servicebus.exceptions.MessageAlreadySettled if the message has been settled.
        :raises: ~azure.servicebus.exceptions.MessageLockExpired if message lock has already expired.
        :raises: ~azure.servicebus.exceptions.SessionLockExpired if session lock has already expired.
        :raises: ~azure.servicebus.exceptions.MessageSettleFailed if message settle operation fails.

        .. admonition:: Example:

            .. literalinclude:: ../samples/sync_samples/sample_code_servicebus.py
                :start-after: [START receive_deadletter_sync]
                :end-before: [END receive_deadletter_sync]
                :language: python
                :dedent: 4
                :caption: Dead letter a message to remove it from the queue by sending it to the dead letter subqueue,
                    and receiving it from there.
        """
        # pylint: disable=protected-access
        self._check_live(MESSAGE_DEAD_LETTER)
        self._settle_message(MESSAGE_DEAD_LETTER,
                             dead_letter_reason=reason,
                             dead_letter_error_description=error_description)
        self._settled = True

    def abandon(self):
        # type: () -> None
        """Abandon the message.

        This message will be returned to the queue and made available to be received again.

        :rtype: None
        :raises: ~azure.servicebus.exceptions.MessageAlreadySettled if the message has been settled.
        :raises: ~azure.servicebus.exceptions.MessageLockExpired if message lock has already expired.
        :raises: ~azure.servicebus.exceptions.SessionLockExpired if session lock has already expired.
        :raises: ~azure.servicebus.exceptions.MessageSettleFailed if message settle operation fails.


        .. admonition:: Example:

            .. literalinclude:: ../samples/sync_samples/sample_code_servicebus.py
                :start-after: [START abandon_message]
                :end-before: [END abandon_message]
                :language: python
                :dedent: 4
                :caption: Abandoning a received message to return it immediately to the queue.
        """
        # pylint: disable=protected-access
        self._check_live(MESSAGE_ABANDON)
        self._settle_message(MESSAGE_ABANDON)
        self._settled = True

    def defer(self):
        # type: () -> None
        """Defer the message.

        This message will remain in the queue but must be requested
        specifically by its sequence number in order to be received.

        :rtype: None
        :raises: ~azure.servicebus.exceptions.MessageAlreadySettled if the message has been settled.
        :raises: ~azure.servicebus.exceptions.MessageLockExpired if message lock has already expired.
        :raises: ~azure.servicebus.exceptions.SessionLockExpired if session lock has already expired.
        :raises: ~azure.servicebus.exceptions.MessageSettleFailed if message settle operation fails.

        .. admonition:: Example:

            .. literalinclude:: ../samples/sync_samples/sample_code_servicebus.py
                :start-after: [START receive_defer_sync]
                :end-before: [END receive_defer_sync]
                :language: python
                :dedent: 4
                :caption: Deferring a received message sets it aside such that it can only be received
                    by calling receive_deffered_messages with its sequence number
        """
        self._check_live(MESSAGE_DEFER)
        self._settle_message(MESSAGE_DEFER)
        self._settled = True

    def renew_lock(self):
<<<<<<< HEAD
        # type: () -> datetime.datetime
=======
        # type: () -> None
        # pylint: disable=protected-access,no-member
>>>>>>> f683b292
        """Renew the message lock.

        This will maintain the lock on the message to ensure it is not returned to the queue
        to be reprocessed.

        In order to complete (or otherwise settle) the message, the lock must be maintained,
        and cannot already have expired; an expired lock cannot be renewed.

        Messages received via ReceiveAndDelete mode are not locked, and therefore cannot be renewed.
        This operation is only available for non-sessionful messages as well.

        Lock renewal can be performed as a background task by registering the message with an
        `azure.servicebus.AutoLockRenew` instance.

        :returns: The utc datetime the lock is set to expire at.
        :rtype: datetime.datetime
        :raises: TypeError if the message is sessionful.
        :raises: ~azure.servicebus.exceptions.MessageLockExpired is message lock has already expired.
        :raises: ~azure.servicebus.exceptions.MessageAlreadySettled is message has already been settled.
        """
        try:
            if self._receiver.session: # type: ignore
                raise TypeError("Session messages cannot be renewed. Please renew the Session lock instead.")
        except AttributeError:
            pass
        self._check_live(MESSAGE_RENEW_LOCK)
        token = self.lock_token
        if not token:
            raise ValueError("Unable to renew lock - no lock token found.")

<<<<<<< HEAD
        expiry = self._receiver._renew_locks(token)  # pylint: disable=protected-access,no-member
        self._expiry = utc_from_timestamp(expiry[MGMT_RESPONSE_MESSAGE_EXPIRATION][0]/1000.0) # type: datetime.datetime

        return self._expiry
=======
        expiry = self._receiver._renew_locks(token)  # type: ignore
        self._expiry = utc_from_timestamp(expiry[MGMT_RESPONSE_MESSAGE_EXPIRATION][0]/1000.0)
>>>>>>> f683b292
<|MERGE_RESOLUTION|>--- conflicted
+++ resolved
@@ -574,12 +574,8 @@
     """
 
     def __init__(self, message):
-<<<<<<< HEAD
-        super(PeekedMessage, self).__init__(None, message=message)
-=======
         # type: (uamqp.message.Message) -> None
-        super(PeekMessage, self).__init__(None, message=message) # type: ignore
->>>>>>> f683b292
+        super(PeekedMessage, self).__init__(None, message=message) # type: ignore
 
     def _to_outgoing_message(self):
         # type: () -> Message
@@ -745,30 +741,19 @@
             :caption: Checking the properties on a received message.
     """
 
-<<<<<<< HEAD
     def __init__(self, message, receive_mode=ReceiveMode.PeekLock, **kwargs):
-        # type: (uamqp.Message, ReceiveMode, Any) -> None
-=======
-    def __init__(self, message, mode=ReceiveSettleMode.PeekLock, **kwargs):
-        # type: (uamqp.message.Message, ReceiveSettleMode, Any) -> None
->>>>>>> f683b292
+        # type: (uamqp.message.Message, ReceiveMode, Any) -> None
         super(ReceivedMessageBase, self).__init__(message=message)
         self._settled = (receive_mode == ReceiveMode.ReceiveAndDelete)
         self._received_timestamp_utc = utc_now()
         self._is_deferred_message = kwargs.get("is_deferred_message", False)
-<<<<<<< HEAD
-        self.auto_renew_error = None
-        self._receiver = None  # type: ignore
-        self._expiry = None # type: Optional[datetime.datetime]
-=======
         self.auto_renew_error = None # type: Optional[Exception]
         try:
             self._receiver = kwargs.pop("receiver")  # type: Union[ServiceBusReceiver, ServiceBusSessionReceiver]
         except KeyError:
             raise TypeError("ReceivedMessage requires a receiver to be initialized.  This class should never be" + \
             "initialized by a user; the Message class should be utilized instead.")
-        self._expiry = None
->>>>>>> f683b292
+        self._expiry = None # type: Optional[datetime.datetime]
 
     def _check_live(self, action):
         # pylint: disable=no-member
@@ -1046,12 +1031,8 @@
         self._settled = True
 
     def renew_lock(self):
-<<<<<<< HEAD
         # type: () -> datetime.datetime
-=======
-        # type: () -> None
         # pylint: disable=protected-access,no-member
->>>>>>> f683b292
         """Renew the message lock.
 
         This will maintain the lock on the message to ensure it is not returned to the queue
@@ -1082,12 +1063,7 @@
         if not token:
             raise ValueError("Unable to renew lock - no lock token found.")
 
-<<<<<<< HEAD
-        expiry = self._receiver._renew_locks(token)  # pylint: disable=protected-access,no-member
+        expiry = self._receiver._renew_locks(token)  # type: ignore
         self._expiry = utc_from_timestamp(expiry[MGMT_RESPONSE_MESSAGE_EXPIRATION][0]/1000.0) # type: datetime.datetime
 
-        return self._expiry
-=======
-        expiry = self._receiver._renew_locks(token)  # type: ignore
-        self._expiry = utc_from_timestamp(expiry[MGMT_RESPONSE_MESSAGE_EXPIRATION][0]/1000.0)
->>>>>>> f683b292
+        return self._expiry