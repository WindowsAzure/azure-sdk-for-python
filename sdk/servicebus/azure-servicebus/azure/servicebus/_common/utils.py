--- conflicted
+++ resolved
@@ -20,12 +20,8 @@
     Type,
     TYPE_CHECKING,
     Union,
-<<<<<<< HEAD
-    cast,
-=======
     Tuple,
     cast
->>>>>>> 6739ac3d
 )
 from contextlib import contextmanager
 from msrest.serialization import UTC
