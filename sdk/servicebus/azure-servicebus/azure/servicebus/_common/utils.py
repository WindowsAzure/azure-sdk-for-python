--- conflicted
+++ resolved
@@ -9,7 +9,7 @@
 import logging
 import functools
 import platform
-from typing import Optional, Dict, Tuple, Iterable, Type, TYPE_CHECKING, Union, Iterator
+from typing import Optional, Dict, List, Tuple, Iterable, Type, TYPE_CHECKING, Union, Iterator
 from contextlib import contextmanager
 from msrest.serialization import UTC
 
@@ -42,25 +42,20 @@
     SPAN_NAME_RECEIVE,
 )
 
-<<<<<<< HEAD
-from typing import TYPE_CHECKING, Dict, List, Union
 if TYPE_CHECKING:
-    # pylint: disable=unused-import, ungrouped-imports
-    from .message import BatchMessage, Message
-    DictMessageType = Union[
-        Dict,
-        Message,
-        List[Dict],
-        List[Message],
-        BatchMessage
-    ]
-=======
-if TYPE_CHECKING:
-    from .message import ServiceBusReceivedMessage, ServiceBusMessage
+    from .message import ServiceBusReceivedMessage, ServiceBusMessage, ServiceBusMessageBatch
     from azure.core.tracing import AbstractSpan
     from .receiver_mixins import ReceiverMixin
     from .._servicebus_session import BaseSession
->>>>>>> 80c3b8e0
+      
+    # pylint: disable=unused-import, ungrouped-imports
+    DictMessageType = Union[
+        Dict,
+        ServiceBusMessage,
+        List[Dict],
+        List[ServiceBusMessage],
+        ServiceBusMessageBatch
+    ]
 
 _log = logging.getLogger(__name__)
 
@@ -210,13 +205,12 @@
         except AttributeError:
             return messages
 
-<<<<<<< HEAD
 def create_messages_from_dicts_if_needed(messages, message_type):
     """
     This method is used to convert dict representations
     of messages and to Message objects.
     """
-    # type: (DictMessageType) -> Union[List[azure.servicebus.Message], azure.servicebus.BatchMessage]
+    # type: (DictMessageType) -> Union[List[azure.servicebus.ServiceBusMessage], azure.servicebus.ServiceBusMessageBatch]
     if isinstance(messages, list):
         for index, message in enumerate(messages):
             if isinstance(message, dict):
@@ -230,7 +224,6 @@
         messages = [messages]
 
     return messages
-=======
 
 def strip_protocol_from_uri(uri):
     # type: (str) -> str
@@ -343,5 +336,4 @@
                                 },
                             )
     except Exception as exp:  # pylint:disable=broad-except
-        _log.warning("trace_link_message had an exception %r", exp)
->>>>>>> 80c3b8e0
+        _log.warning("trace_link_message had an exception %r", exp)