# ------------------------------------------------------------------------
# Copyright (c) Microsoft Corporation. All rights reserved.
# Licensed under the MIT License. See License.txt in the project root for
# license information.
# -------------------------------------------------------------------------

import sys
import datetime
import logging
import functools
import platform
from typing import Optional, Dict
try:
    from urlparse import urlparse
except ImportError:
    from urllib.parse import urlparse

from uamqp import authentication, types

<<<<<<< HEAD
from .._version import VERSION as sdk_version
=======
from ..exceptions import AutoLockRenewFailed, AutoLockRenewTimeout, ServiceBusError
from .._version import VERSION
>>>>>>> 22bd8ce1
from .constants import (
    JWT_TOKEN_SCOPE,
    TOKEN_TYPE_JWT,
    TOKEN_TYPE_SASTOKEN,
    DEAD_LETTER_QUEUE_SUFFIX,
    TRANSFER_DEAD_LETTER_QUEUE_SUFFIX,
    USER_AGENT_PREFIX
)

_log = logging.getLogger(__name__)


class UTC(datetime.tzinfo):
    """Time Zone info for handling UTC"""

    def utcoffset(self, dt):
        """UTF offset for UTC is 0."""
        return datetime.timedelta(0)

    def tzname(self, dt):
        """Timestamp representation."""
        return "Z"

    def dst(self, dt):
        """No daylight saving for UTC."""
        return datetime.timedelta(hours=1)


try:
    from datetime import timezone  # pylint: disable=ungrouped-imports

    TZ_UTC = timezone.utc  # type: ignore
except ImportError:
    TZ_UTC = UTC()  # type: ignore


def utc_from_timestamp(timestamp):
    return datetime.datetime.fromtimestamp(timestamp, tz=TZ_UTC)


def utc_now():
    return datetime.datetime.now(tz=TZ_UTC)


def parse_conn_str(conn_str):
    endpoint = None
    shared_access_key_name = None
    shared_access_key = None
    entity_path = None
    for element in conn_str.split(';'):
        key, _, value = element.partition('=')
        if key.lower() == 'endpoint':
            endpoint = value.rstrip('/')
        elif key.lower() == 'sharedaccesskeyname':
            shared_access_key_name = value
        elif key.lower() == 'sharedaccesskey':
            shared_access_key = value
        elif key.lower() == 'entitypath':
            entity_path = value
    if not all([endpoint, shared_access_key_name, shared_access_key]):
        raise ValueError("Invalid connection string")
    return endpoint, shared_access_key_name, shared_access_key, entity_path


def build_uri(address, entity):
    parsed = urlparse(address)
    if parsed.path:
        return address
    if not entity:
        raise ValueError("No Service Bus entity specified")
    address += "/" + str(entity)
    return address


def create_properties(user_agent=None):
    # type: (Optional[str]) -> Dict[types.AMQPSymbol, str]
    """
    Format the properties with which to instantiate the connection.
    This acts like a user agent over HTTP.

    :param str user_agent: If specified, this will be added in front of the built-in user agent string.

    :rtype: dict
    """
    properties = {}
    properties[types.AMQPSymbol("product")] = USER_AGENT_PREFIX
    properties[types.AMQPSymbol("version")] = VERSION
    framework = "Python/{}.{}.{}".format(
        sys.version_info[0], sys.version_info[1], sys.version_info[2]
    )
    properties[types.AMQPSymbol("framework")] = framework
    platform_str = platform.platform()
    properties[types.AMQPSymbol("platform")] = platform_str

    final_user_agent = "{}/{} {} ({})".format(
        USER_AGENT_PREFIX, VERSION, framework, platform_str
    )
    if user_agent:
        final_user_agent = "{} {}".format(user_agent, final_user_agent)

    properties[types.AMQPSymbol("user-agent")] = final_user_agent
    return properties


def renewable_start_time(renewable):
    try:
        return renewable._received_timestamp_utc  # pylint: disable=protected-access
    except AttributeError:
        pass
    try:
        return renewable._session_start  # pylint: disable=protected-access
    except AttributeError:
        raise TypeError("Registered object is not renewable.")


def create_authentication(client):
    # pylint: disable=protected-access
    try:
        # ignore mypy's warning because token_type is Optional
        token_type = client._credential.token_type  # type: ignore
    except AttributeError:
        token_type = TOKEN_TYPE_JWT
    if token_type == TOKEN_TYPE_SASTOKEN:
        auth = authentication.JWTTokenAuth(
            client._auth_uri,
            client._auth_uri,
            functools.partial(client._credential.get_token, client._auth_uri),
            token_type=token_type,
            timeout=client._config.auth_timeout,
            http_proxy=client._config.http_proxy,
            transport_type=client._config.transport_type,
        )
        auth.update_token()
        return auth
    return authentication.JWTTokenAuth(
        client._auth_uri,
        client._auth_uri,
        functools.partial(client._credential.get_token, JWT_TOKEN_SCOPE),
        token_type=token_type,
        timeout=client._config.auth_timeout,
        http_proxy=client._config.http_proxy,
        transport_type=client._config.transport_type,
    )


def generate_dead_letter_entity_name(
        queue_name=None,
        topic_name=None,
        subscription_name=None,
        transfer_deadletter=False
):
    entity_name = queue_name if queue_name else (topic_name + "/Subscriptions/" + subscription_name)
    entity_name = "{}{}".format(
        entity_name,
        TRANSFER_DEAD_LETTER_QUEUE_SUFFIX if transfer_deadletter else DEAD_LETTER_QUEUE_SUFFIX
    )

    return entity_name<|MERGE_RESOLUTION|>--- conflicted
+++ resolved
@@ -17,12 +17,8 @@
 
 from uamqp import authentication, types
 
-<<<<<<< HEAD
-from .._version import VERSION as sdk_version
-=======
 from ..exceptions import AutoLockRenewFailed, AutoLockRenewTimeout, ServiceBusError
 from .._version import VERSION
->>>>>>> 22bd8ce1
 from .constants import (
     JWT_TOKEN_SCOPE,
     TOKEN_TYPE_JWT,
