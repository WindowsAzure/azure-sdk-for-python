--- conflicted
+++ resolved
@@ -127,19 +127,11 @@
 DEAD_LETTER_QUEUE_SUFFIX = '/$DeadLetterQueue'
 TRANSFER_DEAD_LETTER_QUEUE_SUFFIX = '/$Transfer' + DEAD_LETTER_QUEUE_SUFFIX
 
+MESSAGE_PROPERTY_MAX_LENGTH = 128
 
-<<<<<<< HEAD
 class ServiceBusReceiveMode(str, Enum):
     PEEK_LOCK = "peeklock"
     RECEIVE_AND_DELETE = "receiveanddelete"
-=======
-MESSAGE_PROPERTY_MAX_LENGTH = 128
-
-
-class ReceiveMode(Enum):
-    PeekLock = constants.ReceiverSettleMode.PeekLock
-    ReceiveAndDelete = constants.ReceiverSettleMode.ReceiveAndDelete
->>>>>>> f845d36d
 
 # To enable extensible string enums for the public facing parameter, and translate to the "real" uamqp constants.
 ServiceBusToAMQPReceiveModeMap = {ServiceBusReceiveMode.PEEK_LOCK:constants.ReceiverSettleMode.PeekLock,
