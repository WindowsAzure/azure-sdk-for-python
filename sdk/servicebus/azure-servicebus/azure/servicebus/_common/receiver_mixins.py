--- conflicted
+++ resolved
@@ -32,15 +32,11 @@
 
         self._auth_uri = "sb://{}/{}".format(self.fully_qualified_namespace, self.entity_path)
         self._entity_uri = "amqps://{}/{}".format(self.fully_qualified_namespace, self.entity_path)
-<<<<<<< HEAD
-        self._mode = kwargs.get("mode", ReceiveSettleMode.PeekLock)
+        self._receive_mode = kwargs.get("receive_mode", ReceiveMode.PeekLock)
         # While we try to leave failures to the service, in this case the errors lower down the stack are less clear.
-        if not isinstance(self._mode, ReceiveSettleMode):
-            raise TypeError("Parameter 'mode' must be of type ReceiveSettleMode")
+        if not isinstance(self._receive_mode, ReceiveMode):
+            raise TypeError("Parameter 'receive_mode' must be of type ReceiveMode")
 
-=======
-        self._receive_mode = kwargs.get("receive_mode", ReceiveMode.PeekLock)
->>>>>>> 30c771ef
         self._error_policy = _ServiceBusErrorPolicy(
             max_retries=self._config.retry_total
         )
