# --------------------------------------------------------------------------------------------
# Copyright (c) Microsoft Corporation. All rights reserved.
# Licensed under the MIT License. See License.txt in the project root for license information.
# --------------------------------------------------------------------------------------------
from datetime import datetime, timedelta
from typing import TYPE_CHECKING, cast, Dict, List, Union
from xml.etree.ElementTree import ElementTree, SubElement, QName
import isodate
import six
import logging
if TYPE_CHECKING:
    # pylint: disable=unused-import, ungrouped-imports
    from ._models import QueueProperties, TopicProperties, \
        SubscriptionProperties, RuleProperties, InternalQueueDescription, InternalTopicDescription, \
        InternalSubscriptionDescription, InternalRuleDescription
    DictPropertiesType = Union[
        QueueProperties,
        TopicProperties,
        SubscriptionProperties,
        RuleProperties
    ]
    DictPropertiesReturnType = Union[
        InternalQueueDescription,
        InternalTopicDescription,
        InternalSubscriptionDescription,
        InternalRuleDescription
    ]

# Refer to the async version of this module under ..\aio\management\_utils.py for detailed explanation.

try:
    import urllib.parse as urlparse
except ImportError:
    import urlparse  # type: ignore  # for python 2.7

from azure.servicebus.management import _constants as constants
from ._handle_response_error import _handle_response_error

_log = logging.getLogger(__name__)

def extract_rule_data_template(feed_class, convert, feed_element):
    """Special version of function extrat_data_template for Rule.

    Pass both the XML entry element and the rule instance to function `convert`. Rule needs to extract
    KeyValue from XML Element and set to Rule model instance manually. The autorest/msrest serialization/deserialization
    doesn't work for this special part.
    After autorest is enhanced, this method can be removed.
    Refer to autorest issue https://github.com/Azure/autorest/issues/3535
    """
    deserialized = feed_class.deserialize(feed_element)
    next_link = None
    if deserialized.link and len(deserialized.link) == 2:
        next_link = deserialized.link[1].href
    if deserialized.entry:
        list_of_entities = [
            convert(*x) if convert else x
            for x in zip(
                feed_element.findall(constants.ATOM_ENTRY_TAG), deserialized.entry
            )
        ]
    else:
        list_of_entities = []
    return next_link, iter(list_of_entities)


def extract_data_template(feed_class, convert, feed_element):
    deserialized = feed_class.deserialize(feed_element)
    list_of_entities = [convert(x) if convert else x for x in deserialized.entry]
    next_link = None
    if deserialized.link and len(deserialized.link) == 2:
        next_link = deserialized.link[1].href
    return next_link, iter(list_of_entities)


def get_next_template(list_func, *args, **kwargs):
    """Call list_func to get the XML data and deserialize it to XML ElementTree.

    azure.core.async_paging.AsyncItemPaged will call `extract_data_template` and use the returned
    XML ElementTree to call a partial function created from `extrat_data_template`.

    """
    start_index = kwargs.pop("start_index", 0)
    max_page_size = kwargs.pop("max_page_size", 100)
    api_version = constants.API_VERSION
    if args[0]:
        queries = urlparse.parse_qs(urlparse.urlparse(args[0]).query)
        start_index = int(queries[constants.LIST_OP_SKIP][0])
        max_page_size = int(queries[constants.LIST_OP_TOP][0])
        api_version = queries[constants.API_VERSION_PARAM_NAME][0]
    with _handle_response_error():
        feed_element = cast(
            ElementTree,
            list_func(
                skip=start_index, top=max_page_size, api_version=api_version, **kwargs
            ),
        )
    return feed_element


def deserialize_value(value, value_type):
    if value_type in ("int", "long"):
        value = int(value)
    elif value_type == "boolean":
        value = value.lower() == "true"
    elif value_type == "double":
        value = float(value)
    elif value_type == "dateTime":
        value = isodate.parse_datetime(value)
    elif value_type == "duration":
        value = isodate.parse_duration(value)
        # Note: If value ever includes a month or year, will return an isodate type, and should be reassessed
    return value


def serialize_value_type(value):
    if isinstance(value, float):
        return "double", str(value)
    if isinstance(
        value, bool
    ):  # Attention: bool is subclass of int. So put bool ahead of int
        return "boolean", str(value).lower()
    if isinstance(value, six.string_types):
        return "string", value
    if isinstance(value, six.integer_types):
        return "int" if value <= constants.INT32_MAX_VALUE else "long", str(value)
    if isinstance(value, datetime):
        return "dateTime", isodate.datetime_isoformat(value)
    if isinstance(value, timedelta):
        return "duration", isodate.duration_isoformat(value)
    raise ValueError(
        "value {} of type {} is not supported for the key value".format(
            value, type(value)
        )
    )


def deserialize_key_values(xml_parent, key_values):
    """deserialize xml Element and replace the values in dict key_values with correct data types.

    The deserialized XML is like:

    <KeyValueOfstringanyType>
        <Key>key_string</Key>
        <Value xmlns:d6p1="http://www.w3.org/2001/XMLSchema" xsi:type="d6p1:string">str1</Value>
    </KeyValueOfstringanyType>
    <KeyValueOfstringanyType>
        <Key>key_int</Key>
        <Value xmlns:d6p1="http://www.w3.org/2001/XMLSchema" xsi:type="d6p1:int">2</Value>
    </KeyValueOfstringanyType>
    ...

    After autorest is enhanced, this method can be removed.
    Refer to autorest issue https://github.com/Azure/autorest/issues/3535

    :param xml_parent: The parent xml Element that contains some children of <KeyValueOfstringanyType>.
    :param key_values: The dict that contains the key values. The value could have wrong data types.
    :return: This method returns `None`. It will update each value of key_values to correct value type.
    """
    key_values_ele = xml_parent.findall(constants.RULE_KEY_VALUE_TAG)
    for key_value_ele in key_values_ele:
        key_ele = key_value_ele.find(constants.RULE_KEY_TAG)
        value_ele = key_value_ele.find(constants.RULE_VALUE_TAG)
        key = key_ele.text
        value = value_ele.text
        value_type = value_ele.attrib[constants.RULE_VALUE_TYPE_TAG]
        value_type = value_type.split(":")[1]
        value = deserialize_value(value, value_type)
        key_values[key] = value


def deserialize_rule_key_values(entry_ele, rule_description):
    """Deserialize a rule's filter and action that have key values from xml.

    CorrelationRuleFilter.properties, SqlRuleFilter.parameters and SqlRuleAction.parameters may contain
    data (dict is not empty).

    After autorest is enhanced, this method can be removed.
    Refer to autorest issue https://github.com/Azure/autorest/issues/3535
    """
    content = entry_ele.find(constants.ATOM_CONTENT_TAG)
    if content:
        correlation_filter_properties_ele = (
            content.find(constants.RULE_DESCRIPTION_TAG)
            .find(constants.RULE_FILTER_TAG)
            .find(constants.RULE_FILTER_COR_PROPERTIES_TAG)
        )
        if correlation_filter_properties_ele:
            deserialize_key_values(
                correlation_filter_properties_ele, rule_description.filter.properties
            )
        sql_filter_parameters_ele = (
            content.find(constants.RULE_DESCRIPTION_TAG)
            .find(constants.RULE_FILTER_TAG)
            .find(constants.RULE_PARAMETERS_TAG)
        )
        if sql_filter_parameters_ele:
            deserialize_key_values(
                sql_filter_parameters_ele, rule_description.filter.parameters
            )
        sql_action_parameters_ele = (
            content.find(constants.RULE_DESCRIPTION_TAG)
            .find(constants.RULE_ACTION_TAG)
            .find(constants.RULE_PARAMETERS_TAG)
        )
        if sql_action_parameters_ele:
            deserialize_key_values(
                sql_action_parameters_ele, rule_description.action.parameters
            )


def serialize_key_values(xml_parent, key_values):
    """serialize a dict to xml Element and put it under xml_parent

    The serialized XML is like:

    <KeyValueOfstringanyType>
        <Key>key_string</Key>
        <Value xmlns:d6p1="http://www.w3.org/2001/XMLSchema" xsi:type="d6p1:string">str1</Value>
    </KeyValueOfstringanyType>
    <KeyValueOfstringanyType>
        <Key>key_int</Key>
        <Value xmlns:d6p1="http://www.w3.org/2001/XMLSchema" xsi:type="d6p1:int">2</Value>
    </KeyValueOfstringanyType>
    ...

    :param xml_parent: The parent xml Element for the serialized xml.
    :param key_values: The dict that contains the key values.
    :return: `xml_parent` is mutated. The returned value is `None`.

    After autorest is enhanced, this method can be removed.
    Refer to autorest issue https://github.com/Azure/autorest/issues/3535
    """
    xml_parent.clear()
    if key_values:
        for key, value in key_values.items():
            value_type, value_in_str = serialize_value_type(value)
            key_value_ele = SubElement(
                xml_parent, QName(constants.SB_XML_NAMESPACE, constants.RULE_KEY_VALUE)
            )
            key_ele = SubElement(
                key_value_ele, QName(constants.SB_XML_NAMESPACE, constants.RULE_KEY)
            )
            key_ele.text = key
            type_qname = QName(constants.XML_SCHEMA_INSTANCE_NAMESPACE, "type")
            value_ele = SubElement(
                key_value_ele,
                QName(constants.SB_XML_NAMESPACE, constants.RULE_VALUE),
                {type_qname: constants.RULE_VALUE_TYPE_XML_PREFIX + ":" + value_type},
            )
            value_ele.text = value_in_str
            value_ele.attrib[
                "xmlns:" + constants.RULE_VALUE_TYPE_XML_PREFIX
            ] = constants.XML_SCHEMA_NAMESPACE


def serialize_rule_key_values(entry_ele, rule_descripiton):
    """Serialize a rule's filter and action that have key values into xml.

    CorrelationRuleFilter.properties, SqlRuleFilter.parameters and SqlRuleAction.parameters may contain
    data (dict is not empty). Serialize them to XML.

    After autorest is enhanced, this method can be removed.
    Refer to autorest issue https://github.com/Azure/autorest/issues/3535
    """
    content = entry_ele.find(constants.ATOM_CONTENT_TAG)
    if content:
        correlation_filter_parameters_ele = (
            content.find(constants.RULE_DESCRIPTION_TAG)
            .find(constants.RULE_FILTER_TAG)
            .find(constants.RULE_FILTER_COR_PROPERTIES_TAG)
        )
        if correlation_filter_parameters_ele:
            serialize_key_values(
                correlation_filter_parameters_ele, rule_descripiton.filter.properties
            )
        sql_filter_parameters_ele = (
            content.find(constants.RULE_DESCRIPTION_TAG)
            .find(constants.RULE_FILTER_TAG)
            .find(constants.RULE_PARAMETERS_TAG)
        )
        if sql_filter_parameters_ele:
            serialize_key_values(
                sql_filter_parameters_ele, rule_descripiton.filter.parameters
            )
        sql_action_parameters_ele = (
            content.find(constants.RULE_DESCRIPTION_TAG)
            .find(constants.RULE_ACTION_TAG)
            .find(constants.RULE_PARAMETERS_TAG)
        )
        if sql_action_parameters_ele:
            serialize_key_values(
                sql_action_parameters_ele, rule_descripiton.action.parameters
            )


# Helper functions for common parameter validation errors in the client.
def _validate_entity_name_type(entity_name, display_name="entity name"):
    # type: (str, str) -> None
    if not isinstance(entity_name, str):
        raise TypeError(
            "{} must be a string, not {}".format(display_name, type(entity_name))
        )


def _validate_topic_and_subscription_types(topic_name, subscription_name):
    # type: (str, str) -> None
    if not isinstance(topic_name, str) or not isinstance(subscription_name, str):
        raise TypeError(
            "topic name and subscription name must be strings, not {} and {}".format(
                type(topic_name), type(subscription_name)
            )
        )


def _validate_topic_subscription_and_rule_types(
    topic_name, subscription_name, rule_name
):
    # type: (str, str, str) -> None
<<<<<<< HEAD
    if not isinstance(topic_name, str) or not isinstance(subscription_name, str) or not isinstance(rule_name, str):
        raise TypeError("topic name, subscription name and rule name must be strings, not {} {} and {}".format(
            type(topic_name), type(subscription_name), type(rule_name)))

def create_properties_from_dicts_if_needed(properties, sb_resource_type):
    """
    This method is used to create internal resource objects given their
    corresponding dict representations of resource properties.
    """
    # type: (dict, DictPropertiesType) -> (str, DictPropertiesReturnType)
    if isinstance(properties, dict):
        resource_property_name = properties["name"]
        dict_to_props = sb_resource_type(**properties)
        to_update = dict_to_props._to_internal_entity() # pylint: disable=protected-access
    else:
        resource_property_name = properties.name
        to_update = properties._to_internal_entity()    # pylint: disable=protected-access

    return (resource_property_name, to_update)
=======
    if (
        not isinstance(topic_name, str)
        or not isinstance(subscription_name, str)
        or not isinstance(rule_name, str)
    ):
        raise TypeError(
            "topic name, subscription name and rule name must be strings, not {} {} and {}".format(
                type(topic_name), type(subscription_name), type(rule_name)
            )
        )
>>>>>>> 80c3b8e0
<|MERGE_RESOLUTION|>--- conflicted
+++ resolved
@@ -316,11 +316,17 @@
     topic_name, subscription_name, rule_name
 ):
     # type: (str, str, str) -> None
-<<<<<<< HEAD
-    if not isinstance(topic_name, str) or not isinstance(subscription_name, str) or not isinstance(rule_name, str):
-        raise TypeError("topic name, subscription name and rule name must be strings, not {} {} and {}".format(
-            type(topic_name), type(subscription_name), type(rule_name)))
-
+    if (
+        not isinstance(topic_name, str)
+        or not isinstance(subscription_name, str)
+        or not isinstance(rule_name, str)
+    ):
+        raise TypeError(
+            "topic name, subscription name and rule name must be strings, not {} {} and {}".format(
+                type(topic_name), type(subscription_name), type(rule_name)
+            )
+        )
+        
 def create_properties_from_dicts_if_needed(properties, sb_resource_type):
     """
     This method is used to create internal resource objects given their
@@ -335,16 +341,4 @@
         resource_property_name = properties.name
         to_update = properties._to_internal_entity()    # pylint: disable=protected-access
 
-    return (resource_property_name, to_update)
-=======
-    if (
-        not isinstance(topic_name, str)
-        or not isinstance(subscription_name, str)
-        or not isinstance(rule_name, str)
-    ):
-        raise TypeError(
-            "topic name, subscription name and rule name must be strings, not {} {} and {}".format(
-                type(topic_name), type(subscription_name), type(rule_name)
-            )
-        )
->>>>>>> 80c3b8e0
+    return (resource_property_name, to_update)