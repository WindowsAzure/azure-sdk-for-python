--- conflicted
+++ resolved
@@ -7,13 +7,9 @@
 from typing import TYPE_CHECKING, Dict, Any, Union, List, cast, Type
 from xml.etree.ElementTree import ElementTree, Element
 
-<<<<<<< HEAD
-from azure.core.exceptions import ResourceNotFoundError, HttpResponseError, raise_with_traceback
-=======
 from msrest.serialization import Model
 from msrest.exceptions import ValidationError
-from azure.core.exceptions import ResourceNotFoundError, HttpResponseError
->>>>>>> d1b5c9c3
+from azure.core.exceptions import ResourceNotFoundError, HttpResponseError, raise_with_traceback
 from azure.core.pipeline import Pipeline
 from azure.core.pipeline.policies import HttpLoggingPolicy, DistributedTracingPolicy, ContentDecodePolicy, \
     RequestIdPolicy, BearerTokenCredentialPolicy
@@ -214,13 +210,8 @@
         :returns: ~azure.servicebus.management.QueueDescription returned from ServiceBus.
         """
 
-<<<<<<< HEAD
         if not isinstance(queue_description, QueueDescription):
             raise TypeError("queue_description must be of type QueueDescription")
-=======
-        if not queue_description.queue_name:
-            raise ValueError("queue_description must have a non-empty queue_name")
->>>>>>> d1b5c9c3
 
         to_update = QueueDescription()
 
