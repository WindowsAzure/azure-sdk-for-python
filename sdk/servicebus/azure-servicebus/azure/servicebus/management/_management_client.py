--- conflicted
+++ resolved
@@ -590,13 +590,8 @@
             entry.title, entry.content.subscription_description)
         return subscription
 
-<<<<<<< HEAD
-    def get_subscription_runtime_info(self, topic_name, subscription_name, **kwargs):
+    def get_subscription_runtime_properties(self, topic_name, subscription_name, **kwargs):
         # type: (str, str, Any) -> SubscriptionRuntimeProperties
-=======
-    def get_subscription_runtime_properties(self, topic, subscription_name, **kwargs):
-        # type: (Union[str, TopicProperties], str, Any) -> SubscriptionRuntimeProperties
->>>>>>> 40774230
         """Get a topic subscription runtime info.
 
         :param str topic_name: The topic that owns the subscription.
@@ -770,11 +765,7 @@
         return ItemPaged(
             get_next, extract_data)
 
-<<<<<<< HEAD
-    def list_subscriptions_runtime_info(self, topic_name, **kwargs):
-=======
-    def list_subscriptions_runtime_properties(self, topic, **kwargs):
->>>>>>> 40774230
+    def list_subscriptions_runtime_properties(self, topic_name, **kwargs):
         # type: (Union[str, TopicProperties], Any) -> ItemPaged[SubscriptionRuntimeProperties]
         """List the subscriptions runtime information of a ServiceBus Topic.
 
