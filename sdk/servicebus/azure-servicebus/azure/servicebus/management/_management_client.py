# --------------------------------------------------------------------------------------------
# Copyright (c) Microsoft Corporation. All rights reserved.
# Licensed under the MIT License. See License.txt in the project root for license information.
# --------------------------------------------------------------------------------------------
from contextlib import contextmanager
from copy import copy
from typing import TYPE_CHECKING, Dict, Any, Union, List, cast, Type
from xml.etree.ElementTree import ElementTree, Element

from azure.core.exceptions import ResourceNotFoundError, HttpResponseError
from azure.core.pipeline import Pipeline
from azure.core.pipeline.policies import HttpLoggingPolicy, DistributedTracingPolicy, ContentDecodePolicy, \
    RequestIdPolicy, BearerTokenCredentialPolicy
from azure.core.pipeline.transport import RequestsTransport
from azure.servicebus import ServiceBusSharedKeyCredential
from msrest.serialization import Model
from msrest.exceptions import ValidationError

from .._common.constants import JWT_TOKEN_SCOPE
from .._common.utils import parse_conn_str
from ._shared_key_policy import ServiceBusSharedKeyCredentialPolicy
from ._generated._configuration import ServiceBusManagementClientConfiguration
from ._generated.models import CreateQueueBody, CreateQueueBodyContent, \
    QueueDescription, QueueRuntimeInfo
from ._generated._service_bus_management_client import ServiceBusManagementClient as ServiceBusManagementClientImpl
from . import _constants as constants

if TYPE_CHECKING:
    from azure.core.credentials import TokenCredential  # pylint:disable=ungrouped-imports


@contextmanager
def _handle_response_error():
    try:
        yield
    except HttpResponseError as response_error:
        try:
            new_response_error = HttpResponseError(
                message=response_error.model.detail,
                response=response_error.response,
                model=response_error.model
            )
        except AttributeError:
            new_response_error = response_error
        raise new_response_error


def _convert_xml_to_object(queue_name, et, class_):
    # type: (str, Union[Element, ElementTree], Type[Model]) -> Union[QueueDescription, QueueRuntimeInfo]
    content_ele = cast(ElementTree, et).find(constants.CONTENT_TAG)
    if not content_ele:
        raise ResourceNotFoundError("Queue '{}' does not exist".format(queue_name))
    qc_ele = content_ele.find(constants.QUEUE_DESCRIPTION_TAG)
    obj = class_.deserialize(qc_ele)
    obj.queue_name = queue_name
    return obj


class ServiceBusManagementClient:
    """Use this client to create, update, list, and delete resources of a ServiceBus namespace

    :param str fully_qualified_namespace:
    :param credential:
    :type credential: Union[TokenCredential, ServiceBusSharedKeyCredential]
    :keyword Pipeline pipeline: If omitted, the standard pipeline is used.
    :keyword HttpTransport transport: If omitted, the standard pipeline is used.
    :keyword List[HTTPPolicy] policies: If omitted, the standard pipeline is used.

    For keyword arguments, refer to TODO: add a link here
    """

    def __init__(self, fully_qualified_namespace, credential, **kwargs):
        # type: (str, Union[TokenCredential, ServiceBusSharedKeyCredential], Dict[str, Any]) -> None
        self.fully_qualified_namespace = fully_qualified_namespace
        self._credential = credential
        self._endpoint = "https://" + fully_qualified_namespace
        self._config = ServiceBusManagementClientConfiguration(self._endpoint, **kwargs)
        self._pipeline = self._build_pipeline()
        self._impl = ServiceBusManagementClientImpl(endpoint=fully_qualified_namespace, pipeline=self._pipeline)

    def _build_pipeline(self, **kwargs):  # pylint: disable=no-self-use
        transport = kwargs.get('transport')
        policies = kwargs.get('policies')
        credential_policy = ServiceBusSharedKeyCredentialPolicy(self._endpoint, self._credential, "Authorization") \
            if isinstance(self._credential, ServiceBusSharedKeyCredential) \
            else BearerTokenCredentialPolicy(self._credential, JWT_TOKEN_SCOPE)
        if policies is None:  # [] is a valid policy list
            policies = [
                RequestIdPolicy(**kwargs),
                self._config.headers_policy,
                self._config.user_agent_policy,
                self._config.proxy_policy,
                ContentDecodePolicy(**kwargs),
                self._config.redirect_policy,
                self._config.retry_policy,
                credential_policy,
                self._config.logging_policy,
                DistributedTracingPolicy(**kwargs),
                HttpLoggingPolicy(**kwargs),
            ]
        if not transport:
            transport = RequestsTransport(**kwargs)
        return Pipeline(transport, policies)

    @classmethod
    def from_connection_string(cls, connection_string, **kwargs):
        # type: (str, Any) -> ServiceBusManagementClient
        """Create a client from connection string

        :param str connection_string:
        :keyword Pipeline pipeline: If omitted, the standard pipeline is used.
        :keyword HttpTransport transport: If omitted, the standard pipeline is used.
        :keyword List[HTTPPolicy] policies: If omitted, the standard pipeline is used.
        """
        endpoint, shared_access_key_name, shared_access_key, _ = parse_conn_str(connection_string)
        if "//" in endpoint:
            endpoint = endpoint[endpoint.index("//")+2:]
        return cls(endpoint, ServiceBusSharedKeyCredential(shared_access_key_name, shared_access_key))

    def _get_queue_object(self, queue_name, class_):
        # type: (str, Type[Model]) -> Union[QueueDescription, QueueRuntimeInfo]

        if not queue_name:
            raise ValueError("queue_name must be a non-empty str")

        with _handle_response_error():
            et = cast(
                ElementTree,
                self._impl.queue.get(queue_name, enrich=False, api_version=constants.API_VERSION)
            )
        return _convert_xml_to_object(queue_name, et, class_)

<<<<<<< HEAD
    def _list_queues(self, skip, max_count, class_):
        # type: (int, int, Type[Model]) -> Union[List[QueueDescription], List[QueueRuntimeInfo])
=======
    def _list_queues(self, skip, max_count, clazz):
        # type: (int, int, Type[Model]) -> Union[List[QueueDescription], List[QueueRuntimeInfo]]
>>>>>>> 5674fa53
        with _handle_response_error():
            et = cast(
                ElementTree,
                self._impl.list_entities(
                    entity_type="queues", skip=skip, top=max_count, api_version=constants.API_VERSION
                )
            )
        entries = et.findall(constants.ENTRY_TAG)
        queues = []
        for entry in entries:
            entity_name = entry.find(constants.TITLE_TAG).text  # type: ignore
            queue_description = _convert_xml_to_object(
                entity_name,   # type: ignore
                cast(Element, entry),
                class_
            )
            queues.append(queue_description)
        return queues

    def get_queue(self, queue_name):
        # type: (str) -> QueueDescription
        """Get a QueueDescription

        :param str queue_name: The name of the queue
        """
        return self._get_queue_object(queue_name, QueueDescription)

    def get_queue_runtime_info(self, queue_name):
        # type: (str) -> QueueRuntimeInfo
        """Get the runtime information of a queue

        :param str queue_name: The name of the queue
        """
        return self._get_queue_object(queue_name, QueueRuntimeInfo)

    def create_queue(self, queue):
        # type: (Union[str, QueueDescription]) -> QueueDescription
        """Create a queue

<<<<<<< HEAD
        queue_name = None
        try:
            queue_name = queue.queue_name # type: ignore
            to_create = copy(queue)
            to_create.queue_name = None            
        except AttributeError:
            queue_name = queue
            to_create = QueueDescription()  # Use an empty queue description.
=======
        :param queue: The queue name or a `QueueDescription` instance. When it's a str, it will be the name
         of the created queue. Other properties of the created queue will have default values decided by the
         ServiceBus. Use a `QueueDesceiption` if you want to set queue properties other than the queue name.
        :type queue: Union[str, QueueDescription].
        :returns: `QueueDescription` returned from ServiceBus.
        """

        try:  # queue is a QueueDescription
            queue_name = queue.queue_name
            to_create = copy(queue)
            to_create.queue_name = None
        except AttributeError:  # str expected. But if not str, it might work and might not work.
            queue_name = queue
            to_create = QueueDescription()
        if queue_name is None:
            raise ValueError("queue should be a non-empty str or a QueueDescription with non-empty queue_name")
>>>>>>> 5674fa53

        create_entity_body = CreateQueueBody(
            content=CreateQueueBodyContent(
                queue_description=to_create,
            )
        )
        request_body = create_entity_body.serialize(is_xml=True)
        try:
            with _handle_response_error():
                et = cast(
                    ElementTree,
                    self._impl.queue.put(queue_name, request_body, api_version=constants.API_VERSION)
                )
        except ValidationError as e:
            # post-hoc try to give a somewhat-justifiable failure reason.
            if isinstance(queue, str) or (isinstance(queue, QueueDescription) and isinstance(queue.queue_name, str)):
                raise ValueError("queue must be a non-empty str or a QueueDescription with non-empty str queue_name", e)
            raise TypeError("queue must be a non-empty str or a QueueDescription with non-empty str queue_name", e)

        return _convert_xml_to_object(queue_name, et, QueueDescription)

    def update_queue(self, queue_description):
        # type: (QueueDescription) -> QueueDescription
        """

        :param queue_description: The properties of this `QueueDescription` will be applied to the queue in
         ServiceBus. Only a portion of properties can be updated.
         Refer to https://docs.microsoft.com/en-us/rest/api/servicebus/update-queue.
        :type queue_description: QueueDescription
        """
        if not queue_description.queue_name:
            raise ValueError("queue_description must have a non-empty queue_name")

        to_update = copy(queue_description)
        to_update.queue_name = None
        create_entity_body = CreateQueueBody(
            content=CreateQueueBodyContent(
                queue_description=to_update
            )
        )
        request_body = create_entity_body.serialize(is_xml=True)
        with _handle_response_error():
            et = cast(
                ElementTree,
                self._impl.queue.put(
                queue_description.queue_name,  # type: ignore
                request_body,
                api_version=constants.API_VERSION,
                if_match="*"
                )
            )
        return _convert_xml_to_object(queue_description.queue_name, et, QueueDescription)

    def delete_queue(self, queue_name):
        # type: (str) -> None
        """Delete a queue

        :param str queue_name: The name of the queue
        """

        if not queue_name:
            raise ValueError("queue_name must not be None or empty")
        with _handle_response_error():
            self._impl.queue.delete(queue_name, api_version=constants.API_VERSION)

    def list_queues(self, skip=0, max_count=100):
        # type: (int, int) -> List[QueueDescription]
        """List the queues of a ServiceBus namespace

        :param int skip: skip this number of queues
        :param int max_count: return at most this number of queues if there are more than this number in
         the ServiceBus namespace
        """
        return self._list_queues(skip, max_count, QueueDescription)

    def list_queues_runtime_info(self, skip=0, max_count=100):
        # type: (int, int) -> List[QueueRuntimeInfo]
        """List the queues runtime info of a ServiceBus namespace

        :param int skip: skip this number of queues
        :param int max_count: return at most this number of queues if there are more than this number in
         the ServiceBus namespace
        """
        return self._list_queues(skip, max_count, QueueRuntimeInfo)<|MERGE_RESOLUTION|>--- conflicted
+++ resolved
@@ -130,13 +130,8 @@
             )
         return _convert_xml_to_object(queue_name, et, class_)
 
-<<<<<<< HEAD
     def _list_queues(self, skip, max_count, class_):
         # type: (int, int, Type[Model]) -> Union[List[QueueDescription], List[QueueRuntimeInfo])
-=======
-    def _list_queues(self, skip, max_count, clazz):
-        # type: (int, int, Type[Model]) -> Union[List[QueueDescription], List[QueueRuntimeInfo]]
->>>>>>> 5674fa53
         with _handle_response_error():
             et = cast(
                 ElementTree,
@@ -175,8 +170,13 @@
     def create_queue(self, queue):
         # type: (Union[str, QueueDescription]) -> QueueDescription
         """Create a queue
-
-<<<<<<< HEAD
+        
+        :param queue: The queue name or a `QueueDescription` instance. When it's a str, it will be the name
+         of the created queue. Other properties of the created queue will have default values decided by the
+         ServiceBus. Use a `QueueDesceiption` if you want to set queue properties other than the queue name.
+        :type queue: Union[str, QueueDescription].
+        :returns: `QueueDescription` returned from ServiceBus.
+        """
         queue_name = None
         try:
             queue_name = queue.queue_name # type: ignore
@@ -185,24 +185,6 @@
         except AttributeError:
             queue_name = queue
             to_create = QueueDescription()  # Use an empty queue description.
-=======
-        :param queue: The queue name or a `QueueDescription` instance. When it's a str, it will be the name
-         of the created queue. Other properties of the created queue will have default values decided by the
-         ServiceBus. Use a `QueueDesceiption` if you want to set queue properties other than the queue name.
-        :type queue: Union[str, QueueDescription].
-        :returns: `QueueDescription` returned from ServiceBus.
-        """
-
-        try:  # queue is a QueueDescription
-            queue_name = queue.queue_name
-            to_create = copy(queue)
-            to_create.queue_name = None
-        except AttributeError:  # str expected. But if not str, it might work and might not work.
-            queue_name = queue
-            to_create = QueueDescription()
-        if queue_name is None:
-            raise ValueError("queue should be a non-empty str or a QueueDescription with non-empty queue_name")
->>>>>>> 5674fa53
 
         create_entity_body = CreateQueueBody(
             content=CreateQueueBodyContent(
