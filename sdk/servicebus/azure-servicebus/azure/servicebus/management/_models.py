# --------------------------------------------------------------------------------------------
# Copyright (c) Microsoft Corporation. All rights reserved.
# Licensed under the MIT License. See License.txt in the project root for license information.
# --------------------------------------------------------------------------------------------
# pylint:disable=protected-access
# pylint:disable=too-many-lines
import functools
from collections import OrderedDict
from copy import deepcopy
from datetime import datetime, timedelta
from typing import Type, Dict, Any, Union, Optional, List
from msrest.serialization import Model

from ._generated.models import QueueDescription as InternalQueueDescription, \
    TopicDescription as InternalTopicDescription, \
    SubscriptionDescription as InternalSubscriptionDescription, \
    RuleDescription as InternalRuleDescription, \
    SqlRuleAction as InternalSqlRuleAction, \
    EmptyRuleAction as InternalEmptyRuleAction, \
    CorrelationFilter as InternalCorrelationFilter, \
    NamespaceProperties as InternalNamespaceProperties, \
    SqlFilter as InternalSqlFilter, TrueFilter as InternalTrueFilter, FalseFilter as InternalFalseFilter, \
    KeyValue, AuthorizationRule as InternalAuthorizationRule

from ._model_workaround import adjust_attribute_map
from ._constants import RULE_SQL_COMPATIBILITY_LEVEL

adjust_attribute_map()


# These helpers are to ensure that the Properties objects can't be constructed without all args present,
# as a compromise between our use of kwargs to flatten arg-lists and trying to de-incentivise manual instantiation
# while still trying to provide some guardrails.
def extract_kwarg_template(kwargs, extraction_missing_args, name):
    try:
        return kwargs[name]
    except KeyError:
        extraction_missing_args.append(name)


def validate_extraction_missing_args(extraction_missing_args):
    if extraction_missing_args:
        raise TypeError('__init__() missing {} required keyword arguments: {}'.format(
            len(extraction_missing_args),
            ' and '.join(["'" + e + "'" for e in extraction_missing_args])))


class DictMixin(object):

    def __setitem__(self, key, item):
        self.__dict__[key] = item

    def __getitem__(self, key):
        return self.__dict__[key]

    def __repr__(self):
        return str(self)

    def __len__(self):
        return len(self.keys())

    def __delitem__(self, key):
        self.__dict__[key] = None

    def __eq__(self, other):
        """Compare objects by comparing all attributes."""
        if isinstance(other, self.__class__):
            return self.__dict__ == other.__dict__
        return False

    def __ne__(self, other):
        """Compare objects by comparing all attributes."""
        return not self.__eq__(other)

    def __str__(self):
        return str({k: v for k, v in self.__dict__.items() if not k.startswith('_')})

    def has_key(self, k):
        return k in self.__dict__

    def update(self, *args, **kwargs):
        return self.__dict__.update(*args, **kwargs)

    def keys(self):
        return [k for k in self.__dict__ if not k.startswith('_')]

    def values(self):
        return [v for k, v in self.__dict__.items() if not k.startswith('_')]

    def items(self):
        return [(k, v) for k, v in self.__dict__.items() if not k.startswith('_')]

    def get(self, key, default=None):
        if key in self.__dict__:
            return self.__dict__[key]
        return default


class NamespaceProperties(DictMixin):
    """The metadata related to a Service Bus namespace.

    :ivar alias: Alias for the geo-disaster recovery Service Bus namespace.
    :type alias: str
    :ivar created_at_utc: The exact time the namespace was created.
    :type created_at_utc: ~datetime.datetime
    :ivar messaging_sku: The SKU for the messaging entity. Possible values include: "Basic",
     "Standard", "Premium".
    :type messaging_sku: str or ~azure.servicebus.management._generated.models.MessagingSku
    :ivar messaging_units: The number of messaging units allocated to the namespace.
    :type messaging_units: int
    :ivar modified_at_utc: The exact time the namespace was last modified.
    :type modified_at_utc: ~datetime.datetime
    :ivar name: Name of the namespace.
    :type name: str
    """
    def __init__(
        self,
        name,
        **kwargs
    ):
        # type: (str, Any) -> None
        self.name = name

        extraction_missing_args = []  # type: List[str]
        extract_kwarg = functools.partial(extract_kwarg_template, kwargs, extraction_missing_args)

        self.name = name
        self.alias = extract_kwarg('alias')
        self.created_at_utc = extract_kwarg('created_at_utc')
        self.messaging_sku = extract_kwarg('messaging_sku')
        self.messaging_units = extract_kwarg('messaging_units')
        self.modified_at_utc = extract_kwarg('modified_at_utc')
        self.namespace_type = extract_kwarg('namespace_type')

        validate_extraction_missing_args(extraction_missing_args)


    @classmethod
    def _from_internal_entity(cls, name, internal_entity):
        # type: (str, InternalNamespaceProperties) -> NamespaceProperties
        namespace_properties = cls(
            name,
            alias=internal_entity.alias,
            created_at_utc=internal_entity.created_time,
            messaging_sku=internal_entity.messaging_sku,
            messaging_units=internal_entity.messaging_units,
            modified_at_utc=internal_entity.modified_time,
            namespace_type=internal_entity.namespace_type,
        )
        return namespace_properties

    def _to_internal_entity(self):
        internal_entity = InternalNamespaceProperties()
        internal_entity.alias = self.alias
        internal_entity.created_time = self.created_at_utc
        internal_entity.messaging_sku = self.messaging_sku
        internal_entity.messaging_units = self.messaging_units
        internal_entity.modified_time = self.modified_at_utc
        internal_entity.namespace_type = self.namespace_type

        return internal_entity


class QueueProperties(DictMixin):  # pylint:disable=too-many-instance-attributes
    """Properties of a Service Bus queue resource.

    :ivar name: Name of the queue.
    :type name: str
    :ivar authorization_rules: Authorization rules for resource.
    :type authorization_rules: list[~azure.servicebus.management.AuthorizationRule]
    :ivar auto_delete_on_idle: ISO 8601 timeSpan idle interval after which the queue is
     automatically deleted. The minimum duration is 5 minutes.
    :type auto_delete_on_idle: ~datetime.timedelta
    :ivar dead_lettering_on_message_expiration: A value that indicates whether this queue has dead
     letter support when a message expires.
    :type dead_lettering_on_message_expiration: bool
    :ivar default_message_time_to_live: ISO 8601 default message timespan to live value. This is
     the duration after which the message expires, starting from when the message is sent to Service
     Bus. This is the default value used when TimeToLive is not set on a message itself.
    :type default_message_time_to_live: ~datetime.timedelta
    :ivar duplicate_detection_history_time_window: ISO 8601 timeSpan structure that defines the
     duration of the duplicate detection history. The default value is 10 minutes.
    :type duplicate_detection_history_time_window: ~datetime.timedelta
    :ivar entity_availability_status: Availibility status of the entity. Possible values include:
     "Available", "Limited", "Renaming", "Restoring", "Unknown".
    :type entity_availability_status: str or
     ~azure.servicebus.management.EntityAvailabilityStatus
    :ivar enable_batched_operations: Value that indicates whether server-side batched operations
     are enabled.
    :type enable_batched_operations: bool
    :ivar enable_express: A value that indicates whether Express Entities are enabled. An express
     queue holds a message in memory temporarily before writing it to persistent storage.
    :type enable_express: bool
    :ivar enable_partitioning: A value that indicates whether the queue is to be partitioned
     across multiple message brokers.
    :type enable_partitioning: bool
    :ivar lock_duration: ISO 8601 timespan duration of a peek-lock; that is, the amount of time
     that the message is locked for other receivers. The maximum value for LockDuration is 5
     minutes; the default value is 1 minute.
    :type lock_duration: ~datetime.timedelta
    :ivar max_delivery_count: The maximum delivery count. A message is automatically deadlettered
     after this number of deliveries. Default value is 10.
    :type max_delivery_count: int
    :ivar max_size_in_megabytes: The maximum size of the queue in megabytes, which is the size of
     memory allocated for the queue.
    :type max_size_in_megabytes: int
    :ivar requires_duplicate_detection: A value indicating if this queue requires duplicate
     detection.
    :type requires_duplicate_detection: bool
    :ivar requires_session: A value that indicates whether the queue supports the concept of
     sessions.
    :type requires_session: bool
    :ivar status: Status of a Service Bus resource. Possible values include: "Active", "Creating",
     "Deleting", "Disabled", "ReceiveDisabled", "Renaming", "Restoring", "SendDisabled", "Unknown".
    :type status: str or ~azure.servicebus.management.EntityStatus
    :ivar forward_to: The name of the recipient entity to which all the messages sent to the queue
     are forwarded to.
    :type forward_to: str
    :ivar user_metadata: Custom metdata that user can associate with the description. Max length
     is 1024 chars.
    :type user_metadata: str
    :ivar forward_dead_lettered_messages_to: The name of the recipient entity to which all the
     dead-lettered messages of this subscription are forwarded to.
    :type forward_dead_lettered_messages_to: str
    """

    def __init__(
        self,
        name,
        **kwargs
    ):
        # type: (str, Any) -> None
        self.name = name
        self._internal_qd = None  # type: Optional[InternalQueueDescription]

        extraction_missing_args = []  # type: List[str]
        extract_kwarg = functools.partial(extract_kwarg_template, kwargs, extraction_missing_args)

        self.authorization_rules = extract_kwarg('authorization_rules')
        self.auto_delete_on_idle = extract_kwarg('auto_delete_on_idle')
        self.dead_lettering_on_message_expiration = extract_kwarg('dead_lettering_on_message_expiration')
        self.default_message_time_to_live = extract_kwarg('default_message_time_to_live')
        self.duplicate_detection_history_time_window = extract_kwarg('duplicate_detection_history_time_window')
        self.entity_availability_status = extract_kwarg('entity_availability_status')
        self.enable_batched_operations = extract_kwarg('enable_batched_operations')
        self.enable_express = extract_kwarg('enable_express')
        self.enable_partitioning = extract_kwarg('enable_partitioning')
        self.lock_duration = extract_kwarg('lock_duration')
        self.max_delivery_count = extract_kwarg('max_delivery_count')
        self.max_size_in_megabytes = extract_kwarg('max_size_in_megabytes')
        self.requires_duplicate_detection = extract_kwarg('requires_duplicate_detection')
        self.requires_session = extract_kwarg('requires_session')
        self.status = extract_kwarg('status')
        self.forward_to = extract_kwarg('forward_to')
        self.user_metadata = extract_kwarg('user_metadata')
        self.forward_dead_lettered_messages_to = extract_kwarg('forward_dead_lettered_messages_to')

        validate_extraction_missing_args(extraction_missing_args)


    @classmethod
    def _from_internal_entity(cls, name, internal_qd):
        # type: (str, InternalQueueDescription) -> QueueProperties
        qd = cls(
            name,
            authorization_rules=[AuthorizationRule._from_internal_entity(r) for r in internal_qd.authorization_rules] \
                if internal_qd.authorization_rules else (internal_qd.authorization_rules or []),
            auto_delete_on_idle=internal_qd.auto_delete_on_idle,
            dead_lettering_on_message_expiration=internal_qd.dead_lettering_on_message_expiration,
            default_message_time_to_live=internal_qd.default_message_time_to_live,
            duplicate_detection_history_time_window=internal_qd.duplicate_detection_history_time_window,
            entity_availability_status=internal_qd.entity_availability_status,
            enable_batched_operations=internal_qd.enable_batched_operations,
            enable_express=internal_qd.enable_express,
            enable_partitioning=internal_qd.enable_partitioning,
            lock_duration=internal_qd.lock_duration,
            max_delivery_count=internal_qd.max_delivery_count,
            max_size_in_megabytes=internal_qd.max_size_in_megabytes,
            requires_duplicate_detection=internal_qd.requires_duplicate_detection,
            requires_session=internal_qd.requires_session,
            status=internal_qd.status,
            forward_to=internal_qd.forward_to,
            forward_dead_lettered_messages_to=internal_qd.forward_dead_lettered_messages_to,
            user_metadata=internal_qd.user_metadata
        )
        qd._internal_qd = deepcopy(internal_qd)  # pylint:disable=protected-access
        return qd

    def _to_internal_entity(self):
        if not self._internal_qd:
            internal_qd = InternalQueueDescription()
            self._internal_qd = internal_qd

        self._internal_qd.authorization_rules = [r._to_internal_entity() for r in self.authorization_rules] \
            if self.authorization_rules else self.authorization_rules
        self._internal_qd.auto_delete_on_idle = self.auto_delete_on_idle
        self._internal_qd.dead_lettering_on_message_expiration = self.dead_lettering_on_message_expiration
        self._internal_qd.default_message_time_to_live = self.default_message_time_to_live
        self._internal_qd.duplicate_detection_history_time_window = self.duplicate_detection_history_time_window
        self._internal_qd.entity_availability_status = self.entity_availability_status
        self._internal_qd.enable_batched_operations = self.enable_batched_operations
        self._internal_qd.enable_express = self.enable_express
        self._internal_qd.enable_partitioning = self.enable_partitioning
        self._internal_qd.lock_duration = self.lock_duration
        self._internal_qd.max_delivery_count = self.max_delivery_count
        self._internal_qd.max_size_in_megabytes = self.max_size_in_megabytes
        self._internal_qd.requires_duplicate_detection = self.requires_duplicate_detection
        self._internal_qd.requires_session = self.requires_session
        self._internal_qd.status = self.status
        self._internal_qd.forward_to = self.forward_to
        self._internal_qd.forward_dead_lettered_messages_to = self.forward_dead_lettered_messages_to
        self._internal_qd.user_metadata = self.user_metadata

        return self._internal_qd


class QueueRuntimeProperties(object):
    """Service Bus queue runtime properties.
    """
    def __init__(
        self,
    ):
    # type: () -> None
        self._name = None # type: Optional[str]
        self._internal_qr = None  # type: Optional[InternalQueueDescription]

    @classmethod
    def _from_internal_entity(cls, name, internal_qr):
        # type: (str, InternalQueueDescription) -> QueueRuntimeProperties
        qr = cls()
        qr._name = name
        qr._internal_qr = deepcopy(internal_qr)  # pylint:disable=protected-access
        return qr

    @property
    def name(self):
        """Name of the queue.

        :rtype: str
        """
        return self._name

    @property
    def accessed_at_utc(self):
        """Last time a message was sent, or the last time there was a receive request to this queue.

        :rtype:  ~datetime.datetime
        """
        return self._internal_qr.accessed_at

    @property
    def created_at_utc(self):
        """The exact time the queue was created.

        :rtype: ~datetime.datetime
        """
        return self._internal_qr.created_at

    @property
    def updated_at_utc(self):
        """The exact the entity was updated.

        :rtype: ~datetime.datetime
        """
        return self._internal_qr.updated_at

    @property
    def size_in_bytes(self):
        """The size of the queue, in bytes.

        :rtype: int
        """
        return self._internal_qr.size_in_bytes

    @property
    def total_message_count(self):
        """Total number of messages.

        :rtype: int
        """
        return self._internal_qr.message_count

    @property
    def active_message_count(self):
        """Number of active messages in the queue, topic, or subscription.

        :rtype: int
        """
        return self._internal_qr.message_count_details.active_message_count

    @property
    def dead_letter_message_count(self):
        """Number of messages that are dead lettered.

        :rtype: int
        """
        return self._internal_qr.message_count_details.dead_letter_message_count

    @property
    def scheduled_message_count(self):
        """Number of scheduled messages.

        :rtype: int
        """
        return self._internal_qr.message_count_details.scheduled_message_count

    @property
    def transfer_dead_letter_message_count(self):
        """Number of messages transferred into dead letters.

        :rtype: int
        """
        return self._internal_qr.message_count_details.transfer_dead_letter_message_count

    @property
    def transfer_message_count(self):
        """Number of messages transferred to another queue, topic, or subscription.

        :rtype: int
        """
        return self._internal_qr.message_count_details.transfer_message_count


class TopicProperties(DictMixin):  # pylint:disable=too-many-instance-attributes
    """Properties of a Service Bus topic resource.

    :ivar name: Name of the topic.
    :type name: str
    :ivar default_message_time_to_live: ISO 8601 default message timespan to live value. This is
     the duration after which the message expires, starting from when the message is sent to Service
     Bus. This is the default value used when TimeToLive is not set on a message itself.
    :type default_message_time_to_live: ~datetime.timedelta
    :ivar max_size_in_megabytes: The maximum size of the topic in megabytes, which is the size of
     memory allocated for the topic.
    :type max_size_in_megabytes: long
    :ivar requires_duplicate_detection: A value indicating if this topic requires duplicate
     detection.
    :type requires_duplicate_detection: bool
    :ivar duplicate_detection_history_time_window: ISO 8601 timeSpan structure that defines the
     duration of the duplicate detection history. The default value is 10 minutes.
    :type duplicate_detection_history_time_window: ~datetime.timedelta
    :ivar enable_batched_operations: Value that indicates whether server-side batched operations
     are enabled.
    :type enable_batched_operations: bool
    :ivar size_in_bytes: The size of the topic, in bytes.
    :type size_in_bytes: int
    :ivar filtering_messages_before_publishing: Filter messages before publishing.
    :type filtering_messages_before_publishing: bool
    :ivar authorization_rules: Authorization rules for resource.
    :type authorization_rules:
     list[~azure.servicebus.management.AuthorizationRule]
    :ivar status: Status of a Service Bus resource. Possible values include: "Active", "Creating",
     "Deleting", "Disabled", "ReceiveDisabled", "Renaming", "Restoring", "SendDisabled", "Unknown".
    :type status: str or ~azure.servicebus.management.EntityStatus
    :ivar support_ordering: A value that indicates whether the topic supports ordering.
    :type support_ordering: bool
    :ivar auto_delete_on_idle: ISO 8601 timeSpan idle interval after which the topic is
     automatically deleted. The minimum duration is 5 minutes.
    :type auto_delete_on_idle: ~datetime.timedelta
    :ivar enable_partitioning: A value that indicates whether the topic is to be partitioned
     across multiple message brokers.
    :type enable_partitioning: bool
    :ivar entity_availability_status: Availability status of the entity. Possible values include:
     "Available", "Limited", "Renaming", "Restoring", "Unknown".
    :type entity_availability_status: str or
     ~azure.servicebus.management.EntityAvailabilityStatus
    :ivar enable_express: A value that indicates whether Express Entities are enabled. An express
     queue holds a message in memory temporarily before writing it to persistent storage.
    :type enable_express: bool
    :ivar user_metadata: Metadata associated with the topic.
    :type user_metadata: str
    """
    def __init__(
        self,
        name,
        **kwargs
    ):
        # type: (str, Any) -> None
        self.name = name
        self._internal_td = None  # type: Optional[InternalTopicDescription]

        extraction_missing_args = []  # type: List[str]
        extract_kwarg = functools.partial(extract_kwarg_template, kwargs, extraction_missing_args)

        self.default_message_time_to_live = extract_kwarg('default_message_time_to_live')
        self.max_size_in_megabytes = extract_kwarg('max_size_in_megabytes')
        self.requires_duplicate_detection = extract_kwarg('requires_duplicate_detection')
        self.duplicate_detection_history_time_window = extract_kwarg('duplicate_detection_history_time_window')
        self.enable_batched_operations = extract_kwarg('enable_batched_operations')
        self.size_in_bytes = extract_kwarg('size_in_bytes')
        self.authorization_rules = extract_kwarg('authorization_rules')
        self.status = extract_kwarg('status')
        self.support_ordering = extract_kwarg('support_ordering')
        self.auto_delete_on_idle = extract_kwarg('auto_delete_on_idle')
        self.enable_partitioning = extract_kwarg('enable_partitioning')
        self.entity_availability_status = extract_kwarg('entity_availability_status')
        self.enable_express = extract_kwarg('enable_express')
        self.user_metadata = extract_kwarg('user_metadata')

        validate_extraction_missing_args(extraction_missing_args)

    @classmethod
    def _from_internal_entity(cls, name, internal_td):
        # type: (str, InternalTopicDescription) -> TopicProperties
        td = cls(
            name,
            default_message_time_to_live=internal_td.default_message_time_to_live,
            max_size_in_megabytes=internal_td.max_size_in_megabytes,
            requires_duplicate_detection=internal_td.requires_duplicate_detection,
            duplicate_detection_history_time_window=internal_td.duplicate_detection_history_time_window,
            enable_batched_operations=internal_td.enable_batched_operations,
            size_in_bytes=internal_td.size_in_bytes,
<<<<<<< HEAD
            is_anonymous_accessible=internal_td.is_anonymous_accessible,
            authorization_rules=[AuthorizationRule._from_internal_entity(r) for r in internal_td.authorization_rules] \
                if internal_td.authorization_rules else internal_td.authorization_rules,
=======
            authorization_rules=internal_td.authorization_rules,
>>>>>>> 7d13ac8d
            status=internal_td.status,
            support_ordering=internal_td.support_ordering,
            auto_delete_on_idle=internal_td.auto_delete_on_idle,
            enable_partitioning=internal_td.enable_partitioning,
            entity_availability_status=internal_td.entity_availability_status,
            enable_express=internal_td.enable_express,
            user_metadata=internal_td.user_metadata
        )
        td._internal_td = deepcopy(internal_td)
        return td

    def _to_internal_entity(self):
        # type: () -> InternalTopicDescription
        if not self._internal_td:
            self._internal_td = InternalTopicDescription()
        self._internal_td.default_message_time_to_live = self.default_message_time_to_live
        self._internal_td.max_size_in_megabytes = self.max_size_in_megabytes
        self._internal_td.requires_duplicate_detection = self.requires_duplicate_detection
        self._internal_td.duplicate_detection_history_time_window = self.duplicate_detection_history_time_window
        self._internal_td.enable_batched_operations = self.enable_batched_operations
        self._internal_td.size_in_bytes = self.size_in_bytes
<<<<<<< HEAD
        self._internal_td.is_anonymous_accessible = self.is_anonymous_accessible
        self._internal_td.authorization_rules = [r._to_internal_entity() for r in self.authorization_rules] \
            if self.authorization_rules else self.authorization_rules
=======
        self._internal_td.authorization_rules = self.authorization_rules
>>>>>>> 7d13ac8d
        self._internal_td.status = self.status
        self._internal_td.support_ordering = self.support_ordering
        self._internal_td.auto_delete_on_idle = self.auto_delete_on_idle
        self._internal_td.enable_partitioning = self.enable_partitioning
        self._internal_td.entity_availability_status = self.entity_availability_status
        self._internal_td.enable_express = self.enable_express
        self._internal_td.user_metadata = self.user_metadata

        return self._internal_td


class TopicRuntimeProperties(object):
    """Runtime properties of a Service Bus topic resource.
    """
    def __init__(
        self,
    ):
        # type: () -> None
        self._name = None # type: Optional[str]
        self._internal_td = None  # type: Optional[InternalTopicDescription]

    @classmethod
    def _from_internal_entity(cls, name, internal_td):
        # type: (str, InternalTopicDescription) -> TopicRuntimeProperties
        qd = cls()
        qd._name = name
        qd._internal_td = internal_td
        return qd

    @property
    def name(self):
        """The name of the topic.

        :rtype: str
        """
        return self._name

    @property
    def accessed_at_utc(self):
        """Last time a message was sent, or the last time there was a receive request

        :rtype: ~datetime.datetime
        """
        return self._internal_td.accessed_at

    @property
    def created_at_utc(self):
        """The exact time the queue was created.

        :rtype: ~datetime.datetime
        """
        return self._internal_td.created_at

    @property
    def updated_at_utc(self):
        """The exact time the entity was updated.

        :rtype: ~datetime.datetime
        """
        return self._internal_td.updated_at

    @property
    def size_in_bytes(self):
        """The current size of the entity in bytes.

        :rtype: int
        """
        return self._internal_td.size_in_bytes

    @property
    def subscription_count(self):
        """The number of subscriptions in the topic.

        :rtype: int
        """
        return self._internal_td.subscription_count

    @property
    def scheduled_message_count(self):
        """Number of scheduled messages.

        :rtype: int
        """
        return self._internal_td.message_count_details.scheduled_message_count


class SubscriptionProperties(DictMixin):  # pylint:disable=too-many-instance-attributes
    """Properties of a Service Bus topic subscription resource.

    :ivar name: Name of the subscription.
    :type name: str
    :ivar lock_duration: ISO 8601 timespan duration of a peek-lock; that is, the amount of time
     that the message is locked for other receivers. The maximum value for LockDuration is 5
     minutes; the default value is 1 minute.
    :type lock_duration: ~datetime.timedelta
    :ivar requires_session: A value that indicates whether the queue supports the concept of
     sessions.
    :type requires_session: bool
    :ivar default_message_time_to_live: ISO 8601 default message timespan to live value. This is
     the duration after which the message expires, starting from when the message is sent to Service
     Bus. This is the default value used when TimeToLive is not set on a message itself.
    :type default_message_time_to_live: ~datetime.timedelta
    :ivar dead_lettering_on_message_expiration: A value that indicates whether this subscription
     has dead letter support when a message expires.
    :type dead_lettering_on_message_expiration: bool
    :ivar dead_lettering_on_filter_evaluation_exceptions: A value that indicates whether this
     subscription has dead letter support when a message expires.
    :type dead_lettering_on_filter_evaluation_exceptions: bool
    :ivar max_delivery_count: The maximum delivery count. A message is automatically deadlettered
     after this number of deliveries. Default value is 10.
    :type max_delivery_count: int
    :ivar enable_batched_operations: Value that indicates whether server-side batched operations
     are enabled.
    :type enable_batched_operations: bool
    :ivar status: Status of a Service Bus resource. Possible values include: "Active", "Creating",
     "Deleting", "Disabled", "ReceiveDisabled", "Renaming", "Restoring", "SendDisabled", "Unknown".
    :type status: str or ~azure.servicebus.management.EntityStatus
    :ivar forward_to: The name of the recipient entity to which all the messages sent to the
     subscription are forwarded to.
    :type forward_to: str
    :ivar user_metadata: Metadata associated with the subscription. Maximum number of characters
     is 1024.
    :type user_metadata: str
    :ivar forward_dead_lettered_messages_to: The name of the recipient entity to which all the
     messages sent to the subscription are forwarded to.
    :type forward_dead_lettered_messages_to: str
    :ivar auto_delete_on_idle: ISO 8601 timeSpan idle interval after which the subscription is
     automatically deleted. The minimum duration is 5 minutes.
    :type auto_delete_on_idle: ~datetime.timedelta
    :ivar entity_availability_status: Availability status of the entity. Possible values include:
     "Available", "Limited", "Renaming", "Restoring", "Unknown".
    :type entity_availability_status: str or
     ~azure.servicebus.management.EntityAvailabilityStatus
    """
    def __init__(self, name, **kwargs):
        # type: (str, Any) -> None
        self.name = name
        self._internal_sd = None  # type: Optional[InternalSubscriptionDescription]

        extraction_missing_args = []  # type: List[str]
        extract_kwarg = functools.partial(extract_kwarg_template, kwargs, extraction_missing_args)

        self.lock_duration = extract_kwarg('lock_duration')
        self.requires_session = extract_kwarg('requires_session')
        self.default_message_time_to_live = extract_kwarg('default_message_time_to_live')
        self.dead_lettering_on_message_expiration = extract_kwarg('dead_lettering_on_message_expiration')
        self.dead_lettering_on_filter_evaluation_exceptions = extract_kwarg(
            'dead_lettering_on_filter_evaluation_exceptions')
        self.max_delivery_count = extract_kwarg('max_delivery_count')
        self.enable_batched_operations = extract_kwarg('enable_batched_operations')
        self.status = extract_kwarg('status')
        self.forward_to = extract_kwarg('forward_to')
        self.user_metadata = extract_kwarg('user_metadata')
        self.forward_dead_lettered_messages_to = extract_kwarg('forward_dead_lettered_messages_to')
        self.auto_delete_on_idle = extract_kwarg('auto_delete_on_idle')
        self.entity_availability_status = extract_kwarg('entity_availability_status')

        validate_extraction_missing_args(extraction_missing_args)

    @classmethod
    def _from_internal_entity(cls, name, internal_subscription):
        # type: (str, InternalSubscriptionDescription) -> SubscriptionProperties
        subscription = cls(
            name,
            lock_duration=internal_subscription.lock_duration,
            requires_session=internal_subscription.requires_session,
            default_message_time_to_live=internal_subscription.default_message_time_to_live,
            dead_lettering_on_message_expiration=internal_subscription.dead_lettering_on_message_expiration,
            dead_lettering_on_filter_evaluation_exceptions=
            internal_subscription.dead_lettering_on_filter_evaluation_exceptions,
            max_delivery_count=internal_subscription.max_delivery_count,
            enable_batched_operations=internal_subscription.enable_batched_operations,
            status=internal_subscription.status,
            forward_to=internal_subscription.forward_to,
            user_metadata=internal_subscription.user_metadata,
            forward_dead_lettered_messages_to=internal_subscription.forward_dead_lettered_messages_to,
            auto_delete_on_idle=internal_subscription.auto_delete_on_idle,
            entity_availability_status=internal_subscription.entity_availability_status
        )
        subscription._internal_sd = deepcopy(internal_subscription)
        return subscription

    def _to_internal_entity(self):
        # type: () -> InternalSubscriptionDescription
        if not self._internal_sd:
            self._internal_sd = InternalSubscriptionDescription()
        self._internal_sd.lock_duration = self.lock_duration
        self._internal_sd.requires_session = self.requires_session
        self._internal_sd.default_message_time_to_live = self.default_message_time_to_live
        self._internal_sd.dead_lettering_on_message_expiration = self.dead_lettering_on_message_expiration
        self._internal_sd.dead_lettering_on_filter_evaluation_exceptions = \
            self.dead_lettering_on_filter_evaluation_exceptions
        self._internal_sd.max_delivery_count = self.max_delivery_count
        self._internal_sd.enable_batched_operations = self.enable_batched_operations
        self._internal_sd.status = self.status
        self._internal_sd.forward_to = self.forward_to
        self._internal_sd.user_metadata = self.user_metadata
        self._internal_sd.forward_dead_lettered_messages_to = self.forward_dead_lettered_messages_to
        self._internal_sd.auto_delete_on_idle = self.auto_delete_on_idle
        self._internal_sd.entity_availability_status = self.entity_availability_status

        return self._internal_sd


class SubscriptionRuntimeProperties(object):
    """Runtime properties of a Service Bus topic subscription resource.

    """
    def __init__(self):
        # type: () -> None
        self._internal_sd = None  # type: Optional[InternalSubscriptionDescription]
        self._name = None # type: Optional[str]

    @classmethod
    def _from_internal_entity(cls, name, internal_subscription):
        # type: (str, InternalSubscriptionDescription) -> SubscriptionRuntimeProperties
        subscription = cls()
        subscription._name = name
        subscription._internal_sd = internal_subscription

        return subscription

    @property
    def name(self):
        """Name of subscription

        :rtype: str
        """
        return self._name

    @property
    def accessed_at_utc(self):
        """Last time a message was sent, or the last time there was a receive request

        :rtype: ~datetime.datetime
        """
        return self._internal_sd.accessed_at

    @property
    def created_at_utc(self):
        """The exact time the subscription was created.

        :rtype: ~datetime.datetime
        """
        return self._internal_sd.created_at

    @property
    def updated_at_utc(self):
        """The exact time the entity is updated.

        :rtype: ~datetime.datetime
        """
        return self._internal_sd.updated_at

    @property
    def total_message_count(self):
        """The number of messages in the subscription.

        :rtype: int
        """
        return self._internal_sd.message_count

    @property
    def active_message_count(self):
        """Number of active messages in the subscription.

        :rtype: int
        """
        return self._internal_sd.message_count_details.active_message_count

    @property
    def dead_letter_message_count(self):
        """Number of messages that are dead lettered.

        :rtype: int
        """
        return self._internal_sd.message_count_details.dead_letter_message_count

    @property
    def transfer_dead_letter_message_count(self):
        """Number of messages transferred into dead letters.

        :rtype: int
        """
        return self._internal_sd.message_count_details.transfer_dead_letter_message_count

    @property
    def transfer_message_count(self):
        """Number of messages transferred to another queue, topic, or subscription.

        :rtype: int
        """
        return self._internal_sd.message_count_details.transfer_message_count


class RuleProperties(DictMixin):
    """Properties of a topic subscription rule.

    :param name: Name of the rule.
    :type name: str
    :ivar filter: The filter of the rule.
    :type filter: Union[~azure.servicebus.management.CorrelationRuleFilter,
     ~azure.servicebus.management.SqlRuleFilter]
    :ivar action: The action of the rule.
    :type action: Optional[~azure.servicebus.management.SqlRuleAction]
    :ivar created_at_utc: The exact time the rule was created.
    :type created_at_utc: ~datetime.datetime
    """

    def __init__(self, name, **kwargs):
        # type: (str, Any) -> None

        self.name = name
        self._internal_rule = None  # type: Optional[InternalRuleDescription]

        extraction_missing_args = []  # type: List[str]
        extract_kwarg = functools.partial(extract_kwarg_template, kwargs, extraction_missing_args)

        self.filter = extract_kwarg('filter')
        self.action = extract_kwarg('action')
        self.created_at_utc = extract_kwarg('created_at_utc')

        validate_extraction_missing_args(extraction_missing_args)

    @classmethod
    def _from_internal_entity(cls, name, internal_rule):
        # type: (str, InternalRuleDescription) -> RuleProperties
        rule = cls(
            name,
            filter=RULE_CLASS_MAPPING[type(internal_rule.filter)]._from_internal_entity(internal_rule.filter)
            if internal_rule.filter and isinstance(internal_rule.filter, tuple(RULE_CLASS_MAPPING.keys())) else None,
            action=RULE_CLASS_MAPPING[type(internal_rule.action)]._from_internal_entity(internal_rule.action)
            if internal_rule.action and isinstance(internal_rule.action, tuple(RULE_CLASS_MAPPING.keys())) else None,
            created_at_utc=internal_rule.created_at
        )
        rule._internal_rule = deepcopy(internal_rule)
        return rule

    def _to_internal_entity(self):
        # type: () -> InternalRuleDescription
        if not self._internal_rule:
            self._internal_rule = InternalRuleDescription()
        self._internal_rule.filter = self.filter._to_internal_entity() if self.filter else TRUE_FILTER  # type: ignore
        self._internal_rule.action = self.action._to_internal_entity() if self.action else EMPTY_RULE_ACTION
        self._internal_rule.created_at = self.created_at_utc
        self._internal_rule.name = self.name

        return self._internal_rule


class CorrelationRuleFilter(object):
    """Represents the correlation filter expression.

    :param correlation_id: Identifier of the correlation.
    :type correlation_id: str
    :param message_id: Identifier of the message.
    :type message_id: str
    :param to: Address to send to.
    :type to: str
    :param reply_to: Address of the queue to reply to.
    :type reply_to: str
    :param label: Application specific label.
    :type label: str
    :param session_id: Session identifier.
    :type session_id: str
    :param reply_to_session_id: Session identifier to reply to.
    :type reply_to_session_id: str
    :param content_type: Content type of the message.
    :type content_type: str
    :param properties: dictionary object for custom filters
    :type properties: dict[str, Union[str, int, float, bool, datetime, timedelta]]
    """
    def __init__(self, **kwargs):
        # type: (Any) -> None
        self.correlation_id = kwargs.get('correlation_id', None)
        self.message_id = kwargs.get('message_id', None)
        self.to = kwargs.get('to', None)
        self.reply_to = kwargs.get('reply_to', None)
        self.label = kwargs.get('label', None)
        self.session_id = kwargs.get('session_id', None)
        self.reply_to_session_id = kwargs.get('reply_to_session_id', None)
        self.content_type = kwargs.get('content_type', None)
        self.properties = kwargs.get('properties', None)

    @classmethod
    def _from_internal_entity(cls, internal_correlation_filter):
        # type: (InternalCorrelationFilter) -> CorrelationRuleFilter
        correlation_filter = cls()
        correlation_filter.correlation_id = internal_correlation_filter.correlation_id
        correlation_filter.message_id = internal_correlation_filter.message_id
        correlation_filter.to = internal_correlation_filter.to
        correlation_filter.reply_to = internal_correlation_filter.reply_to
        correlation_filter.label = internal_correlation_filter.label
        correlation_filter.session_id = internal_correlation_filter.session_id
        correlation_filter.reply_to_session_id = internal_correlation_filter.reply_to_session_id
        correlation_filter.content_type = internal_correlation_filter.content_type
        correlation_filter.properties = \
            OrderedDict((kv.key, kv.value) for kv in internal_correlation_filter.properties) \
            if internal_correlation_filter.properties else OrderedDict()

        return correlation_filter

    def _to_internal_entity(self):
        # type: () -> InternalCorrelationFilter
        internal_entity = InternalCorrelationFilter()
        internal_entity.correlation_id = self.correlation_id

        internal_entity.message_id = self.message_id
        internal_entity.to = self.to
        internal_entity.reply_to = self.reply_to
        internal_entity.label = self.label
        internal_entity.session_id = self.session_id
        internal_entity.reply_to_session_id = self.reply_to_session_id
        internal_entity.content_type = self.content_type
        internal_entity.properties = [KeyValue(key=key, value=value) for key, value in self.properties.items()] \
            if self.properties else None

        return internal_entity


class SqlRuleFilter(object):
    """Represents a filter which is a composition of an expression and an action
    that is executed in the pub/sub pipeline.

    :param sql_expression: The SQL expression. e.g. MyProperty='ABC'
    :type sql_expression: str
    :param parameters: Sets the value of the sql expression parameters if any.
    :type parameters: dict[str, Union[str, int, float, bool, datetime, timedelta]]
    """
    def __init__(self, sql_expression=None, parameters=None):
        # type: (Optional[str], Optional[Dict[str, Union[str, int, float, bool, datetime, timedelta]]]) -> None
        self.sql_expression = sql_expression
        self.parameters = parameters
        self.requires_preprocessing = True

    @classmethod
    def _from_internal_entity(cls, internal_sql_rule_filter):
        sql_rule_filter = cls()
        sql_rule_filter.sql_expression = internal_sql_rule_filter.sql_expression
        sql_rule_filter.parameters = OrderedDict((kv.key, kv.value) for kv in internal_sql_rule_filter.parameters) \
            if internal_sql_rule_filter.parameters else OrderedDict()
        sql_rule_filter.requires_preprocessing = internal_sql_rule_filter.requires_preprocessing
        return sql_rule_filter

    def _to_internal_entity(self):
        # type: () -> InternalSqlFilter
        internal_entity = InternalSqlFilter(sql_expression=self.sql_expression)
        internal_entity.parameters = [
            KeyValue(key=key, value=value) for key, value in self.parameters.items()  # type: ignore
        ] if self.parameters else None
        internal_entity.compatibility_level = RULE_SQL_COMPATIBILITY_LEVEL
        internal_entity.requires_preprocessing = self.requires_preprocessing
        return internal_entity


class TrueRuleFilter(SqlRuleFilter):
    """A sql filter with a sql expression that is always True
    """
    def __init__(self):
        # type: () -> None
        super(TrueRuleFilter, self).__init__("1=1", None)

    def _to_internal_entity(self):
        internal_entity = InternalTrueFilter()
        internal_entity.sql_expression = self.sql_expression
        internal_entity.requires_preprocessing = True
        internal_entity.compatibility_level = RULE_SQL_COMPATIBILITY_LEVEL

        return internal_entity


class FalseRuleFilter(SqlRuleFilter):
    """A sql filter with a sql expression that is always True
    """
    def __init__(self):
        # type: () -> None
        super(FalseRuleFilter, self).__init__("1>1", None)

    def _to_internal_entity(self):
        internal_entity = InternalFalseFilter()
        internal_entity.sql_expression = self.sql_expression
        internal_entity.requires_preprocessing = True
        internal_entity.compatibility_level = RULE_SQL_COMPATIBILITY_LEVEL
        return internal_entity


class SqlRuleAction(object):
    """Represents set of actions written in SQL language-based syntax that is
    performed against a ServiceBus.Messaging.BrokeredMessage .

    :param sql_expression: SQL expression. e.g. MyProperty='ABC'
    :type sql_expression: str
    :param parameters: Sets the value of the sql expression parameters if any.
    :type parameters: dict[str, Union[str, int, float, bool, datetime, timedelta]]
    :type requires_preprocessing: bool
    """
    def __init__(self, sql_expression=None, parameters=None):
        # type: (Optional[str], Optional[Dict[str, Union[str, int, float, bool, datetime, timedelta]]]) -> None
        self.sql_expression = sql_expression
        self.parameters = parameters
        self.requires_preprocessing = True

    @classmethod
    def _from_internal_entity(cls, internal_sql_rule_action):
        sql_rule_action = cls()
        sql_rule_action.sql_expression = internal_sql_rule_action.sql_expression
        sql_rule_action.parameters = OrderedDict((kv.key, kv.value) for kv in internal_sql_rule_action.parameters) \
            if internal_sql_rule_action.parameters else OrderedDict()
        sql_rule_action.requires_preprocessing = internal_sql_rule_action.requires_preprocessing
        return sql_rule_action

    def _to_internal_entity(self):
        internal_entity = InternalSqlRuleAction(sql_expression=self.sql_expression)
        internal_entity.parameters = [KeyValue(key=key, value=value) for key, value in self.parameters.items()] \
            if self.parameters else None
        internal_entity.compatibility_level = RULE_SQL_COMPATIBILITY_LEVEL
        internal_entity.requires_preprocessing = self.requires_preprocessing
        return internal_entity


RULE_CLASS_MAPPING = {
    InternalSqlRuleAction: SqlRuleAction,
    # InternalEmptyRuleAction: None,
    InternalCorrelationFilter: CorrelationRuleFilter,
    InternalSqlFilter: SqlRuleFilter,
    InternalTrueFilter: TrueRuleFilter,
    InternalFalseFilter: FalseRuleFilter,
}  # type: Dict[Type[Model], Type]
EMPTY_RULE_ACTION = InternalEmptyRuleAction()
TRUE_FILTER = TrueRuleFilter()


class AuthorizationRule(object):
    """Authorization rule of an entity.

    :param type: The authorization type.
    :type type: str
    :param claim_type: The claim type.
    :type claim_type: str
    :param claim_value: The claim value.
    :type claim_value: str
    :param rights: Access rights of the entity. Values are 'Send', 'Listen', or 'Manage'.
    :type rights: list[AccessRights]
    :param created_at_utc: The date and time when the authorization rule was created.
    :type created_at_utc: ~datetime.datetime
    :param modified_at_utc: The date and time when the authorization rule was modified.
    :type modified_at_utc: ~datetime.datetime
    :param key_name: The authorization rule key name.
    :type key_name: str
    :param primary_key: The primary key of the authorization rule.
    :type primary_key: str
    :param secondary_key: The primary key of the authorization rule.
    :type secondary_key: str
    """

    def __init__(
        self,
        **kwargs
    ):
        # type: (Any) -> None
        self.type = kwargs.get('type', None)
        self.claim_type = kwargs.get('claim_type', None)
        self.claim_value = kwargs.get('claim_value', None)
        self.rights = kwargs.get('rights', None)
        self.created_at_utc = kwargs.get('created_at_utc', None)
        self.modified_at_utc = kwargs.get('modified_at_utc', None)
        self.key_name = kwargs.get('key_name', None)
        self.primary_key = kwargs.get('primary_key', None)
        self.secondary_key = kwargs.get('secondary_key', None)

    @classmethod
    def _from_internal_entity(cls, internal_authorization_rule):
        authorization_rule = cls()
        authorization_rule.claim_type = internal_authorization_rule.claim_type
        authorization_rule.claim_value = internal_authorization_rule.claim_value
        authorization_rule.rights = internal_authorization_rule.rights
        authorization_rule.created_at_utc = internal_authorization_rule.created_time
        authorization_rule.modified_at_utc = internal_authorization_rule.modified_time
        authorization_rule.key_name = internal_authorization_rule.key_name
        authorization_rule.primary_key = internal_authorization_rule.primary_key
        authorization_rule.secondary_key = internal_authorization_rule.secondary_key

        return authorization_rule

    def _to_internal_entity(self):
        # type: () -> InternalAuthorizationRule
        internal_entity = InternalAuthorizationRule()
        internal_entity.claim_type = self.claim_type
        internal_entity.claim_value = self.claim_value
        internal_entity.rights = self.rights
        internal_entity.created_time = self.created_at_utc
        internal_entity.modified_time = self.modified_at_utc
        internal_entity.key_name = self.key_name
        internal_entity.primary_key = self.primary_key
        internal_entity.secondary_key = self.secondary_key
        return internal_entity<|MERGE_RESOLUTION|>--- conflicted
+++ resolved
@@ -510,13 +510,8 @@
             duplicate_detection_history_time_window=internal_td.duplicate_detection_history_time_window,
             enable_batched_operations=internal_td.enable_batched_operations,
             size_in_bytes=internal_td.size_in_bytes,
-<<<<<<< HEAD
-            is_anonymous_accessible=internal_td.is_anonymous_accessible,
             authorization_rules=[AuthorizationRule._from_internal_entity(r) for r in internal_td.authorization_rules] \
                 if internal_td.authorization_rules else internal_td.authorization_rules,
-=======
-            authorization_rules=internal_td.authorization_rules,
->>>>>>> 7d13ac8d
             status=internal_td.status,
             support_ordering=internal_td.support_ordering,
             auto_delete_on_idle=internal_td.auto_delete_on_idle,
@@ -538,13 +533,8 @@
         self._internal_td.duplicate_detection_history_time_window = self.duplicate_detection_history_time_window
         self._internal_td.enable_batched_operations = self.enable_batched_operations
         self._internal_td.size_in_bytes = self.size_in_bytes
-<<<<<<< HEAD
-        self._internal_td.is_anonymous_accessible = self.is_anonymous_accessible
         self._internal_td.authorization_rules = [r._to_internal_entity() for r in self.authorization_rules] \
             if self.authorization_rules else self.authorization_rules
-=======
-        self._internal_td.authorization_rules = self.authorization_rules
->>>>>>> 7d13ac8d
         self._internal_td.status = self.status
         self._internal_td.support_ordering = self.support_ordering
         self._internal_td.auto_delete_on_idle = self.auto_delete_on_idle
