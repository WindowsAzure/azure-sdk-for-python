# --------------------------------------------------------------------------------------------
# Copyright (c) Microsoft Corporation. All rights reserved.
# Licensed under the MIT License. See License.txt in the project root for license information.
# --------------------------------------------------------------------------------------------
from typing import Any, List, TYPE_CHECKING
import logging

import uamqp

from .._base_handler import _parse_conn_str
from ._base_handler_async import ServiceBusSharedKeyCredential, BaseHandler
from ._servicebus_sender_async import ServiceBusSender
from ._servicebus_receiver_async import ServiceBusReceiver
from ._servicebus_session_receiver_async import ServiceBusSessionReceiver
from .._common._configuration import Configuration
from .._common.utils import generate_dead_letter_entity_name
from ._async_utils import create_authentication

if TYPE_CHECKING:
    from azure.core.credentials import TokenCredential

_LOGGER = logging.getLogger(__name__)


class ServiceBusClient(object):
    """The ServiceBusClient class defines a high level interface for
    getting ServiceBusSender and ServiceBusReceiver.

    :ivar fully_qualified_namespace: The fully qualified host name for the Service Bus namespace.
     The namespace format is: `<yournamespace>.servicebus.windows.net`.
    :vartype fully_qualified_namespace: str

    :param str fully_qualified_namespace: The fully qualified host name for the Service Bus namespace.
     The namespace format is: `<yournamespace>.servicebus.windows.net`.
    :param ~azure.core.credentials.TokenCredential credential: The credential object used for authentication which
     implements a particular interface for getting tokens. It accepts
     :class:`ServiceBusSharedKeyCredential<azure.servicebus.ServiceBusSharedKeyCredential>`, or credential objects
     generated by the azure-identity library and objects that implement the `get_token(self, *scopes)` method.
    :keyword bool logging_enable: Whether to output network trace logs to the logger. Default is `False`.
    :keyword transport_type: The type of transport protocol that will be used for communicating with
     the Service Bus service. Default is `TransportType.Amqp`.
    :paramtype transport_type: ~azure.servicebus.TransportType
    :keyword dict http_proxy: HTTP proxy settings. This must be a dictionary with the following
     keys: `'proxy_hostname'` (str value) and `'proxy_port'` (int value).
     Additionally the following keys may also be present: `'username', 'password'`.
    :keyword str user_agent: If specified, this will be added in front of the built-in user agent string.
    :keyword int retry_total: The total number of attempts to redo a failed operation when an error occurs.
     Default value is 3.
    :keyword float retry_backoff_factor: Delta back-off internal in the unit of second between retries.
     Default value is 0.8.
    :keyword float retry_backoff_max: Maximum back-off interval in the unit of second. Default value is 120.

    .. admonition:: Example:

        .. literalinclude:: ../samples/async_samples/sample_code_servicebus_async.py
            :start-after: [START create_sb_client_async]
            :end-before: [END create_sb_client_async]
            :language: python
            :dedent: 4
            :caption: Create a new instance of the ServiceBusClient.

    """
    def __init__(
        self,
        fully_qualified_namespace,
        credential,
        **kwargs
    ):
        # type: (str, TokenCredential, Any) -> None
        self.fully_qualified_namespace = fully_qualified_namespace
        self._credential = credential
        self._config = Configuration(**kwargs)
        self._connection = None
        # Optional entity name, can be the name of Queue or Topic.  Intentionally not advertised, typically be needed.
        self._entity_name = kwargs.get("entity_name")
        self._auth_uri = "sb://{}".format(self.fully_qualified_namespace)
        if self._entity_name:
            self._auth_uri = "{}/{}".format(self._auth_uri, self._entity_name)
        # Internal flag for switching whether to apply connection sharing, pending fix in uamqp library
        self._connection_sharing = False
        self._handlers = []  # type: List[BaseHandler]

    async def __aenter__(self):
        if self._connection_sharing:
            await self._create_uamqp_connection()
        return self

    async def __aexit__(self, *args):
        await self.close()

    async def _create_uamqp_connection(self):
        auth = await create_authentication(self)
        self._connection = uamqp.ConnectionAsync(
            hostname=self.fully_qualified_namespace,
            sasl=auth,
            debug=self._config.logging_enable
        )

    @classmethod
    def from_connection_string(
        cls,
        conn_str,
        **kwargs
    ):
        # type: (str, Any) -> ServiceBusClient
        """
        Create a ServiceBusClient from a connection string.

<<<<<<< HEAD
        :param conn_str: The connection string of a Service Bus.
=======
        :param str conn_str: The connection string of a Service Bus.
        :keyword str entity_name: Optional entity name, this can be the name of Queue or Topic.
         It must be specified if the credential is for specific Queue or Topic.
>>>>>>> f683b292
        :keyword bool logging_enable: Whether to output network trace logs to the logger. Default is `False`.
        :keyword transport_type: The type of transport protocol that will be used for communicating with
         the Service Bus service. Default is `TransportType.Amqp`.
        :paramtype transport_type: ~azure.servicebus.TransportType
        :keyword dict http_proxy: HTTP proxy settings. This must be a dictionary with the following
         keys: `'proxy_hostname'` (str value) and `'proxy_port'` (int value).
         Additionally the following keys may also be present: `'username', 'password'`.
        :keyword str user_agent: If specified, this will be added in front of the built-in user agent string.
        :keyword int retry_total: The total number of attempts to redo a failed operation when an error occurs.
         Default value is 3.
        :keyword float retry_backoff_factor: Delta back-off internal in the unit of second between retries.
         Default value is 0.8.
        :keyword float retry_backoff_max: Maximum back-off interval in the unit of second. Default value is 120.
        :rtype: ~azure.servicebus.aio.ServiceBusClient

        .. admonition:: Example:

            .. literalinclude:: ../samples/async_samples/sample_code_servicebus_async.py
                :start-after: [START create_sb_client_from_conn_str_async]
                :end-before: [END create_sb_client_from_conn_str_async]
                :language: python
                :dedent: 4
                :caption: Create a new instance of the ServiceBusClient from connection string.

        """
        host, policy, key, entity_in_conn_str = _parse_conn_str(conn_str)
        return cls(
            fully_qualified_namespace=host,
            entity_name=entity_in_conn_str or kwargs.pop("entity_name", None),
            credential=ServiceBusSharedKeyCredential(policy, key), # type: ignore
            **kwargs
        )

    async def close(self):
        # type: () -> None
        """
        Close down the ServiceBus client.
        All spawned senders, receivers and underlying connection will be shutdown.

        :return: None
        """
        for handler in self._handlers:
            try:
                await handler.close()
            except Exception as exception:  # pylint: disable=broad-except
                _LOGGER.error(
                    "Client has met an exception when closing the handler: %r. Exception: %r.",
                    handler._container_id,  # pylint: disable=protected-access
                    exception,
                )
        del self._handlers[:]

        if self._connection_sharing and self._connection:
            await self._connection.destroy_async()

    def get_queue_sender(self, queue_name, **kwargs):
        # type: (str, Any) -> ServiceBusSender
        """Get ServiceBusSender for the specific queue.

        :param str queue_name: The path of specific Service Bus Queue the client connects to.
        :rtype: ~azure.servicebus.aio.ServiceBusSender

        .. admonition:: Example:

            .. literalinclude:: ../samples/async_samples/sample_code_servicebus_async.py
                :start-after: [START create_servicebus_sender_from_sb_client_async]
                :end-before: [END create_servicebus_sender_from_sb_client_async]
                :language: python
                :dedent: 4
                :caption: Create a new instance of the ServiceBusClient from connection string.

        """
        # pylint: disable=protected-access
        handler = ServiceBusSender(
            fully_qualified_namespace=self.fully_qualified_namespace,
            queue_name=queue_name,
            credential=self._credential,
            logging_enable=self._config.logging_enable,
            transport_type=self._config.transport_type,
            http_proxy=self._config.http_proxy,
            connection=self._connection,
            user_agent=self._config.user_agent,
            retry_total=self._config.retry_total,
            retry_backoff_factor=self._config.retry_backoff_factor,
            retry_backoff_max=self._config.retry_backoff_max,
            **kwargs
        )
        self._handlers.append(handler)
        return handler

    def get_queue_receiver(self, queue_name, **kwargs):
        # type: (str, Any) -> ServiceBusReceiver
        """Get ServiceBusReceiver for the specific queue.

        :param str queue_name: The path of specific Service Bus Queue the client connects to.
        :keyword receive_mode: The mode with which messages will be retrieved from the entity. The two options
         are PeekLock and ReceiveAndDelete. Messages received with PeekLock must be settled within a given
         lock period before they will be removed from the queue. Messages received with ReceiveAndDelete
         will be immediately removed from the queue, and cannot be subsequently rejected or re-received if
         the client fails to process the message. The default mode is PeekLock.
        :paramtype receive_mode: ~azure.servicebus.ReceiveMode
        :keyword float max_wait_time: The timeout in seconds between received messages after which the receiver will
         automatically stop receiving. The default value is 0, meaning no timeout.
        :keyword int prefetch_count: The maximum number of messages to cache with each request to the service.
         This setting is only for advanced performance tuning. Increasing this value will improve message throughput
         performance but increase the chance that messages will expire while they are cached if they're not
         processed fast enough.
         The default value is 0, meaning messages will be received from the service and processed one at a time.
         In the case of prefetch_count being 0, `ServiceBusReceiver.receive` would try to cache `max_message_count`
         (if provided) within its request to the service.
        :rtype: ~azure.servicebus.aio.ServiceBusReceiver

        .. admonition:: Example:

            .. literalinclude:: ../samples/async_samples/sample_code_servicebus_async.py
                :start-after: [START create_servicebus_receiver_from_sb_client_async]
                :end-before: [END create_servicebus_receiver_from_sb_client_async]
                :language: python
                :dedent: 4
                :caption: Create a new instance of the ServiceBusSender from ServiceBusClient.

        """
        # pylint: disable=protected-access
        handler = ServiceBusReceiver(
            fully_qualified_namespace=self.fully_qualified_namespace,
            queue_name=queue_name,
            credential=self._credential,
            logging_enable=self._config.logging_enable,
            transport_type=self._config.transport_type,
            http_proxy=self._config.http_proxy,
            connection=self._connection,
            user_agent=self._config.user_agent,
            retry_total=self._config.retry_total,
            retry_backoff_factor=self._config.retry_backoff_factor,
            retry_backoff_max=self._config.retry_backoff_max,
            **kwargs
        )
        self._handlers.append(handler)
        return handler

    def get_queue_deadletter_receiver(self, queue_name, **kwargs):
        # type: (str, Any) -> ServiceBusReceiver
        """Get ServiceBusReceiver for the dead-letter queue which is the secondary subqueue provided by
         the specific Queue, it holds messages that can't be delivered to any receiver or messages that can't
         be processed.

        :param str queue_name: The path of specific Service Bus Queue the client connects to.
        :keyword receive_mode: The mode with which messages will be retrieved from the entity. The two options
         are PeekLock and ReceiveAndDelete. Messages received with PeekLock must be settled within a given
         lock period before they will be removed from the queue. Messages received with ReceiveAndDelete
         will be immediately removed from the queue, and cannot be subsequently rejected or re-received if
         the client fails to process the message. The default mode is PeekLock.
        :paramtype receive_mode: ~azure.servicebus.ReceiveMode
        :keyword float max_wait_time: The timeout in seconds between received messages after which the receiver will
         automatically stop receiving. The default value is 0, meaning no timeout.
        :keyword bool transfer_deadletter: Whether to connect to the transfer dead-letter queue, or the standard
         dead-letter queue. The transfer dead letter queue holds messages that have failed to be transferred in
         ForwardTo or SendVia scenarios. Default is False, using the standard dead-letter endpoint.
        :keyword int prefetch_count: The maximum number of messages to cache with each request to the service.
         This setting is only for advanced performance tuning. Increasing this value will improve message throughput
         performance but increase the chance that messages will expire while they are cached if they're not
         processed fast enough.
         The default value is 0, meaning messages will be received from the service and processed one at a time.
         In the case of prefetch_count being 0, `ServiceBusReceiver.receive` would try to cache `max_message_count`
         (if provided) within its request to the service.
        :rtype: ~azure.servicebus.aio.ServiceBusReceiver

        .. admonition:: Example:

            .. literalinclude:: ../samples/sync_samples/sample_code_servicebus.py
                :start-after: [START create_queue_deadletter_receiver_from_sb_client_async]
                :end-before: [END create_queue_deadletter_receiver_from_sb_client_async]
                :language: python
                :dedent: 4
                :caption: Create a new instance of the ServiceBusReceiver for Dead Letter Queue from ServiceBusClient.


        """
        # pylint: disable=protected-access
        entity_name = generate_dead_letter_entity_name(
            queue_name=queue_name,
            transfer_deadletter=kwargs.get('transfer_deadletter', False)
        )
        handler = ServiceBusReceiver(
            fully_qualified_namespace=self.fully_qualified_namespace,
            entity_name=entity_name,
            credential=self._credential,
            logging_enable=self._config.logging_enable,
            transport_type=self._config.transport_type,
            http_proxy=self._config.http_proxy,
            connection=self._connection,
            is_dead_letter_receiver=True,
            user_agent=self._config.user_agent,
            retry_total=self._config.retry_total,
            retry_backoff_factor=self._config.retry_backoff_factor,
            retry_backoff_max=self._config.retry_backoff_max,
            **kwargs
        )
        self._handlers.append(handler)
        return handler

    def get_topic_sender(self, topic_name, **kwargs):
        # type: (str, Any) -> ServiceBusSender
        """Get ServiceBusSender for the specific topic.

        :param str topic_name: The path of specific Service Bus Topic the client connects to.
        :rtype: ~azure.servicebus.aio.ServiceBusSender

        .. admonition:: Example:

            .. literalinclude:: ../samples/async_samples/sample_code_servicebus_async.py
                :start-after: [START create_topic_sender_from_sb_client_async]
                :end-before: [END create_topic_sender_from_sb_client_async]
                :language: python
                :dedent: 4
                :caption: Create a new instance of the ServiceBusSender from ServiceBusClient.

        """
        handler = ServiceBusSender(
            fully_qualified_namespace=self.fully_qualified_namespace,
            topic_name=topic_name,
            credential=self._credential,
            logging_enable=self._config.logging_enable,
            transport_type=self._config.transport_type,
            http_proxy=self._config.http_proxy,
            connection=self._connection,
            user_agent=self._config.user_agent,
            retry_total=self._config.retry_total,
            retry_backoff_factor=self._config.retry_backoff_factor,
            retry_backoff_max=self._config.retry_backoff_max,
            **kwargs
        )
        self._handlers.append(handler)
        return handler

    def get_subscription_receiver(self, topic_name, subscription_name, **kwargs):
        # type: (str, str, Any) -> ServiceBusReceiver
        """Get ServiceBusReceiver for the specific subscription under the topic.

        :param str topic_name: The name of specific Service Bus Topic the client connects to.
        :param str subscription_name: The name of specific Service Bus Subscription
         under the given Service Bus Topic.
        :keyword receive_mode: The mode with which messages will be retrieved from the entity. The two options
         are PeekLock and ReceiveAndDelete. Messages received with PeekLock must be settled within a given
         lock period before they will be removed from the subscription. Messages received with ReceiveAndDelete
         will be immediately removed from the subscription, and cannot be subsequently rejected or re-received if
         the client fails to process the message. The default mode is PeekLock.
        :paramtype receive_mode: ~azure.servicebus.ReceiveMode
        :keyword float max_wait_time: The timeout in seconds between received messages after which the receiver will
         automatically stop receiving. The default value is 0, meaning no timeout.
        :keyword int prefetch_count: The maximum number of messages to cache with each request to the service.
         This setting is only for advanced performance tuning. Increasing this value will improve message throughput
         performance but increase the chance that messages will expire while they are cached if they're not
         processed fast enough.
         The default value is 0, meaning messages will be received from the service and processed one at a time.
         In the case of prefetch_count being 0, `ServiceBusReceiver.receive` would try to cache `max_message_count`
         (if provided) within its request to the service.
        :rtype: ~azure.servicebus.aio.ServiceBusReceiver

        .. admonition:: Example:

            .. literalinclude:: ../samples/async_samples/sample_code_servicebus_async.py
                :start-after: [START create_subscription_receiver_from_sb_client_async]
                :end-before: [END create_subscription_receiver_from_sb_client_async]
                :language: python
                :dedent: 4
                :caption: Create a new instance of the ServiceBusReceiver from ServiceBusClient.


        """
        # pylint: disable=protected-access
        handler = ServiceBusReceiver(
            fully_qualified_namespace=self.fully_qualified_namespace,
            topic_name=topic_name,
            subscription_name=subscription_name,
            credential=self._credential,
            logging_enable=self._config.logging_enable,
            transport_type=self._config.transport_type,
            http_proxy=self._config.http_proxy,
            connection=self._connection,
            user_agent=self._config.user_agent,
            retry_total=self._config.retry_total,
            retry_backoff_factor=self._config.retry_backoff_factor,
            retry_backoff_max=self._config.retry_backoff_max,
            **kwargs
        )
        self._handlers.append(handler)
        return handler

    def get_subscription_deadletter_receiver(self, topic_name, subscription_name, **kwargs):
        # type: (str, str, Any) -> ServiceBusReceiver
        """Get ServiceBusReceiver for the dead-letter queue which is the secondary subqueue provided by
         the specific topic subscription, it holds messages that can't be delivered to any receiver or messages that
         can't be processed.

        :param str topic_name: The name of specific Service Bus Topic the client connects to.
        :param str subscription_name: The name of specific Service Bus Subscription
         under the given Service Bus Topic.
        :keyword receive_mode: The mode with which messages will be retrieved from the entity. The two options
         are PeekLock and ReceiveAndDelete. Messages received with PeekLock must be settled within a given
         lock period before they will be removed from the subscription. Messages received with ReceiveAndDelete
         will be immediately removed from the subscription, and cannot be subsequently rejected or re-received if
         the client fails to process the message. The default mode is PeekLock.
        :paramtype receive_mode: ~azure.servicebus.ReceiveMode
        :keyword float max_wait_time: The timeout in seconds between received messages after which the receiver will
         automatically stop receiving. The default value is 0, meaning no timeout.
        :keyword bool transfer_deadletter: Whether to connect to the transfer dead-letter queue, or the standard
         dead-letter queue. The transfer dead letter queue holds messages that have failed to be transferred in
         ForwardTo or SendVia scenarios. Default is False, using the standard dead-letter endpoint.
        :keyword int prefetch_count: The maximum number of messages to cache with each request to the service.
         This setting is only for advanced performance tuning. Increasing this value will improve message throughput
         performance but increase the chance that messages will expire while they are cached if they're not
         processed fast enough.
         The default value is 0, meaning messages will be received from the service and processed one at a time.
         In the case of prefetch_count being 0, `ServiceBusReceiver.receive` would try to cache `max_message_count`
         (if provided) within its request to the service.
        :rtype: ~azure.servicebus.aio.ServiceBusReceiver

        .. admonition:: Example:

            .. literalinclude:: ../samples/async_samples/sample_code_servicebus_async.py
                :start-after: [START create_subscription_deadletter_receiver_from_sb_client_async]
                :end-before: [END create_subscription_deadletter_receiver_from_sb_client_async]
                :language: python
                :dedent: 4
                :caption: Create a new instance of the ServiceBusReceiver for Dead Letter Queue from ServiceBusClient.


        """
        entity_name = generate_dead_letter_entity_name(
            topic_name=topic_name,
            subscription_name=subscription_name,
            transfer_deadletter=kwargs.get('transfer_deadletter', False)
        )
        handler = ServiceBusReceiver(
            fully_qualified_namespace=self.fully_qualified_namespace,
            entity_name=entity_name,
            credential=self._credential,
            logging_enable=self._config.logging_enable,
            transport_type=self._config.transport_type,
            http_proxy=self._config.http_proxy,
            connection=self._connection,
            is_dead_letter_receiver=True,
            user_agent=self._config.user_agent,
            retry_total=self._config.retry_total,
            retry_backoff_factor=self._config.retry_backoff_factor,
            retry_backoff_max=self._config.retry_backoff_max,
            **kwargs
        )
        self._handlers.append(handler)
        return handler

    def get_subscription_session_receiver(self, topic_name, subscription_name, session_id=None, **kwargs):
        # type: (str, str, str, Any) -> ServiceBusSessionReceiver
        """Get ServiceBusReceiver for the specific subscription under the topic.

        :param str topic_name: The name of specific Service Bus Topic the client connects to.
        :param str subscription_name: The name of specific Service Bus Subscription
         under the given Service Bus Topic.
        :param str session_id: A specific session from which to receive. This must be specified for a
         sessionful entity, otherwise it must be None. In order to receive messages from the next available
         session, set this to None.  The default is None.
        :keyword receive_mode: The mode with which messages will be retrieved from the entity. The two options
         are PeekLock and ReceiveAndDelete. Messages received with PeekLock must be settled within a given
         lock period before they will be removed from the subscription. Messages received with ReceiveAndDelete
         will be immediately removed from the subscription, and cannot be subsequently rejected or re-received if
         the client fails to process the message. The default mode is PeekLock.
        :paramtype receive_mode: ~azure.servicebus.ReceiveMode
        :keyword float max_wait_time: The timeout in seconds between received messages after which the receiver will
         automatically stop receiving. The default value is 0, meaning no timeout.
        :keyword int prefetch_count: The maximum number of messages to cache with each request to the service.
         This setting is only for advanced performance tuning. Increasing this value will improve message throughput
         performance but increase the chance that messages will expire while they are cached if they're not
         processed fast enough.
         The default value is 0, meaning messages will be received from the service and processed one at a time.
         In the case of prefetch_count being 0, `ServiceBusReceiver.receive` would try to cache `max_message_count`
         (if provided) within its request to the service.
        :rtype: ~azure.servicebus.aio.ServiceBusSessionReceiver

        .. admonition:: Example:

            .. literalinclude:: ../samples/async_samples/sample_code_servicebus_async.py
                :start-after: [START create_subscription_receiver_from_sb_client_async]
                :end-before: [END create_subscription_receiver_from_sb_client_async]
                :language: python
                :dedent: 4
                :caption: Create a new instance of the ServiceBusReceiver from ServiceBusClient.


        """
        # pylint: disable=protected-access
        handler = ServiceBusSessionReceiver(
            fully_qualified_namespace=self.fully_qualified_namespace,
            topic_name=topic_name,
            subscription_name=subscription_name,
            credential=self._credential,
            logging_enable=self._config.logging_enable,
            transport_type=self._config.transport_type,
            http_proxy=self._config.http_proxy,
            connection=self._connection,
            session_id=session_id,
            user_agent=self._config.user_agent,
            retry_total=self._config.retry_total,
            retry_backoff_factor=self._config.retry_backoff_factor,
            retry_backoff_max=self._config.retry_backoff_max,
            **kwargs
        )
        self._handlers.append(handler)
        return handler

    def get_queue_session_receiver(self, queue_name, session_id=None, **kwargs):
        # type: (str, str, Any) -> ServiceBusSessionReceiver
        """Get ServiceBusSessionReceiver for the specific queue.

        :param str queue_name: The path of specific Service Bus Queue the client connects to.
        :param str session_id: A specific session from which to receive. This must be specified for a
         sessionful entity, otherwise it must be None. In order to receive messages from the next available
         session, set this to None.  The default is None.
        :keyword receive_mode: The mode with which messages will be retrieved from the entity. The two options
         are PeekLock and ReceiveAndDelete. Messages received with PeekLock must be settled within a given
         lock period before they will be removed from the queue. Messages received with ReceiveAndDelete
         will be immediately removed from the queue, and cannot be subsequently rejected or re-received if
         the client fails to process the message. The default mode is PeekLock.
        :paramtype receive_mode: ~azure.servicebus.ReceiveMode
        :keyword float max_wait_time: The timeout in seconds between received messages after which the receiver will
         automatically stop receiving. The default value is 0, meaning no timeout.
        :keyword int prefetch_count: The maximum number of messages to cache with each request to the service.
         This setting is only for advanced performance tuning. Increasing this value will improve message throughput
         performance but increase the chance that messages will expire while they are cached if they're not
         processed fast enough.
         The default value is 0, meaning messages will be received from the service and processed one at a time.
         In the case of prefetch_count being 0, `ServiceBusReceiver.receive` would try to cache `max_message_count`
         (if provided) within its request to the service.
        :rtype: ~azure.servicebus.aio.ServiceBusSessionReceiver

        .. admonition:: Example:

            .. literalinclude:: ../samples/async_samples/sample_code_servicebus_async.py
                :start-after: [START create_servicebus_sender_from_sb_client_async]
                :end-before: [END create_servicebus_sender_from_sb_client_async]
                :language: python
                :dedent: 4
                :caption: Create a new instance of the ServiceBusSender from ServiceBusClient.

        """
        # pylint: disable=protected-access
        handler = ServiceBusSessionReceiver(
            fully_qualified_namespace=self.fully_qualified_namespace,
            queue_name=queue_name,
            credential=self._credential,
            logging_enable=self._config.logging_enable,
            connection=self._connection,
            session_id=session_id,
            transport_type=self._config.transport_type,
            http_proxy=self._config.http_proxy,
            user_agent=self._config.user_agent,
            retry_total=self._config.retry_total,
            retry_backoff_factor=self._config.retry_backoff_factor,
            retry_backoff_max=self._config.retry_backoff_max,
            **kwargs
        )
        self._handlers.append(handler)
        return handler<|MERGE_RESOLUTION|>--- conflicted
+++ resolved
@@ -106,13 +106,7 @@
         """
         Create a ServiceBusClient from a connection string.
 
-<<<<<<< HEAD
-        :param conn_str: The connection string of a Service Bus.
-=======
         :param str conn_str: The connection string of a Service Bus.
-        :keyword str entity_name: Optional entity name, this can be the name of Queue or Topic.
-         It must be specified if the credential is for specific Queue or Topic.
->>>>>>> f683b292
         :keyword bool logging_enable: Whether to output network trace logs to the logger. Default is `False`.
         :keyword transport_type: The type of transport protocol that will be used for communicating with
          the Service Bus service. Default is `TransportType.Amqp`.
