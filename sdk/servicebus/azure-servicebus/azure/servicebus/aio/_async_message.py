# ------------------------------------------------------------------------
# Copyright (c) Microsoft Corporation. All rights reserved.
# Licensed under the MIT License. See License.txt in the project root for
# license information.
# -------------------------------------------------------------------------
import logging
from typing import Optional

from .._common import message as sync_message
from .._common.constants import (
    ReceiveSettleMode,
    MGMT_RESPONSE_MESSAGE_EXPIRATION,
    MESSAGE_COMPLETE,
    MESSAGE_DEAD_LETTER,
    MESSAGE_ABANDON,
    MESSAGE_DEFER,
    MESSAGE_RENEW_LOCK
)
from .._common.utils import get_running_loop, utc_from_timestamp
from ..exceptions import MessageSettleFailed

_LOGGER = logging.getLogger(__name__)


class ReceivedMessage(sync_message.ReceivedMessage):
    """A Service Bus Message received from service side.

    """

    def __init__(self, message, mode=ReceiveSettleMode.PeekLock, loop=None, **kwargs):
        self._loop = loop or get_running_loop()
        super(ReceivedMessage, self).__init__(message=message, mode=mode, **kwargs)

    async def _settle_message(
            self,
            settle_operation,
            dead_letter_details=None
    ):
        try:
            if not self._is_deferred_message:
                try:
                    await self._loop.run_in_executor(
                        None,
                        self._settle_via_receiver_link(settle_operation, dead_letter_details)
                    )
                    return
                except RuntimeError as exception:
                    _LOGGER.info(
                        "Message settling: %r has encountered an exception (%r)."
                        "Trying to settle through management link",
                        settle_operation,
                        exception
                    )
            await self._settle_via_mgmt_link(settle_operation, dead_letter_details)()
        except Exception as e:
            raise MessageSettleFailed(settle_operation, e)

    async def complete(self):
        # type: () -> None
        """Complete the message.

        This removes the message from the queue.

        :rtype: None
        :raises: ~azure.servicebus.common.errors.MessageAlreadySettled if the message has been settled.
        :raises: ~azure.servicebus.common.errors.MessageLockExpired if message lock has already expired.
        :raises: ~azure.servicebus.common.errors.SessionLockExpired if session lock has already expired.
        :raises: ~azure.servicebus.common.errors.MessageSettleFailed if message settle operation fails.
        """
        # pylint: disable=protected-access
<<<<<<< HEAD
        self._check_live(MESSAGE_COMPLETE)
        try:
            await self._receiver._settle_message(SETTLEMENT_COMPLETE, [self.lock_token])
        except Exception as e:
            raise MessageSettleFailed(MESSAGE_COMPLETE, e)
=======
        self._is_live(MESSAGE_COMPLETE)
        await self._settle_message(MESSAGE_COMPLETE)
>>>>>>> 1305495f
        self._settled = True

    async def dead_letter(self, reason=None, description=None):
        # type: (Optional[str], Optional[str]) -> None
        """Move the message to the Dead Letter queue.

        The Dead Letter queue is a sub-queue that can be
        used to store messages that failed to process correctly, or otherwise require further inspection
        or processing. The queue can also be configured to send expired messages to the Dead Letter queue.

        :param str reason: The reason for dead-lettering the message.
        :param str description: The detailed description for dead-lettering the message.
        :rtype: None
        :raises: ~azure.servicebus.common.errors.MessageAlreadySettled if the message has been settled.
        :raises: ~azure.servicebus.common.errors.MessageLockExpired if message lock has already expired.
        :raises: ~azure.servicebus.common.errors.MessageSettleFailed if message settle operation fails.
        """
        # pylint: disable=protected-access
<<<<<<< HEAD
        self._check_live(MESSAGE_DEAD_LETTER)
        details = {
            MGMT_REQUEST_DEAD_LETTER_REASON: str(reason) if reason else "",
            MGMT_REQUEST_DEAD_LETTER_DESCRIPTION: str(description) if description else ""}
        try:
            await self._receiver._settle_message(
                SETTLEMENT_DEADLETTER,
                [self.lock_token],
                dead_letter_details=details
            )
        except Exception as e:
            raise MessageSettleFailed(MESSAGE_DEAD_LETTER, e)
=======
        self._is_live(MESSAGE_DEAD_LETTER)
        await self._settle_message(MESSAGE_DEAD_LETTER)
>>>>>>> 1305495f
        self._settled = True

    async def abandon(self):
        # type: () -> None
        """Abandon the message. This message will be returned to the queue to be reprocessed.

        :rtype: None
        :raises: ~azure.servicebus.common.errors.MessageAlreadySettled if the message has been settled.
        :raises: ~azure.servicebus.common.errors.MessageLockExpired if message lock has already expired.
        :raises: ~azure.servicebus.common.errors.MessageSettleFailed if message settle operation fails.
        """
        # pylint: disable=protected-access
<<<<<<< HEAD
        self._check_live(MESSAGE_ABANDON)
        try:
            await self._receiver._settle_message(SETTLEMENT_ABANDON, [self.lock_token])
        except Exception as e:
            raise MessageSettleFailed(MESSAGE_ABANDON, e)
=======
        self._is_live(MESSAGE_ABANDON)
        await self._settle_message(MESSAGE_ABANDON)
>>>>>>> 1305495f
        self._settled = True

    async def defer(self):
        # type: () -> None
        """Abandon the message. This message will be returned to the queue to be reprocessed.

        :rtype: None
        :raises: ~azure.servicebus.common.errors.MessageAlreadySettled if the message has been settled.
        :raises: ~azure.servicebus.common.errors.MessageLockExpired if message lock has already expired.
        :raises: ~azure.servicebus.common.errors.MessageSettleFailed if message settle operation fails.
        """
        # pylint: disable=protected-access
<<<<<<< HEAD
        self._check_live(MESSAGE_DEFER)
        try:
            await self._receiver._settle_message(SETTLEMENT_DEFER, [self.lock_token])
        except Exception as e:
            raise MessageSettleFailed(MESSAGE_DEFER, e)
=======
        self._is_live(MESSAGE_DEFER)
        await self._settle_message(MESSAGE_DEFER)
>>>>>>> 1305495f
        self._settled = True

    async def renew_lock(self):
        # type: () -> None
        """Renew the message lock.

        This will maintain the lock on the message to ensure
        it is not returned to the queue to be reprocessed. In order to complete (or otherwise settle)
        the message, the lock must be maintained. Messages received via ReceiveAndDelete mode are not
        locked, and therefore cannot be renewed. This operation can also be performed as an asynchronous
        background task by registering the message with an `azure.servicebus.aio.AutoLockRenew` instance.
        This operation is only available for non-sessionful messages.

        :rtype: None
        :raises: TypeError if the message is sessionful.
        :raises: ~azure.servicebus.common.errors.MessageLockExpired is message lock has already expired.
        :raises: ~azure.servicebus.common.errors.SessionLockExpired if session lock has already expired.
        :raises: ~azure.servicebus.common.errors.MessageAlreadySettled is message has already been settled.
        """
        try:
            if self._receiver.session:  # pylint: disable=protected-access
                raise TypeError("Session messages cannot be renewed. Please renew the Session lock instead.")
        except AttributeError:
            pass
        self._check_live(MESSAGE_RENEW_LOCK)
        token = self.lock_token
        if not token:
            raise ValueError("Unable to renew lock - no lock token found.")

        expiry = await self._receiver._renew_locks(token)  # pylint: disable=protected-access
        self._expiry = utc_from_timestamp(expiry[MGMT_RESPONSE_MESSAGE_EXPIRATION][0]/1000.0)<|MERGE_RESOLUTION|>--- conflicted
+++ resolved
@@ -68,16 +68,8 @@
         :raises: ~azure.servicebus.common.errors.MessageSettleFailed if message settle operation fails.
         """
         # pylint: disable=protected-access
-<<<<<<< HEAD
-        self._check_live(MESSAGE_COMPLETE)
-        try:
-            await self._receiver._settle_message(SETTLEMENT_COMPLETE, [self.lock_token])
-        except Exception as e:
-            raise MessageSettleFailed(MESSAGE_COMPLETE, e)
-=======
         self._is_live(MESSAGE_COMPLETE)
         await self._settle_message(MESSAGE_COMPLETE)
->>>>>>> 1305495f
         self._settled = True
 
     async def dead_letter(self, reason=None, description=None):
@@ -96,23 +88,8 @@
         :raises: ~azure.servicebus.common.errors.MessageSettleFailed if message settle operation fails.
         """
         # pylint: disable=protected-access
-<<<<<<< HEAD
-        self._check_live(MESSAGE_DEAD_LETTER)
-        details = {
-            MGMT_REQUEST_DEAD_LETTER_REASON: str(reason) if reason else "",
-            MGMT_REQUEST_DEAD_LETTER_DESCRIPTION: str(description) if description else ""}
-        try:
-            await self._receiver._settle_message(
-                SETTLEMENT_DEADLETTER,
-                [self.lock_token],
-                dead_letter_details=details
-            )
-        except Exception as e:
-            raise MessageSettleFailed(MESSAGE_DEAD_LETTER, e)
-=======
         self._is_live(MESSAGE_DEAD_LETTER)
         await self._settle_message(MESSAGE_DEAD_LETTER)
->>>>>>> 1305495f
         self._settled = True
 
     async def abandon(self):
@@ -125,16 +102,8 @@
         :raises: ~azure.servicebus.common.errors.MessageSettleFailed if message settle operation fails.
         """
         # pylint: disable=protected-access
-<<<<<<< HEAD
-        self._check_live(MESSAGE_ABANDON)
-        try:
-            await self._receiver._settle_message(SETTLEMENT_ABANDON, [self.lock_token])
-        except Exception as e:
-            raise MessageSettleFailed(MESSAGE_ABANDON, e)
-=======
         self._is_live(MESSAGE_ABANDON)
         await self._settle_message(MESSAGE_ABANDON)
->>>>>>> 1305495f
         self._settled = True
 
     async def defer(self):
@@ -147,16 +116,8 @@
         :raises: ~azure.servicebus.common.errors.MessageSettleFailed if message settle operation fails.
         """
         # pylint: disable=protected-access
-<<<<<<< HEAD
-        self._check_live(MESSAGE_DEFER)
-        try:
-            await self._receiver._settle_message(SETTLEMENT_DEFER, [self.lock_token])
-        except Exception as e:
-            raise MessageSettleFailed(MESSAGE_DEFER, e)
-=======
         self._is_live(MESSAGE_DEFER)
         await self._settle_message(MESSAGE_DEFER)
->>>>>>> 1305495f
         self._settled = True
 
     async def renew_lock(self):
