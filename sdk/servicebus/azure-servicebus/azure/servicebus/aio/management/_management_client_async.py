--- conflicted
+++ resolved
@@ -12,88 +12,39 @@
 from azure.core.async_paging import AsyncItemPaged
 from azure.core.exceptions import ResourceNotFoundError
 from azure.core.pipeline import AsyncPipeline
-from azure.core.pipeline.policies import (
-    HttpLoggingPolicy,
-    DistributedTracingPolicy,
-    ContentDecodePolicy,
-    RequestIdPolicy,
-    AsyncBearerTokenCredentialPolicy,
-)
+from azure.core.pipeline.policies import HttpLoggingPolicy, DistributedTracingPolicy, ContentDecodePolicy, \
+    RequestIdPolicy, AsyncBearerTokenCredentialPolicy
 from azure.core.pipeline.transport import AioHttpTransport
 
-from ...management._generated.models import (
-    QueueDescriptionFeed,
-    TopicDescriptionEntry,
-    QueueDescriptionEntry,
-    SubscriptionDescriptionFeed,
-    SubscriptionDescriptionEntry,
-    RuleDescriptionEntry,
-    RuleDescriptionFeed,
-    NamespacePropertiesEntry,
-    CreateTopicBody,
-    CreateTopicBodyContent,
-    TopicDescriptionFeed,
-    CreateSubscriptionBody,
-    CreateSubscriptionBodyContent,
-    CreateRuleBody,
-    CreateRuleBodyContent,
-    CreateQueueBody,
-    CreateQueueBodyContent,
-)
+from ...management._generated.models import QueueDescriptionFeed, TopicDescriptionEntry, \
+    QueueDescriptionEntry, SubscriptionDescriptionFeed, SubscriptionDescriptionEntry, RuleDescriptionEntry, \
+    RuleDescriptionFeed, NamespacePropertiesEntry, CreateTopicBody, CreateTopicBodyContent, \
+    TopicDescriptionFeed, CreateSubscriptionBody, CreateSubscriptionBodyContent, CreateRuleBody, \
+    CreateRuleBodyContent, CreateQueueBody, CreateQueueBodyContent
 
 from ..._base_handler import _parse_conn_str
-<<<<<<< HEAD
-from ..._common.constants import JWT_TOKEN_SCOPE
-from ...aio._base_handler_async import (
-    ServiceBusSharedKeyCredential,
-    ServiceBusSASTokenCredential,
-)
-from ...management._generated.aio._configuration_async import (
-    ServiceBusManagementClientConfiguration,
-)
-from ...management._generated.aio._service_bus_management_client_async import (
-    ServiceBusManagementClient as ServiceBusManagementClientImpl,
-)
-=======
 from ..._common.constants import JWT_TOKEN_SCOPE, SUPPLEMENTARY_AUTHORIZATION_HEADER, \
     DEAD_LETTER_SUPPLEMENTARY_AUTHORIZATION_HEADER
 from ...aio._base_handler_async import ServiceBusSharedKeyCredential, ServiceBusSASTokenCredential
 from ...management._generated.aio._configuration_async import ServiceBusManagementClientConfiguration
 from ...management._generated.aio._service_bus_management_client_async import ServiceBusManagementClient \
     as ServiceBusManagementClientImpl
->>>>>>> da34e9d3
 from ...management import _constants as constants
 from ._shared_key_policy_async import AsyncServiceBusSharedKeyCredentialPolicy
-from ...management._models import (
-    QueueRuntimeProperties,
-    QueueProperties,
-    TopicProperties,
-    TopicRuntimeProperties,
-    SubscriptionProperties,
-    SubscriptionRuntimeProperties,
-    RuleProperties,
-    NamespaceProperties,
-    TrueRuleFilter,
-)
+from ...management._models import QueueRuntimeProperties, QueueProperties, TopicProperties, TopicRuntimeProperties, \
+    SubscriptionProperties, SubscriptionRuntimeProperties, RuleProperties, NamespaceProperties, TrueRuleFilter
 from ...management._xml_workaround_policy import ServiceBusXMLWorkaroundPolicy
 from ...management._handle_response_error import _handle_response_error
 from ...management._model_workaround import avoid_timedelta_overflow
 from ._utils import extract_data_template, extract_rule_data_template, get_next_template
-from ...management._utils import (
-    deserialize_rule_key_values,
-    serialize_rule_key_values,
-    _validate_entity_name_type,
-    _validate_topic_and_subscription_types,
-    _validate_topic_subscription_and_rule_types,
-)
+from ...management._utils import deserialize_rule_key_values, serialize_rule_key_values, \
+    _validate_entity_name_type, _validate_topic_and_subscription_types, _validate_topic_subscription_and_rule_types
 
 if TYPE_CHECKING:
-    from azure.core.credentials_async import (
-        AsyncTokenCredential,
-    )  # pylint:disable=ungrouped-imports
-
-
-class ServiceBusAdministrationClient:  # pylint:disable=too-many-public-methods
+    from azure.core.credentials_async import AsyncTokenCredential  # pylint:disable=ungrouped-imports
+
+
+class ServiceBusAdministrationClient:  #pylint:disable=too-many-public-methods
     """Use this client to create, update, list, and delete resources of a ServiceBus namespace.
 
     :param str fully_qualified_namespace: The fully qualified host name for the Service Bus namespace.
@@ -102,20 +53,16 @@
     """
 
     def __init__(
-        self,
-        fully_qualified_namespace: str,
-        credential: "AsyncTokenCredential",
-        **kwargs: Any
-    ) -> None:
+            self, fully_qualified_namespace: str,
+            credential: "AsyncTokenCredential",
+            **kwargs: Any) -> None:
 
         self.fully_qualified_namespace = fully_qualified_namespace
         self._credential = credential
         self._endpoint = "https://" + fully_qualified_namespace
         self._config = ServiceBusManagementClientConfiguration(self._endpoint, **kwargs)
         self._pipeline = self._build_pipeline()
-        self._impl = ServiceBusManagementClientImpl(
-            endpoint=fully_qualified_namespace, pipeline=self._pipeline
-        )
+        self._impl = ServiceBusManagementClientImpl(endpoint=fully_qualified_namespace, pipeline=self._pipeline)
 
     async def __aenter__(self) -> "ServiceBusAdministrationClient":
         await self._impl.__aenter__()
@@ -125,15 +72,12 @@
         await self._impl.__aexit__(*exc_details)
 
     def _build_pipeline(self, **kwargs):  # pylint: disable=no-self-use
-        transport = kwargs.get("transport")
-        policies = kwargs.get("policies")
-        credential_policy = (
-            AsyncServiceBusSharedKeyCredentialPolicy(
-                self._endpoint, self._credential, "Authorization"
-            )
-            if isinstance(self._credential, ServiceBusSharedKeyCredential)
+        transport = kwargs.get('transport')
+        policies = kwargs.get('policies')
+        credential_policy = \
+            AsyncServiceBusSharedKeyCredentialPolicy(self._endpoint, self._credential, "Authorization") \
+            if isinstance(self._credential, ServiceBusSharedKeyCredential) \
             else AsyncBearerTokenCredentialPolicy(self._credential, JWT_TOKEN_SCOPE)
-        )
         if policies is None:  # [] is a valid policy list
             policies = [
                 RequestIdPolicy(**kwargs),
@@ -160,18 +104,11 @@
         with _handle_response_error():
             element = cast(
                 ElementTree,
-                await self._impl.entity.get(
-                    entity_name,
-                    enrich=enrich,
-                    api_version=constants.API_VERSION,
-                    **kwargs
-                ),
+                await self._impl.entity.get(entity_name, enrich=enrich, api_version=constants.API_VERSION, **kwargs)
             )
         return element
 
-    async def _get_subscription_element(
-        self, topic_name, subscription_name, enrich=False, **kwargs
-    ):
+    async def _get_subscription_element(self, topic_name, subscription_name, enrich=False, **kwargs):
         # type: (str, str, bool, Any) -> ElementTree
         _validate_topic_and_subscription_types(topic_name, subscription_name)
 
@@ -179,34 +116,19 @@
             element = cast(
                 ElementTree,
                 await self._impl.subscription.get(
-                    topic_name,
-                    subscription_name,
-                    enrich=enrich,
-                    api_version=constants.API_VERSION,
-                    **kwargs
-                ),
+                    topic_name, subscription_name, enrich=enrich, api_version=constants.API_VERSION, **kwargs)
             )
         return element
 
-    async def _get_rule_element(
-        self, topic_name, subscription_name, rule_name, **kwargs
-    ):
+    async def _get_rule_element(self, topic_name, subscription_name, rule_name, **kwargs):
         # type: (str, str, str, Any) -> ElementTree
-        _validate_topic_subscription_and_rule_types(
-            topic_name, subscription_name, rule_name
-        )
+        _validate_topic_subscription_and_rule_types(topic_name, subscription_name, rule_name)
 
         with _handle_response_error():
             element = cast(
                 ElementTree,
                 await self._impl.rule.get(
-                    topic_name,
-                    subscription_name,
-                    rule_name,
-                    enrich=False,
-                    api_version=constants.API_VERSION,
-                    **kwargs
-                ),
+                    topic_name, subscription_name, rule_name, enrich=False, api_version=constants.API_VERSION, **kwargs)
             )
         return element
 
@@ -227,29 +149,20 @@
                 DEAD_LETTER_SUPPLEMENTARY_AUTHORIZATION_HEADER)
 
     @classmethod
-    def from_connection_string(
-        cls, conn_str: str, **kwargs: Any
-    ) -> "ServiceBusAdministrationClient":
+    def from_connection_string(cls, conn_str: str, **kwargs: Any) -> "ServiceBusAdministrationClient":
         """Create a client from connection string.
 
         :param str conn_str: The connection string of the Service Bus Namespace.
         :rtype: ~azure.servicebus.management.aio.ServiceBusAdministrationClient
         """
-        (
-            endpoint,
-            shared_access_key_name,
-            shared_access_key,
-            _,
-            token,
-            token_expiry,
-        ) = _parse_conn_str(conn_str)
+        endpoint, shared_access_key_name, shared_access_key, _, token, token_expiry = _parse_conn_str(conn_str)
         if token and token_expiry:
             credential = ServiceBusSASTokenCredential(token, token_expiry)
         elif shared_access_key_name and shared_access_key:
-            credential = ServiceBusSharedKeyCredential(shared_access_key_name, shared_access_key)  # type: ignore
+            credential = ServiceBusSharedKeyCredential(shared_access_key_name, shared_access_key) # type: ignore
         if "//" in endpoint:
-            endpoint = endpoint[endpoint.index("//") + 2 :]
-        return cls(endpoint, credential, **kwargs)  # type: ignore
+            endpoint = endpoint[endpoint.index("//")+2:]
+        return cls(endpoint, credential, **kwargs) # type: ignore
 
     async def get_queue(self, queue_name: str, **kwargs) -> QueueProperties:
         """Get the properties of a queue.
@@ -261,14 +174,11 @@
         entry = QueueDescriptionEntry.deserialize(entry_ele)
         if not entry.content:
             raise ResourceNotFoundError("Queue '{}' does not exist".format(queue_name))
-        queue_description = QueueProperties._from_internal_entity(
-            queue_name, entry.content.queue_description
-        )
+        queue_description = QueueProperties._from_internal_entity(queue_name,
+            entry.content.queue_description)
         return queue_description
 
-    async def get_queue_runtime_properties(
-        self, queue_name: str, **kwargs
-    ) -> QueueRuntimeProperties:
+    async def get_queue_runtime_properties(self, queue_name: str, **kwargs) -> QueueRuntimeProperties:
         """Get the runtime information of a queue.
 
         :param str queue_name: The name of the queue.
@@ -278,9 +188,8 @@
         entry = QueueDescriptionEntry.deserialize(entry_ele)
         if not entry.content:
             raise ResourceNotFoundError("Queue {} does not exist".format(queue_name))
-        runtime_properties = QueueRuntimeProperties._from_internal_entity(
-            queue_name, entry.content.queue_description
-        )
+        runtime_properties = QueueRuntimeProperties._from_internal_entity(queue_name,
+            entry.content.queue_description)
         return runtime_properties
 
     async def create_queue(self, queue_name: str, **kwargs) -> QueueProperties:
@@ -344,15 +253,9 @@
             queue_name,
             authorization_rules=kwargs.pop("authorization_rules", None),
             auto_delete_on_idle=kwargs.pop("auto_delete_on_idle", None),
-            dead_lettering_on_message_expiration=kwargs.pop(
-                "dead_lettering_on_message_expiration", None
-            ),
-            default_message_time_to_live=kwargs.pop(
-                "default_message_time_to_live", None
-            ),
-            duplicate_detection_history_time_window=kwargs.pop(
-                "duplicate_detection_history_time_window", None
-            ),
+            dead_lettering_on_message_expiration=kwargs.pop("dead_lettering_on_message_expiration", None),
+            default_message_time_to_live=kwargs.pop("default_message_time_to_live", None),
+            duplicate_detection_history_time_window=kwargs.pop("duplicate_detection_history_time_window", None),
             availability_status=None,
             enable_batched_operations=kwargs.pop("enable_batched_operations", None),
             enable_express=kwargs.pop("enable_express", None),
@@ -360,16 +263,12 @@
             lock_duration=kwargs.pop("lock_duration", None),
             max_delivery_count=kwargs.pop("max_delivery_count", None),
             max_size_in_megabytes=kwargs.pop("max_size_in_megabytes", None),
-            requires_duplicate_detection=kwargs.pop(
-                "requires_duplicate_detection", None
-            ),
+            requires_duplicate_detection=kwargs.pop("requires_duplicate_detection", None),
             requires_session=kwargs.pop("requires_session", None),
             status=kwargs.pop("status", None),
             forward_to=kwargs.pop("forward_to", None),
-            forward_dead_lettered_messages_to=kwargs.pop(
-                "forward_dead_lettered_messages_to", None
-            ),
-            user_metadata=kwargs.pop("user_metadata", None),
+            forward_dead_lettered_messages_to=kwargs.pop("forward_dead_lettered_messages_to", None),
+            user_metadata=kwargs.pop("user_metadata", None)
         )
         to_create = queue._to_internal_entity()
         create_entity_body = CreateQueueBody(
@@ -384,16 +283,12 @@
                 ElementTree,
                 await self._impl.entity.put(
                     queue_name,  # type: ignore
-                    request_body,
-                    api_version=constants.API_VERSION,
-                    **kwargs
-                ),
+                    request_body, api_version=constants.API_VERSION, **kwargs)
             )
 
         entry = QueueDescriptionEntry.deserialize(entry_ele)
-        result = QueueProperties._from_internal_entity(
-            queue_name, entry.content.queue_description
-        )
+        result = QueueProperties._from_internal_entity(queue_name,
+            entry.content.queue_description)
         return result
 
     async def update_queue(self, queue: QueueProperties, **kwargs) -> None:
@@ -410,12 +305,8 @@
         """
 
         to_update = queue._to_internal_entity()
-        to_update.default_message_time_to_live = avoid_timedelta_overflow(
-            to_update.default_message_time_to_live
-        )
-        to_update.auto_delete_on_idle = avoid_timedelta_overflow(
-            to_update.auto_delete_on_idle
-        )
+        to_update.default_message_time_to_live = avoid_timedelta_overflow(to_update.default_message_time_to_live)
+        to_update.auto_delete_on_idle = avoid_timedelta_overflow(to_update.auto_delete_on_idle)
 
         create_entity_body = CreateQueueBody(
             content=CreateQueueBodyContent(
@@ -445,9 +336,7 @@
         if not queue_name:
             raise ValueError("queue_name must not be None or empty")
         with _handle_response_error():
-            await self._impl.entity.delete(
-                queue_name, api_version=constants.API_VERSION, **kwargs
-            )
+            await self._impl.entity.delete(queue_name, api_version=constants.API_VERSION, **kwargs)
 
     def list_queues(self, **kwargs: Any) -> AsyncItemPaged[QueueProperties]:
         """List the queues of a ServiceBus namespace.
@@ -457,24 +346,19 @@
         """
 
         def entry_to_qd(entry):
-            qd = QueueProperties._from_internal_entity(
-                entry.title, entry.content.queue_description
-            )
+            qd = QueueProperties._from_internal_entity(entry.title, entry.content.queue_description)
             return qd
 
         extract_data = functools.partial(
             extract_data_template, QueueDescriptionFeed, entry_to_qd
         )
         get_next = functools.partial(
-            get_next_template,
-            functools.partial(self._impl.list_entities, constants.ENTITY_TYPE_QUEUES),
-            **kwargs
-        )
-        return AsyncItemPaged(get_next, extract_data)
-
-    def list_queues_runtime_properties(
-        self, **kwargs: Any
-    ) -> AsyncItemPaged[QueueRuntimeProperties]:
+            get_next_template, functools.partial(self._impl.list_entities, constants.ENTITY_TYPE_QUEUES), **kwargs
+        )
+        return AsyncItemPaged(
+            get_next, extract_data)
+
+    def list_queues_runtime_properties(self, **kwargs: Any) -> AsyncItemPaged[QueueRuntimeProperties]:
         """List the runtime information of the queues in a ServiceBus namespace.
 
         :returns: An iterable (auto-paging) response of QueueRuntimeProperties.
@@ -482,20 +366,17 @@
         """
 
         def entry_to_qr(entry):
-            qd = QueueRuntimeProperties._from_internal_entity(
-                entry.title, entry.content.queue_description
-            )
+            qd = QueueRuntimeProperties._from_internal_entity(entry.title, entry.content.queue_description)
             return qd
 
         extract_data = functools.partial(
             extract_data_template, QueueDescriptionFeed, entry_to_qr
         )
         get_next = functools.partial(
-            get_next_template,
-            functools.partial(self._impl.list_entities, constants.ENTITY_TYPE_QUEUES),
-            **kwargs
-        )
-        return AsyncItemPaged(get_next, extract_data)
+            get_next_template, functools.partial(self._impl.list_entities, constants.ENTITY_TYPE_QUEUES), **kwargs
+        )
+        return AsyncItemPaged(
+            get_next, extract_data)
 
     async def get_topic(self, topic_name: str, **kwargs) -> TopicProperties:
         """Get the properties of a topic.
@@ -507,14 +388,10 @@
         entry = TopicDescriptionEntry.deserialize(entry_ele)
         if not entry.content:
             raise ResourceNotFoundError("Topic '{}' does not exist".format(topic_name))
-        topic_description = TopicProperties._from_internal_entity(
-            topic_name, entry.content.topic_description
-        )
+        topic_description = TopicProperties._from_internal_entity(topic_name, entry.content.topic_description)
         return topic_description
 
-    async def get_topic_runtime_properties(
-        self, topic_name: str, **kwargs
-    ) -> TopicRuntimeProperties:
+    async def get_topic_runtime_properties(self, topic_name: str, **kwargs) -> TopicRuntimeProperties:
         """Get the runtime information of a topic.
 
         :param str topic_name: The name of the topic.
@@ -524,9 +401,7 @@
         entry = TopicDescriptionEntry.deserialize(entry_ele)
         if not entry.content:
             raise ResourceNotFoundError("Topic {} does not exist".format(topic_name))
-        topic_description = TopicRuntimeProperties._from_internal_entity(
-            topic_name, entry.content.topic_description
-        )
+        topic_description = TopicRuntimeProperties._from_internal_entity(topic_name, entry.content.topic_description)
         return topic_description
 
     async def create_topic(self, topic_name: str, **kwargs) -> TopicProperties:
@@ -576,16 +451,10 @@
 
         topic = TopicProperties(
             topic_name,
-            default_message_time_to_live=kwargs.pop(
-                "default_message_time_to_live", None
-            ),
+            default_message_time_to_live=kwargs.pop("default_message_time_to_live", None),
             max_size_in_megabytes=kwargs.pop("max_size_in_megabytes", None),
-            requires_duplicate_detection=kwargs.pop(
-                "requires_duplicate_detection", None
-            ),
-            duplicate_detection_history_time_window=kwargs.pop(
-                "duplicate_detection_history_time_window", None
-            ),
+            requires_duplicate_detection=kwargs.pop("requires_duplicate_detection", None),
+            duplicate_detection_history_time_window=kwargs.pop("duplicate_detection_history_time_window", None),
             enable_batched_operations=kwargs.pop("enable_batched_operations", None),
             size_in_bytes=kwargs.pop("size_in_bytes", None),
             authorization_rules=kwargs.pop("authorization_rules", None),
@@ -595,7 +464,7 @@
             enable_partitioning=kwargs.pop("enable_partitioning", None),
             availability_status=None,
             enable_express=kwargs.pop("enable_express", None),
-            user_metadata=kwargs.pop("user_metadata", None),
+            user_metadata=kwargs.pop("user_metadata", None)
         )
         to_create = topic._to_internal_entity()
 
@@ -610,15 +479,10 @@
                 ElementTree,
                 await self._impl.entity.put(
                     topic_name,  # type: ignore
-                    request_body,
-                    api_version=constants.API_VERSION,
-                    **kwargs
-                ),
+                    request_body, api_version=constants.API_VERSION, **kwargs)
             )
         entry = TopicDescriptionEntry.deserialize(entry_ele)
-        result = TopicProperties._from_internal_entity(
-            topic_name, entry.content.topic_description
-        )
+        result = TopicProperties._from_internal_entity(topic_name, entry.content.topic_description)
         return result
 
     async def update_topic(self, topic: TopicProperties, **kwargs) -> None:
@@ -636,12 +500,8 @@
 
         to_update = topic._to_internal_entity()
 
-        to_update.default_message_time_to_live = avoid_timedelta_overflow(
-            to_update.default_message_time_to_live
-        )
-        to_update.auto_delete_on_idle = avoid_timedelta_overflow(
-            to_update.auto_delete_on_idle
-        )
+        to_update.default_message_time_to_live = avoid_timedelta_overflow(to_update.default_message_time_to_live)
+        to_update.auto_delete_on_idle = avoid_timedelta_overflow(to_update.auto_delete_on_idle)
 
         create_entity_body = CreateTopicBody(
             content=CreateTopicBodyContent(
@@ -666,9 +526,7 @@
         """
         _validate_entity_name_type(topic_name)
 
-        await self._impl.entity.delete(
-            topic_name, api_version=constants.API_VERSION, **kwargs
-        )
+        await self._impl.entity.delete(topic_name, api_version=constants.API_VERSION, **kwargs)
 
     def list_topics(self, **kwargs: Any) -> AsyncItemPaged[TopicProperties]:
         """List the topics of a ServiceBus namespace.
@@ -676,50 +534,40 @@
         :returns: An iterable (auto-paging) response of TopicProperties.
         :rtype: ~azure.core.async_paging.AsyncItemPaged[~azure.servicebus.management.TopicProperties]
         """
-
         def entry_to_topic(entry):
-            topic = TopicProperties._from_internal_entity(
-                entry.title, entry.content.topic_description
-            )
+            topic = TopicProperties._from_internal_entity(entry.title, entry.content.topic_description)
             return topic
 
         extract_data = functools.partial(
             extract_data_template, TopicDescriptionFeed, entry_to_topic
         )
         get_next = functools.partial(
-            get_next_template,
-            functools.partial(self._impl.list_entities, constants.ENTITY_TYPE_TOPICS),
-            **kwargs
-        )
-        return AsyncItemPaged(get_next, extract_data)
-
-    def list_topics_runtime_properties(
-        self, **kwargs: Any
-    ) -> AsyncItemPaged[TopicRuntimeProperties]:
+            get_next_template, functools.partial(self._impl.list_entities, constants.ENTITY_TYPE_TOPICS), **kwargs
+        )
+        return AsyncItemPaged(
+            get_next, extract_data)
+
+    def list_topics_runtime_properties(self, **kwargs: Any) -> AsyncItemPaged[TopicRuntimeProperties]:
         """List the topics runtime information of a ServiceBus namespace.
 
         :returns: An iterable (auto-paging) response of TopicRuntimeProperties.
         :rtype: ~azure.core.async_paging.AsyncItemPaged[~azure.servicebus.management.TopicRuntimeProperties]
         """
-
         def entry_to_topic(entry):
-            topic = TopicRuntimeProperties._from_internal_entity(
-                entry.title, entry.content.topic_description
-            )
+            topic = TopicRuntimeProperties._from_internal_entity(entry.title, entry.content.topic_description)
             return topic
 
         extract_data = functools.partial(
             extract_data_template, TopicDescriptionFeed, entry_to_topic
         )
         get_next = functools.partial(
-            get_next_template,
-            functools.partial(self._impl.list_entities, constants.ENTITY_TYPE_TOPICS),
-            **kwargs
-        )
-        return AsyncItemPaged(get_next, extract_data)
+            get_next_template, functools.partial(self._impl.list_entities, constants.ENTITY_TYPE_TOPICS), **kwargs
+        )
+        return AsyncItemPaged(
+            get_next, extract_data)
 
     async def get_subscription(
-        self, topic_name: str, subscription_name: str, **kwargs
+            self, topic_name: str, subscription_name: str, **kwargs
     ) -> SubscriptionProperties:
         """Get the properties of a topic subscription.
 
@@ -727,23 +575,17 @@
         :param str subscription_name: name of the subscription.
         :rtype: ~azure.servicebus.management.SubscriptionProperties
         """
-        entry_ele = await self._get_subscription_element(
-            topic_name, subscription_name, **kwargs
-        )
+        entry_ele = await self._get_subscription_element(topic_name, subscription_name, **kwargs)
         entry = SubscriptionDescriptionEntry.deserialize(entry_ele)
         if not entry.content:
             raise ResourceNotFoundError(
-                "Subscription('Topic: {}, Subscription: {}') does not exist".format(
-                    subscription_name, topic_name
-                )
-            )
+                "Subscription('Topic: {}, Subscription: {}') does not exist".format(subscription_name, topic_name))
         subscription = SubscriptionProperties._from_internal_entity(
-            entry.title, entry.content.subscription_description
-        )
+            entry.title, entry.content.subscription_description)
         return subscription
 
     async def get_subscription_runtime_properties(
-        self, topic_name: str, subscription_name: str, **kwargs
+            self, topic_name: str, subscription_name: str, **kwargs
     ) -> SubscriptionRuntimeProperties:
         """Get a topic subscription runtime info.
 
@@ -751,23 +593,17 @@
         :param str subscription_name: name of the subscription.
         :rtype: ~azure.servicebus.management.SubscriptionRuntimeProperties
         """
-        entry_ele = await self._get_subscription_element(
-            topic_name, subscription_name, **kwargs
-        )
+        entry_ele = await self._get_subscription_element(topic_name, subscription_name, **kwargs)
         entry = SubscriptionDescriptionEntry.deserialize(entry_ele)
         if not entry.content:
             raise ResourceNotFoundError(
-                "Subscription('Topic: {}, Subscription: {}') does not exist".format(
-                    subscription_name, topic_name
-                )
-            )
+                "Subscription('Topic: {}, Subscription: {}') does not exist".format(subscription_name, topic_name))
         subscription = SubscriptionRuntimeProperties._from_internal_entity(
-            entry.title, entry.content.subscription_description
-        )
+            entry.title, entry.content.subscription_description)
         return subscription
 
     async def create_subscription(
-        self, topic_name: str, subscription_name: str, **kwargs
+            self, topic_name: str, subscription_name: str, **kwargs
     ) -> SubscriptionProperties:
         """Create a topic subscription.
 
@@ -812,29 +648,22 @@
         :type auto_delete_on_idle: ~datetime.timedelta
         :rtype:  ~azure.servicebus.management.SubscriptionProperties
         """
-        _validate_entity_name_type(topic_name, display_name="topic_name")
+        _validate_entity_name_type(topic_name, display_name='topic_name')
 
         subscription = SubscriptionProperties(
             subscription_name,
             lock_duration=kwargs.pop("lock_duration", None),
             requires_session=kwargs.pop("requires_session", None),
-            default_message_time_to_live=kwargs.pop(
-                "default_message_time_to_live", None
-            ),
-            dead_lettering_on_message_expiration=kwargs.pop(
-                "dead_lettering_on_message_expiration", None
-            ),
-            dead_lettering_on_filter_evaluation_exceptions=kwargs.pop(
-                "dead_lettering_on_filter_evaluation_exceptions", None
-            ),
+            default_message_time_to_live=kwargs.pop("default_message_time_to_live", None),
+            dead_lettering_on_message_expiration=kwargs.pop("dead_lettering_on_message_expiration", None),
+            dead_lettering_on_filter_evaluation_exceptions=
+            kwargs.pop("dead_lettering_on_filter_evaluation_exceptions", None),
             max_delivery_count=kwargs.pop("max_delivery_count", None),
             enable_batched_operations=kwargs.pop("enable_batched_operations", None),
             status=kwargs.pop("status", None),
             forward_to=kwargs.pop("forward_to", None),
             user_metadata=kwargs.pop("user_metadata", None),
-            forward_dead_lettered_messages_to=kwargs.pop(
-                "forward_dead_lettered_messages_to", None
-            ),
+            forward_dead_lettered_messages_to=kwargs.pop("forward_dead_lettered_messages_to", None),
             auto_delete_on_idle=kwargs.pop("auto_delete_on_idle", None),
             availability_status=None,
         )
@@ -853,20 +682,16 @@
                 await self._impl.subscription.put(
                     topic_name,
                     subscription_name,  # type: ignore
-                    request_body,
-                    api_version=constants.API_VERSION,
-                    **kwargs
-                ),
+                    request_body, api_version=constants.API_VERSION, **kwargs)
             )
 
         entry = SubscriptionDescriptionEntry.deserialize(entry_ele)
         result = SubscriptionProperties._from_internal_entity(
-            subscription_name, entry.content.subscription_description
-        )
+            subscription_name, entry.content.subscription_description)
         return result
 
     async def update_subscription(
-        self, topic_name: str, subscription: SubscriptionProperties, **kwargs
+            self, topic_name: str, subscription: SubscriptionProperties, **kwargs
     ) -> None:
         """Update a subscription.
 
@@ -878,16 +703,12 @@
          from `get_subscription`, `update_subscription` or `list_subscription` and has the updated properties.
         :rtype: None
         """
-        _validate_entity_name_type(topic_name, display_name="topic_name")
+        _validate_entity_name_type(topic_name, display_name='topic_name')
 
         to_update = subscription._to_internal_entity()
 
-        to_update.default_message_time_to_live = avoid_timedelta_overflow(
-            to_update.default_message_time_to_live
-        )
-        to_update.auto_delete_on_idle = avoid_timedelta_overflow(
-            to_update.auto_delete_on_idle
-        )
+        to_update.default_message_time_to_live = avoid_timedelta_overflow(to_update.default_message_time_to_live)
+        to_update.auto_delete_on_idle = avoid_timedelta_overflow(to_update.auto_delete_on_idle)
 
         create_entity_body = CreateSubscriptionBody(
             content=CreateSubscriptionBodyContent(
@@ -907,7 +728,7 @@
             )
 
     async def delete_subscription(
-        self, topic_name: str, subscription_name: str, **kwargs
+            self, topic_name: str, subscription_name: str, **kwargs
     ) -> None:
         """Delete a topic subscription.
 
@@ -918,13 +739,10 @@
         """
         _validate_topic_and_subscription_types(topic_name, subscription_name)
 
-        await self._impl.subscription.delete(
-            topic_name, subscription_name, api_version=constants.API_VERSION, **kwargs
-        )
+        await self._impl.subscription.delete(topic_name, subscription_name, api_version=constants.API_VERSION, **kwargs)
 
     def list_subscriptions(
-        self, topic_name: str, **kwargs: Any
-    ) -> AsyncItemPaged[SubscriptionProperties]:
+            self, topic_name: str, **kwargs: Any) -> AsyncItemPaged[SubscriptionProperties]:
         """List the subscriptions of a ServiceBus Topic.
 
         :param str topic_name: The topic that owns the subscription.
@@ -935,23 +753,20 @@
 
         def entry_to_subscription(entry):
             subscription = SubscriptionProperties._from_internal_entity(
-                entry.title, entry.content.subscription_description
-            )
+                entry.title, entry.content.subscription_description)
             return subscription
 
         extract_data = functools.partial(
             extract_data_template, SubscriptionDescriptionFeed, entry_to_subscription
         )
         get_next = functools.partial(
-            get_next_template,
-            functools.partial(self._impl.list_subscriptions, topic_name),
-            **kwargs
-        )
-        return AsyncItemPaged(get_next, extract_data)
+            get_next_template, functools.partial(self._impl.list_subscriptions, topic_name), **kwargs
+        )
+        return AsyncItemPaged(
+            get_next, extract_data)
 
     def list_subscriptions_runtime_properties(
-        self, topic_name: str, **kwargs: Any
-    ) -> AsyncItemPaged[SubscriptionRuntimeProperties]:
+            self, topic_name: str, **kwargs: Any) -> AsyncItemPaged[SubscriptionRuntimeProperties]:
         """List the subscriptions runtime information of a ServiceBus.
 
         :param str topic_name: The topic that owns the subscription.
@@ -962,23 +777,21 @@
 
         def entry_to_subscription(entry):
             subscription = SubscriptionRuntimeProperties._from_internal_entity(
-                entry.title, entry.content.subscription_description
-            )
+                entry.title, entry.content.subscription_description)
             return subscription
 
         extract_data = functools.partial(
             extract_data_template, SubscriptionDescriptionFeed, entry_to_subscription
         )
         get_next = functools.partial(
-            get_next_template,
-            functools.partial(self._impl.list_subscriptions, topic_name),
-            **kwargs
-        )
-        return AsyncItemPaged(get_next, extract_data)
+            get_next_template, functools.partial(self._impl.list_subscriptions, topic_name), **kwargs
+        )
+        return AsyncItemPaged(
+            get_next, extract_data)
 
     async def get_rule(
-        self, topic_name: str, subscription_name: str, rule_name: str, **kwargs
-    ) -> RuleProperties:
+            self, topic_name: str, subscription_name: str,
+            rule_name: str, **kwargs) -> RuleProperties:
         """Get the properties of a topic subscription rule.
 
         :param str topic_name: The topic that owns the subscription.
@@ -987,27 +800,19 @@
         :param str rule_name: Name of the rule.
         :rtype: ~azure.servicebus.management.RuleProperties
         """
-        entry_ele = await self._get_rule_element(
-            topic_name, subscription_name, rule_name, **kwargs
-        )
+        entry_ele = await self._get_rule_element(topic_name, subscription_name, rule_name, **kwargs)
         entry = RuleDescriptionEntry.deserialize(entry_ele)
         if not entry.content:
             raise ResourceNotFoundError(
                 "Rule('Topic: {}, Subscription: {}, Rule {}') does not exist".format(
-                    subscription_name, topic_name, rule_name
-                )
-            )
-        rule_description = RuleProperties._from_internal_entity(
-            rule_name, entry.content.rule_description
-        )
-        deserialize_rule_key_values(
-            entry_ele, rule_description
-        )  # to remove after #3535 is released.
+                    subscription_name, topic_name, rule_name))
+        rule_description = RuleProperties._from_internal_entity(rule_name, entry.content.rule_description)
+        deserialize_rule_key_values(entry_ele, rule_description)  # to remove after #3535 is released.
         return rule_description
 
     async def create_rule(
-        self, topic_name: str, subscription_name: str, rule_name: str, **kwargs
-    ) -> RuleProperties:
+            self, topic_name: str, subscription_name: str,
+            rule_name: str, **kwargs) -> RuleProperties:
         """Create a rule for a topic subscription.
 
         :param str topic_name: The topic that will own the
@@ -1030,7 +835,7 @@
             rule_name,
             filter=kwargs.pop("filter", TrueRuleFilter()),
             action=kwargs.pop("action", None),
-            created_at_utc=None,
+            created_at_utc=None
         )
         to_create = rule._to_internal_entity()
 
@@ -1046,22 +851,15 @@
                 topic_name,
                 subscription_name,  # type: ignore
                 rule_name,
-                request_body,
-                api_version=constants.API_VERSION,
-                **kwargs
-            )
+                request_body, api_version=constants.API_VERSION, **kwargs)
         entry = RuleDescriptionEntry.deserialize(entry_ele)
-        result = RuleProperties._from_internal_entity(
-            rule_name, entry.content.rule_description
-        )
-        deserialize_rule_key_values(
-            entry_ele, result
-        )  # to remove after #3535 is released.
+        result = RuleProperties._from_internal_entity(rule_name, entry.content.rule_description)
+        deserialize_rule_key_values(entry_ele, result)  # to remove after #3535 is released.
         return result
 
     async def update_rule(
-        self, topic_name: str, subscription_name: str, rule: RuleProperties, **kwargs
-    ) -> None:
+            self, topic_name: str, subscription_name: str,
+            rule: RuleProperties, **kwargs) -> None:
         """Update a rule.
 
         Before calling this method, you should use `get_rule`, `create_rule` or `list_rules` to get a `RuleProperties`
@@ -1098,8 +896,8 @@
             )
 
     async def delete_rule(
-        self, topic_name: str, subscription_name: str, rule_name: str, **kwargs
-    ) -> None:
+            self, topic_name: str, subscription_name: str,
+            rule_name: str, **kwargs) -> None:
         """Delete a topic subscription rule.
 
         :param str topic_name: The topic that owns the subscription.
@@ -1108,20 +906,16 @@
         :param str rule_name: The to-be-deleted rule.
         :rtype: None
         """
-        _validate_topic_subscription_and_rule_types(
-            topic_name, subscription_name, rule_name
-        )
+        _validate_topic_subscription_and_rule_types(topic_name, subscription_name, rule_name)
 
         await self._impl.rule.delete(
-            topic_name,
-            subscription_name,
-            rule_name,
-            api_version=constants.API_VERSION,
-            **kwargs
-        )
+            topic_name, subscription_name, rule_name, api_version=constants.API_VERSION, **kwargs)
 
     def list_rules(
-        self, topic_name: str, subscription_name: str, **kwargs: Any
+            self,
+            topic_name: str,
+            subscription_name: str,
+            **kwargs: Any
     ) -> AsyncItemPaged[RuleProperties]:
         """List the rules of a topic subscription.
 
@@ -1139,33 +933,27 @@
             """
             rule = entry.content.rule_description
             rule_description = RuleProperties._from_internal_entity(entry.title, rule)
-            deserialize_rule_key_values(
-                ele, rule_description
-            )  # to remove after #3535 is released.
+            deserialize_rule_key_values(ele, rule_description)  # to remove after #3535 is released.
             return rule_description
 
         extract_data = functools.partial(
             extract_rule_data_template, RuleDescriptionFeed, entry_to_rule
         )
         get_next = functools.partial(
-            get_next_template,
-            functools.partial(self._impl.list_rules, topic_name, subscription_name),
-            **kwargs
-        )
-        return AsyncItemPaged(get_next, extract_data)
+            get_next_template, functools.partial(self._impl.list_rules, topic_name, subscription_name), **kwargs
+        )
+        return AsyncItemPaged(
+            get_next, extract_data)
 
     async def get_namespace_properties(self, **kwargs) -> NamespaceProperties:
         """Get the namespace properties
 
         :rtype: ~azure.servicebus.management.NamespaceProperties
         """
-        entry_el = await self._impl.namespace.get(
-            api_version=constants.API_VERSION, **kwargs
-        )
+        entry_el = await self._impl.namespace.get(api_version=constants.API_VERSION, **kwargs)
         namespace_entry = NamespacePropertiesEntry.deserialize(entry_el)
-        return NamespaceProperties._from_internal_entity(
-            namespace_entry.title, namespace_entry.content.namespace_properties
-        )
+        return NamespaceProperties._from_internal_entity(namespace_entry.title,
+                                                         namespace_entry.content.namespace_properties)
 
     async def close(self) -> None:
         await self._impl.close()