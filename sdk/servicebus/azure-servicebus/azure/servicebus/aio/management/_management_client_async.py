# --------------------------------------------------------------------------------------------
# Copyright (c) Microsoft Corporation. All rights reserved.
# Licensed under the MIT License. See License.txt in the project root for license information.
# --------------------------------------------------------------------------------------------
# pylint:disable=protected-access
# pylint:disable=specify-parameter-names-in-call
# pylint:disable=too-many-lines
import functools
from typing import TYPE_CHECKING, Any, Union, cast
from xml.etree.ElementTree import ElementTree

from azure.core.async_paging import AsyncItemPaged
from azure.core.exceptions import ResourceNotFoundError
from azure.core.pipeline import AsyncPipeline
from azure.core.pipeline.policies import HttpLoggingPolicy, DistributedTracingPolicy, ContentDecodePolicy, \
    RequestIdPolicy, AsyncBearerTokenCredentialPolicy
from azure.core.pipeline.transport import AioHttpTransport

from ...management._generated.models import QueueDescriptionFeed, TopicDescriptionEntry, \
    QueueDescriptionEntry, SubscriptionDescriptionFeed, SubscriptionDescriptionEntry, RuleDescriptionEntry, \
    RuleDescriptionFeed, NamespacePropertiesEntry, CreateTopicBody, CreateTopicBodyContent, \
    TopicDescriptionFeed, CreateSubscriptionBody, CreateSubscriptionBodyContent, CreateRuleBody, \
    CreateRuleBodyContent, CreateQueueBody, CreateQueueBodyContent

from ..._common.utils import parse_conn_str
from ..._common.constants import JWT_TOKEN_SCOPE
from ...aio._base_handler_async import ServiceBusSharedKeyCredential, ServiceBusSASTokenCredential
from ...management._generated.aio._configuration_async import ServiceBusManagementClientConfiguration
from ...management._generated.aio._service_bus_management_client_async import ServiceBusManagementClient \
    as ServiceBusManagementClientImpl
from ...management import _constants as constants
from ._shared_key_policy_async import AsyncServiceBusSharedKeyCredentialPolicy
from ...management._models import QueueRuntimeProperties, QueueProperties, TopicProperties, TopicRuntimeProperties, \
    SubscriptionProperties, SubscriptionRuntimeProperties, RuleProperties, NamespaceProperties
from ...management._xml_workaround_policy import ServiceBusXMLWorkaroundPolicy
from ...management._handle_response_error import _handle_response_error
from ...management._model_workaround import avoid_timedelta_overflow
from ._utils import extract_data_template, extract_rule_data_template, get_next_template
from ...management._utils import deserialize_rule_key_values, serialize_rule_key_values


if TYPE_CHECKING:
    from azure.core.credentials_async import AsyncTokenCredential  # pylint:disable=ungrouped-imports


class ServiceBusAdministrationClient:  #pylint:disable=too-many-public-methods
    """Use this client to create, update, list, and delete resources of a ServiceBus namespace.

    :param str fully_qualified_namespace: The fully qualified host name for the Service Bus namespace.
    :param credential: To authenticate to manage the entities of the ServiceBus namespace.
    :type credential: AsyncTokenCredential
    """

    def __init__(
            self, fully_qualified_namespace: str,
            credential: "AsyncTokenCredential",
            **kwargs) -> None:

        self.fully_qualified_namespace = fully_qualified_namespace
        self._credential = credential
        self._endpoint = "https://" + fully_qualified_namespace
        self._config = ServiceBusManagementClientConfiguration(self._endpoint, **kwargs)
        self._pipeline = self._build_pipeline()
        self._impl = ServiceBusManagementClientImpl(endpoint=fully_qualified_namespace, pipeline=self._pipeline)

    async def __aenter__(self) -> "ServiceBusAdministrationClient":
        await self._impl.__aenter__()
        return self

    async def __aexit__(self, *exc_details) -> None:
        await self._impl.__aexit__(*exc_details)

    def _build_pipeline(self, **kwargs):  # pylint: disable=no-self-use
        transport = kwargs.get('transport')
        policies = kwargs.get('policies')
        credential_policy = \
            AsyncServiceBusSharedKeyCredentialPolicy(self._endpoint, self._credential, "Authorization") \
            if isinstance(self._credential, ServiceBusSharedKeyCredential) \
            else AsyncBearerTokenCredentialPolicy(self._credential, JWT_TOKEN_SCOPE)
        if policies is None:  # [] is a valid policy list
            policies = [
                RequestIdPolicy(**kwargs),
                self._config.headers_policy,
                self._config.user_agent_policy,
                self._config.proxy_policy,
                ContentDecodePolicy(**kwargs),
                ServiceBusXMLWorkaroundPolicy(),
                self._config.redirect_policy,
                self._config.retry_policy,
                credential_policy,
                self._config.logging_policy,
                DistributedTracingPolicy(**kwargs),
                HttpLoggingPolicy(**kwargs),
            ]
        if not transport:
            transport = AioHttpTransport(**kwargs)
        return AsyncPipeline(transport, policies)

    def _validate_entity_name_type(self, entity_name, display_name='entity name'):
        if not isinstance(entity_name, str):
            raise TypeError("{} must be a string, not {}".format(display_name, type(entity_name)))

    async def _get_entity_element(self, entity_name, enrich=False, **kwargs):
        # type: (str, bool, Any) -> ElementTree
        self._validate_entity_name_type(entity_name)

        with _handle_response_error():
            element = cast(
                ElementTree,
                await self._impl.entity.get(entity_name, enrich=enrich, api_version=constants.API_VERSION, **kwargs)
            )
        return element

    def _validate_topic_and_subscription_types(self, topic_name, subscription_name):
        if not isinstance(topic_name, str) or not isinstance(subscription_name, str):
            raise TypeError("topic name and subscription name must be strings, not {} and {}".format(
                type(topic_name), type(subscription_name)))

    async def _get_subscription_element(self, topic_name, subscription_name, enrich=False, **kwargs):
        # type: (str, str, bool, Any) -> ElementTree
        self._validate_topic_and_subscription_types(topic_name, subscription_name)

        with _handle_response_error():
            element = cast(
                ElementTree,
                await self._impl.subscription.get(
                    topic_name, subscription_name, enrich=enrich, api_version=constants.API_VERSION, **kwargs)
            )
        return element

    def _validate_topic_subscription_and_rule_types(self, topic_name, subscription_name, rule_name):
        if not isinstance(topic_name, str) or not isinstance(subscription_name, str) or not isinstance(rule_name, str):
            raise TypeError("topic name, subscription name and rule name must be strings, not {} {} and {}".format(
                type(topic_name), type(subscription_name), type(rule_name)))

    async def _get_rule_element(self, topic_name, subscription_name, rule_name, **kwargs):
        # type: (str, str, str, Any) -> ElementTree
        self._validate_topic_subscription_and_rule_types(topic_name, subscription_name, rule_name)

        with _handle_response_error():
            element = cast(
                ElementTree,
                await self._impl.rule.get(
                    topic_name, subscription_name, rule_name, enrich=False, api_version=constants.API_VERSION, **kwargs)
            )
        return element

    @classmethod
    def from_connection_string(cls, conn_str: str, **kwargs: Any) -> "ServiceBusAdministrationClient":
        """Create a client from connection string.

        :param str conn_str: The connection string of the Service Bus Namespace.
        :rtype: ~azure.servicebus.management.aio.ServiceBusAdministrationClient
        """
        endpoint, shared_access_key_name, shared_access_key, _, token, token_expiry = parse_conn_str(conn_str)
        if token and token_expiry:
            credential = ServiceBusSASTokenCredential(token, token_expiry)
        elif shared_access_key_name and shared_access_key:
            credential = ServiceBusSharedKeyCredential(shared_access_key_name, shared_access_key) # type: ignore
        if "//" in endpoint:
            endpoint = endpoint[endpoint.index("//")+2:]
        return cls(endpoint, credential, **kwargs) # type: ignore

    async def get_queue(self, queue_name: str, **kwargs) -> QueueProperties:
        """Get the properties of a queue.

        :param str queue_name: The name of the queue.
        :rtype: ~azure.servicebus.management.QueueProperties
        """
        entry_ele = await self._get_entity_element(queue_name, **kwargs)
        entry = QueueDescriptionEntry.deserialize(entry_ele)
        if not entry.content:
            raise ResourceNotFoundError("Queue '{}' does not exist".format(queue_name))
        queue_description = QueueProperties._from_internal_entity(queue_name,
            entry.content.queue_description)
        return queue_description

    async def get_queue_runtime_properties(self, queue_name: str, **kwargs) -> QueueRuntimeProperties:
        """Get the runtime information of a queue.

        :param str queue_name: The name of the queue.
        :rtype: ~azure.servicebus.management.QueueRuntimeProperties
        """
        entry_ele = await self._get_entity_element(queue_name, **kwargs)
        entry = QueueDescriptionEntry.deserialize(entry_ele)
        if not entry.content:
            raise ResourceNotFoundError("Queue {} does not exist".format(queue_name))
        runtime_properties = QueueRuntimeProperties._from_internal_entity(queue_name,
            entry.content.queue_description)
        return runtime_properties

    async def create_queue(self, name: str, **kwargs) -> QueueProperties:
        """Create a queue.

        :param name: Name of the queue.
        :type name: str
        :keyword authorization_rules: Authorization rules for resource.
        :type authorization_rules: list[~azure.servicebus.management.AuthorizationRule]
        :keyword auto_delete_on_idle: ISO 8601 timeSpan idle interval after which the queue is
         automatically deleted. The minimum duration is 5 minutes.
        :type auto_delete_on_idle: ~datetime.timedelta
        :keyword dead_lettering_on_message_expiration: A value that indicates whether this queue has dead
         letter support when a message expires.
        :type dead_lettering_on_message_expiration: bool
        :keyword default_message_time_to_live: ISO 8601 default message timespan to live value. This is
         the duration after which the message expires, starting from when the message is sent to Service
         Bus. This is the default value used when TimeToLive is not set on a message itself.
        :type default_message_time_to_live: ~datetime.timedelta
        :keyword duplicate_detection_history_time_window: ISO 8601 timeSpan structure that defines the
         duration of the duplicate detection history. The default value is 10 minutes.
        :type duplicate_detection_history_time_window: ~datetime.timedelta
        :keyword enable_batched_operations: Value that indicates whether server-side batched operations
         are enabled.
        :type enable_batched_operations: bool
        :keyword enable_express: A value that indicates whether Express Entities are enabled. An express
         queue holds a message in memory temporarily before writing it to persistent storage.
        :type enable_express: bool
        :keyword enable_partitioning: A value that indicates whether the queue is to be partitioned
         across multiple message brokers.
        :type enable_partitioning: bool
        :keyword lock_duration: ISO 8601 timespan duration of a peek-lock; that is, the amount of time
         that the message is locked for other receivers. The maximum value for LockDuration is 5
         minutes; the default value is 1 minute.
        :type lock_duration: ~datetime.timedelta
        :keyword max_delivery_count: The maximum delivery count. A message is automatically deadlettered
         after this number of deliveries. Default value is 10.
        :type max_delivery_count: int
        :keyword max_size_in_megabytes: The maximum size of the queue in megabytes, which is the size of
         memory allocated for the queue.
        :type max_size_in_megabytes: int
        :keyword requires_duplicate_detection: A value indicating if this queue requires duplicate
         detection.
        :type requires_duplicate_detection: bool
        :keyword requires_session: A value that indicates whether the queue supports the concept of
         sessions.
        :type requires_session: bool
        :keyword forward_to: The name of the recipient entity to which all the messages sent to the queue
         are forwarded to.
        :type forward_to: str
        :keyword user_metadata: Custom metdata that user can associate with the description. Max length
         is 1024 chars.
        :type user_metadata: str
        :keyword forward_dead_lettered_messages_to: The name of the recipient entity to which all the
         dead-lettered messages of this subscription are forwarded to.
        :type forward_dead_lettered_messages_to: str

        :rtype: ~azure.servicebus.management.QueueProperties
        """
        queue = QueueProperties(
            name,
            authorization_rules=kwargs.pop("authorization_rules", None),
            auto_delete_on_idle=kwargs.pop("auto_delete_on_idle", None),
            dead_lettering_on_message_expiration=kwargs.pop("dead_lettering_on_message_expiration", None),
            default_message_time_to_live=kwargs.pop("default_message_time_to_live", None),
            duplicate_detection_history_time_window=kwargs.pop("duplicate_detection_history_time_window", None),
            availability_status=None,
            enable_batched_operations=kwargs.pop("enable_batched_operations", None),
            enable_express=kwargs.pop("enable_express", None),
            enable_partitioning=kwargs.pop("enable_partitioning", None),
            lock_duration=kwargs.pop("lock_duration", None),
            max_delivery_count=kwargs.pop("max_delivery_count", None),
            max_size_in_megabytes=kwargs.pop("max_size_in_megabytes", None),
            requires_duplicate_detection=kwargs.pop("requires_duplicate_detection", None),
            requires_session=kwargs.pop("requires_session", None),
            status=kwargs.pop("status", None),
            forward_to=kwargs.pop("forward_to", None),
            forward_dead_lettered_messages_to=kwargs.pop("forward_dead_lettered_messages_to", None),
            user_metadata=kwargs.pop("user_metadata", None)
        )
        to_create = queue._to_internal_entity()
        create_entity_body = CreateQueueBody(
            content=CreateQueueBodyContent(
                queue_description=to_create,  # type: ignore
            )
        )
        request_body = create_entity_body.serialize(is_xml=True)
        with _handle_response_error():
            entry_ele = cast(
                ElementTree,
                await self._impl.entity.put(
                    name,  # type: ignore
                    request_body, api_version=constants.API_VERSION, **kwargs)
            )

        entry = QueueDescriptionEntry.deserialize(entry_ele)
        result = QueueProperties._from_internal_entity(name,
            entry.content.queue_description)
        return result

    async def update_queue(self, queue: QueueProperties, **kwargs) -> None:
        """Update a queue.

        Before calling this method, you should use `get_queue`, `create_queue` or `list_queues` to get a
        `QueueProperties` instance, then update the properties. Only a portion of properties can
        be updated. Refer to https://docs.microsoft.com/en-us/rest/api/servicebus/update-queue.

        :param queue: The queue that is returned from `get_queue`, `create_queue` or `list_queues` and
         has the updated properties.
        :type queue: ~azure.servicebus.management.QueueProperties
        :rtype: None
        """

        to_update = queue._to_internal_entity()
        to_update.default_message_time_to_live = avoid_timedelta_overflow(to_update.default_message_time_to_live)
        to_update.auto_delete_on_idle = avoid_timedelta_overflow(to_update.auto_delete_on_idle)

        create_entity_body = CreateQueueBody(
            content=CreateQueueBodyContent(
                queue_description=to_update,
            )
        )
        request_body = create_entity_body.serialize(is_xml=True)
        with _handle_response_error():
            await self._impl.entity.put(
                queue.name,  # type: ignore
                request_body,
                api_version=constants.API_VERSION,
                if_match="*",
                **kwargs
            )

    async def delete_queue(self, queue_name: str, **kwargs) -> None:
        """Delete a queue.

        :param str queue_name: The name of the queue or
         a `QueueProperties` with name.
        :rtype: None
        """
        self._validate_entity_name_type(queue_name)

        if not queue_name:
            raise ValueError("queue_name must not be None or empty")
        with _handle_response_error():
            await self._impl.entity.delete(queue_name, api_version=constants.API_VERSION, **kwargs)

    def list_queues(self, **kwargs: Any) -> AsyncItemPaged[QueueProperties]:
        """List the queues of a ServiceBus namespace.

        :returns: An iterable (auto-paging) response of QueueProperties.
        :rtype: ~azure.core.async_paging.AsyncItemPaged[~azure.servicebus.management.QueueProperties]
        """

        def entry_to_qd(entry):
            qd = QueueProperties._from_internal_entity(entry.title, entry.content.queue_description)
            return qd

        extract_data = functools.partial(
            extract_data_template, QueueDescriptionFeed, entry_to_qd
        )
        get_next = functools.partial(
            get_next_template, functools.partial(self._impl.list_entities, constants.ENTITY_TYPE_QUEUES), **kwargs
        )
        return AsyncItemPaged(
            get_next, extract_data)

    def list_queues_runtime_properties(self, **kwargs: Any) -> AsyncItemPaged[QueueRuntimeProperties]:
        """List the runtime information of the queues in a ServiceBus namespace.

        :returns: An iterable (auto-paging) response of QueueRuntimeProperties.
        :rtype: ~azure.core.async_paging.AsyncItemPaged[~azure.servicebus.management.QueueRuntimeProperties]
        """

        def entry_to_qr(entry):
            qd = QueueRuntimeProperties._from_internal_entity(entry.title, entry.content.queue_description)
            return qd

        extract_data = functools.partial(
            extract_data_template, QueueDescriptionFeed, entry_to_qr
        )
        get_next = functools.partial(
            get_next_template, functools.partial(self._impl.list_entities, constants.ENTITY_TYPE_QUEUES), **kwargs
        )
        return AsyncItemPaged(
            get_next, extract_data)

    async def get_topic(self, topic_name: str, **kwargs) -> TopicProperties:
        """Get the properties of a topic.

        :param str topic_name: The name of the topic.
        :rtype: ~azure.servicebus.management.TopicDescription
        """
        entry_ele = await self._get_entity_element(topic_name, **kwargs)
        entry = TopicDescriptionEntry.deserialize(entry_ele)
        if not entry.content:
            raise ResourceNotFoundError("Topic '{}' does not exist".format(topic_name))
        topic_description = TopicProperties._from_internal_entity(topic_name, entry.content.topic_description)
        return topic_description

    async def get_topic_runtime_properties(self, topic_name: str, **kwargs) -> TopicRuntimeProperties:
        """Get the runtime information of a topic.

        :param str topic_name: The name of the topic.
        :rtype: ~azure.servicebus.management.TopicRuntimeProperties
        """
        entry_ele = await self._get_entity_element(topic_name, **kwargs)
        entry = TopicDescriptionEntry.deserialize(entry_ele)
        if not entry.content:
            raise ResourceNotFoundError("Topic {} does not exist".format(topic_name))
        topic_description = TopicRuntimeProperties._from_internal_entity(topic_name, entry.content.topic_description)
        return topic_description

    async def create_topic(self, name: str, **kwargs) -> TopicProperties:
        """Create a topic.

        :param name: Name of the topic.
        :type name: str
        :keyword default_message_time_to_live: ISO 8601 default message timespan to live value. This is
         the duration after which the message expires, starting from when the message is sent to Service
         Bus. This is the default value used when TimeToLive is not set on a message itself.
        :type default_message_time_to_live: ~datetime.timedelta
        :keyword max_size_in_megabytes: The maximum size of the topic in megabytes, which is the size of
         memory allocated for the topic.
        :type max_size_in_megabytes: long
        :keyword requires_duplicate_detection: A value indicating if this topic requires duplicate
         detection.
        :type requires_duplicate_detection: bool
        :keyword duplicate_detection_history_time_window: ISO 8601 timeSpan structure that defines the
         duration of the duplicate detection history. The default value is 10 minutes.
        :type duplicate_detection_history_time_window: ~datetime.timedelta
        :keyword enable_batched_operations: Value that indicates whether server-side batched operations
         are enabled.
        :type enable_batched_operations: bool
        :keyword size_in_bytes: The size of the topic, in bytes.
        :type size_in_bytes: int
        :keyword filtering_messages_before_publishing: Filter messages before publishing.
        :type filtering_messages_before_publishing: bool
        :keyword authorization_rules: Authorization rules for resource.
        :type authorization_rules:
         list[~azure.servicebus.management.AuthorizationRule]
        :keyword support_ordering: A value that indicates whether the topic supports ordering.
        :type support_ordering: bool
        :keyword auto_delete_on_idle: ISO 8601 timeSpan idle interval after which the topic is
         automatically deleted. The minimum duration is 5 minutes.
        :type auto_delete_on_idle: ~datetime.timedelta
        :keyword enable_partitioning: A value that indicates whether the topic is to be partitioned
         across multiple message brokers.
        :type enable_partitioning: bool
        :keyword enable_express: A value that indicates whether Express Entities are enabled. An express
         queue holds a message in memory temporarily before writing it to persistent storage.
        :type enable_express: bool
        :keyword user_metadata: Metadata associated with the topic.
        :type user_metadata: str

        :rtype: ~azure.servicebus.management.TopicProperties
        """

        topic = TopicProperties(
            name,
            default_message_time_to_live=kwargs.pop("default_message_time_to_live", None),
            max_size_in_megabytes=kwargs.pop("max_size_in_megabytes", None),
            requires_duplicate_detection=kwargs.pop("requires_duplicate_detection", None),
            duplicate_detection_history_time_window=kwargs.pop("duplicate_detection_history_time_window", None),
            enable_batched_operations=kwargs.pop("enable_batched_operations", None),
            size_in_bytes=kwargs.pop("size_in_bytes", None),
            authorization_rules=kwargs.pop("authorization_rules", None),
            status=kwargs.pop("status", None),
            support_ordering=kwargs.pop("support_ordering", None),
            auto_delete_on_idle=kwargs.pop("auto_delete_on_idle", None),
            enable_partitioning=kwargs.pop("enable_partitioning", None),
            availability_status=None,
            enable_express=kwargs.pop("enable_express", None),
            user_metadata=kwargs.pop("user_metadata", None)
        )
        to_create = topic._to_internal_entity()

        create_entity_body = CreateTopicBody(
            content=CreateTopicBodyContent(
                topic_description=to_create,  # type: ignore
            )
        )
        request_body = create_entity_body.serialize(is_xml=True)
        with _handle_response_error():
            entry_ele = cast(
                ElementTree,
                await self._impl.entity.put(
                    name,  # type: ignore
                    request_body, api_version=constants.API_VERSION, **kwargs)
            )
        entry = TopicDescriptionEntry.deserialize(entry_ele)
        result = TopicProperties._from_internal_entity(name, entry.content.topic_description)
        return result

    async def update_topic(self, topic: TopicProperties, **kwargs) -> None:
        """Update a topic.

        Before calling this method, you should use `get_topic`, `create_topic` or `list_topics` to get a
        `TopicProperties` instance, then update the properties. Only a portion of properties can be updated.
        Refer to https://docs.microsoft.com/en-us/rest/api/servicebus/update-topic.

        :param topic: The topic that is returned from `get_topic`, `create_topic`, or `list_topics`
         and has the updated properties.
        :type topic: ~azure.servicebus.management.TopicProperties
        :rtype: None
        """

        to_update = topic._to_internal_entity()

        to_update.default_message_time_to_live = avoid_timedelta_overflow(to_update.default_message_time_to_live)
        to_update.auto_delete_on_idle = avoid_timedelta_overflow(to_update.auto_delete_on_idle)

        create_entity_body = CreateTopicBody(
            content=CreateTopicBodyContent(
                topic_description=to_update,
            )
        )
        request_body = create_entity_body.serialize(is_xml=True)
        with _handle_response_error():
            await self._impl.entity.put(
                topic.name,  # type: ignore
                request_body,
                api_version=constants.API_VERSION,
                if_match="*",
                **kwargs
            )

    async def delete_topic(self, topic_name: str, **kwargs) -> None:
        """Delete a topic.

        :param str topic_name: The topic to be deleted.
        :rtype: None
        """
        self._validate_entity_name_type(topic_name)

        await self._impl.entity.delete(topic_name, api_version=constants.API_VERSION, **kwargs)

    def list_topics(self, **kwargs: Any) -> AsyncItemPaged[TopicProperties]:
        """List the topics of a ServiceBus namespace.

        :returns: An iterable (auto-paging) response of TopicProperties.
        :rtype: ~azure.core.async_paging.AsyncItemPaged[~azure.servicebus.management.TopicProperties]
        """
        def entry_to_topic(entry):
            topic = TopicProperties._from_internal_entity(entry.title, entry.content.topic_description)
            return topic

        extract_data = functools.partial(
            extract_data_template, TopicDescriptionFeed, entry_to_topic
        )
        get_next = functools.partial(
            get_next_template, functools.partial(self._impl.list_entities, constants.ENTITY_TYPE_TOPICS), **kwargs
        )
        return AsyncItemPaged(
            get_next, extract_data)

    def list_topics_runtime_properties(self, **kwargs: Any) -> AsyncItemPaged[TopicRuntimeProperties]:
        """List the topics runtime information of a ServiceBus namespace.

        :returns: An iterable (auto-paging) response of TopicRuntimeProperties.
        :rtype: ~azure.core.async_paging.AsyncItemPaged[~azure.servicebus.management.TopicRuntimeProperties]
        """
        def entry_to_topic(entry):
            topic = TopicRuntimeProperties._from_internal_entity(entry.title, entry.content.topic_description)
            return topic

        extract_data = functools.partial(
            extract_data_template, TopicDescriptionFeed, entry_to_topic
        )
        get_next = functools.partial(
            get_next_template, functools.partial(self._impl.list_entities, constants.ENTITY_TYPE_TOPICS), **kwargs
        )
        return AsyncItemPaged(
            get_next, extract_data)

    async def get_subscription(
            self, topic_name: str, subscription_name: str, **kwargs
    ) -> SubscriptionProperties:
        """Get the properties of a topic subscription.

        :param str topic_name: The topic that owns the subscription.
        :param str subscription_name: name of the subscription.
        :rtype: ~azure.servicebus.management.SubscriptionProperties
        """
        entry_ele = await self._get_subscription_element(topic_name, subscription_name, **kwargs)
        entry = SubscriptionDescriptionEntry.deserialize(entry_ele)
        if not entry.content:
            raise ResourceNotFoundError(
                "Subscription('Topic: {}, Subscription: {}') does not exist".format(subscription_name, topic_name))
        subscription = SubscriptionProperties._from_internal_entity(
            entry.title, entry.content.subscription_description)
        return subscription

<<<<<<< HEAD
    async def get_subscription_runtime_info(
            self, topic_name: str, subscription_name: str, **kwargs
=======
    async def get_subscription_runtime_properties(
            self, topic: Union[str, TopicProperties], subscription_name: str, **kwargs
>>>>>>> 40774230
    ) -> SubscriptionRuntimeProperties:
        """Get a topic subscription runtime info.

        :param str topic_name: The topic that owns the subscription.
        :param str subscription_name: name of the subscription.
        :rtype: ~azure.servicebus.management.SubscriptionRuntimeProperties
        """
        entry_ele = await self._get_subscription_element(topic_name, subscription_name, **kwargs)
        entry = SubscriptionDescriptionEntry.deserialize(entry_ele)
        if not entry.content:
            raise ResourceNotFoundError(
                "Subscription('Topic: {}, Subscription: {}') does not exist".format(subscription_name, topic_name))
        subscription = SubscriptionRuntimeProperties._from_internal_entity(
            entry.title, entry.content.subscription_description)
        return subscription

    async def create_subscription(
            self, topic_name: str, name: str, **kwargs
    ) -> SubscriptionProperties:
        """Create a topic subscription.

        :param str topic_name: The topic that will own the
         to-be-created subscription.
        :param name: Name of the subscription.
        :type name: str
        :keyword lock_duration: ISO 8601 timespan duration of a peek-lock; that is, the amount of time
         that the message is locked for other receivers. The maximum value for LockDuration is 5
         minutes; the default value is 1 minute.
        :type lock_duration: ~datetime.timedelta
        :keyword requires_session: A value that indicates whether the queue supports the concept of
         sessions.
        :type requires_session: bool
        :keyword default_message_time_to_live: ISO 8601 default message timespan to live value. This is
         the duration after which the message expires, starting from when the message is sent to Service
         Bus. This is the default value used when TimeToLive is not set on a message itself.
        :type default_message_time_to_live: ~datetime.timedelta
        :keyword dead_lettering_on_message_expiration: A value that indicates whether this subscription
         has dead letter support when a message expires.
        :type dead_lettering_on_message_expiration: bool
        :keyword dead_lettering_on_filter_evaluation_exceptions: A value that indicates whether this
         subscription has dead letter support when a message expires.
        :type dead_lettering_on_filter_evaluation_exceptions: bool
        :keyword max_delivery_count: The maximum delivery count. A message is automatically deadlettered
         after this number of deliveries. Default value is 10.
        :type max_delivery_count: int
        :keyword enable_batched_operations: Value that indicates whether server-side batched operations
         are enabled.
        :type enable_batched_operations: bool
        :keyword forward_to: The name of the recipient entity to which all the messages sent to the
         subscription are forwarded to.
        :type forward_to: str
        :keyword user_metadata: Metadata associated with the subscription. Maximum number of characters
         is 1024.
        :type user_metadata: str
        :keyword forward_dead_lettered_messages_to: The name of the recipient entity to which all the
         messages sent to the subscription are forwarded to.
        :type forward_dead_lettered_messages_to: str
        :keyword auto_delete_on_idle: ISO 8601 timeSpan idle interval after which the subscription is
         automatically deleted. The minimum duration is 5 minutes.
        :type auto_delete_on_idle: ~datetime.timedelta
        :rtype:  ~azure.servicebus.management.SubscriptionProperties
        """
        self._validate_entity_name_type(topic_name, display_name='topic_name')

        subscription = SubscriptionProperties(
            name,
            lock_duration=kwargs.pop("lock_duration", None),
            requires_session=kwargs.pop("requires_session", None),
            default_message_time_to_live=kwargs.pop("default_message_time_to_live", None),
            dead_lettering_on_message_expiration=kwargs.pop("dead_lettering_on_message_expiration", None),
            dead_lettering_on_filter_evaluation_exceptions=
            kwargs.pop("dead_lettering_on_filter_evaluation_exceptions", None),
            max_delivery_count=kwargs.pop("max_delivery_count", None),
            enable_batched_operations=kwargs.pop("enable_batched_operations", None),
            status=kwargs.pop("status", None),
            forward_to=kwargs.pop("forward_to", None),
            user_metadata=kwargs.pop("user_metadata", None),
            forward_dead_lettered_messages_to=kwargs.pop("forward_dead_lettered_messages_to", None),
            auto_delete_on_idle=kwargs.pop("auto_delete_on_idle", None),
            availability_status=None,
        )
        to_create = subscription._to_internal_entity()  # type: ignore  # pylint:disable=protected-access

        create_entity_body = CreateSubscriptionBody(
            content=CreateSubscriptionBodyContent(
                subscription_description=to_create,  # type: ignore
            )
        )
        request_body = create_entity_body.serialize(is_xml=True)
        with _handle_response_error():
            entry_ele = cast(
                ElementTree,
                await self._impl.subscription.put(
                    topic_name,
                    name,  # type: ignore
                    request_body, api_version=constants.API_VERSION, **kwargs)
            )

        entry = SubscriptionDescriptionEntry.deserialize(entry_ele)
        result = SubscriptionProperties._from_internal_entity(
            name, entry.content.subscription_description)
        return result

    async def update_subscription(
            self, topic_name: str, subscription: SubscriptionProperties, **kwargs
    ) -> None:
        """Update a subscription.

        Before calling this method, you should use `get_subscription`, `update_subscription` or `list_subscription`
        to get a `SubscriptionProperties` instance, then update the properties.

        :param str topic_name: The topic that owns the subscription.
        :param ~azure.servicebus.management.SubscriptionProperties subscription: The subscription that is returned
         from `get_subscription`, `update_subscription` or `list_subscription` and has the updated properties.
        :rtype: None
        """
        self._validate_entity_name_type(topic_name, display_name='topic_name')

        to_update = subscription._to_internal_entity()

        to_update.default_message_time_to_live = avoid_timedelta_overflow(to_update.default_message_time_to_live)
        to_update.auto_delete_on_idle = avoid_timedelta_overflow(to_update.auto_delete_on_idle)

        create_entity_body = CreateSubscriptionBody(
            content=CreateSubscriptionBodyContent(
                subscription_description=to_update,
            )
        )
        request_body = create_entity_body.serialize(is_xml=True)
        with _handle_response_error():
            await self._impl.subscription.put(
                topic_name,
                subscription.name,
                request_body,
                api_version=constants.API_VERSION,
                if_match="*",
                **kwargs
            )

    async def delete_subscription(
            self, topic_name: str, subscription_name: str, **kwargs
    ) -> None:
        """Delete a topic subscription.

        :param str topic_name: The topic that owns the subscription.
        :param str subscription_name: The subscription
         to be deleted.
        :rtype: None
        """
        self._validate_topic_and_subscription_types(topic_name, subscription_name)

        await self._impl.subscription.delete(topic_name, subscription_name, api_version=constants.API_VERSION, **kwargs)

    def list_subscriptions(
            self, topic_name: str, **kwargs: Any) -> AsyncItemPaged[SubscriptionProperties]:
        """List the subscriptions of a ServiceBus Topic.

        :param str topic_name: The topic that owns the subscription.
        :returns: An iterable (auto-paging) response of SubscriptionProperties.
        :rtype: ~azure.core.async_paging.AsyncItemPaged[~azure.servicebus.management.SubscriptionProperties]
        """
        self._validate_entity_name_type(topic_name)

        def entry_to_subscription(entry):
            subscription = SubscriptionProperties._from_internal_entity(
                entry.title, entry.content.subscription_description)
            return subscription

        extract_data = functools.partial(
            extract_data_template, SubscriptionDescriptionFeed, entry_to_subscription
        )
        get_next = functools.partial(
            get_next_template, functools.partial(self._impl.list_subscriptions, topic_name), **kwargs
        )
        return AsyncItemPaged(
            get_next, extract_data)

<<<<<<< HEAD
    def list_subscriptions_runtime_info(
            self, topic_name: str, **kwargs: Any) -> AsyncItemPaged[SubscriptionRuntimeProperties]:
=======
    def list_subscriptions_runtime_properties(
            self, topic: Union[str, TopicProperties], **kwargs: Any) -> AsyncItemPaged[SubscriptionRuntimeProperties]:
>>>>>>> 40774230
        """List the subscriptions runtime information of a ServiceBus.

        :param str topic_name: The topic that owns the subscription.
        :returns: An iterable (auto-paging) response of SubscriptionRuntimeProperties.
        :rtype: ~azure.core.async_paging.AsyncItemPaged[~azure.servicebus.management.SubscriptionRuntimeProperties]
        """
        self._validate_entity_name_type(topic_name)

        def entry_to_subscription(entry):
            subscription = SubscriptionRuntimeProperties._from_internal_entity(
                entry.title, entry.content.subscription_description)
            return subscription

        extract_data = functools.partial(
            extract_data_template, SubscriptionDescriptionFeed, entry_to_subscription
        )
        get_next = functools.partial(
            get_next_template, functools.partial(self._impl.list_subscriptions, topic_name), **kwargs
        )
        return AsyncItemPaged(
            get_next, extract_data)

    async def get_rule(
            self, topic_name: str, subscription_name: str,
            rule_name: str, **kwargs) -> RuleProperties:
        """Get the properties of a topic subscription rule.

        :param str topic_name: The topic that owns the subscription.
        :param str subscription_name: The subscription that
         owns the rule.
        :param str rule_name: Name of the rule.
        :rtype: ~azure.servicebus.management.RuleProperties
        """
        entry_ele = await self._get_rule_element(topic_name, subscription_name, rule_name, **kwargs)
        entry = RuleDescriptionEntry.deserialize(entry_ele)
        if not entry.content:
            raise ResourceNotFoundError(
                "Rule('Topic: {}, Subscription: {}, Rule {}') does not exist".format(
                    subscription_name, topic_name, rule_name))
        rule_description = RuleProperties._from_internal_entity(rule_name, entry.content.rule_description)
        deserialize_rule_key_values(entry_ele, rule_description)  # to remove after #3535 is released.
        return rule_description

    async def create_rule(
            self, topic_name: str, subscription_name: str,
            name: str, **kwargs) -> RuleProperties:
        """Create a rule for a topic subscription.

        :param str topic_name: The topic that will own the
         to-be-created subscription rule.
        :param str subscription_name: The subscription that
         will own the to-be-created rule.
        :param name: Name of the rule.
        :type name: str
        :keyword filter: The filter of the rule.
        :type filter: Union[~azure.servicebus.management.CorrelationRuleFilter,
         ~azure.servicebus.management.SqlRuleFilter]
        :keyword action: The action of the rule.
        :type action: Optional[~azure.servicebus.management.SqlRuleAction]

        :rtype: ~azure.servicebus.management.RuleProperties
        """
        self._validate_topic_and_subscription_types(topic_name, subscription_name)

        rule = RuleProperties(
            name,
            filter=kwargs.pop("filter", None),
            action=kwargs.pop("action", None),
            created_at_utc=None
        )
        to_create = rule._to_internal_entity()

        create_entity_body = CreateRuleBody(
            content=CreateRuleBodyContent(
                rule_description=to_create,  # type: ignore
            )
        )
        request_body = create_entity_body.serialize(is_xml=True)
        serialize_rule_key_values(request_body, rule)
        with _handle_response_error():
            entry_ele = await self._impl.rule.put(
                topic_name,
                subscription_name,  # type: ignore
                name,
                request_body, api_version=constants.API_VERSION, **kwargs)
        entry = RuleDescriptionEntry.deserialize(entry_ele)
        result = RuleProperties._from_internal_entity(name, entry.content.rule_description)
        deserialize_rule_key_values(entry_ele, result)  # to remove after #3535 is released.
        return result

    async def update_rule(
            self, topic_name: str, subscription_name: str,
            rule: RuleProperties, **kwargs) -> None:
        """Update a rule.

        Before calling this method, you should use `get_rule`, `create_rule` or `list_rules` to get a `RuleProperties`
        instance, then update the properties.

        :param str topic_name: The topic that owns the subscription.
        :param str subscription_name: The subscription that
         owns this rule.
        :param ~azure.servicebus.management.RuleProperties rule: The rule that is returned from `get_rule`,
        `create_rule`, or `list_rules` and has the updated properties.
        :rtype: None
        """
        self._validate_topic_and_subscription_types(topic_name, subscription_name)

        to_update = rule._to_internal_entity()

        create_entity_body = CreateRuleBody(
            content=CreateRuleBodyContent(
                rule_description=to_update,
            )
        )
        request_body = create_entity_body.serialize(is_xml=True)
        serialize_rule_key_values(request_body, rule)
        with _handle_response_error():
            await self._impl.rule.put(
                topic_name,
                subscription_name,
                rule.name,
                request_body,
                api_version=constants.API_VERSION,
                if_match="*",
                **kwargs
            )

    async def delete_rule(
            self, topic_name: str, subscription_name: str,
            rule_name: str, **kwargs) -> None:
        """Delete a topic subscription rule.

        :param str topic_name: The topic that owns the subscription.
        :param str subscription_name: The subscription that
         owns the topic.
        :param str rule: The to-be-deleted rule.
        :rtype: None
        """
        self._validate_topic_subscription_and_rule_types(topic_name, subscription_name, rule_name)

        await self._impl.rule.delete(
            topic_name, subscription_name, rule_name, api_version=constants.API_VERSION, **kwargs)

    def list_rules(
            self,
            topic_name: str,
            subscription_name: str,
            **kwargs: Any
    ) -> AsyncItemPaged[RuleProperties]:
        """List the rules of a topic subscription.

        :param str topic_name: The topic that owns the subscription.
        :param str subscription_name: The subscription that
         owns the rules.
        :returns: An iterable (auto-paging) response of RuleProperties.
        :rtype: ~azure.core.async_paging.AsyncItemPaged[~azure.servicebus.management.RuleProperties]
        """
        self._validate_topic_and_subscription_types(topic_name, subscription_name)

        def entry_to_rule(ele, entry):
            """
            `ele` will be removed after #3535 is released.
            """
            rule = entry.content.rule_description
            rule_description = RuleProperties._from_internal_entity(entry.title, rule)
            deserialize_rule_key_values(ele, rule_description)  # to remove after #3535 is released.
            return rule_description

        extract_data = functools.partial(
            extract_rule_data_template, RuleDescriptionFeed, entry_to_rule
        )
        get_next = functools.partial(
            get_next_template, functools.partial(self._impl.list_rules, topic_name, subscription_name), **kwargs
        )
        return AsyncItemPaged(
            get_next, extract_data)

    async def get_namespace_properties(self, **kwargs) -> NamespaceProperties:
        """Get the namespace properties

        :rtype: ~azure.servicebus.management.NamespaceProperties
        """
        entry_el = await self._impl.namespace.get(api_version=constants.API_VERSION, **kwargs)
        namespace_entry = NamespacePropertiesEntry.deserialize(entry_el)
        return NamespaceProperties._from_internal_entity(namespace_entry.title,
                                                         namespace_entry.content.namespace_properties)

    async def close(self) -> None:
        await self._impl.close()<|MERGE_RESOLUTION|>--- conflicted
+++ resolved
@@ -579,13 +579,8 @@
             entry.title, entry.content.subscription_description)
         return subscription
 
-<<<<<<< HEAD
-    async def get_subscription_runtime_info(
+    async def get_subscription_runtime_properties(
             self, topic_name: str, subscription_name: str, **kwargs
-=======
-    async def get_subscription_runtime_properties(
-            self, topic: Union[str, TopicProperties], subscription_name: str, **kwargs
->>>>>>> 40774230
     ) -> SubscriptionRuntimeProperties:
         """Get a topic subscription runtime info.
 
@@ -763,13 +758,8 @@
         return AsyncItemPaged(
             get_next, extract_data)
 
-<<<<<<< HEAD
-    def list_subscriptions_runtime_info(
+    def list_subscriptions_runtime_properties(
             self, topic_name: str, **kwargs: Any) -> AsyncItemPaged[SubscriptionRuntimeProperties]:
-=======
-    def list_subscriptions_runtime_properties(
-            self, topic: Union[str, TopicProperties], **kwargs: Any) -> AsyncItemPaged[SubscriptionRuntimeProperties]:
->>>>>>> 40774230
         """List the subscriptions runtime information of a ServiceBus.
 
         :param str topic_name: The topic that owns the subscription.
