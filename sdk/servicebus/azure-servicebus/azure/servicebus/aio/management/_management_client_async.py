# --------------------------------------------------------------------------------------------
# Copyright (c) Microsoft Corporation. All rights reserved.
# Licensed under the MIT License. See License.txt in the project root for license information.
# --------------------------------------------------------------------------------------------
# pylint:disable=protected-access
# pylint:disable=specify-parameter-names-in-call
# pylint:disable=too-many-lines
import functools
from typing import TYPE_CHECKING, Any, Union, cast
from xml.etree.ElementTree import ElementTree

from azure.core.async_paging import AsyncItemPaged
from azure.core.exceptions import ResourceNotFoundError
from azure.core.pipeline import AsyncPipeline
from azure.core.pipeline.policies import HttpLoggingPolicy, DistributedTracingPolicy, ContentDecodePolicy, \
    RequestIdPolicy, AsyncBearerTokenCredentialPolicy
from azure.core.pipeline.transport import AioHttpTransport

from ...management._generated.models import QueueDescriptionFeed, TopicDescriptionEntry, \
    QueueDescriptionEntry, SubscriptionDescriptionFeed, SubscriptionDescriptionEntry, RuleDescriptionEntry, \
    RuleDescriptionFeed, NamespacePropertiesEntry, CreateTopicBody, CreateTopicBodyContent, \
    TopicDescriptionFeed, CreateSubscriptionBody, CreateSubscriptionBodyContent, CreateRuleBody, \
    CreateRuleBodyContent, CreateQueueBody, CreateQueueBodyContent

from ..._common.utils import parse_conn_str
from ..._common.constants import JWT_TOKEN_SCOPE
from ...aio._base_handler_async import ServiceBusSharedKeyCredential, ServiceBusSASTokenCredential
from ...management._generated.aio._configuration_async import ServiceBusManagementClientConfiguration
from ...management._generated.aio._service_bus_management_client_async import ServiceBusManagementClient \
    as ServiceBusManagementClientImpl
from ...management import _constants as constants
from ._shared_key_policy_async import AsyncServiceBusSharedKeyCredentialPolicy
from ...management._models import QueueRuntimeProperties, QueueProperties, TopicProperties, TopicRuntimeProperties, \
    SubscriptionProperties, SubscriptionRuntimeProperties, RuleProperties, NamespaceProperties
from ...management._xml_workaround_policy import ServiceBusXMLWorkaroundPolicy
from ...management._handle_response_error import _handle_response_error
from ...management._model_workaround import avoid_timedelta_overflow
from ._utils import extract_data_template, extract_rule_data_template, get_next_template
from ...management._utils import deserialize_rule_key_values, serialize_rule_key_values


if TYPE_CHECKING:
    from azure.core.credentials_async import AsyncTokenCredential  # pylint:disable=ungrouped-imports


class ServiceBusAdministrationClient:  #pylint:disable=too-many-public-methods
    """Use this client to create, update, list, and delete resources of a ServiceBus namespace.

    :param str fully_qualified_namespace: The fully qualified host name for the Service Bus namespace.
    :param credential: To authenticate to manage the entities of the ServiceBus namespace.
    :type credential: AsyncTokenCredential
    """

    def __init__(
            self, fully_qualified_namespace: str,
<<<<<<< HEAD
            credential: "AsyncTokenCredential",
=======
            credential: Union["AsyncTokenCredential"],
>>>>>>> b9bc38e9
            **kwargs) -> None:

        self.fully_qualified_namespace = fully_qualified_namespace
        self._credential = credential
        self._endpoint = "https://" + fully_qualified_namespace
        self._config = ServiceBusManagementClientConfiguration(self._endpoint, **kwargs)
        self._pipeline = self._build_pipeline()
        self._impl = ServiceBusManagementClientImpl(endpoint=fully_qualified_namespace, pipeline=self._pipeline)

    async def __aenter__(self) -> "ServiceBusAdministrationClient":
        await self._impl.__aenter__()
        return self

    async def __aexit__(self, *exc_details) -> None:
        await self._impl.__aexit__(*exc_details)

    def _build_pipeline(self, **kwargs):  # pylint: disable=no-self-use
        transport = kwargs.get('transport')
        policies = kwargs.get('policies')
        credential_policy = \
            AsyncServiceBusSharedKeyCredentialPolicy(self._endpoint, self._credential, "Authorization") \
            if isinstance(self._credential, ServiceBusSharedKeyCredential) \
            else AsyncBearerTokenCredentialPolicy(self._credential, JWT_TOKEN_SCOPE)
        if policies is None:  # [] is a valid policy list
            policies = [
                RequestIdPolicy(**kwargs),
                self._config.headers_policy,
                self._config.user_agent_policy,
                self._config.proxy_policy,
                ContentDecodePolicy(**kwargs),
                ServiceBusXMLWorkaroundPolicy(),
                self._config.redirect_policy,
                self._config.retry_policy,
                credential_policy,
                self._config.logging_policy,
                DistributedTracingPolicy(**kwargs),
                HttpLoggingPolicy(**kwargs),
            ]
        if not transport:
            transport = AioHttpTransport(**kwargs)
        return AsyncPipeline(transport, policies)

    async def _get_entity_element(self, entity_name, enrich=False, **kwargs):
        # type: (str, bool, Any) -> ElementTree

        with _handle_response_error():
            element = cast(
                ElementTree,
                await self._impl.entity.get(entity_name, enrich=enrich, api_version=constants.API_VERSION, **kwargs)
            )
        return element

    async def _get_subscription_element(self, topic_name, subscription_name, enrich=False, **kwargs):
        # type: (str, str, bool, Any) -> ElementTree

        with _handle_response_error():
            element = cast(
                ElementTree,
                await self._impl.subscription.get(
                    topic_name, subscription_name, enrich=enrich, api_version=constants.API_VERSION, **kwargs)
            )
        return element

    async def _get_rule_element(self, topic_name, subscription_name, rule_name, **kwargs):
        # type: (str, str, str, Any) -> ElementTree

        with _handle_response_error():
            element = cast(
                ElementTree,
                await self._impl.rule.get(
                    topic_name, subscription_name, rule_name, enrich=False, api_version=constants.API_VERSION, **kwargs)
            )
        return element

    @classmethod
    def from_connection_string(cls, conn_str: str, **kwargs: Any) -> "ServiceBusAdministrationClient":
        """Create a client from connection string.

        :param str conn_str: The connection string of the Service Bus Namespace.
        :rtype: ~azure.servicebus.management.aio.ServiceBusAdministrationClient
        """
        endpoint, shared_access_key_name, shared_access_key, _, token, token_expiry = parse_conn_str(conn_str)
        if token and token_expiry:
            credential = ServiceBusSASTokenCredential(token, token_expiry)
        elif shared_access_key_name and shared_access_key:
            credential = ServiceBusSharedKeyCredential(shared_access_key_name, shared_access_key) # type: ignore
        if "//" in endpoint:
            endpoint = endpoint[endpoint.index("//")+2:]
        return cls(endpoint, credential, **kwargs) # type: ignore

    async def get_queue(self, queue_name: str, **kwargs) -> QueueProperties:
        """Get the properties of a queue.

        :param str queue_name: The name of the queue.
        :rtype: ~azure.servicebus.management.QueueProperties
        """
        entry_ele = await self._get_entity_element(queue_name, **kwargs)
        entry = QueueDescriptionEntry.deserialize(entry_ele)
        if not entry.content:
            raise ResourceNotFoundError("Queue '{}' does not exist".format(queue_name))
        queue_description = QueueProperties._from_internal_entity(queue_name,
            entry.content.queue_description)
        return queue_description

    async def get_queue_runtime_properties(self, queue_name: str, **kwargs) -> QueueRuntimeProperties:
        """Get the runtime information of a queue.

        :param str queue_name: The name of the queue.
        :rtype: ~azure.servicebus.management.QueueRuntimeProperties
        """
        entry_ele = await self._get_entity_element(queue_name, **kwargs)
        entry = QueueDescriptionEntry.deserialize(entry_ele)
        if not entry.content:
            raise ResourceNotFoundError("Queue {} does not exist".format(queue_name))
        runtime_properties = QueueRuntimeProperties._from_internal_entity(queue_name,
            entry.content.queue_description)
        return runtime_properties

    async def create_queue(self, name: str, **kwargs) -> QueueProperties:
        """Create a queue.

        :param name: Name of the queue.
        :type name: str
        :keyword authorization_rules: Authorization rules for resource.
        :type authorization_rules: list[~azure.servicebus.management.AuthorizationRule]
        :keyword auto_delete_on_idle: ISO 8601 timeSpan idle interval after which the queue is
         automatically deleted. The minimum duration is 5 minutes.
        :type auto_delete_on_idle: ~datetime.timedelta
        :keyword dead_lettering_on_message_expiration: A value that indicates whether this queue has dead
         letter support when a message expires.
        :type dead_lettering_on_message_expiration: bool
        :keyword default_message_time_to_live: ISO 8601 default message timespan to live value. This is
         the duration after which the message expires, starting from when the message is sent to Service
         Bus. This is the default value used when TimeToLive is not set on a message itself.
        :type default_message_time_to_live: ~datetime.timedelta
        :keyword duplicate_detection_history_time_window: ISO 8601 timeSpan structure that defines the
         duration of the duplicate detection history. The default value is 10 minutes.
        :type duplicate_detection_history_time_window: ~datetime.timedelta
        :keyword enable_batched_operations: Value that indicates whether server-side batched operations
         are enabled.
        :type enable_batched_operations: bool
        :keyword enable_express: A value that indicates whether Express Entities are enabled. An express
         queue holds a message in memory temporarily before writing it to persistent storage.
        :type enable_express: bool
        :keyword enable_partitioning: A value that indicates whether the queue is to be partitioned
         across multiple message brokers.
        :type enable_partitioning: bool
        :keyword lock_duration: ISO 8601 timespan duration of a peek-lock; that is, the amount of time
         that the message is locked for other receivers. The maximum value for LockDuration is 5
         minutes; the default value is 1 minute.
        :type lock_duration: ~datetime.timedelta
        :keyword max_delivery_count: The maximum delivery count. A message is automatically deadlettered
         after this number of deliveries. Default value is 10.
        :type max_delivery_count: int
        :keyword max_size_in_megabytes: The maximum size of the queue in megabytes, which is the size of
         memory allocated for the queue.
        :type max_size_in_megabytes: int
        :keyword requires_duplicate_detection: A value indicating if this queue requires duplicate
         detection.
        :type requires_duplicate_detection: bool
        :keyword requires_session: A value that indicates whether the queue supports the concept of
         sessions.
        :type requires_session: bool
        :keyword forward_to: The name of the recipient entity to which all the messages sent to the queue
         are forwarded to.
        :type forward_to: str
        :keyword user_metadata: Custom metdata that user can associate with the description. Max length
         is 1024 chars.
        :type user_metadata: str
        :keyword forward_dead_lettered_messages_to: The name of the recipient entity to which all the
         dead-lettered messages of this subscription are forwarded to.
        :type forward_dead_lettered_messages_to: str

        :rtype: ~azure.servicebus.management.QueueProperties
        """
        queue = QueueProperties(
            name,
            authorization_rules=kwargs.pop("authorization_rules", None),
            auto_delete_on_idle=kwargs.pop("auto_delete_on_idle", None),
            dead_lettering_on_message_expiration=kwargs.pop("dead_lettering_on_message_expiration", None),
            default_message_time_to_live=kwargs.pop("default_message_time_to_live", None),
            duplicate_detection_history_time_window=kwargs.pop("duplicate_detection_history_time_window", None),
            availability_status=None,
            enable_batched_operations=kwargs.pop("enable_batched_operations", None),
            enable_express=kwargs.pop("enable_express", None),
            enable_partitioning=kwargs.pop("enable_partitioning", None),
            lock_duration=kwargs.pop("lock_duration", None),
            max_delivery_count=kwargs.pop("max_delivery_count", None),
            max_size_in_megabytes=kwargs.pop("max_size_in_megabytes", None),
            requires_duplicate_detection=kwargs.pop("requires_duplicate_detection", None),
            requires_session=kwargs.pop("requires_session", None),
            status=kwargs.pop("status", None),
            forward_to=kwargs.pop("forward_to", None),
            forward_dead_lettered_messages_to=kwargs.pop("forward_dead_lettered_messages_to", None),
            user_metadata=kwargs.pop("user_metadata", None)
        )
        to_create = queue._to_internal_entity()
        create_entity_body = CreateQueueBody(
            content=CreateQueueBodyContent(
                queue_description=to_create,  # type: ignore
            )
        )
        request_body = create_entity_body.serialize(is_xml=True)
        with _handle_response_error():
            entry_ele = cast(
                ElementTree,
                await self._impl.entity.put(
                    name,  # type: ignore
                    request_body, api_version=constants.API_VERSION, **kwargs)
            )

        entry = QueueDescriptionEntry.deserialize(entry_ele)
        result = QueueProperties._from_internal_entity(name,
            entry.content.queue_description)
        return result

    async def update_queue(self, queue: QueueProperties, **kwargs) -> None:
        """Update a queue.

        Before calling this method, you should use `get_queue`, `create_queue` or `list_queues` to get a
        `QueueProperties` instance, then update the properties. Only a portion of properties can
        be updated. Refer to https://docs.microsoft.com/en-us/rest/api/servicebus/update-queue.

        :param queue: The queue that is returned from `get_queue`, `create_queue` or `list_queues` and
         has the updated properties.
        :type queue: ~azure.servicebus.management.QueueProperties
        :rtype: None
        """

        to_update = queue._to_internal_entity()
        to_update.default_message_time_to_live = avoid_timedelta_overflow(to_update.default_message_time_to_live)
        to_update.auto_delete_on_idle = avoid_timedelta_overflow(to_update.auto_delete_on_idle)

        create_entity_body = CreateQueueBody(
            content=CreateQueueBodyContent(
                queue_description=to_update,
            )
        )
        request_body = create_entity_body.serialize(is_xml=True)
        with _handle_response_error():
            await self._impl.entity.put(
                queue.name,  # type: ignore
                request_body,
                api_version=constants.API_VERSION,
                if_match="*",
                **kwargs
            )

    async def delete_queue(self, queue: Union[str, QueueProperties], **kwargs) -> None:
        """Delete a queue.

        :param Union[str, azure.servicebus.management.QueueProperties] queue: The name of the queue or
         a `QueueProperties` with name.
        :rtype: None
        """
        try:
            queue_name = queue.name  # type: ignore
        except AttributeError:
            queue_name = queue
        if not queue_name:
            raise ValueError("queue_name must not be None or empty")
        with _handle_response_error():
            await self._impl.entity.delete(queue_name, api_version=constants.API_VERSION, **kwargs)

    def list_queues(self, **kwargs: Any) -> AsyncItemPaged[QueueProperties]:
        """List the queues of a ServiceBus namespace.

        :returns: An iterable (auto-paging) response of QueueProperties.
        :rtype: ~azure.core.async_paging.AsyncItemPaged[~azure.servicebus.management.QueueProperties]
        """

        def entry_to_qd(entry):
            qd = QueueProperties._from_internal_entity(entry.title, entry.content.queue_description)
            return qd

        extract_data = functools.partial(
            extract_data_template, QueueDescriptionFeed, entry_to_qd
        )
        get_next = functools.partial(
            get_next_template, functools.partial(self._impl.list_entities, constants.ENTITY_TYPE_QUEUES), **kwargs
        )
        return AsyncItemPaged(
            get_next, extract_data)

    def list_queues_runtime_properties(self, **kwargs: Any) -> AsyncItemPaged[QueueRuntimeProperties]:
        """List the runtime information of the queues in a ServiceBus namespace.

        :returns: An iterable (auto-paging) response of QueueRuntimeProperties.
        :rtype: ~azure.core.async_paging.AsyncItemPaged[~azure.servicebus.management.QueueRuntimeProperties]
        """

        def entry_to_qr(entry):
            qd = QueueRuntimeProperties._from_internal_entity(entry.title, entry.content.queue_description)
            return qd

        extract_data = functools.partial(
            extract_data_template, QueueDescriptionFeed, entry_to_qr
        )
        get_next = functools.partial(
            get_next_template, functools.partial(self._impl.list_entities, constants.ENTITY_TYPE_QUEUES), **kwargs
        )
        return AsyncItemPaged(
            get_next, extract_data)

    async def get_topic(self, topic_name: str, **kwargs) -> TopicProperties:
        """Get the properties of a topic.

        :param str topic_name: The name of the topic.
        :rtype: ~azure.servicebus.management.TopicDescription
        """
        entry_ele = await self._get_entity_element(topic_name, **kwargs)
        entry = TopicDescriptionEntry.deserialize(entry_ele)
        if not entry.content:
            raise ResourceNotFoundError("Topic '{}' does not exist".format(topic_name))
        topic_description = TopicProperties._from_internal_entity(topic_name, entry.content.topic_description)
        return topic_description

    async def get_topic_runtime_properties(self, topic_name: str, **kwargs) -> TopicRuntimeProperties:
        """Get the runtime information of a topic.

        :param str topic_name: The name of the topic.
        :rtype: ~azure.servicebus.management.TopicRuntimeProperties
        """
        entry_ele = await self._get_entity_element(topic_name, **kwargs)
        entry = TopicDescriptionEntry.deserialize(entry_ele)
        if not entry.content:
            raise ResourceNotFoundError("Topic {} does not exist".format(topic_name))
        topic_description = TopicRuntimeProperties._from_internal_entity(topic_name, entry.content.topic_description)
        return topic_description

    async def create_topic(self, name: str, **kwargs) -> TopicProperties:
        """Create a topic.

        :param name: Name of the topic.
        :type name: str
        :keyword default_message_time_to_live: ISO 8601 default message timespan to live value. This is
         the duration after which the message expires, starting from when the message is sent to Service
         Bus. This is the default value used when TimeToLive is not set on a message itself.
        :type default_message_time_to_live: ~datetime.timedelta
        :keyword max_size_in_megabytes: The maximum size of the topic in megabytes, which is the size of
         memory allocated for the topic.
        :type max_size_in_megabytes: long
        :keyword requires_duplicate_detection: A value indicating if this topic requires duplicate
         detection.
        :type requires_duplicate_detection: bool
        :keyword duplicate_detection_history_time_window: ISO 8601 timeSpan structure that defines the
         duration of the duplicate detection history. The default value is 10 minutes.
        :type duplicate_detection_history_time_window: ~datetime.timedelta
        :keyword enable_batched_operations: Value that indicates whether server-side batched operations
         are enabled.
        :type enable_batched_operations: bool
        :keyword size_in_bytes: The size of the topic, in bytes.
        :type size_in_bytes: int
        :keyword filtering_messages_before_publishing: Filter messages before publishing.
        :type filtering_messages_before_publishing: bool
        :keyword authorization_rules: Authorization rules for resource.
        :type authorization_rules:
         list[~azure.servicebus.management.AuthorizationRule]
        :keyword support_ordering: A value that indicates whether the topic supports ordering.
        :type support_ordering: bool
        :keyword auto_delete_on_idle: ISO 8601 timeSpan idle interval after which the topic is
         automatically deleted. The minimum duration is 5 minutes.
        :type auto_delete_on_idle: ~datetime.timedelta
        :keyword enable_partitioning: A value that indicates whether the topic is to be partitioned
         across multiple message brokers.
        :type enable_partitioning: bool
        :keyword enable_express: A value that indicates whether Express Entities are enabled. An express
         queue holds a message in memory temporarily before writing it to persistent storage.
        :type enable_express: bool
        :keyword user_metadata: Metadata associated with the topic.
        :type user_metadata: str

        :rtype: ~azure.servicebus.management.TopicProperties
        """

        topic = TopicProperties(
            name,
            default_message_time_to_live=kwargs.pop("default_message_time_to_live", None),
            max_size_in_megabytes=kwargs.pop("max_size_in_megabytes", None),
            requires_duplicate_detection=kwargs.pop("requires_duplicate_detection", None),
            duplicate_detection_history_time_window=kwargs.pop("duplicate_detection_history_time_window", None),
            enable_batched_operations=kwargs.pop("enable_batched_operations", None),
            size_in_bytes=kwargs.pop("size_in_bytes", None),
            authorization_rules=kwargs.pop("authorization_rules", None),
            status=kwargs.pop("status", None),
            support_ordering=kwargs.pop("support_ordering", None),
            auto_delete_on_idle=kwargs.pop("auto_delete_on_idle", None),
            enable_partitioning=kwargs.pop("enable_partitioning", None),
            availability_status=None,
            enable_express=kwargs.pop("enable_express", None),
            user_metadata=kwargs.pop("user_metadata", None)
        )
        to_create = topic._to_internal_entity()

        create_entity_body = CreateTopicBody(
            content=CreateTopicBodyContent(
                topic_description=to_create,  # type: ignore
            )
        )
        request_body = create_entity_body.serialize(is_xml=True)
        with _handle_response_error():
            entry_ele = cast(
                ElementTree,
                await self._impl.entity.put(
                    name,  # type: ignore
                    request_body, api_version=constants.API_VERSION, **kwargs)
            )
        entry = TopicDescriptionEntry.deserialize(entry_ele)
        result = TopicProperties._from_internal_entity(name, entry.content.topic_description)
        return result

    async def update_topic(self, topic: TopicProperties, **kwargs) -> None:
        """Update a topic.

        Before calling this method, you should use `get_topic`, `create_topic` or `list_topics` to get a
        `TopicProperties` instance, then update the properties. Only a portion of properties can be updated.
        Refer to https://docs.microsoft.com/en-us/rest/api/servicebus/update-topic.

        :param topic: The topic that is returned from `get_topic`, `create_topic`, or `list_topics`
         and has the updated properties.
        :type topic: ~azure.servicebus.management.TopicProperties
        :rtype: None
        """

        to_update = topic._to_internal_entity()

        to_update.default_message_time_to_live = avoid_timedelta_overflow(to_update.default_message_time_to_live)
        to_update.auto_delete_on_idle = avoid_timedelta_overflow(to_update.auto_delete_on_idle)

        create_entity_body = CreateTopicBody(
            content=CreateTopicBodyContent(
                topic_description=to_update,
            )
        )
        request_body = create_entity_body.serialize(is_xml=True)
        with _handle_response_error():
            await self._impl.entity.put(
                topic.name,  # type: ignore
                request_body,
                api_version=constants.API_VERSION,
                if_match="*",
                **kwargs
            )

    async def delete_topic(self, topic: Union[str, TopicProperties], **kwargs) -> None:
        """Delete a topic.

        :param Union[str, ~azure.servicebus.management.TopicProperties] topic: The topic to be deleted.
        :rtype: None
        """
        try:
            topic_name = topic.name  # type: ignore
        except AttributeError:
            topic_name = topic
        await self._impl.entity.delete(topic_name, api_version=constants.API_VERSION, **kwargs)

    def list_topics(self, **kwargs: Any) -> AsyncItemPaged[TopicProperties]:
        """List the topics of a ServiceBus namespace.

        :returns: An iterable (auto-paging) response of TopicProperties.
        :rtype: ~azure.core.async_paging.AsyncItemPaged[~azure.servicebus.management.TopicProperties]
        """
        def entry_to_topic(entry):
            topic = TopicProperties._from_internal_entity(entry.title, entry.content.topic_description)
            return topic

        extract_data = functools.partial(
            extract_data_template, TopicDescriptionFeed, entry_to_topic
        )
        get_next = functools.partial(
            get_next_template, functools.partial(self._impl.list_entities, constants.ENTITY_TYPE_TOPICS), **kwargs
        )
        return AsyncItemPaged(
            get_next, extract_data)

    def list_topics_runtime_properties(self, **kwargs: Any) -> AsyncItemPaged[TopicRuntimeProperties]:
        """List the topics runtime information of a ServiceBus namespace.

        :returns: An iterable (auto-paging) response of TopicRuntimeProperties.
        :rtype: ~azure.core.async_paging.AsyncItemPaged[~azure.servicebus.management.TopicRuntimeProperties]
        """
        def entry_to_topic(entry):
            topic = TopicRuntimeProperties._from_internal_entity(entry.title, entry.content.topic_description)
            return topic

        extract_data = functools.partial(
            extract_data_template, TopicDescriptionFeed, entry_to_topic
        )
        get_next = functools.partial(
            get_next_template, functools.partial(self._impl.list_entities, constants.ENTITY_TYPE_TOPICS), **kwargs
        )
        return AsyncItemPaged(
            get_next, extract_data)

    async def get_subscription(
            self, topic: Union[str, TopicProperties], subscription_name: str, **kwargs
    ) -> SubscriptionProperties:
        """Get the properties of a topic subscription.

        :param Union[str, ~azure.servicebus.management.TopicProperties] topic: The topic that owns the subscription.
        :param str subscription_name: name of the subscription.
        :rtype: ~azure.servicebus.management.SubscriptionProperties
        """
        try:
            topic_name = topic.name  # type: ignore
        except AttributeError:
            topic_name = topic
        entry_ele = await self._get_subscription_element(topic_name, subscription_name, **kwargs)
        entry = SubscriptionDescriptionEntry.deserialize(entry_ele)
        if not entry.content:
            raise ResourceNotFoundError(
                "Subscription('Topic: {}, Subscription: {}') does not exist".format(subscription_name, topic_name))
        subscription = SubscriptionProperties._from_internal_entity(
            entry.title, entry.content.subscription_description)
        return subscription

    async def get_subscription_runtime_properties(
            self, topic: Union[str, TopicProperties], subscription_name: str, **kwargs
    ) -> SubscriptionRuntimeProperties:
        """Get a topic subscription runtime info.

        :param Union[str, ~azure.servicebus.management.TopicProperties] topic: The topic that owns the subscription.
        :param str subscription_name: name of the subscription.
        :rtype: ~azure.servicebus.management.SubscriptionRuntimeProperties
        """
        try:
            topic_name = topic.name  # type: ignore
        except AttributeError:
            topic_name = topic
        entry_ele = await self._get_subscription_element(topic_name, subscription_name, **kwargs)
        entry = SubscriptionDescriptionEntry.deserialize(entry_ele)
        if not entry.content:
            raise ResourceNotFoundError(
                "Subscription('Topic: {}, Subscription: {}') does not exist".format(subscription_name, topic_name))
        subscription = SubscriptionRuntimeProperties._from_internal_entity(
            entry.title, entry.content.subscription_description)
        return subscription

    async def create_subscription(
            self, topic: Union[str, TopicProperties], name: str, **kwargs
    ) -> SubscriptionProperties:
        """Create a topic subscription.

        :param Union[str, ~azure.servicebus.management.TopicProperties] topic: The topic that will own the
         to-be-created subscription.
        :param name: Name of the subscription.
        :type name: str
        :keyword lock_duration: ISO 8601 timespan duration of a peek-lock; that is, the amount of time
         that the message is locked for other receivers. The maximum value for LockDuration is 5
         minutes; the default value is 1 minute.
        :type lock_duration: ~datetime.timedelta
        :keyword requires_session: A value that indicates whether the queue supports the concept of
         sessions.
        :type requires_session: bool
        :keyword default_message_time_to_live: ISO 8601 default message timespan to live value. This is
         the duration after which the message expires, starting from when the message is sent to Service
         Bus. This is the default value used when TimeToLive is not set on a message itself.
        :type default_message_time_to_live: ~datetime.timedelta
        :keyword dead_lettering_on_message_expiration: A value that indicates whether this subscription
         has dead letter support when a message expires.
        :type dead_lettering_on_message_expiration: bool
        :keyword dead_lettering_on_filter_evaluation_exceptions: A value that indicates whether this
         subscription has dead letter support when a message expires.
        :type dead_lettering_on_filter_evaluation_exceptions: bool
        :keyword max_delivery_count: The maximum delivery count. A message is automatically deadlettered
         after this number of deliveries. Default value is 10.
        :type max_delivery_count: int
        :keyword enable_batched_operations: Value that indicates whether server-side batched operations
         are enabled.
        :type enable_batched_operations: bool
        :keyword forward_to: The name of the recipient entity to which all the messages sent to the
         subscription are forwarded to.
        :type forward_to: str
        :keyword user_metadata: Metadata associated with the subscription. Maximum number of characters
         is 1024.
        :type user_metadata: str
        :keyword forward_dead_lettered_messages_to: The name of the recipient entity to which all the
         messages sent to the subscription are forwarded to.
        :type forward_dead_lettered_messages_to: str
        :keyword auto_delete_on_idle: ISO 8601 timeSpan idle interval after which the subscription is
         automatically deleted. The minimum duration is 5 minutes.
        :type auto_delete_on_idle: ~datetime.timedelta
        :rtype:  ~azure.servicebus.management.SubscriptionProperties
        """
        try:
            topic_name = topic.name  # type: ignore
        except AttributeError:
            topic_name = topic
        subscription = SubscriptionProperties(
            name,
            lock_duration=kwargs.pop("lock_duration", None),
            requires_session=kwargs.pop("requires_session", None),
            default_message_time_to_live=kwargs.pop("default_message_time_to_live", None),
            dead_lettering_on_message_expiration=kwargs.pop("dead_lettering_on_message_expiration", None),
            dead_lettering_on_filter_evaluation_exceptions=
            kwargs.pop("dead_lettering_on_filter_evaluation_exceptions", None),
            max_delivery_count=kwargs.pop("max_delivery_count", None),
            enable_batched_operations=kwargs.pop("enable_batched_operations", None),
            status=kwargs.pop("status", None),
            forward_to=kwargs.pop("forward_to", None),
            user_metadata=kwargs.pop("user_metadata", None),
            forward_dead_lettered_messages_to=kwargs.pop("forward_dead_lettered_messages_to", None),
            auto_delete_on_idle=kwargs.pop("auto_delete_on_idle", None),
            availability_status=None,
        )
        to_create = subscription._to_internal_entity()  # type: ignore  # pylint:disable=protected-access

        create_entity_body = CreateSubscriptionBody(
            content=CreateSubscriptionBodyContent(
                subscription_description=to_create,  # type: ignore
            )
        )
        request_body = create_entity_body.serialize(is_xml=True)
        with _handle_response_error():
            entry_ele = cast(
                ElementTree,
                await self._impl.subscription.put(
                    topic_name,
                    name,  # type: ignore
                    request_body, api_version=constants.API_VERSION, **kwargs)
            )

        entry = SubscriptionDescriptionEntry.deserialize(entry_ele)
        result = SubscriptionProperties._from_internal_entity(
            name, entry.content.subscription_description)
        return result

    async def update_subscription(
            self, topic: Union[str, TopicProperties], subscription: SubscriptionProperties, **kwargs
    ) -> None:
        """Update a subscription.

        Before calling this method, you should use `get_subscription`, `update_subscription` or `list_subscription`
        to get a `SubscriptionProperties` instance, then update the properties.

        :param Union[str, ~azure.servicebus.management.TopicProperties] topic: The topic that owns the subscription.
        :param ~azure.servicebus.management.SubscriptionProperties subscription: The subscription that is returned
         from `get_subscription`, `update_subscription` or `list_subscription` and has the updated properties.
        :rtype: None
        """
        try:
            topic_name = topic.name  # type: ignore
        except AttributeError:
            topic_name = topic

        to_update = subscription._to_internal_entity()

        to_update.default_message_time_to_live = avoid_timedelta_overflow(to_update.default_message_time_to_live)
        to_update.auto_delete_on_idle = avoid_timedelta_overflow(to_update.auto_delete_on_idle)

        create_entity_body = CreateSubscriptionBody(
            content=CreateSubscriptionBodyContent(
                subscription_description=to_update,
            )
        )
        request_body = create_entity_body.serialize(is_xml=True)
        with _handle_response_error():
            await self._impl.subscription.put(
                topic_name,
                subscription.name,
                request_body,
                api_version=constants.API_VERSION,
                if_match="*",
                **kwargs
            )

    async def delete_subscription(
            self, topic: Union[str, TopicProperties], subscription: Union[str, SubscriptionProperties], **kwargs
    ) -> None:
        """Delete a topic subscription.

        :param Union[str, ~azure.servicebus.management.TopicProperties] topic: The topic that owns the subscription.
        :param Union[str, ~azure.servicebus.management.SubscriptionProperties] subscription: The subscription
         to be deleted.
        :rtype: None
        """
        try:
            topic_name = topic.name  # type: ignore
        except AttributeError:
            topic_name = topic
        try:
            subscription_name = subscription.name  # type: ignore
        except AttributeError:
            subscription_name = subscription
        await self._impl.subscription.delete(topic_name, subscription_name, api_version=constants.API_VERSION, **kwargs)

    def list_subscriptions(
            self, topic: Union[str, TopicProperties], **kwargs: Any) -> AsyncItemPaged[SubscriptionProperties]:
        """List the subscriptions of a ServiceBus Topic.

        :param Union[str, ~azure.servicebus.management.TopicProperties] topic: The topic that owns the subscription.
        :returns: An iterable (auto-paging) response of SubscriptionProperties.
        :rtype: ~azure.core.async_paging.AsyncItemPaged[~azure.servicebus.management.SubscriptionProperties]
        """
        try:
            topic_name = topic.name  # type: ignore
        except AttributeError:
            topic_name = topic

        def entry_to_subscription(entry):
            subscription = SubscriptionProperties._from_internal_entity(
                entry.title, entry.content.subscription_description)
            return subscription

        extract_data = functools.partial(
            extract_data_template, SubscriptionDescriptionFeed, entry_to_subscription
        )
        get_next = functools.partial(
            get_next_template, functools.partial(self._impl.list_subscriptions, topic_name), **kwargs
        )
        return AsyncItemPaged(
            get_next, extract_data)

    def list_subscriptions_runtime_properties(
            self, topic: Union[str, TopicProperties], **kwargs: Any) -> AsyncItemPaged[SubscriptionRuntimeProperties]:
        """List the subscriptions runtime information of a ServiceBus.

        :param Union[str, ~azure.servicebus.management.TopicProperties] topic: The topic that owns the subscription.
        :returns: An iterable (auto-paging) response of SubscriptionRuntimeProperties.
        :rtype: ~azure.core.async_paging.AsyncItemPaged[~azure.servicebus.management.SubscriptionRuntimeProperties]
        """
        try:
            topic_name = topic.name  # type: ignore
        except AttributeError:
            topic_name = topic

        def entry_to_subscription(entry):
            subscription = SubscriptionRuntimeProperties._from_internal_entity(
                entry.title, entry.content.subscription_description)
            return subscription

        extract_data = functools.partial(
            extract_data_template, SubscriptionDescriptionFeed, entry_to_subscription
        )
        get_next = functools.partial(
            get_next_template, functools.partial(self._impl.list_subscriptions, topic_name), **kwargs
        )
        return AsyncItemPaged(
            get_next, extract_data)

    async def get_rule(
            self, topic: Union[str, TopicProperties], subscription: Union[str, SubscriptionProperties],
            rule_name: str, **kwargs) -> RuleProperties:
        """Get the properties of a topic subscription rule.

        :param Union[str, ~azure.servicebus.management.TopicProperties] topic: The topic that owns the subscription.
        :param Union[str, ~azure.servicebus.management.SubscriptionProperties] subscription: The subscription that
         owns the rule.
        :param str rule_name: Name of the rule.
        :rtype: ~azure.servicebus.management.RuleProperties
        """
        try:
            topic_name = topic.name  # type: ignore
        except AttributeError:
            topic_name = topic
        try:
            subscription_name = subscription.name  # type: ignore
        except AttributeError:
            subscription_name = subscription
        entry_ele = await self._get_rule_element(topic_name, subscription_name, rule_name, **kwargs)
        entry = RuleDescriptionEntry.deserialize(entry_ele)
        if not entry.content:
            raise ResourceNotFoundError(
                "Rule('Topic: {}, Subscription: {}, Rule {}') does not exist".format(
                    subscription_name, topic_name, rule_name))
        rule_description = RuleProperties._from_internal_entity(rule_name, entry.content.rule_description)
        deserialize_rule_key_values(entry_ele, rule_description)  # to remove after #3535 is released.
        return rule_description

    async def create_rule(
            self, topic: Union[str, TopicProperties], subscription: Union[str, SubscriptionProperties],
            name: str, **kwargs) -> RuleProperties:
        """Create a rule for a topic subscription.

        :param Union[str, ~azure.servicebus.management.TopicProperties] topic: The topic that will own the
         to-be-created subscription rule.
        :param Union[str, ~azure.servicebus.management.SubscriptionProperties] subscription: The subscription that
         will own the to-be-created rule.
        :param name: Name of the rule.
        :type name: str
        :keyword filter: The filter of the rule.
        :type filter: Union[~azure.servicebus.management.CorrelationRuleFilter,
         ~azure.servicebus.management.SqlRuleFilter]
        :keyword action: The action of the rule.
        :type action: Optional[~azure.servicebus.management.SqlRuleAction]

        :rtype: ~azure.servicebus.management.RuleProperties
        """
        try:
            topic_name = topic.name  # type: ignore
        except AttributeError:
            topic_name = topic
        try:
            subscription_name = subscription.name  # type: ignore
        except AttributeError:
            subscription_name = subscription
        rule = RuleProperties(
            name,
            filter=kwargs.pop("filter", None),
            action=kwargs.pop("action", None),
            created_at_utc=None
        )
        to_create = rule._to_internal_entity()

        create_entity_body = CreateRuleBody(
            content=CreateRuleBodyContent(
                rule_description=to_create,  # type: ignore
            )
        )
        request_body = create_entity_body.serialize(is_xml=True)
        serialize_rule_key_values(request_body, rule)
        with _handle_response_error():
            entry_ele = await self._impl.rule.put(
                topic_name,
                subscription_name,  # type: ignore
                name,
                request_body, api_version=constants.API_VERSION, **kwargs)
        entry = RuleDescriptionEntry.deserialize(entry_ele)
        result = RuleProperties._from_internal_entity(name, entry.content.rule_description)
        deserialize_rule_key_values(entry_ele, result)  # to remove after #3535 is released.
        return result

    async def update_rule(
            self, topic: Union[str, TopicProperties], subscription: Union[str, SubscriptionProperties],
            rule: RuleProperties, **kwargs) -> None:
        """Update a rule.

        Before calling this method, you should use `get_rule`, `create_rule` or `list_rules` to get a `RuleProperties`
        instance, then update the properties.

        :param Union[str, ~azure.servicebus.management.TopicProperties] topic: The topic that owns the subscription.
        :param Union[str, ~azure.servicebus.management.SubscriptionProperties] subscription: The subscription that
         owns this rule.
        :param ~azure.servicebus.management.RuleProperties rule: The rule that is returned from `get_rule`,
        `create_rule`, or `list_rules` and has the updated properties.
        :rtype: None
        """

        try:
            topic_name = topic.name  # type: ignore
        except AttributeError:
            topic_name = topic
        try:
            subscription_name = subscription.name  # type: ignore
        except AttributeError:
            subscription_name = subscription

        to_update = rule._to_internal_entity()

        create_entity_body = CreateRuleBody(
            content=CreateRuleBodyContent(
                rule_description=to_update,
            )
        )
        request_body = create_entity_body.serialize(is_xml=True)
        serialize_rule_key_values(request_body, rule)
        with _handle_response_error():
            await self._impl.rule.put(
                topic_name,
                subscription_name,
                rule.name,
                request_body,
                api_version=constants.API_VERSION,
                if_match="*",
                **kwargs
            )

    async def delete_rule(
            self, topic: Union[str, TopicProperties], subscription: Union[str, SubscriptionProperties],
            rule: Union[str, RuleProperties], **kwargs) -> None:
        """Delete a topic subscription rule.

        :param Union[str, ~azure.servicebus.management.TopicProperties] topic: The topic that owns the subscription.
        :param Union[str, ~azure.servicebus.management.SubscriptionProperties] subscription: The subscription that
         owns the topic.
        :param Union[str, ~azure.servicebus.management.RuleProperties] rule: The to-be-deleted rule.
        :rtype: None
        """
        try:
            topic_name = topic.name  # type: ignore
        except AttributeError:
            topic_name = topic
        try:
            subscription_name = subscription.name  # type: ignore
        except AttributeError:
            subscription_name = subscription
        try:
            rule_name = rule.name  # type: ignore
        except AttributeError:
            rule_name = rule
        await self._impl.rule.delete(
            topic_name, subscription_name, rule_name, api_version=constants.API_VERSION, **kwargs)

    def list_rules(
            self,
            topic: Union[str, TopicProperties],
            subscription: Union[str, SubscriptionProperties],
            **kwargs: Any
    ) -> AsyncItemPaged[RuleProperties]:
        """List the rules of a topic subscription.

        :param Union[str, ~azure.servicebus.management.TopicProperties] topic: The topic that owns the subscription.
        :param Union[str, ~azure.servicebus.management.SubscriptionProperties] subscription: The subscription that
         owns the rules.
        :returns: An iterable (auto-paging) response of RuleProperties.
        :rtype: ~azure.core.async_paging.AsyncItemPaged[~azure.servicebus.management.RuleProperties]
        """
        try:
            topic_name = topic.name  # type: ignore
        except AttributeError:
            topic_name = topic
        try:
            subscription_name = subscription.name  # type: ignore
        except AttributeError:
            subscription_name = subscription

        def entry_to_rule(ele, entry):
            """
            `ele` will be removed after #3535 is released.
            """
            rule = entry.content.rule_description
            rule_description = RuleProperties._from_internal_entity(entry.title, rule)
            deserialize_rule_key_values(ele, rule_description)  # to remove after #3535 is released.
            return rule_description

        extract_data = functools.partial(
            extract_rule_data_template, RuleDescriptionFeed, entry_to_rule
        )
        get_next = functools.partial(
            get_next_template, functools.partial(self._impl.list_rules, topic_name, subscription_name), **kwargs
        )
        return AsyncItemPaged(
            get_next, extract_data)

    async def get_namespace_properties(self, **kwargs) -> NamespaceProperties:
        """Get the namespace properties

        :rtype: ~azure.servicebus.management.NamespaceProperties
        """
        entry_el = await self._impl.namespace.get(api_version=constants.API_VERSION, **kwargs)
        namespace_entry = NamespacePropertiesEntry.deserialize(entry_el)
        return NamespaceProperties._from_internal_entity(namespace_entry.title,
                                                         namespace_entry.content.namespace_properties)

    async def close(self) -> None:
        await self._impl.close()<|MERGE_RESOLUTION|>--- conflicted
+++ resolved
@@ -53,11 +53,7 @@
 
     def __init__(
             self, fully_qualified_namespace: str,
-<<<<<<< HEAD
             credential: "AsyncTokenCredential",
-=======
-            credential: Union["AsyncTokenCredential"],
->>>>>>> b9bc38e9
             **kwargs) -> None:
 
         self.fully_qualified_namespace = fully_qualified_namespace
