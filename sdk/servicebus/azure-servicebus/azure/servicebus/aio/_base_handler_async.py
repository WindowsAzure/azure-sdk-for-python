--- conflicted
+++ resolved
@@ -237,13 +237,8 @@
                 callback=callback)
         except Exception as exp:  # pylint: disable=broad-except
             if isinstance(exp, compat.TimeoutException):
-<<<<<<< HEAD
                 raise OperationTimeoutError("Management operation timed out.", error=exp)
-            raise ServiceBusError("Management request failed: {}".format(exp), error=exp)
-=======
-                raise OperationTimeoutError("Management operation timed out.", inner_exception=exp)
             raise
->>>>>>> 4f8a21d0
 
     async def _mgmt_request_response_with_retry(self, mgmt_operation, message, callback, timeout=None, **kwargs):
         # type: (bytes, Dict[str, Any], Callable, Optional[float], Any) -> Any
