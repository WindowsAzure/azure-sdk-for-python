# --------------------------------------------------------------------------------------------
# Copyright (c) Microsoft Corporation. All rights reserved.
# Licensed under the MIT License. See License.txt in the project root for license information.
# --------------------------------------------------------------------------------------------
import logging
import asyncio
from typing import TYPE_CHECKING, Any

import uamqp
from uamqp.message import MessageProperties

from .._base_handler import BaseHandler, _generate_sas_token
from ..exceptions import (
    InvalidHandlerState,
    ServiceBusError,
    _create_servicebus_exception
)

if TYPE_CHECKING:
    from azure.core.credentials import TokenCredential

_LOGGER = logging.getLogger(__name__)


class ServiceBusSharedKeyCredential(object):
    """The shared access key credential used for authentication.

    :param str policy: The name of the shared access policy.
    :param str key: The shared access key.
    """

    def __init__(self, policy: str, key: str):
        self.policy = policy
        self.key = key
        self.token_type = b"servicebus.windows.net:sastoken"

    async def get_token(self, *scopes, **kwargs):  # pylint:disable=unused-argument
        if not scopes:
            raise ValueError("No token scope provided.")
        return _generate_sas_token(scopes[0], self.policy, self.key)


class BaseHandlerAsync(BaseHandler):
    def __init__(
        self,
        fully_qualified_namespace: str,
        entity_name: str,
        credential: "TokenCredential",
        **kwargs: Any
    ) -> None:
        self._loop = kwargs.pop("loop", None)
        super(BaseHandlerAsync, self).__init__(
            fully_qualified_namespace=fully_qualified_namespace,
            entity_name=entity_name,
            credential=credential,
            **kwargs
        )

    async def __aenter__(self):
        await self._open_with_retry()
        return self

    async def __aexit__(self, *args):
        await self.close()

    async def _handle_exception(self, exception):
        error, error_need_close_handler, error_need_raise = _create_servicebus_exception(_LOGGER, exception, self)
        if error_need_close_handler:
            await self._close_handler()
        if error_need_raise:
            raise error

        return error

    async def _backoff(
            self,
            retried_times,
            last_exception,
            timeout=None,
            entity_name=None
    ):
        entity_name = entity_name or self._container_id
        backoff = self._config.retry_backoff_factor * 2 ** retried_times
        if backoff <= self._config.retry_backoff_max and (
                timeout is None or backoff <= timeout
        ):
            await asyncio.sleep(backoff)
            _LOGGER.info(
                "%r has an exception (%r). Retrying...",
                entity_name,
                last_exception,
            )
        else:
            _LOGGER.info(
                "%r operation has timed out. Last exception before timeout is (%r)",
                entity_name,
                last_exception,
            )
            raise last_exception

    async def _do_retryable_operation(self, operation, timeout=None, **kwargs):
        require_last_exception = kwargs.pop("require_last_exception", False)
        require_timeout = kwargs.pop("require_timeout", False)
        retried_times = 0
        last_exception = None
        max_retries = self._config.retry_total

        while retried_times <= max_retries:
            try:
                if require_last_exception:
                    kwargs["last_exception"] = last_exception
                if require_timeout:
                    kwargs["timeout"] = timeout
                return await operation(**kwargs)
            except StopAsyncIteration:
                raise
            except Exception as exception:  # pylint: disable=broad-except
                last_exception = await self._handle_exception(exception)
                retried_times += 1
                if retried_times > max_retries:
                    break
                await self._backoff(
                    retried_times=retried_times,
                    last_exception=last_exception,
                    timeout=timeout
                )

        _LOGGER.info(
            "%r operation has exhausted retry. Last exception: %r.",
            self._container_id,
            last_exception,
        )
        raise last_exception

    async def _mgmt_request_response(self, mgmt_operation, message, callback, **kwargs):
        await self._open()
        if not self._running:
            raise InvalidHandlerState("Client connection is closed.")

        mgmt_msg = uamqp.Message(
            body=message,
            properties=MessageProperties(
                reply_to=self._mgmt_target,
                encoding=self._config.encoding,
                **kwargs))
        try:
            return await self._handler.mgmt_request_async(
                mgmt_msg,
                mgmt_operation,
                op_type=b"entity-mgmt",
                node=self._mgmt_target.encode(self._config.encoding),
                timeout=5000,
                callback=callback)
        except Exception as exp:  # pylint: disable=broad-except
            raise ServiceBusError("Management request failed: {}".format(exp), exp)

    async def _mgmt_request_response_with_retry(self, mgmt_operation, message, callback, **kwargs):
        return await self._do_retryable_operation(
            self._mgmt_request_response,
            mgmt_operation=mgmt_operation,
            message=message,
            callback=callback,
            **kwargs
        )

    @staticmethod
    def _from_connection_string(conn_str, **kwargs):
        kwargs = BaseHandler._from_connection_string(conn_str, **kwargs)
        kwargs["credential"] = ServiceBusSharedKeyCredential(kwargs["credential"].policy, kwargs["credential"].key)
        return kwargs

    async def _open(self):  # pylint: disable=no-self-use
        raise ValueError("Subclass should override the method.")

    async def _open_with_retry(self):
        return await self._do_retryable_operation(self._open)

    async def _close_handler(self):
        if self._handler:
            await self._handler.close_async()
            self._handler = None
        self._running = False

    async def close(self):
        # type: () -> None
        """Close down the handler connection.

        If the handler has already closed, this operation will do nothing. An optional exception can be passed in to
        indicate that the handler was shutdown due to error.

        :rtype: None
        """
<<<<<<< HEAD
        if not self._running:
            return
        await self._close_handler()

    async def reconnect(self):
        """Reconnect the handler.

        If the handler was disconnected from the service with
        a retryable error, attempt to reconnect.
        """
        await self.close()
        await self._open()
=======
        await self._close_handler()
>>>>>>> 83663ee1
<|MERGE_RESOLUTION|>--- conflicted
+++ resolved
@@ -190,9 +190,6 @@
 
         :rtype: None
         """
-<<<<<<< HEAD
-        if not self._running:
-            return
         await self._close_handler()
 
     async def reconnect(self):
@@ -202,7 +199,4 @@
         a retryable error, attempt to reconnect.
         """
         await self.close()
-        await self._open()
-=======
-        await self._close_handler()
->>>>>>> 83663ee1
+        await self._open()