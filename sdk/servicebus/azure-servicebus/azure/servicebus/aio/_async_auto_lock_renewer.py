# ------------------------------------------------------------------------
# Copyright (c) Microsoft Corporation. All rights reserved.
# Licensed under the MIT License. See License.txt in the project root for
# license information.
# -------------------------------------------------------------------------

import asyncio
import logging
import datetime
from typing import Optional, Iterable, Any, Union, Callable, Awaitable, List

from .._common.message import ServiceBusReceivedMessage
from ._servicebus_session_async import ServiceBusSession
<<<<<<< HEAD
from .._common.utils import get_renewable_start_time, utc_now, get_renewable_lock_duration
=======
from ._servicebus_receiver_async import ServiceBusReceiver
from .._common.utils import renewable_start_time, utc_now
>>>>>>> a912eecf
from ._async_utils import get_running_loop
from ..exceptions import AutoLockRenewTimeout, AutoLockRenewFailed, ServiceBusError

Renewable = Union[ServiceBusSession, ServiceBusReceivedMessage]
AsyncLockRenewFailureCallback = Callable[[Renewable,
                                     Optional[Exception]], Awaitable[None]]
Renewable = Union[ServiceBusSession, ServiceBusReceivedMessage]

_log = logging.getLogger(__name__)


class AutoLockRenewer:
    """Auto lock renew.

    An asynchronous AutoLockRenewer handler for renewing the lock
    tokens of messages and/or sessions in the background.

    :param max_lock_renewal_duration: A time in seconds that locks registered to this renewer
      should be maintained for. Default value is 300 (5 minutes).
    :type max_lock_renewal_duration: float
    :param on_lock_renew_failure: A callback may be specified to be called when the lock is lost on the renewable
     that is being registered. Default value is None (no callback).
    :type on_lock_renew_failure: Optional[LockRenewFailureCallback]
    :param loop: An async event loop.
    :type loop: ~asyncio.AbstractEventLoop

    .. admonition:: Example:

        .. literalinclude:: ../samples/async_samples/sample_code_servicebus_async.py
            :start-after: [START auto_lock_renew_message_async]
            :end-before: [END auto_lock_renew_message_async]
            :language: python
            :dedent: 4
            :caption: Automatically renew a message lock

        .. literalinclude:: ../samples/async_samples/sample_code_servicebus_async.py
            :start-after: [START auto_lock_renew_session_async]
            :end-before: [END auto_lock_renew_session_async]
            :language: python
            :dedent: 4
            :caption: Automatically renew a session lock

    """

    def __init__(self,
                 max_lock_renewal_duration: float = 300,
                 on_lock_renew_failure: Optional[AsyncLockRenewFailureCallback] = None,
                 loop: Optional[asyncio.AbstractEventLoop] = None) -> None:
        self._shutdown = asyncio.Event()
        self._futures = [] # type: List[asyncio.Future]
        self._loop = loop or get_running_loop()
        self._sleep_time = 1
        self._renew_period = 10
        self._on_lock_renew_failure = on_lock_renew_failure
        self._max_lock_renewal_duration = max_lock_renewal_duration

    async def __aenter__(self) -> "AutoLockRenewer":
        if self._shutdown.is_set():
            raise ServiceBusError("The AutoLockRenewer has already been shutdown. Please create a new instance for"
                                  " auto lock renewing.")
        return self

    async def __aexit__(self, *args: Iterable[Any]) -> None:
        await self.close()

    def _renewable(self, renewable: Union[ServiceBusReceivedMessage, ServiceBusSession]) -> bool:
        # pylint: disable=protected-access
        if self._shutdown.is_set():
            return False
        if hasattr(renewable, '_settled') and renewable._settled: # type: ignore
            return False
        if renewable._lock_expired:
            return False
        try:
            if not renewable._receiver._running: # type: ignore
                return False
        except AttributeError: # If for whatever reason the renewable isn't hooked up to a receiver
            raise ServiceBusError("Cannot renew an entity without an associated receiver.  "
                "ServiceBusReceivedMessage and active ServiceBusReceiver.Session objects are expected.")
        return True

<<<<<<< HEAD
    async def _auto_lock_renew(self,
                               renewable: Union[ServiceBusReceivedMessage, ServiceBusSession],
                               starttime: datetime.datetime,
                               max_lock_renewal_duration: float,
                               on_lock_renew_failure: Optional[AsyncLockRenewFailureCallback] = None,
                               renew_period_override: float = None) -> None:
=======
    async def _auto_lock_renew(
        self,
        receiver: ServiceBusReceiver,
        renewable: Renewable,
        starttime: datetime.datetime,
        timeout: float,
        on_lock_renew_failure: Optional[AsyncLockRenewFailureCallback] = None
    ) -> None:
>>>>>>> a912eecf
        # pylint: disable=protected-access
        _log.debug("Running async lock auto-renew for %r seconds", max_lock_renewal_duration)
        error = None # type: Optional[Exception]
        clean_shutdown = False # Only trigger the on_lock_renew_failure if halting was not expected (shutdown, etc)
        try:
            while self._renewable(renewable):
<<<<<<< HEAD
                if (utc_now() - starttime) >= datetime.timedelta(seconds=max_lock_renewal_duration):
                    _log.debug("Reached max auto lock renew duration - letting lock expire.")
                    raise AutoLockRenewTimeout("Auto-renew period ({} seconds) elapsed.".format(
                        max_lock_renewal_duration))
                renew_period = renew_period_override or self._renew_period
                if (renewable.locked_until_utc - utc_now()) <= datetime.timedelta(seconds=renew_period):
                    _log.debug("%r seconds or less until lock expires - auto renewing.", renew_period)
                    await renewable.renew_lock()
=======
                if (utc_now() - starttime) >= datetime.timedelta(seconds=timeout):
                    _log.debug("Reached auto lock renew timeout - letting lock expire.")
                    raise AutoLockRenewTimeout("Auto-renew period ({} seconds) elapsed.".format(timeout))
                if (renewable.locked_until_utc - utc_now()) <= datetime.timedelta(seconds=self._renew_period):
                    _log.debug("%r seconds or less until lock expires - auto renewing.", self._renew_period)
                    try:
                        # Renewable is a session
                        await renewable.renew_lock()  # type: ignore
                    except AttributeError:
                        # Renewable is a message
                        await receiver.renew_message_lock(renewable)  # type: ignore
>>>>>>> a912eecf
                await asyncio.sleep(self._sleep_time)
            clean_shutdown = not renewable._lock_expired
        except AutoLockRenewTimeout as e:
            error = e
            renewable.auto_renew_error = e
            clean_shutdown = not renewable._lock_expired
        except Exception as e:  # pylint: disable=broad-except
            _log.debug("Failed to auto-renew lock: %r. Closing thread.", e)
            error = AutoLockRenewFailed(
                "Failed to auto-renew lock",
                error=e)
            renewable.auto_renew_error = error
        finally:
            if on_lock_renew_failure and not clean_shutdown:
                await on_lock_renew_failure(renewable, error)

    def register(
        self,
        receiver: ServiceBusReceiver,
        renewable: Union[ServiceBusReceivedMessage, ServiceBusSession],
        max_lock_renewal_duration: Optional[float] = None,
        on_lock_renew_failure: Optional[AsyncLockRenewFailureCallback] = None
    ) -> None:
        """Register a renewable entity for automatic lock renewal.

        :param receiver: The ServiceBusReceiver instance that is associated with the message or the session to
         be auto-lock-renewed.
        :type receiver: ~azure.servicebus.aio.ServiceBusReceiver
        :param renewable: A locked entity that needs to be renewed.
        :type renewable: Union[~azure.servicebus.aio.ServiceBusReceivedMessage,~azure.servicebus.aio.ServiceBusSession]
        :param max_lock_renewal_duration: A time in seconds that locks registered to this renewer
          should be maintained for. Default value is 300 (5 minutes).
        :type max_lock_renewal_duration: Optional[float]
        :param Optional[AsyncLockRenewFailureCallback] on_lock_renew_failure:
         An async callback may be specified to be called when the lock is lost on the renewable being registered.
         Default value is None (no callback).
         :rtype: None
        """
        if self._shutdown.is_set():
            raise ServiceBusError("The AutoLockRenewer has already been shutdown. Please create a new instance for"
                                  " auto lock renewing.")

        starttime = get_renewable_start_time(renewable)

        # This is a heuristic to compensate if it appears the user has a lock duration less than our base renew period
        time_until_expiry = get_renewable_lock_duration(renewable)
        renew_period_override = None
        # Default is 10 seconds, but let's leave ourselves a small margin of error because clock skew is a real problem
        if time_until_expiry <= datetime.timedelta(seconds=self._renew_period + 1):
            renew_period_override = time_until_expiry.seconds * .75

        renew_future = asyncio.ensure_future(
<<<<<<< HEAD
            self._auto_lock_renew(renewable,
                                  starttime,
                                  max_lock_renewal_duration or self._max_lock_renewal_duration,
                                  on_lock_renew_failure or self._on_lock_renew_failure,
                                  renew_period_override),
=======
            self._auto_lock_renew(receiver, renewable, starttime, timeout, on_lock_renew_failure),
>>>>>>> a912eecf
            loop=self._loop)
        self._futures.append(renew_future)

    async def close(self) -> None:
        """Cease autorenewal by cancelling any remaining open lock renewal futures."""
        self._shutdown.set()
        await asyncio.wait(self._futures)<|MERGE_RESOLUTION|>--- conflicted
+++ resolved
@@ -11,19 +11,14 @@
 
 from .._common.message import ServiceBusReceivedMessage
 from ._servicebus_session_async import ServiceBusSession
-<<<<<<< HEAD
+from ._servicebus_receiver_async import ServiceBusReceiver
 from .._common.utils import get_renewable_start_time, utc_now, get_renewable_lock_duration
-=======
-from ._servicebus_receiver_async import ServiceBusReceiver
-from .._common.utils import renewable_start_time, utc_now
->>>>>>> a912eecf
 from ._async_utils import get_running_loop
 from ..exceptions import AutoLockRenewTimeout, AutoLockRenewFailed, ServiceBusError
 
 Renewable = Union[ServiceBusSession, ServiceBusReceivedMessage]
 AsyncLockRenewFailureCallback = Callable[[Renewable,
                                      Optional[Exception]], Awaitable[None]]
-Renewable = Union[ServiceBusSession, ServiceBusReceivedMessage]
 
 _log = logging.getLogger(__name__)
 
@@ -98,30 +93,21 @@
                 "ServiceBusReceivedMessage and active ServiceBusReceiver.Session objects are expected.")
         return True
 
-<<<<<<< HEAD
-    async def _auto_lock_renew(self,
-                               renewable: Union[ServiceBusReceivedMessage, ServiceBusSession],
-                               starttime: datetime.datetime,
-                               max_lock_renewal_duration: float,
-                               on_lock_renew_failure: Optional[AsyncLockRenewFailureCallback] = None,
-                               renew_period_override: float = None) -> None:
-=======
     async def _auto_lock_renew(
         self,
         receiver: ServiceBusReceiver,
         renewable: Renewable,
         starttime: datetime.datetime,
-        timeout: float,
-        on_lock_renew_failure: Optional[AsyncLockRenewFailureCallback] = None
+        max_lock_renewal_duration: float,
+        on_lock_renew_failure: Optional[AsyncLockRenewFailureCallback] = None,
+        renew_period_override: float = None
     ) -> None:
->>>>>>> a912eecf
         # pylint: disable=protected-access
         _log.debug("Running async lock auto-renew for %r seconds", max_lock_renewal_duration)
         error = None # type: Optional[Exception]
         clean_shutdown = False # Only trigger the on_lock_renew_failure if halting was not expected (shutdown, etc)
         try:
             while self._renewable(renewable):
-<<<<<<< HEAD
                 if (utc_now() - starttime) >= datetime.timedelta(seconds=max_lock_renewal_duration):
                     _log.debug("Reached max auto lock renew duration - letting lock expire.")
                     raise AutoLockRenewTimeout("Auto-renew period ({} seconds) elapsed.".format(
@@ -129,20 +115,12 @@
                 renew_period = renew_period_override or self._renew_period
                 if (renewable.locked_until_utc - utc_now()) <= datetime.timedelta(seconds=renew_period):
                     _log.debug("%r seconds or less until lock expires - auto renewing.", renew_period)
-                    await renewable.renew_lock()
-=======
-                if (utc_now() - starttime) >= datetime.timedelta(seconds=timeout):
-                    _log.debug("Reached auto lock renew timeout - letting lock expire.")
-                    raise AutoLockRenewTimeout("Auto-renew period ({} seconds) elapsed.".format(timeout))
-                if (renewable.locked_until_utc - utc_now()) <= datetime.timedelta(seconds=self._renew_period):
-                    _log.debug("%r seconds or less until lock expires - auto renewing.", self._renew_period)
                     try:
                         # Renewable is a session
                         await renewable.renew_lock()  # type: ignore
                     except AttributeError:
                         # Renewable is a message
                         await receiver.renew_message_lock(renewable)  # type: ignore
->>>>>>> a912eecf
                 await asyncio.sleep(self._sleep_time)
             clean_shutdown = not renewable._lock_expired
         except AutoLockRenewTimeout as e:
@@ -195,15 +173,12 @@
             renew_period_override = time_until_expiry.seconds * .75
 
         renew_future = asyncio.ensure_future(
-<<<<<<< HEAD
-            self._auto_lock_renew(renewable,
+            self._auto_lock_renew(receiver,
+                                  renewable,
                                   starttime,
                                   max_lock_renewal_duration or self._max_lock_renewal_duration,
                                   on_lock_renew_failure or self._on_lock_renew_failure,
                                   renew_period_override),
-=======
-            self._auto_lock_renew(receiver, renewable, starttime, timeout, on_lock_renew_failure),
->>>>>>> a912eecf
             loop=self._loop)
         self._futures.append(renew_future)
 
