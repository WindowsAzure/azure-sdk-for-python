--- conflicted
+++ resolved
@@ -61,14 +61,9 @@
         self._check_live()
         response = await self._receiver._mgmt_request_response_with_retry(  # pylint: disable=protected-access
             REQUEST_RESPONSE_GET_SESSION_STATE_OPERATION,
-<<<<<<< HEAD
-            {MGMT_REQUEST_SESSION_ID: self._id},
+            {MGMT_REQUEST_SESSION_ID: self._session_id},
             mgmt_handlers.default,
             timeout=timeout
-=======
-            {MGMT_REQUEST_SESSION_ID: self._session_id},
-            mgmt_handlers.default
->>>>>>> bcc41704
         )
         session_state = response.get(MGMT_RESPONSE_SESSION_STATE)
         if isinstance(session_state, six.binary_type):
@@ -97,14 +92,9 @@
         state = state.encode(self._encoding) if isinstance(state, six.text_type) else state
         return await self._receiver._mgmt_request_response_with_retry(  # pylint: disable=protected-access
             REQUEST_RESPONSE_SET_SESSION_STATE_OPERATION,
-<<<<<<< HEAD
-            {MGMT_REQUEST_SESSION_ID: self._id, MGMT_REQUEST_SESSION_STATE: bytearray(state)},
+            {MGMT_REQUEST_SESSION_ID: self._session_id, MGMT_REQUEST_SESSION_STATE: bytearray(state)},
             mgmt_handlers.default,
             timeout=timeout
-=======
-            {MGMT_REQUEST_SESSION_ID: self._session_id, MGMT_REQUEST_SESSION_STATE: bytearray(state)},
-            mgmt_handlers.default
->>>>>>> bcc41704
         )
 
     async def renew_lock(self, timeout=None):
@@ -135,14 +125,9 @@
         self._check_live()
         expiry = await self._receiver._mgmt_request_response_with_retry(  # pylint: disable=protected-access
             REQUEST_RESPONSE_RENEW_SESSION_LOCK_OPERATION,
-<<<<<<< HEAD
-            {MGMT_REQUEST_SESSION_ID: self._id},
+            {MGMT_REQUEST_SESSION_ID: self._session_id},
             mgmt_handlers.default,
             timeout=timeout
-=======
-            {MGMT_REQUEST_SESSION_ID: self._session_id},
-            mgmt_handlers.default
->>>>>>> bcc41704
         )
         expiry_timestamp = expiry[MGMT_RESPONSE_RECEIVER_EXPIRATION]/1000.0
         self._locked_until_utc = utc_from_timestamp(expiry_timestamp) # type: datetime.datetime
