# --------------------------------------------------------------------------------------------
# Copyright (c) Microsoft Corporation. All rights reserved.
# Licensed under the MIT License. See License.txt in the project root for license information.
# --------------------------------------------------------------------------------------------
import time
import logging
import functools
import uuid
from typing import Any, List, TYPE_CHECKING, Optional, Dict, Iterator, Union

import six

from uamqp import ReceiveClient, types, Message
from uamqp.constants import SenderSettleMode
from uamqp.authentication.common import AMQPAuth

from ._base_handler import BaseHandler
from ._common.message import ServiceBusReceivedMessage
from ._common.utils import create_authentication, trace_link_message, receive_trace_context_manager
from ._common.constants import (
    REQUEST_RESPONSE_RECEIVE_BY_SEQUENCE_NUMBER,
    REQUEST_RESPONSE_UPDATE_DISPOSTION_OPERATION,
    REQUEST_RESPONSE_RENEWLOCK_OPERATION,
    REQUEST_RESPONSE_PEEK_OPERATION,
    ReceiveMode,
    MGMT_REQUEST_DISPOSITION_STATUS,
    MGMT_REQUEST_LOCK_TOKENS,
    MGMT_REQUEST_SEQUENCE_NUMBERS,
    MGMT_REQUEST_RECEIVER_SETTLE_MODE,
    MGMT_REQUEST_FROM_SEQUENCE_NUMBER,
    MGMT_REQUEST_MAX_MESSAGE_COUNT,
    MGMT_REQUEST_DEAD_LETTER_REASON,
    MGMT_REQUEST_DEAD_LETTER_ERROR_DESCRIPTION,
    SPAN_NAME_RECEIVE_DEFERRED,
    SPAN_NAME_PEEK,
    MESSAGE_MGMT_SETTLEMENT_TERM_MAP,
    MESSAGE_COMPLETE,
    MESSAGE_ABANDON,
    MESSAGE_DEFER,
    MESSAGE_DEAD_LETTER,
    MESSAGE_RENEW_LOCK,
    MGMT_RESPONSE_MESSAGE_EXPIRATION
)
from ._common import mgmt_handlers
from ._common.receiver_mixins import ReceiverMixin

from ._common.utils import utc_from_timestamp
from ._servicebus_session import ServiceBusSession


if TYPE_CHECKING:
    import datetime
    from azure.core.credentials import TokenCredential
    from ._common.auto_lock_renewer import AutoLockRenewer

_LOGGER = logging.getLogger(__name__)


class ServiceBusReceiver(BaseHandler, ReceiverMixin):  # pylint: disable=too-many-instance-attributes
    """The ServiceBusReceiver class defines a high level interface for
    receiving messages from the Azure Service Bus Queue or Topic Subscription.

    The two primary channels for message receipt are `receive()` to make a single request for messages,
    and `for message in receiver:` to continuously receive incoming messages in an ongoing fashion.

    **Please use the `get_<queue/subscription>_receiver` method of ~azure.servicebus.ServiceBusClient to create a
    ServiceBusReceiver instance.**

    :ivar fully_qualified_namespace: The fully qualified host name for the Service Bus namespace.
     The namespace format is: `<yournamespace>.servicebus.windows.net`.
    :vartype fully_qualified_namespace: str
    :ivar entity_path: The path of the entity that the client connects to.
    :vartype entity_path: str

    :param str fully_qualified_namespace: The fully qualified host name for the Service Bus namespace.
     The namespace format is: `<yournamespace>.servicebus.windows.net`.
    :param ~azure.core.credentials.TokenCredential credential: The credential object used for authentication which
     implements a particular interface for getting tokens. It accepts
     :class: credential objects generated by the azure-identity library and objects that implement the
     `get_token(self, *scopes)` method.
    :keyword str queue_name: The path of specific Service Bus Queue the client connects to.
    :keyword str topic_name: The path of specific Service Bus Topic which contains the Subscription
     the client connects to.
    :keyword str subscription_name: The path of specific Service Bus Subscription under the
     specified Topic the client connects to.
    :keyword Optional[float] max_wait_time: The timeout in seconds between received messages after which the
     receiver will automatically stop receiving. The default value is None, meaning no timeout.
    :keyword receive_mode: The mode with which messages will be retrieved from the entity. The two options
     are PeekLock and ReceiveAndDelete. Messages received with PeekLock must be settled within a given
     lock period before they will be removed from the queue. Messages received with ReceiveAndDelete
     will be immediately removed from the queue, and cannot be subsequently abandoned or re-received
     if the client fails to process the message.
     The default mode is PeekLock.
    :paramtype receive_mode: ~azure.servicebus.ReceiveMode
    :keyword bool logging_enable: Whether to output network trace logs to the logger. Default is `False`.
    :keyword transport_type: The type of transport protocol that will be used for communicating with
     the Service Bus service. Default is `TransportType.Amqp`.
    :paramtype transport_type: ~azure.servicebus.TransportType
    :keyword dict http_proxy: HTTP proxy settings. This must be a dictionary with the following
     keys: `'proxy_hostname'` (str value) and `'proxy_port'` (int value).
     Additionally the following keys may also be present: `'username', 'password'`.
    :keyword str user_agent: If specified, this will be added in front of the built-in user agent string.
    :keyword Optional[~azure.servicebus.AutoLockRenewer] auto_lock_renewer: An ~azure.servicebus.AutoLockRenewer
     can be provided such that messages are automatically registered on receipt. If the receiver is a session
     receiver, it will apply to the session instead.
    :keyword int prefetch_count: The maximum number of messages to cache with each request to the service.
     This setting is only for advanced performance tuning. Increasing this value will improve message throughput
     performance but increase the chance that messages will expire while they are cached if they're not
     processed fast enough.
     The default value is 0, meaning messages will be received from the service and processed one at a time.
     In the case of prefetch_count being 0, `ServiceBusReceiver.receive` would try to cache `max_message_count`
     (if provided) within its request to the service.
    """
    def __init__(
        self,
        fully_qualified_namespace,
        credential,
        **kwargs
    ):
        # type: (str, TokenCredential, Any) -> None
        self._message_iter = None # type: Optional[Iterator[ServiceBusReceivedMessage]]
        if kwargs.get("entity_name"):
            super(ServiceBusReceiver, self).__init__(
                fully_qualified_namespace=fully_qualified_namespace,
                credential=credential,
                **kwargs
            )
        else:
            queue_name = kwargs.get("queue_name")  # type: Optional[str]
            topic_name = kwargs.get("topic_name")  # type: Optional[str]
            subscription_name = kwargs.get("subscription_name")
            if queue_name and topic_name:
                raise ValueError("Queue/Topic name can not be specified simultaneously.")
            if topic_name and not subscription_name:
                raise ValueError("Subscription name is missing for the topic. Please specify subscription_name.")
            entity_name = queue_name or topic_name
            if not entity_name:
                raise ValueError("Queue/Topic name is missing. Please specify queue_name/topic_name.")

            super(ServiceBusReceiver, self).__init__(
                fully_qualified_namespace=fully_qualified_namespace,
                credential=credential,
                entity_name=entity_name,
                **kwargs
            )

        self._populate_attributes(**kwargs)
        self._session = ServiceBusSession(self._session_id, self) if self._session_id else None

    def __iter__(self):
        return self._iter_contextual_wrapper()

    def _iter_contextual_wrapper(self, max_wait_time=None):
        """The purpose of this wrapper is to allow both state restoration (for multiple concurrent iteration)
        and per-iter argument passing that requires the former."""
        # pylint: disable=protected-access
        original_timeout = None
        while True:
            # This is not threadsafe, but gives us a way to handle if someone passes
            # different max_wait_times to different iterators and uses them in concert.
            if max_wait_time:
                original_timeout = self._handler._timeout
                self._handler._timeout = max_wait_time * 1000
            try:
                with receive_trace_context_manager(self) as receive_span:
                    message = self._inner_next()
                    trace_link_message(message, receive_span)
                    yield message
            except StopIteration:
                break
            finally:
                if original_timeout:
                    self._handler._timeout = original_timeout

    def _inner_next(self):
        # We do this weird wrapping such that an imperitive next() call, and a generator-based iter both trace sanely.
        self._check_live()
        while True:
            try:
                return self._do_retryable_operation(self._iter_next)
            except StopIteration:
                self._message_iter = None
                raise

    def __next__(self):
        # Normally this would wrap the yield of the iter, but for a direct next call we just trace imperitively.
        with receive_trace_context_manager(self) as receive_span:
            message = self._inner_next()
            trace_link_message(message, receive_span)
            return message

    next = __next__ # for python2.7

    def _iter_next(self):
        self._open()
        if not self._message_iter:
            self._message_iter = self._handler.receive_messages_iter()
        uamqp_message = next(self._message_iter)
        message = self._build_message(uamqp_message)
        if self._auto_lock_renewer and not self._session and self._receive_mode != ReceiveMode.ReceiveAndDelete:
            self._auto_lock_renewer.register(self, message)
        return message

    @classmethod
    def _from_connection_string(
        cls,
        conn_str,
        **kwargs
    ):
        # type: (str, Any) -> ServiceBusReceiver
        """Create a ServiceBusReceiver from a connection string.

        :param conn_str: The connection string of a Service Bus.
        :type conn_str: str
        :keyword str queue_name: The path of specific Service Bus Queue the client connects to.
        :keyword str topic_name: The path of specific Service Bus Topic which contains the Subscription
         the client connects to.
        :keyword str subscription_name: The path of specific Service Bus Subscription under the
         specified Topic the client connects to.
        :keyword receive_mode: The mode with which messages will be retrieved from the entity. The two options
         are PeekLock and ReceiveAndDelete. Messages received with PeekLock must be settled within a given
         lock period before they will be removed from the queue. Messages received with ReceiveAndDelete
         will be immediately removed from the queue, and cannot be subsequently abandoned or re-received
         if the client fails to process the message.
         The default mode is PeekLock.
        :paramtype receive_mode: ~azure.servicebus.ReceiveMode
        :keyword Optional[float] max_wait_time: The timeout in seconds between received messages after which the
         receiver will automatically stop receiving. The default value is None, meaning no timeout.
        :keyword bool logging_enable: Whether to output network trace logs to the logger. Default is `False`.
        :keyword transport_type: The type of transport protocol that will be used for communicating with
         the Service Bus service. Default is `TransportType.Amqp`.
        :paramtype transport_type: ~azure.servicebus.TransportType
        :keyword dict http_proxy: HTTP proxy settings. This must be a dictionary with the following
         keys: `'proxy_hostname'` (str value) and `'proxy_port'` (int value).
         Additionally the following keys may also be present: `'username', 'password'`.
        :keyword str user_agent: If specified, this will be added in front of the built-in user agent string.
        :keyword int prefetch_count: The maximum number of messages to cache with each request to the service.
         This setting is only for advanced performance tuning. Increasing this value will improve message throughput
         performance but increase the chance that messages will expire while they are cached if they're not
         processed fast enough.
         The default value is 0, meaning messages will be received from the service and processed one at a time.
         In the case of prefetch_count being 0, `ServiceBusReceiver.receive` would try to cache `max_message_count`
         (if provided) within its request to the service.
        :rtype: ~azure.servicebus.ServiceBusReceiver

        :raises ~azure.servicebus.ServiceBusAuthenticationError: Indicates an issue in token/identity validity.
        :raises ~azure.servicebus.ServiceBusAuthorizationError: Indicates an access/rights related failure.

        .. admonition:: Example:

            .. literalinclude:: ../samples/sync_samples/sample_code_servicebus.py
                :start-after: [START create_servicebus_receiver_from_conn_str_sync]
                :end-before: [END create_servicebus_receiver_from_conn_str_sync]
                :language: python
                :dedent: 4
                :caption: Create a new instance of the ServiceBusReceiver from connection string.

        """
        constructor_args = cls._convert_connection_string_to_kwargs(
            conn_str,
            **kwargs
        )
        if kwargs.get("queue_name") and kwargs.get("subscription_name"):
            raise ValueError("Queue entity does not have subscription.")

        if kwargs.get("topic_name") and not kwargs.get("subscription_name"):
            raise ValueError("Subscription name is missing for the topic. Please specify subscription_name.")
        return cls(**constructor_args)

    def _create_handler(self, auth):
        # type: (AMQPAuth) -> None
        self._handler = ReceiveClient(
            self._get_source(),
            auth=auth,
            debug=self._config.logging_enable,
            properties=self._properties,
            error_policy=self._error_policy,
            client_name=self._name,
            on_attach=self._on_attach,
            auto_complete=False,
            encoding=self._config.encoding,
            receive_settle_mode=self._receive_mode.value,
            send_settle_mode=SenderSettleMode.Settled if self._receive_mode == ReceiveMode.ReceiveAndDelete else None,
            timeout=self._max_wait_time * 1000 if self._max_wait_time else 0,
            prefetch=self._prefetch_count,
            keep_alive_interval=self._config.keep_alive,
            shutdown_after_timeout=False
        )

    def _open(self):
        # pylint: disable=protected-access
        if self._running:
            return
        if self._handler and not self._handler._shutdown:
            self._handler.close()

        auth = None if self._connection else create_authentication(self)
        self._create_handler(auth)
        try:
            self._handler.open(connection=self._connection)
            while not self._handler.client_ready():
                time.sleep(0.05)
            self._running = True
        except:
            self.close()
            raise

        if self._auto_lock_renewer and self._session:
            self._auto_lock_renewer.register(self, self.session)

    def _receive(self, max_message_count=None, timeout=None):
        # type: (Optional[int], Optional[float]) -> List[ServiceBusReceivedMessage]
        # pylint: disable=protected-access
        self._open()

        amqp_receive_client = self._handler
        received_messages_queue = amqp_receive_client._received_messages
        max_message_count = max_message_count or self._prefetch_count
        timeout_ms = 1000 * (timeout or self._max_wait_time) if (timeout or self._max_wait_time) else 0
        abs_timeout_ms = amqp_receive_client._counter.get_current_ms() + timeout_ms if timeout_ms else 0

        batch = []  # type: List[Message]
        while not received_messages_queue.empty() and len(batch) < max_message_count:
            batch.append(received_messages_queue.get())
            received_messages_queue.task_done()
        if len(batch) >= max_message_count:
            return [self._build_message(message) for message in batch]

        # Dynamically issue link credit if max_message_count > 1 when the prefetch_count is the default value 1
        if max_message_count and self._prefetch_count == 1 and max_message_count > 1:
            link_credit_needed = max_message_count - len(batch)
            amqp_receive_client.message_handler.reset_link_credit(link_credit_needed)

        first_message_received = expired = False
        receiving = True
        while receiving and not expired and len(batch) < max_message_count:
            while receiving and received_messages_queue.qsize() < max_message_count:
                if abs_timeout_ms and amqp_receive_client._counter.get_current_ms() > abs_timeout_ms:
                    expired = True
                    break
                before = received_messages_queue.qsize()
                receiving = amqp_receive_client.do_work()
                received = received_messages_queue.qsize() - before
                if not first_message_received and received_messages_queue.qsize() > 0 and received > 0:
                    # first message(s) received, continue receiving for some time
                    first_message_received = True
                    abs_timeout_ms = amqp_receive_client._counter.get_current_ms() + \
                                     self._further_pull_receive_timeout_ms
            while not received_messages_queue.empty() and len(batch) < max_message_count:
                batch.append(received_messages_queue.get())
                received_messages_queue.task_done()

        return [self._build_message(message) for message in batch]

    def _settle_message_with_retry(
        self,
        message,
        settle_operation,
        dead_letter_reason=None,
        dead_letter_error_description=None
    ):
        if not isinstance(message, ServiceBusReceivedMessage):
            raise TypeError("Parameter 'message' must be of type ServiceBusReceivedMessage")
        self._check_message_alive(message, settle_operation)
        self._do_retryable_operation(
            self._settle_message,
            timeout=None,
            message=message,
            settle_operation=settle_operation,
            dead_letter_reason=dead_letter_reason,
            dead_letter_error_description=dead_letter_error_description
        )
        message._settled = True  # pylint: disable=protected-access

    def _settle_message(self, message, settle_operation, dead_letter_reason=None, dead_letter_error_description=None):
        # type: (ServiceBusReceivedMessage, str, Optional[str], Optional[str]) -> None
        # pylint: disable=protected-access
        try:
            if not message._is_deferred_message:
                try:
                    self._settle_message_via_receiver_link(
                        message,
                        settle_operation,
                        dead_letter_reason=dead_letter_reason,
                        dead_letter_error_description=dead_letter_error_description
                    )()
                    return
                except RuntimeError as exception:
                    _LOGGER.info(
                        "Message settling: %r has encountered an exception (%r)."
                        "Trying to settle through management link",
                        settle_operation,
                        exception
                    )
            dead_letter_details = {
                MGMT_REQUEST_DEAD_LETTER_REASON: dead_letter_reason or "",
                MGMT_REQUEST_DEAD_LETTER_ERROR_DESCRIPTION: dead_letter_error_description or ""
            } if settle_operation == MESSAGE_DEAD_LETTER else None
            self._settle_message_via_mgmt_link(
                MESSAGE_MGMT_SETTLEMENT_TERM_MAP[settle_operation],
                [message.lock_token],  # type: ignore
                dead_letter_details=dead_letter_details
            )
        except Exception as exception:
            _LOGGER.info(
                "Message settling: %r has encountered an exception (%r) through management link",
                settle_operation,
                exception
            )
            raise

    def _settle_message_via_mgmt_link(self, settlement, lock_tokens, dead_letter_details=None):
        # type: (str, List[Union[uuid.UUID, str]], Optional[Dict[str, Any]]) -> Any
        message = {
            MGMT_REQUEST_DISPOSITION_STATUS: settlement,
            MGMT_REQUEST_LOCK_TOKENS: types.AMQPArray(lock_tokens)
        }

        self._populate_message_properties(message)
        if dead_letter_details:
            message.update(dead_letter_details)

        # We don't do retry here, retry is done in the ServiceBusReceivedMessage._settle_message
        return self._mgmt_request_response(
            REQUEST_RESPONSE_UPDATE_DISPOSTION_OPERATION,
            message,
            mgmt_handlers.default
        )

    def _renew_locks(self, *lock_tokens, **kwargs):
        # type: (str, Any) -> Any
        timeout = kwargs.pop("timeout", None)
        message = {MGMT_REQUEST_LOCK_TOKENS: types.AMQPArray(lock_tokens)}
        return self._mgmt_request_response_with_retry(
            REQUEST_RESPONSE_RENEWLOCK_OPERATION,
            message,
            mgmt_handlers.lock_renew_op,
            timeout=timeout
        )

    @property
    def session(self):
        # type: () -> ServiceBusSession
        """
        Get the ServiceBusSession object linked with the receiver. Session is only available to session-enabled
        entities, it would return None if called on a non-sessionful receiver.

        :rtype: ~azure.servicebus.ServiceBusSession

        .. admonition:: Example:

            .. literalinclude:: ../samples/sync_samples/sample_code_servicebus.py
                :start-after: [START get_session_sync]
                :end-before: [END get_session_sync]
                :language: python
                :dedent: 4
                :caption: Get session from a receiver
        """
        return self._session  # type: ignore

    def close(self):
        # type: () -> None
        super(ServiceBusReceiver, self).close()
        self._message_iter = None  # pylint: disable=attribute-defined-outside-init

    def get_streaming_message_iter(self, max_wait_time=None):
        # type: (Optional[float]) -> Iterator[ServiceBusReceivedMessage]
        """Receive messages from an iterator indefinitely, or if a max_wait_time is specified, until
        such a timeout occurs.

        :param max_wait_time: Maximum time to wait in seconds for the next message to arrive.
         If no messages arrive, and no timeout is specified, this call will not return
         until the connection is closed. If specified, and no messages arrive for the
         timeout period, the iterator will stop.
        :type max_wait_time: Optional[float]
        :rtype: Iterator[ServiceBusReceivedMessage]

        .. admonition:: Example:

            .. literalinclude:: ../samples/sync_samples/sample_code_servicebus.py
                :start-after: [START receive_forever]
                :end-before: [END receive_forever]
                :language: python
                :dedent: 4
                :caption: Receive indefinitely from an iterator in streaming fashion.
        """
        if max_wait_time is not None and max_wait_time <= 0:
            raise ValueError("The max_wait_time must be greater than 0.")
        return self._iter_contextual_wrapper(max_wait_time)

    def receive_messages(self, max_message_count=1, max_wait_time=None):
        # type: (Optional[int], Optional[float]) -> List[ServiceBusReceivedMessage]
        """Receive a batch of messages at once.

        This approach is optimal if you wish to process multiple messages simultaneously, or
        perform an ad-hoc receive as a single call.

        Note that the number of messages retrieved in a single batch will be dependent on
        whether `prefetch_count` was set for the receiver. If `prefetch_count` is not set for the receiver,
        the receiver would try to cache max_message_count (if provided) messages within the request to the service.

        This call will prioritize returning quickly over meeting a specified batch size, and so will
        return as soon as at least one message is received and there is a gap in incoming messages regardless
        of the specified batch size.

        :param Optional[int] max_message_count: Maximum number of messages in the batch. Actual number
         returned will depend on prefetch_count and incoming stream rate.
         Setting to None will fully depend on the prefetch config. The default value is 1.
        :param Optional[float] max_wait_time: Maximum time to wait in seconds for the first message to arrive.
         If no messages arrive, and no timeout is specified, this call will not return
         until the connection is closed. If specified, an no messages arrive within the
         timeout period, an empty list will be returned.

        :rtype: List[~azure.servicebus.ServiceBusReceivedMessage]

        .. admonition:: Example:

            .. literalinclude:: ../samples/sync_samples/sample_code_servicebus.py
                :start-after: [START receive_sync]
                :end-before: [END receive_sync]
                :language: python
                :dedent: 4
                :caption: Receive messages from ServiceBus.

        """
        if max_wait_time is not None and max_wait_time <= 0:
            raise ValueError("The max_wait_time must be greater than 0.")
        if max_message_count is not None and max_message_count <= 0:
            raise ValueError("The max_message_count must be greater than 0")
        self._check_live()
<<<<<<< HEAD
        with receive_trace_context_manager(self) as receive_span:
            messages = self._do_retryable_operation(
                self._receive,
                max_message_count=max_message_count,
                timeout=max_wait_time,
                operation_requires_timeout=True
            )
            trace_link_message(messages, receive_span)
            if self._auto_lock_renewer and not self._session:
                for message in messages:
                    self._auto_lock_renewer.register(self, message)
            return messages
=======
        messages = self._do_retryable_operation(
            self._receive,
            max_message_count=max_message_count,
            timeout=max_wait_time,
            operation_requires_timeout=True
        )
        if self._auto_lock_renewer and not self._session and self._receive_mode != ReceiveMode.ReceiveAndDelete:
            for message in messages:
                self._auto_lock_renewer.register(self, message)
        return messages
>>>>>>> 62fdd23d

    def receive_deferred_messages(self, sequence_numbers, **kwargs):
        # type: (Union[int,List[int]], Any) -> List[ServiceBusReceivedMessage]
        """Receive messages that have previously been deferred.

        When receiving deferred messages from a partitioned entity, all of the supplied
        sequence numbers must be messages from the same partition.

        :param Union[int,List[int]] sequence_numbers: A list of the sequence numbers of messages that have been
         deferred.
        :keyword float timeout: The total operation timeout in seconds including all the retries. The value must be
         greater than 0 if specified. The default value is None, meaning no timeout.
        :rtype: List[~azure.servicebus.ServiceBusReceivedMessage]

        .. admonition:: Example:

            .. literalinclude:: ../samples/sync_samples/sample_code_servicebus.py
                :start-after: [START receive_defer_sync]
                :end-before: [END receive_defer_sync]
                :language: python
                :dedent: 4
                :caption: Receive deferred messages from ServiceBus.

        """
        self._check_live()
        timeout = kwargs.pop("timeout", None)
        if timeout is not None and timeout <= 0:
            raise ValueError("The timeout must be greater than 0.")
        if isinstance(sequence_numbers, six.integer_types):
            sequence_numbers = [sequence_numbers]
        if len(sequence_numbers) == 0:
            return [] # no-op on empty list.
        self._open()
        try:
            receive_mode = self._receive_mode.value.value
        except AttributeError:
            receive_mode = int(self._receive_mode)
        message = {
            MGMT_REQUEST_SEQUENCE_NUMBERS: types.AMQPArray([types.AMQPLong(s) for s in sequence_numbers]),
            MGMT_REQUEST_RECEIVER_SETTLE_MODE: types.AMQPuInt(receive_mode)
        }

        self._populate_message_properties(message)

        handler = functools.partial(mgmt_handlers.deferred_message_op, receive_mode=self._receive_mode, receiver=self)
<<<<<<< HEAD
        with receive_trace_context_manager(self, span_name=SPAN_NAME_RECEIVE_DEFERRED) as receive_span:
            messages = self._mgmt_request_response_with_retry(
                REQUEST_RESPONSE_RECEIVE_BY_SEQUENCE_NUMBER,
                message,
                handler,
                timeout=timeout
            )
            trace_link_message(messages, receive_span)
            if self._auto_lock_renewer and not self._session:
                for message in messages:
                    self._auto_lock_renewer.register(self, message)
            return messages
=======
        messages = self._mgmt_request_response_with_retry(
            REQUEST_RESPONSE_RECEIVE_BY_SEQUENCE_NUMBER,
            message,
            handler,
            timeout=timeout
        )
        if self._auto_lock_renewer and not self._session and self._receive_mode != ReceiveMode.ReceiveAndDelete:
            for message in messages:
                self._auto_lock_renewer.register(self, message)
        return messages
>>>>>>> 62fdd23d

    def peek_messages(self, max_message_count=1, **kwargs):
        # type: (int, Any) -> List[ServiceBusReceivedMessage]
        """Browse messages currently pending in the queue.

        Peeked messages are not removed from queue, nor are they locked. They cannot be completed,
        deferred or dead-lettered.

        :param int max_message_count: The maximum number of messages to try and peek. The default
         value is 1.
        :keyword int sequence_number: A message sequence number from which to start browsing messages.
        :keyword float timeout: The total operation timeout in seconds including all the retries. The value must be
         greater than 0 if specified. The default value is None, meaning no timeout.

        :rtype: List[~azure.servicebus.ServiceBusReceivedMessage]

        .. admonition:: Example:

            .. literalinclude:: ../samples/sync_samples/sample_code_servicebus.py
                :start-after: [START peek_messages_sync]
                :end-before: [END peek_messages_sync]
                :language: python
                :dedent: 4
                :caption: Look at pending messages in the queue.

        """
        self._check_live()
        sequence_number = kwargs.pop("sequence_number", 0)
        timeout = kwargs.pop("timeout", None)
        if timeout is not None and timeout <= 0:
            raise ValueError("The timeout must be greater than 0.")
        if not sequence_number:
            sequence_number = self._last_received_sequenced_number or 1
        if int(max_message_count) < 1:
            raise ValueError("count must be 1 or greater.")
        if int(sequence_number) < 1:
            raise ValueError("start_from must be 1 or greater.")

        self._open()
        message = {
            MGMT_REQUEST_FROM_SEQUENCE_NUMBER: types.AMQPLong(sequence_number),
            MGMT_REQUEST_MAX_MESSAGE_COUNT: max_message_count
        }

        self._populate_message_properties(message)
        with receive_trace_context_manager(self, span_name=SPAN_NAME_PEEK) as receive_span:
            handler = functools.partial(mgmt_handlers.peek_op, receiver=self)
            messages = self._mgmt_request_response_with_retry(
                REQUEST_RESPONSE_PEEK_OPERATION,
                message,
                handler,
                timeout=timeout
            )
            trace_link_message(messages, receive_span)
            return messages

    def complete_message(self, message):
        """Complete the message.

        This removes the message from the queue.

        :param message: The received message to be completed.
        :type message: ~azure.servicebus.ServiceBusReceivedMessage
        :rtype: None
        :raises: ~azure.servicebus.exceptions.MessageAlreadySettled if the message has been settled.
        :raises: ~azure.servicebus.exceptions.MessageLockExpired if message lock has already expired.
        :raises: ~azure.servicebus.exceptions.MessageSettleFailed if message settle operation fails.

        .. admonition:: Example:

            .. literalinclude:: ../samples/sync_samples/sample_code_servicebus.py
                :start-after: [START complete_message_sync]
                :end-before: [END complete_message_sync]
                :language: python
                :dedent: 4
                :caption: Complete a received message.

        """
        self._settle_message_with_retry(message, MESSAGE_COMPLETE)

    def abandon_message(self, message):
        """Abandon the message.

        This message will be returned to the queue and made available to be received again.

        :param message: The received message to be abandoned.
        :type message: ~azure.servicebus.ServiceBusReceivedMessage
        :rtype: None
        :raises: ~azure.servicebus.exceptions.MessageAlreadySettled if the message has been settled.
        :raises: ~azure.servicebus.exceptions.MessageLockExpired if message lock has already expired.
        :raises: ~azure.servicebus.exceptions.MessageSettleFailed if message settle operation fails.

        .. admonition:: Example:

            .. literalinclude:: ../samples/sync_samples/sample_code_servicebus.py
                :start-after: [START abandon_message_sync]
                :end-before: [END abandon_message_sync]
                :language: python
                :dedent: 4
                :caption: Abandon a received message.

        """
        self._settle_message_with_retry(message, MESSAGE_ABANDON)

    def defer_message(self, message):
        """Defers the message.

        This message will remain in the queue but must be requested
        specifically by its sequence number in order to be received.

        :param message: The received message to be deferred.
        :type message: ~azure.servicebus.ServiceBusReceivedMessage
        :rtype: None
        :raises: ~azure.servicebus.exceptions.MessageAlreadySettled if the message has been settled.
        :raises: ~azure.servicebus.exceptions.MessageLockExpired if message lock has already expired.
        :raises: ~azure.servicebus.exceptions.MessageSettleFailed if message settle operation fails.

        .. admonition:: Example:

            .. literalinclude:: ../samples/sync_samples/sample_code_servicebus.py
                :start-after: [START defer_message_sync]
                :end-before: [END defer_message_sync]
                :language: python
                :dedent: 4
                :caption: Defer a received message.

        """
        self._settle_message_with_retry(message, MESSAGE_DEFER)

    def dead_letter_message(self, message, reason=None, error_description=None):
        """Move the message to the Dead Letter queue.

        The Dead Letter queue is a sub-queue that can be
        used to store messages that failed to process correctly, or otherwise require further inspection
        or processing. The queue can also be configured to send expired messages to the Dead Letter queue.

        :param message: The received message to be dead-lettered.
        :type message: ~azure.servicebus.ServiceBusReceivedMessage
        :param Optional[str] reason: The reason for dead-lettering the message.
        :param Optional[str] error_description: The detailed error description for dead-lettering the message.
        :rtype: None
        :raises: ~azure.servicebus.exceptions.MessageAlreadySettled if the message has been settled.
        :raises: ~azure.servicebus.exceptions.MessageLockExpired if message lock has already expired.
        :raises: ~azure.servicebus.exceptions.MessageSettleFailed if message settle operation fails.

        .. admonition:: Example:

            .. literalinclude:: ../samples/sync_samples/sample_code_servicebus.py
                :start-after: [START dead_letter_message_sync]
                :end-before: [END dead_letter_message_sync]
                :language: python
                :dedent: 4
                :caption: Dead letter a received message.

        """
        self._settle_message_with_retry(
            message,
            MESSAGE_DEAD_LETTER,
            dead_letter_reason=reason,
            dead_letter_error_description=error_description
        )

    def renew_message_lock(self, message, **kwargs):
        # type: (ServiceBusReceivedMessage, Any) -> datetime.datetime
        # pylint: disable=protected-access,no-member
        """Renew the message lock.

        This will maintain the lock on the message to ensure it is not returned to the queue
        to be reprocessed.

        In order to complete (or otherwise settle) the message, the lock must be maintained,
        and cannot already have expired; an expired lock cannot be renewed.

        Messages received via ReceiveAndDelete mode are not locked, and therefore cannot be renewed.
        This operation is only available for non-sessionful messages as well.

        :param message: The message to renew the lock for.
        :type message: ~azure.servicebus.ServiceBusReceivedMessage
        :keyword float timeout: The total operation timeout in seconds including all the retries. The value must be
         greater than 0 if specified. The default value is None, meaning no timeout.
        :returns: The utc datetime the lock is set to expire at.
        :rtype: datetime.datetime
        :raises: TypeError if the message is sessionful.
        :raises: ~azure.servicebus.exceptions.MessageLockExpired is message lock has already expired.
        :raises: ~azure.servicebus.exceptions.MessageAlreadySettled is message has already been settled.

        .. admonition:: Example:

            .. literalinclude:: ../samples/sync_samples/sample_code_servicebus.py
                :start-after: [START renew_message_lock_sync]
                :end-before: [END renew_message_lock_sync]
                :language: python
                :dedent: 4
                :caption: Renew the lock on a received message.

        """
        # type: ignore
        try:
            if self.session:
                raise TypeError("Session messages cannot be renewed. Please renew the session lock instead.")
        except AttributeError:
            pass

        self._check_message_alive(message, MESSAGE_RENEW_LOCK)
        token = message.lock_token
        if not token:
            raise ValueError("Unable to renew lock - no lock token found.")

        timeout = kwargs.pop("timeout", None)
        if timeout is not None and timeout <= 0:
            raise ValueError("The timeout must be greater than 0.")

        expiry = self._renew_locks(token, timeout=timeout)  # type: ignore
        message._expiry = utc_from_timestamp(expiry[MGMT_RESPONSE_MESSAGE_EXPIRATION][0]/1000.0)

        return message._expiry  # type: ignore<|MERGE_RESOLUTION|>--- conflicted
+++ resolved
@@ -528,7 +528,6 @@
         if max_message_count is not None and max_message_count <= 0:
             raise ValueError("The max_message_count must be greater than 0")
         self._check_live()
-<<<<<<< HEAD
         with receive_trace_context_manager(self) as receive_span:
             messages = self._do_retryable_operation(
                 self._receive,
@@ -537,22 +536,10 @@
                 operation_requires_timeout=True
             )
             trace_link_message(messages, receive_span)
-            if self._auto_lock_renewer and not self._session:
+            if self._auto_lock_renewer and not self._session and self._receive_mode != ReceiveMode.ReceiveAndDelete:
                 for message in messages:
                     self._auto_lock_renewer.register(self, message)
             return messages
-=======
-        messages = self._do_retryable_operation(
-            self._receive,
-            max_message_count=max_message_count,
-            timeout=max_wait_time,
-            operation_requires_timeout=True
-        )
-        if self._auto_lock_renewer and not self._session and self._receive_mode != ReceiveMode.ReceiveAndDelete:
-            for message in messages:
-                self._auto_lock_renewer.register(self, message)
-        return messages
->>>>>>> 62fdd23d
 
     def receive_deferred_messages(self, sequence_numbers, **kwargs):
         # type: (Union[int,List[int]], Any) -> List[ServiceBusReceivedMessage]
@@ -598,7 +585,6 @@
         self._populate_message_properties(message)
 
         handler = functools.partial(mgmt_handlers.deferred_message_op, receive_mode=self._receive_mode, receiver=self)
-<<<<<<< HEAD
         with receive_trace_context_manager(self, span_name=SPAN_NAME_RECEIVE_DEFERRED) as receive_span:
             messages = self._mgmt_request_response_with_retry(
                 REQUEST_RESPONSE_RECEIVE_BY_SEQUENCE_NUMBER,
@@ -607,22 +593,10 @@
                 timeout=timeout
             )
             trace_link_message(messages, receive_span)
-            if self._auto_lock_renewer and not self._session:
+            if self._auto_lock_renewer and not self._session and self._receive_mode != ReceiveMode.ReceiveAndDelete:
                 for message in messages:
                     self._auto_lock_renewer.register(self, message)
             return messages
-=======
-        messages = self._mgmt_request_response_with_retry(
-            REQUEST_RESPONSE_RECEIVE_BY_SEQUENCE_NUMBER,
-            message,
-            handler,
-            timeout=timeout
-        )
-        if self._auto_lock_renewer and not self._session and self._receive_mode != ReceiveMode.ReceiveAndDelete:
-            for message in messages:
-                self._auto_lock_renewer.register(self, message)
-        return messages
->>>>>>> 62fdd23d
 
     def peek_messages(self, max_message_count=1, **kwargs):
         # type: (int, Any) -> List[ServiceBusReceivedMessage]
