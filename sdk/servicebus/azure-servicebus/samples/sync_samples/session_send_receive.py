--- conflicted
+++ resolved
@@ -15,22 +15,18 @@
 from azure.servicebus import ServiceBusClient, Message
 
 CONNECTION_STR = os.environ['SERVICE_BUS_CONNECTION_STR']
-<<<<<<< HEAD
 SESSION_QUEUE_NAME = os.environ["SERVICE_BUS_SESSION_QUEUE_NAME"]
-=======
-QUEUE_NAME = 'testsqueue'#os.environ["SERVICE_BUS_QUEUE_NAME"]
->>>>>>> 7463abb0
-SESSION_ID = "<your session id>"
+SESSION_ID = os.environ['SERVICE_BUS_SESSION_ID']
 
 
 def send_single_message(sender):
     message = Message("Single session message", session_id=SESSION_ID)
-    sender.send(message)
+    sender.send_messages(message)
 
 
 def send_a_list_of_messages(sender):
     messages = [Message("Session Message in list", session_id=SESSION_ID) for _ in range(10)]
-    sender.send(messages)
+    sender.send_messages(messages)
 
 
 def send_batch_message(sender):
@@ -42,14 +38,14 @@
             # BatchMessage object reaches max_size.
             # New BatchMessage object can be created here to send more data.
             break
-    sender.send(batch_message)
+    sender.send_messages(batch_message)
 
 
 def receive_batch_message(receiver):
     session = receiver.session
     session.set_session_state("START")
     print("Session state:", session.get_session_state())
-    received_msgs = receiver.receive(max_batch_size=10, max_wait_time=5)
+    received_msgs = receiver.receive_messages(max_batch_size=10, max_wait_time=5)
     for msg in received_msgs:
         print(str(msg))
         msg.complete()
@@ -69,11 +65,7 @@
 
         print("Send message is done.")
 
-<<<<<<< HEAD
-        receiver = servicebus_client.get_queue_session_receiver(queue_name=SESSION_QUEUE_NAME, session_id=SESSION_ID, prefetch=10)
-=======
-        receiver = servicebus_client.get_queue_session_receiver(queue_name=QUEUE_NAME, session_id=SESSION_ID)
->>>>>>> 7463abb0
+        receiver = servicebus_client.get_queue_session_receiver(queue_name=SESSION_QUEUE_NAME, session_id=SESSION_ID)
         with receiver:
             receive_batch_message(receiver)
 
