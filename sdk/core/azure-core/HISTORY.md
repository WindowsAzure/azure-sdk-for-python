
# Release History

## 1.1.2 (Unreleased)

<<<<<<< HEAD
### Features

- Support auto_request_id in RequestIdPolicy   #9163

## 2019-12-03 Version 1.1.1
=======
## 1.1.1 (2019-12-03) 
>>>>>>> 5893e1bb

### Bug fixes

- Bearer token authorization requires HTTPS
- Rewind the body position in retry #8307

## 1.1.0 (2019-11-25)

### Features

- New RequestIdPolicy   #8437
- Enable logging policy in default pipeline #8053
- Normalize transport timeout.   #8000
  Now we have:
  * 'connection_timeout' - a single float in seconds for the connection timeout. Default 5min
  * 'read_timeout' - a single float in seconds for the read timeout. Default 5min

### Bug fixes

- RequestHistory: deepcopy fails if request contains a stream  #7732
- Retry: retry raises error if response does not have http_response #8629
- Client kwargs are now passed to DistributedTracingPolicy correctly    #8051
- NetworkLoggingPolicy now logs correctly all requests in case of retry #8262

## 1.0.0 (2019-10-29)

### Features

- Tracing: DistributedTracingPolicy now accepts kwargs network_span_namer to change network span name  #7773
- Tracing: Implementation of AbstractSpan can now use the mixin HttpSpanMixin to get HTTP span update automatically  #7773
- Tracing: AbstractSpan contract "change_context" introduced  #7773
- Introduce new policy HttpLoggingPolicy  #7988

### Bug fixes

- Fix AsyncioRequestsTransport if input stream is an async generator  #7743
- Fix form-data with aiohttp transport  #7749

### Breaking changes

- Tracing: AbstractSpan.set_current_span is longer supported. Use change_context instead.  #7773
- azure.core.pipeline.policies.ContentDecodePolicy.deserialize_from_text changed

## 1.0.0b4 (2019-10-07)

### Features

- Tracing: network span context is available with the TRACING_CONTEXT in pipeline response  #7252
- Tracing: Span contract now has `kind`, `traceparent` and is a context manager  #7252
- SansIOHTTPPolicy methods can now be coroutines #7497
- Add multipart/mixed support #7083:

  - HttpRequest now has a "set_multipart_mixed" method to set the parts of this request
  - HttpRequest now has a "prepare_multipart_body" method to build final body.
  - HttpResponse now has a "parts" method to return an iterator of parts
  - AsyncHttpResponse now has a "parts" methods to return an async iterator of parts
  - Note that multipart/mixed is a Python 3.x only feature

### Bug fixes

- Tracing: policy cannot fail the pipeline, even in the worst condition  #7252
- Tracing: policy pass correctly status message if exception  #7252
- Tracing: incorrect span if exception raised from decorated function  #7133
- Fixed urllib3 ConnectTimeoutError being raised by Requests during a socket timeout. Now this exception is caught and wrapped as a `ServiceRequestError`  #7542

### Breaking changes

- Tracing: `azure.core.tracing.context` removed
- Tracing: `azure.core.tracing.context.tracing_context.with_current_context` renamed to `azure.core.tracing.common.with_current_context`  #7252
- Tracing: `link` renamed `link_from_headers`  and `link` takes now a string
- Tracing: opencensus implementation has been moved to the package `azure-core-tracing-opencensus`
- Some modules and classes that were importables from several differente places have been removed:

   - `azure.core.HttpResponseError` is now only `azure.core.exceptions.HttpResponseError`
   - `azure.core.Configuration` is now only `azure.core.configuration.Configuration`
   - `azure.core.HttpRequest` is now only `azure.core.pipeline.transport.HttpRequest`
   - `azure.core.version` module has been removed. Use `azure.core.__version__` to get version number.
   - `azure.core.pipeline_client` has been removed. Import from `azure.core` instead.
   - `azure.core.pipeline_client_async` has been removed. Import from `azure.core` instead.
   - `azure.core.pipeline.base` has been removed. Import from `azure.core.pipeline` instead.
   - `azure.core.pipeline.base_async` has been removed. Import from `azure.core.pipeline` instead.
   - `azure.core.pipeline.policies.base` has been removed. Import from `azure.core.pipeline.policies` instead.
   - `azure.core.pipeline.policies.base_async` has been removed. Import from `azure.core.pipeline.policies` instead.
   - `azure.core.pipeline.policies.authentication` has been removed. Import from `azure.core.pipeline.policies` instead.
   - `azure.core.pipeline.policies.authentication_async` has been removed. Import from `azure.core.pipeline.policies` instead.
   - `azure.core.pipeline.policies.custom_hook` has been removed. Import from `azure.core.pipeline.policies` instead.
   - `azure.core.pipeline.policies.redirect` has been removed. Import from `azure.core.pipeline.policies` instead.
   - `azure.core.pipeline.policies.redirect_async` has been removed. Import from `azure.core.pipeline.policies` instead.
   - `azure.core.pipeline.policies.retry` has been removed. Import from `azure.core.pipeline.policies` instead.
   - `azure.core.pipeline.policies.retry_async` has been removed. Import from `azure.core.pipeline.policies` instead.
   - `azure.core.pipeline.policies.distributed_tracing` has been removed. Import from `azure.core.pipeline.policies` instead.
   - `azure.core.pipeline.policies.universal` has been removed. Import from `azure.core.pipeline.policies` instead.
   - `azure.core.tracing.abstract_span` has been removed. Import from `azure.core.tracing` instead.
   - `azure.core.pipeline.transport.base` has been removed. Import from `azure.core.pipeline.transport` instead.
   - `azure.core.pipeline.transport.base_async` has been removed. Import from `azure.core.pipeline.transport` instead.
   - `azure.core.pipeline.transport.requests_basic` has been removed. Import from `azure.core.pipeline.transport` instead.
   - `azure.core.pipeline.transport.requests_asyncio` has been removed. Import from `azure.core.pipeline.transport` instead.
   - `azure.core.pipeline.transport.requests_trio` has been removed. Import from `azure.core.pipeline.transport` instead.
   - `azure.core.pipeline.transport.aiohttp` has been removed. Import from `azure.core.pipeline.transport` instead.
   - `azure.core.polling.poller` has been removed. Import from `azure.core.polling` instead.
   - `azure.core.polling.async_poller` has been removed. Import from `azure.core.polling` instead.

## 1.0.0b3 (2019-09-09)

### Bug fixes

-  Fix aiohttp auto-headers #6992
-  Add tracing to policies module init  #6951

## 1.0.0b2 (2019-08-05)

### Breaking changes

- Transport classes don't take `config` parameter anymore (use kwargs instead)  #6372
- `azure.core.paging` has been completely refactored  #6420
- HttpResponse.content_type attribute is now a string (was a list)  #6490
- For `StreamDownloadGenerator` subclasses, `response` is now an `HttpResponse`, and not a transport response like `aiohttp.ClientResponse` or `requests.Response`. The transport response is available in `internal_response` attribute  #6490

### Bug fixes

- aiohttp is not required to import async pipelines classes #6496
- `AsyncioRequestsTransport.sleep` is now a coroutine as expected #6490
- `RequestsTransport` is not tight to `ProxyPolicy` implementation details anymore #6372
- `AiohttpTransport` does not raise on unexpected kwargs  #6355

### Features

- New paging base classes that support `continuation_token` and `by_page()`  #6420
- Proxy support for `AiohttpTransport`  #6372

## 1.0.0b1 (2019-06-26)

- Preview 1 release<|MERGE_RESOLUTION|>--- conflicted
+++ resolved
@@ -3,15 +3,11 @@
 
 ## 1.1.2 (Unreleased)
 
-<<<<<<< HEAD
 ### Features
 
 - Support auto_request_id in RequestIdPolicy   #9163
 
-## 2019-12-03 Version 1.1.1
-=======
 ## 1.1.1 (2019-12-03) 
->>>>>>> 5893e1bb
 
 ### Bug fixes
 
