--- conflicted
+++ resolved
@@ -103,13 +103,7 @@
             self._session_owner = False
             self.session = None
 
-<<<<<<< HEAD
-    def _build_ssl_config(self, **config):
-        verify = config.get('connection_verify', self.connection_config.verify)
-        cert = config.get('connection_cert', self.connection_config.cert)
-=======
     def _build_ssl_config(self, cert, verify):
->>>>>>> e197b598
         ssl_ctx = None
 
         if cert or verify not in (True, False):
@@ -168,8 +162,8 @@
         error = None
         response = None
         config['ssl'] = self._build_ssl_config(
-            cert=config.pop('connection_cert', self.config.connection.cert),
-            verify=config.pop('connection_verify', self.config.connection.verify)
+            cert=config.pop('connection_cert', self.connection_config.cert),
+            verify=config.pop('connection_verify', self.connection_config.verify)
         )
         try:
             stream_response = config.pop("stream", False)
@@ -178,11 +172,7 @@
                 request.url,
                 headers=request.headers,
                 data=self._get_request_data(request),
-<<<<<<< HEAD
-                timeout=config.get('connection_timeout', self.connection_config.timeout),
-=======
-                timeout=config.pop('connection_timeout', self.config.connection.timeout),
->>>>>>> e197b598
+                timeout=config.pop('connection_timeout', self.connection_config.timeout),
                 allow_redirects=False,
                 **config
             )
