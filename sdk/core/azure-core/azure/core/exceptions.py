--- conflicted
+++ resolved
@@ -113,15 +113,8 @@
         self.response = response
         if response:
             self.reason = response.reason
-<<<<<<< HEAD
-            try:
-                self.status_code = response.status_code  # Requests
-            except AttributeError:
-                self.status_code = response.status  # Aiohttp
-=======
             self.status_code = response.status_code
 
->>>>>>> 804112c5
         message = message or "Operation returned an invalid status '{}'".format(self.reason)
         try:
             try:
