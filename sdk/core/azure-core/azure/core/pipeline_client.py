# --------------------------------------------------------------------------
#
# Copyright (c) Microsoft Corporation. All rights reserved.
#
# The MIT License (MIT)
#
# Permission is hereby granted, free of charge, to any person obtaining a copy
# of this software and associated documentation files (the ""Software""), to
# deal in the Software without restriction, including without limitation the
# rights to use, copy, modify, merge, publish, distribute, sublicense, and/or
# sell copies of the Software, and to permit persons to whom the Software is
# furnished to do so, subject to the following conditions:
#
# The above copyright notice and this permission notice shall be included in
# all copies or substantial portions of the Software.
#
# THE SOFTWARE IS PROVIDED *AS IS*, WITHOUT WARRANTY OF ANY KIND, EXPRESS OR
# IMPLIED, INCLUDING BUT NOT LIMITED TO THE WARRANTIES OF MERCHANTABILITY,
# FITNESS FOR A PARTICULAR PURPOSE AND NONINFRINGEMENT. IN NO EVENT SHALL THE
# AUTHORS OR COPYRIGHT HOLDERS BE LIABLE FOR ANY CLAIM, DAMAGES OR OTHER
# LIABILITY, WHETHER IN AN ACTION OF CONTRACT, TORT OR OTHERWISE, ARISING
# FROM, OUT OF OR IN CONNECTION WITH THE SOFTWARE OR THE USE OR OTHER DEALINGS
# IN THE SOFTWARE.
#
# --------------------------------------------------------------------------

import logging

try:
    from typing import TYPE_CHECKING
except ImportError:
    TYPE_CHECKING = False

if TYPE_CHECKING:
    from typing import (
        List,
        Any,
        Dict,
        Union,
        IO,
        Tuple,
        Optional,
        Callable,
        Iterator,
        cast,
    )  # pylint: disable=unused-import

from .pipeline import Pipeline
from .pipeline.transport.base import PipelineClientBase
from .pipeline.policies import ContentDecodePolicy
from .pipeline.transport import RequestsTransport
from .pipeline.policies.distributed_tracing import DistributedTracingPolicy


_LOGGER = logging.getLogger(__name__)


class PipelineClient(PipelineClientBase):
    """Service client core methods.

    Builds a Pipeline client.

    :param str base_url: URL for the request.
    :param config: Service configuration. This is a required parameter.
    :type config: ~azure.core.Configuration
    :param kwargs: keyword arguments
    :return: A pipeline object.
    :rtype: ~azure.core.pipeline.Pipeline

    **Keyword arguments:**

    *pipeline* - A Pipeline object. If omitted, a Pipeline object is created and returned.
    *policies* - A list of policies object. If omitted, the standard policies of the configuration object is used.
    *transport* - The HTTP Transport instance. If omitted, RequestsTransport is used for synchronous transport.

    Example:
        .. literalinclude:: ../examples/test_example_sync.py
            :start-after: [START build_pipeline_client]
            :end-before: [END build_pipeline_client]
            :language: python
            :dedent: 4
            :caption: Builds the pipeline client.
    """

    def __init__(self, base_url, config, **kwargs):
        super(PipelineClient, self).__init__(base_url)
        if config is None:
            raise ValueError("Config is a required parameter")
        self._config = config
        self._base_url = base_url
        if kwargs.get("pipeline"):
            self._pipeline = kwargs["pipeline"]
        else:
<<<<<<< HEAD
            transport = kwargs.get("transport")
            if not transport:
                transport = RequestsTransport(config)
            self._pipeline = self._build_pipeline(config, transport)
=======
            self._pipeline = self._build_pipeline(config, **kwargs)
>>>>>>> f2b07268

    def __enter__(self):
        self._pipeline.__enter__()
        return self

    def __exit__(self, *exc_details):
        self._pipeline.__exit__(*exc_details)

    def close(self):
        self.__exit__()

<<<<<<< HEAD
    def _build_pipeline(self, config, transport):  # pylint: disable=no-self-use
        policies = [
            config.headers_policy,
            config.user_agent_policy,
            config.authentication_policy,
            ContentDecodePolicy(),
            config.redirect_policy,
            config.retry_policy,
            config.custom_hook_policy,
            config.logging_policy,
            DistributedTracingPolicy(),
        ]
=======
    def _build_pipeline(self, config, **kwargs): # pylint: disable=no-self-use
        transport = kwargs.get('transport')
        policies = kwargs.get('policies')

        if policies is None:  # [] is a valid policy list
            policies = [
                config.headers_policy,
                config.user_agent_policy,
                config.authentication_policy,
                ContentDecodePolicy(),
                config.redirect_policy,
                config.retry_policy,
                config.custom_hook_policy,
                config.logging_policy,
            ]

        if not transport:
            transport = RequestsTransport(**kwargs)
>>>>>>> f2b07268

        return Pipeline(transport, policies)<|MERGE_RESOLUTION|>--- conflicted
+++ resolved
@@ -91,14 +91,7 @@
         if kwargs.get("pipeline"):
             self._pipeline = kwargs["pipeline"]
         else:
-<<<<<<< HEAD
-            transport = kwargs.get("transport")
-            if not transport:
-                transport = RequestsTransport(config)
-            self._pipeline = self._build_pipeline(config, transport)
-=======
             self._pipeline = self._build_pipeline(config, **kwargs)
->>>>>>> f2b07268
 
     def __enter__(self):
         self._pipeline.__enter__()
@@ -110,20 +103,6 @@
     def close(self):
         self.__exit__()
 
-<<<<<<< HEAD
-    def _build_pipeline(self, config, transport):  # pylint: disable=no-self-use
-        policies = [
-            config.headers_policy,
-            config.user_agent_policy,
-            config.authentication_policy,
-            ContentDecodePolicy(),
-            config.redirect_policy,
-            config.retry_policy,
-            config.custom_hook_policy,
-            config.logging_policy,
-            DistributedTracingPolicy(),
-        ]
-=======
     def _build_pipeline(self, config, **kwargs): # pylint: disable=no-self-use
         transport = kwargs.get('transport')
         policies = kwargs.get('policies')
@@ -138,10 +117,10 @@
                 config.retry_policy,
                 config.custom_hook_policy,
                 config.logging_policy,
+                DistributedTracingPolicy(),
             ]
 
         if not transport:
             transport = RequestsTransport(**kwargs)
->>>>>>> f2b07268
 
         return Pipeline(transport, policies)