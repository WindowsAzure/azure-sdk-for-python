# -------------------------------------------------------------------------
# Copyright (c) Microsoft Corporation. All rights reserved.
# Licensed under the MIT License. See LICENSE.txt in the project root for
# license information.
# -------------------------------------------------------------------------
import time

import azure.core
from azure.core.credentials import AccessToken, AzureKeyCredential
from azure.core.exceptions import ServiceRequestError
from azure.core.pipeline import Pipeline
from azure.core.pipeline.policies import BearerTokenCredentialPolicy, SansIOHTTPPolicy, AzureKeyCredentialPolicy
from azure.core.pipeline.transport import HttpRequest

import pytest

try:
    from unittest.mock import Mock
except ImportError:
    # python < 3.3
    from mock import Mock


def test_bearer_policy_adds_header():
    """The bearer token policy should add a header containing a token from its credential"""
    expected_token = AccessToken("expected_token", 0)

    def verify_authorization_header(request):
        assert request.http_request.headers["Authorization"] == "Bearer {}".format(expected_token.token)

    fake_credential = Mock(get_token=Mock(return_value=expected_token))
    policies = [BearerTokenCredentialPolicy(fake_credential, "scope"), Mock(send=verify_authorization_header)]

    Pipeline(transport=Mock(), policies=policies).run(HttpRequest("GET", "https://spam.eggs"))

    assert fake_credential.get_token.call_count == 1


def test_bearer_policy_send():
    """The bearer token policy should invoke the next policy's send method and return the result"""
    expected_request = HttpRequest("GET", "https://spam.eggs")
    expected_response = Mock()

    def verify_request(request):
        assert request.http_request is expected_request
        return expected_response

    fake_credential = Mock(get_token=lambda _: AccessToken("", 0))
    policies = [BearerTokenCredentialPolicy(fake_credential, "scope"), Mock(send=verify_request)]
    response = Pipeline(transport=Mock(), policies=policies).run(expected_request)

    assert response is expected_response


def test_bearer_policy_token_caching():
    good_for_one_hour = AccessToken("token", time.time() + 3600)
    credential = Mock(get_token=Mock(return_value=good_for_one_hour))
    pipeline = Pipeline(transport=Mock(), policies=[BearerTokenCredentialPolicy(credential, "scope")])

    pipeline.run(HttpRequest("GET", "https://spam.eggs"))
    assert credential.get_token.call_count == 1  # policy has no token at first request -> it should call get_token

    pipeline.run(HttpRequest("GET", "https://spam.eggs"))
    assert credential.get_token.call_count == 1  # token is good for an hour -> policy should return it from cache

    expired_token = AccessToken("token", time.time())
    credential.get_token.reset_mock()
    credential.get_token.return_value = expired_token
    pipeline = Pipeline(transport=Mock(), policies=[BearerTokenCredentialPolicy(credential, "scope")])

    pipeline.run(HttpRequest("GET", "https://spam.eggs"))
    assert credential.get_token.call_count == 1

    pipeline.run(HttpRequest("GET", "https://spam.eggs"))
    assert credential.get_token.call_count == 2  # token expired -> policy should call get_token


def test_bearer_policy_optionally_enforces_https():
    """HTTPS enforcement should be controlled by a keyword argument, and enabled by default"""

    def assert_option_popped(request, **kwargs):
        assert "enforce_https" not in kwargs, "BearerTokenCredentialPolicy didn't pop the 'enforce_https' option"

    credential = Mock(get_token=lambda *_, **__: AccessToken("***", 42))
    pipeline = Pipeline(
        transport=Mock(send=assert_option_popped), policies=[BearerTokenCredentialPolicy(credential, "scope")]
    )

    # by default and when enforce_https=True, the policy should raise when given an insecure request
    with pytest.raises(ServiceRequestError):
        pipeline.run(HttpRequest("GET", "http://not.secure"))
    with pytest.raises(ServiceRequestError):
        pipeline.run(HttpRequest("GET", "http://not.secure"), enforce_https=True)

    # when enforce_https=False, an insecure request should pass
    pipeline.run(HttpRequest("GET", "http://not.secure"), enforce_https=False)

    # https requests should always pass
    pipeline.run(HttpRequest("GET", "https://secure"), enforce_https=False)
    pipeline.run(HttpRequest("GET", "https://secure"), enforce_https=True)
    pipeline.run(HttpRequest("GET", "https://secure"))


def test_preserves_enforce_https_opt_out():
    """The policy should use request context to preserve an opt out from https enforcement"""

    class ContextValidator(SansIOHTTPPolicy):
        def on_request(self, request):
            assert "enforce_https" in request.context, "'enforce_https' is not in the request's context"

    policies = [BearerTokenCredentialPolicy(credential=Mock(), scope="scope"), ContextValidator()]
    pipeline = Pipeline(transport=Mock(), policies=policies)

    pipeline.run(HttpRequest("GET", "http://not.secure"), enforce_https=False)


def test_context_unmodified_by_default():
    """When no options for the policy accompany a request, the policy shouldn't add anything to the request context"""

    class ContextValidator(SansIOHTTPPolicy):
        def on_request(self, request):
            assert not any(request.context), "the policy shouldn't add to the request's context"

    policies = [BearerTokenCredentialPolicy(credential=Mock(), scope="scope"), ContextValidator()]
    pipeline = Pipeline(transport=Mock(), policies=policies)

    pipeline.run(HttpRequest("GET", "https://secure"))


@pytest.mark.skipif(azure.core.__version__ >= "2", reason="this test applies only to azure-core 1.x")
def test_key_vault_regression():
    """Test for regression affecting azure-keyvault-* 4.0.0. This test must pass, unmodified, for all 1.x versions."""

    from azure.core.pipeline.policies._authentication import _BearerTokenCredentialPolicyBase

    credential = Mock()
    policy = _BearerTokenCredentialPolicyBase(credential)
    assert policy._credential is credential

    headers = {}
    token = "alphanums"
    policy._update_headers(headers, token)
    assert headers["Authorization"] == "Bearer " + token

    assert policy._need_new_token
    policy._token = AccessToken(token, time.time() + 3600)
    assert not policy._need_new_token
    assert policy._token.token == token

def test_azure_key_credential_policy():
    """Tests to see if we can create an AzureKeyCredentialPolicy"""
<<<<<<< HEAD
    def verify_authorization_header(request):
        assert request.headers["api_key"] == "test_key"
    api_key = "test_key"
    key_header = "api_key"
=======

    key_header = "api_key"
    api_key = "test_key"

    def verify_authorization_header(request):
        assert request.headers[key_header] == api_key
>>>>>>> c6959024

    transport=Mock(send=verify_authorization_header)
    credential = AzureKeyCredential(api_key)
    credential_policy = AzureKeyCredentialPolicy(credential=credential, name=key_header)
    pipeline = Pipeline(transport=transport, policies=[credential_policy])

    pipeline.run(HttpRequest("GET", "https://test_key_credential"))

def test_azure_key_credential_policy_raises():
    """Tests AzureKeyCredential and AzureKeyCredentialPolicy raises with non-string input parameters."""
    api_key = 1234
    key_header = 5678
    with pytest.raises(TypeError):
        credential = AzureKeyCredential(api_key)

    credential = AzureKeyCredential(str(api_key))
    with pytest.raises(TypeError):
        credential_policy = AzureKeyCredentialPolicy(credential=credential, name=key_header)

def test_azure_key_credential_updates():
    """Tests AzureKeyCredential updates"""
    api_key = "original"

    credential = AzureKeyCredential(api_key)
<<<<<<< HEAD
    assert credential.key == "original"

    api_key = "new"
    credential.update(api_key)
    assert credential.key == "new"
=======
    assert credential.key == api_key

    api_key = "new"
    credential.update(api_key)
    assert credential.key == api_key
>>>>>>> c6959024
<|MERGE_RESOLUTION|>--- conflicted
+++ resolved
@@ -149,19 +149,12 @@
 
 def test_azure_key_credential_policy():
     """Tests to see if we can create an AzureKeyCredentialPolicy"""
-<<<<<<< HEAD
-    def verify_authorization_header(request):
-        assert request.headers["api_key"] == "test_key"
-    api_key = "test_key"
-    key_header = "api_key"
-=======
 
     key_header = "api_key"
     api_key = "test_key"
 
     def verify_authorization_header(request):
         assert request.headers[key_header] == api_key
->>>>>>> c6959024
 
     transport=Mock(send=verify_authorization_header)
     credential = AzureKeyCredential(api_key)
@@ -186,16 +179,8 @@
     api_key = "original"
 
     credential = AzureKeyCredential(api_key)
-<<<<<<< HEAD
-    assert credential.key == "original"
-
-    api_key = "new"
-    credential.update(api_key)
-    assert credential.key == "new"
-=======
     assert credential.key == api_key
 
     api_key = "new"
     credential.update(api_key)
-    assert credential.key == api_key
->>>>>>> c6959024
+    assert credential.key == api_key