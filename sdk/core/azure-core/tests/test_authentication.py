# -------------------------------------------------------------------------
# Copyright (c) Microsoft Corporation. All rights reserved.
# Licensed under the MIT License. See LICENSE.txt in the project root for
# license information.
# -------------------------------------------------------------------------
import time

import azure.core
from azure.core.credentials import AccessToken, AzureKeyCredential, AzureSasCredential, AzureNamedKeyCredential
from azure.core.exceptions import ServiceRequestError
from azure.core.pipeline import Pipeline
from azure.core.pipeline.policies import (
    BearerTokenCredentialPolicy, SansIOHTTPPolicy, AzureKeyCredentialPolicy,
    AzureSasCredentialPolicy
)
from azure.core.pipeline.transport import HttpRequest

import pytest

try:
    from unittest.mock import Mock
except ImportError:
    # python < 3.3
    from mock import Mock


def test_bearer_policy_adds_header():
    """The bearer token policy should add a header containing a token from its credential"""
    # 2524608000 == 01/01/2050 @ 12:00am (UTC)
    expected_token = AccessToken("expected_token", 2524608000)

    def verify_authorization_header(request):
        assert request.http_request.headers["Authorization"] == "Bearer {}".format(expected_token.token)

    fake_credential = Mock(get_token=Mock(return_value=expected_token))
    policies = [BearerTokenCredentialPolicy(fake_credential, "scope"), Mock(send=verify_authorization_header)]

    pipeline = Pipeline(transport=Mock(), policies=policies)
    pipeline.run(HttpRequest("GET", "https://spam.eggs"))

    assert fake_credential.get_token.call_count == 1

    pipeline.run(HttpRequest("GET", "https://spam.eggs"))

    # Didn't need a new token
    assert fake_credential.get_token.call_count == 1

def test_bearer_policy_send():
    """The bearer token policy should invoke the next policy's send method and return the result"""
    expected_request = HttpRequest("GET", "https://spam.eggs")
    expected_response = Mock()

    def verify_request(request):
        assert request.http_request is expected_request
        return expected_response

    fake_credential = Mock(get_token=lambda _: AccessToken("", 0))
    policies = [BearerTokenCredentialPolicy(fake_credential, "scope"), Mock(send=verify_request)]
    response = Pipeline(transport=Mock(), policies=policies).run(expected_request)

    assert response is expected_response


def test_bearer_policy_token_caching():
    good_for_one_hour = AccessToken("token", time.time() + 3600)
    credential = Mock(get_token=Mock(return_value=good_for_one_hour))
    pipeline = Pipeline(transport=Mock(), policies=[BearerTokenCredentialPolicy(credential, "scope")])

    pipeline.run(HttpRequest("GET", "https://spam.eggs"))
    assert credential.get_token.call_count == 1  # policy has no token at first request -> it should call get_token

    pipeline.run(HttpRequest("GET", "https://spam.eggs"))
    assert credential.get_token.call_count == 1  # token is good for an hour -> policy should return it from cache

    expired_token = AccessToken("token", time.time())
    credential.get_token.reset_mock()
    credential.get_token.return_value = expired_token
    pipeline = Pipeline(transport=Mock(), policies=[BearerTokenCredentialPolicy(credential, "scope")])

    pipeline.run(HttpRequest("GET", "https://spam.eggs"))
    assert credential.get_token.call_count == 1

    pipeline.run(HttpRequest("GET", "https://spam.eggs"))
    assert credential.get_token.call_count == 2  # token expired -> policy should call get_token


def test_bearer_policy_optionally_enforces_https():
    """HTTPS enforcement should be controlled by a keyword argument, and enabled by default"""

    def assert_option_popped(request, **kwargs):
        assert "enforce_https" not in kwargs, "BearerTokenCredentialPolicy didn't pop the 'enforce_https' option"

    credential = Mock(get_token=lambda *_, **__: AccessToken("***", 42))
    pipeline = Pipeline(
        transport=Mock(send=assert_option_popped), policies=[BearerTokenCredentialPolicy(credential, "scope")]
    )

    # by default and when enforce_https=True, the policy should raise when given an insecure request
    with pytest.raises(ServiceRequestError):
        pipeline.run(HttpRequest("GET", "http://not.secure"))
    with pytest.raises(ServiceRequestError):
        pipeline.run(HttpRequest("GET", "http://not.secure"), enforce_https=True)

    # when enforce_https=False, an insecure request should pass
    pipeline.run(HttpRequest("GET", "http://not.secure"), enforce_https=False)

    # https requests should always pass
    pipeline.run(HttpRequest("GET", "https://secure"), enforce_https=False)
    pipeline.run(HttpRequest("GET", "https://secure"), enforce_https=True)
    pipeline.run(HttpRequest("GET", "https://secure"))


def test_preserves_enforce_https_opt_out():
    """The policy should use request context to preserve an opt out from https enforcement"""

    class ContextValidator(SansIOHTTPPolicy):
        def on_request(self, request):
            assert "enforce_https" in request.context, "'enforce_https' is not in the request's context"

    policies = [BearerTokenCredentialPolicy(credential=Mock(), scope="scope"), ContextValidator()]
    pipeline = Pipeline(transport=Mock(), policies=policies)

    pipeline.run(HttpRequest("GET", "http://not.secure"), enforce_https=False)


def test_context_unmodified_by_default():
    """When no options for the policy accompany a request, the policy shouldn't add anything to the request context"""

    class ContextValidator(SansIOHTTPPolicy):
        def on_request(self, request):
            assert not any(request.context), "the policy shouldn't add to the request's context"

    policies = [BearerTokenCredentialPolicy(credential=Mock(), scope="scope"), ContextValidator()]
    pipeline = Pipeline(transport=Mock(), policies=policies)

    pipeline.run(HttpRequest("GET", "https://secure"))


@pytest.mark.skipif(azure.core.__version__ >= "2", reason="this test applies only to azure-core 1.x")
def test_key_vault_regression():
    """Test for regression affecting azure-keyvault-* 4.0.0. This test must pass, unmodified, for all 1.x versions."""

    from azure.core.pipeline.policies._authentication import _BearerTokenCredentialPolicyBase

    credential = Mock()
    policy = _BearerTokenCredentialPolicyBase(credential)
    assert policy._credential is credential

    headers = {}
    token = "alphanums"
    policy._update_headers(headers, token)
    assert headers["Authorization"] == "Bearer " + token

    assert policy._need_new_token
    policy._token = AccessToken(token, time.time() + 3600)
    assert not policy._need_new_token
    assert policy._token.token == token

def test_azure_key_credential_policy():
    """Tests to see if we can create an AzureKeyCredentialPolicy"""

    key_header = "api_key"
    api_key = "test_key"

    def verify_authorization_header(request):
        assert request.headers[key_header] == api_key

    transport=Mock(send=verify_authorization_header)
    credential = AzureKeyCredential(api_key)
    credential_policy = AzureKeyCredentialPolicy(credential=credential, name=key_header)
    pipeline = Pipeline(transport=transport, policies=[credential_policy])

    pipeline.run(HttpRequest("GET", "https://test_key_credential"))

def test_azure_key_credential_policy_raises():
    """Tests AzureKeyCredential and AzureKeyCredentialPolicy raises with non-string input parameters."""
    api_key = 1234
    key_header = 5678
    with pytest.raises(TypeError):
        credential = AzureKeyCredential(api_key)

    credential = AzureKeyCredential(str(api_key))
    with pytest.raises(TypeError):
        credential_policy = AzureKeyCredentialPolicy(credential=credential, name=key_header)

def test_azure_key_credential_updates():
    """Tests AzureKeyCredential updates"""
    api_key = "original"

    credential = AzureKeyCredential(api_key)
    assert credential.key == api_key

    api_key = "new"
    credential.update(api_key)
    assert credential.key == api_key

@pytest.mark.parametrize("sas,url,expected_url", [
    ("sig=test_signature", "https://test_sas_credential", "https://test_sas_credential?sig=test_signature"),
    ("?sig=test_signature", "https://test_sas_credential", "https://test_sas_credential?sig=test_signature"),
    ("sig=test_signature", "https://test_sas_credential?sig=test_signature", "https://test_sas_credential?sig=test_signature"),
    ("?sig=test_signature", "https://test_sas_credential?sig=test_signature", "https://test_sas_credential?sig=test_signature"),
    ("sig=test_signature", "https://test_sas_credential?", "https://test_sas_credential?sig=test_signature"),
    ("?sig=test_signature", "https://test_sas_credential?", "https://test_sas_credential?sig=test_signature"),
    ("sig=test_signature", "https://test_sas_credential?foo=bar", "https://test_sas_credential?foo=bar&sig=test_signature"),
    ("?sig=test_signature", "https://test_sas_credential?foo=bar", "https://test_sas_credential?foo=bar&sig=test_signature"),
])
def test_azure_sas_credential_policy(sas, url, expected_url):
    """Tests to see if we can create an AzureSasCredentialPolicy"""

    def verify_authorization(request):
        assert request.url == expected_url

    transport=Mock(send=verify_authorization)
    credential = AzureSasCredential(sas)
    credential_policy = AzureSasCredentialPolicy(credential=credential)
    pipeline = Pipeline(transport=transport, policies=[credential_policy])

    pipeline.run(HttpRequest("GET", url))

def test_azure_sas_credential_updates():
    """Tests AzureSasCredential updates"""
    sas = "original"

    credential = AzureSasCredential(sas)
    assert credential.signature == sas

    sas = "new"
    credential.update(sas)
    assert credential.signature == sas

def test_azure_sas_credential_policy_raises():
    """Tests AzureSasCredential and AzureSasCredentialPolicy raises with non-string input parameters."""
    sas = 1234
    with pytest.raises(TypeError):
        credential = AzureSasCredential(sas)

def test_azure_named_key_credential():
    cred = AzureNamedKeyCredential("sample_name", "samplekey")

    assert cred.named_key.name == "sample_name"
    assert cred.named_key.key == "samplekey"
<<<<<<< HEAD
=======
    assert isinstance(cred.named_key, tuple)
>>>>>>> 19da7a4f

    cred.update("newname", "newkey")
    assert cred.named_key.name == "newname"
    assert cred.named_key.key == "newkey"
<<<<<<< HEAD

=======
    assert isinstance(cred.named_key, tuple)
>>>>>>> 19da7a4f

def test_azure_named_key_credential_raises():
    with pytest.raises(TypeError, match="Both name and key must be strings."):
        cred = AzureNamedKeyCredential("sample_name", 123345)

    cred = AzureNamedKeyCredential("sample_name", "samplekey")
    assert cred.named_key.name == "sample_name"
    assert cred.named_key.key == "samplekey"

    with pytest.raises(TypeError, match="Both name and key must be strings."):
        cred.update(1234, "newkey")<|MERGE_RESOLUTION|>--- conflicted
+++ resolved
@@ -239,19 +239,10 @@
 
     assert cred.named_key.name == "sample_name"
     assert cred.named_key.key == "samplekey"
-<<<<<<< HEAD
-=======
-    assert isinstance(cred.named_key, tuple)
->>>>>>> 19da7a4f
 
     cred.update("newname", "newkey")
     assert cred.named_key.name == "newname"
     assert cred.named_key.key == "newkey"
-<<<<<<< HEAD
-
-=======
-    assert isinstance(cred.named_key, tuple)
->>>>>>> 19da7a4f
 
 def test_azure_named_key_credential_raises():
     with pytest.raises(TypeError, match="Both name and key must be strings."):
