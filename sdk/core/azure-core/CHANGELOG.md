--- conflicted
+++ resolved
@@ -4,11 +4,8 @@
 
 ### Features
 
-<<<<<<< HEAD
-- Added `azure.core.credentials.AzureNamedKeyCredential` credential.
-=======
+- Added `azure.core.credentials.AzureNamedKeyCredential` credential #17548.
 - Supported adding custom policies  #16519
->>>>>>> 6edb9997
 
 ### Bug fixes
 
