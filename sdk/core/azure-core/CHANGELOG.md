# Release History

## 1.11.0 (Unreleased)

### Features

<<<<<<< HEAD
- Added `CaseInsensitiveEnumMeta` class for case-insensitive enums.
=======
- Add `raise_for_status` method onto `HttpResponse`. Calling `response.raise_for_status()` on a response with an error code
will raise an `HttpResponseError`. Calling it on a good response will do nothing  #16399
>>>>>>> 30b917b2


## 1.10.0 (2021-01-11)

### Features

- Added `AzureSasCredential` and its respective policy. #15946

## 1.9.0 (2020-11-09)

### Features

- Add a `continuation_token` attribute to the base `AzureError` exception, and set this value for errors raised
  during paged or long-running operations.

### Bug Fixes

- Set retry_interval to 1 second instead of 1000 seconds (thanks **vbarbaresi** for contributing)  #14357


## 1.8.2 (2020-10-05)

### Bug Fixes

- Fixed bug to allow polling in the case of parameterized endpoints with relative polling urls  #14097


## 1.8.1 (2020-09-08)

### Bug fixes

- SAS credential replicated "/" fix #13159

## 1.8.0 (2020-08-10)

### Features

- Support params as list for exploding parameters  #12410


## 1.7.0 (2020-07-06)

### Bug fixes

- `AzureKeyCredentialPolicy` will now accept (and ignore) passed in kwargs  #11963
- Better error messages if passed endpoint is incorrect  #12106
- Do not JSON encore a string if content type is "text"  #12137

### Features

- Added `http_logging_policy` property on the `Configuration` object, allowing users to individually
set the http logging policy of the config  #12218

## 1.6.0 (2020-06-03)

### Bug fixes

- Fixed deadlocks in AsyncBearerTokenCredentialPolicy #11543
- Fix AttributeException in StreamDownloadGenerator #11462

### Features

- Added support for changesets as part of multipart message support #10485
- Add AsyncLROPoller in azure.core.polling #10801
- Add get_continuation_token/from_continuation_token/polling_method methods in pollers (sync and async) #10801
- HttpResponse and PipelineContext objects are now pickable #10801

## 1.5.0 (2020-05-04)

### Features

- Support "x-ms-retry-after-ms" in response header   #10743
- `link` and `link_from_headers` now accepts attributes   #10765

### Bug fixes

- Not retry if the status code is less than 400 #10778
- "x-ms-request-id" is not considered safe header for logging #10967

## 1.4.0 (2020-04-06)

### Features

- Support a default error type in map_error #9773
- Added `AzureKeyCredential` and its respective policy. #10509
- Added `azure.core.polling.base_polling` module with a "Microsoft One API" polling implementation #10090
  Also contains the async version in `azure.core.polling.async_base_polling`
- Support kwarg `enforce_https` to disable HTTPS check on authentication #9821
- Support additional kwargs in `HttpRequest.set_multipart_mixed` that will be passed into pipeline context.

## 1.3.0 (2020-03-09)

### Bug fixes

- Appended RequestIdPolicy to the default pipeline  #9841
- Rewind the body position in async_retry   #10117

### Features

- Add raw_request_hook support in custom_hook_policy   #9958
- Add timeout support in retry_policy   #10011
- Add OdataV4 error format auto-parsing in all exceptions ('error' attribute)  #9738

## 1.2.2 (2020-02-10)

### Bug fixes

- Fixed a bug that sends None as request_id #9545
- Enable mypy for customers #9572
- Handle TypeError in deep copy #9620
- Fix text/plain content-type in decoder #9589

## 1.2.1 (2020-01-14)

### Bug fixes

- Fixed a regression in 1.2.0 that was incompatible with azure-keyvault-* 4.0.0
[#9462](https://github.com/Azure/azure-sdk-for-python/issues/9462)


## 1.2.0 (2020-01-14)

### Features

- Add user_agent & sdk_moniker kwargs in UserAgentPolicy init   #9355
- Support OPTIONS HTTP verb     #9322
- Add tracing_attributes to tracing decorator   #9297
- Support auto_request_id in RequestIdPolicy   #9163
- Support fixed retry   #6419
- Support "retry-after-ms" in response header   #9240

### Bug fixes

- Removed `__enter__` and `__exit__` from async context managers    #9313

## 1.1.1 (2019-12-03)

### Bug fixes

- Bearer token authorization requires HTTPS
- Rewind the body position in retry #8307

## 1.1.0 (2019-11-25)

### Features

- New RequestIdPolicy   #8437
- Enable logging policy in default pipeline #8053
- Normalize transport timeout.   #8000
  Now we have:
  * 'connection_timeout' - a single float in seconds for the connection timeout. Default 5min
  * 'read_timeout' - a single float in seconds for the read timeout. Default 5min

### Bug fixes

- RequestHistory: deepcopy fails if request contains a stream  #7732
- Retry: retry raises error if response does not have http_response #8629
- Client kwargs are now passed to DistributedTracingPolicy correctly    #8051
- NetworkLoggingPolicy now logs correctly all requests in case of retry #8262

## 1.0.0 (2019-10-29)

### Features

- Tracing: DistributedTracingPolicy now accepts kwargs network_span_namer to change network span name  #7773
- Tracing: Implementation of AbstractSpan can now use the mixin HttpSpanMixin to get HTTP span update automatically  #7773
- Tracing: AbstractSpan contract "change_context" introduced  #7773
- Introduce new policy HttpLoggingPolicy  #7988

### Bug fixes

- Fix AsyncioRequestsTransport if input stream is an async generator  #7743
- Fix form-data with aiohttp transport  #7749

### Breaking changes

- Tracing: AbstractSpan.set_current_span is longer supported. Use change_context instead.  #7773
- azure.core.pipeline.policies.ContentDecodePolicy.deserialize_from_text changed

## 1.0.0b4 (2019-10-07)

### Features

- Tracing: network span context is available with the TRACING_CONTEXT in pipeline response  #7252
- Tracing: Span contract now has `kind`, `traceparent` and is a context manager  #7252
- SansIOHTTPPolicy methods can now be coroutines #7497
- Add multipart/mixed support #7083:

  - HttpRequest now has a "set_multipart_mixed" method to set the parts of this request
  - HttpRequest now has a "prepare_multipart_body" method to build final body.
  - HttpResponse now has a "parts" method to return an iterator of parts
  - AsyncHttpResponse now has a "parts" methods to return an async iterator of parts
  - Note that multipart/mixed is a Python 3.x only feature

### Bug fixes

- Tracing: policy cannot fail the pipeline, even in the worst condition  #7252
- Tracing: policy pass correctly status message if exception  #7252
- Tracing: incorrect span if exception raised from decorated function  #7133
- Fixed urllib3 ConnectTimeoutError being raised by Requests during a socket timeout. Now this exception is caught and wrapped as a `ServiceRequestError`  #7542

### Breaking changes

- Tracing: `azure.core.tracing.context` removed
- Tracing: `azure.core.tracing.context.tracing_context.with_current_context` renamed to `azure.core.tracing.common.with_current_context`  #7252
- Tracing: `link` renamed `link_from_headers`  and `link` takes now a string
- Tracing: opencensus implementation has been moved to the package `azure-core-tracing-opencensus`
- Some modules and classes that were importables from several differente places have been removed:

   - `azure.core.HttpResponseError` is now only `azure.core.exceptions.HttpResponseError`
   - `azure.core.Configuration` is now only `azure.core.configuration.Configuration`
   - `azure.core.HttpRequest` is now only `azure.core.pipeline.transport.HttpRequest`
   - `azure.core.version` module has been removed. Use `azure.core.__version__` to get version number.
   - `azure.core.pipeline_client` has been removed. Import from `azure.core` instead.
   - `azure.core.pipeline_client_async` has been removed. Import from `azure.core` instead.
   - `azure.core.pipeline.base` has been removed. Import from `azure.core.pipeline` instead.
   - `azure.core.pipeline.base_async` has been removed. Import from `azure.core.pipeline` instead.
   - `azure.core.pipeline.policies.base` has been removed. Import from `azure.core.pipeline.policies` instead.
   - `azure.core.pipeline.policies.base_async` has been removed. Import from `azure.core.pipeline.policies` instead.
   - `azure.core.pipeline.policies.authentication` has been removed. Import from `azure.core.pipeline.policies` instead.
   - `azure.core.pipeline.policies.authentication_async` has been removed. Import from `azure.core.pipeline.policies` instead.
   - `azure.core.pipeline.policies.custom_hook` has been removed. Import from `azure.core.pipeline.policies` instead.
   - `azure.core.pipeline.policies.redirect` has been removed. Import from `azure.core.pipeline.policies` instead.
   - `azure.core.pipeline.policies.redirect_async` has been removed. Import from `azure.core.pipeline.policies` instead.
   - `azure.core.pipeline.policies.retry` has been removed. Import from `azure.core.pipeline.policies` instead.
   - `azure.core.pipeline.policies.retry_async` has been removed. Import from `azure.core.pipeline.policies` instead.
   - `azure.core.pipeline.policies.distributed_tracing` has been removed. Import from `azure.core.pipeline.policies` instead.
   - `azure.core.pipeline.policies.universal` has been removed. Import from `azure.core.pipeline.policies` instead.
   - `azure.core.tracing.abstract_span` has been removed. Import from `azure.core.tracing` instead.
   - `azure.core.pipeline.transport.base` has been removed. Import from `azure.core.pipeline.transport` instead.
   - `azure.core.pipeline.transport.base_async` has been removed. Import from `azure.core.pipeline.transport` instead.
   - `azure.core.pipeline.transport.requests_basic` has been removed. Import from `azure.core.pipeline.transport` instead.
   - `azure.core.pipeline.transport.requests_asyncio` has been removed. Import from `azure.core.pipeline.transport` instead.
   - `azure.core.pipeline.transport.requests_trio` has been removed. Import from `azure.core.pipeline.transport` instead.
   - `azure.core.pipeline.transport.aiohttp` has been removed. Import from `azure.core.pipeline.transport` instead.
   - `azure.core.polling.poller` has been removed. Import from `azure.core.polling` instead.
   - `azure.core.polling.async_poller` has been removed. Import from `azure.core.polling` instead.

## 1.0.0b3 (2019-09-09)

### Bug fixes

-  Fix aiohttp auto-headers #6992
-  Add tracing to policies module init  #6951

## 1.0.0b2 (2019-08-05)

### Breaking changes

- Transport classes don't take `config` parameter anymore (use kwargs instead)  #6372
- `azure.core.paging` has been completely refactored  #6420
- HttpResponse.content_type attribute is now a string (was a list)  #6490
- For `StreamDownloadGenerator` subclasses, `response` is now an `HttpResponse`, and not a transport response like `aiohttp.ClientResponse` or `requests.Response`. The transport response is available in `internal_response` attribute  #6490

### Bug fixes

- aiohttp is not required to import async pipelines classes #6496
- `AsyncioRequestsTransport.sleep` is now a coroutine as expected #6490
- `RequestsTransport` is not tight to `ProxyPolicy` implementation details anymore #6372
- `AiohttpTransport` does not raise on unexpected kwargs  #6355

### Features

- New paging base classes that support `continuation_token` and `by_page()`  #6420
- Proxy support for `AiohttpTransport`  #6372

## 1.0.0b1 (2019-06-26)

- Preview 1 release<|MERGE_RESOLUTION|>--- conflicted
+++ resolved
@@ -4,12 +4,9 @@
 
 ### Features
 
-<<<<<<< HEAD
-- Added `CaseInsensitiveEnumMeta` class for case-insensitive enums.
-=======
+- Added `CaseInsensitiveEnumMeta` class for case-insensitive enums.  #16316
 - Add `raise_for_status` method onto `HttpResponse`. Calling `response.raise_for_status()` on a response with an error code
 will raise an `HttpResponseError`. Calling it on a good response will do nothing  #16399
->>>>>>> 30b917b2
 
 
 ## 1.10.0 (2021-01-11)
