--- conflicted
+++ resolved
@@ -1,18 +1,12 @@
 # Release History
 
 ## 1.12.0 (Unreleased)
-<<<<<<< HEAD
-
-### Features
-
+
+### Features
+
+- Added `azure.core.messaging.CloudEvent` model that follows the cloud event spec.
+- Added `azure.core.serialization.NULL` sentinel value
 - Add kwarg `query` to `HttpRequest`, which accepts your query parameters and formats them into your inputted URL.  #16942
-=======
->>>>>>> 419f6596
-
-### Features
-
-- Added `azure.core.messaging.CloudEvent` model that follows the cloud event spec.
-- Added `azure.core.serialization.NULL` sentinel value 
 
 ## 1.11.0 (2021-02-08)
 
