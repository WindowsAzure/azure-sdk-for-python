# Release History

## 1.12.0 (Unreleased)
<<<<<<< HEAD

### Features

- Added `json()` method onto `HttpResponse`. Calling `json()` on the response will return the JSON-deserialized response body  #16692
=======
>>>>>>> 4f18a58e

### Features

- Added `azure.core.messaging.CloudEvent` model that follows the cloud event spec.
- Added `azure.core.serialization.NULL` sentinel value 

## 1.11.0 (2021-02-08)

### Features

- Added `CaseInsensitiveEnumMeta` class for case-insensitive enums.  #16316
- Add `raise_for_status` method onto `HttpResponse`. Calling `response.raise_for_status()` on a response with an error code
will raise an `HttpResponseError`. Calling it on a good response will do nothing  #16399

### Bug Fixes

- Update conn.conn_kw rather than overriding it when setting block size. (thanks for @jiasli for the contribution)  #16587

## 1.10.0 (2021-01-11)

### Features

- Added `AzureSasCredential` and its respective policy. #15946

## 1.9.0 (2020-11-09)

### Features

- Add a `continuation_token` attribute to the base `AzureError` exception, and set this value for errors raised
  during paged or long-running operations.

### Bug Fixes

- Set retry_interval to 1 second instead of 1000 seconds (thanks **vbarbaresi** for contributing)  #14357


## 1.8.2 (2020-10-05)

### Bug Fixes

- Fixed bug to allow polling in the case of parameterized endpoints with relative polling urls  #14097


## 1.8.1 (2020-09-08)

### Bug fixes

- SAS credential replicated "/" fix #13159

## 1.8.0 (2020-08-10)

### Features

- Support params as list for exploding parameters  #12410


## 1.7.0 (2020-07-06)

### Bug fixes

- `AzureKeyCredentialPolicy` will now accept (and ignore) passed in kwargs  #11963
- Better error messages if passed endpoint is incorrect  #12106
- Do not JSON encore a string if content type is "text"  #12137

### Features

- Added `http_logging_policy` property on the `Configuration` object, allowing users to individually
set the http logging policy of the config  #12218

## 1.6.0 (2020-06-03)

### Bug fixes

- Fixed deadlocks in AsyncBearerTokenCredentialPolicy #11543
- Fix AttributeException in StreamDownloadGenerator #11462

### Features

- Added support for changesets as part of multipart message support #10485
- Add AsyncLROPoller in azure.core.polling #10801
- Add get_continuation_token/from_continuation_token/polling_method methods in pollers (sync and async) #10801
- HttpResponse and PipelineContext objects are now pickable #10801

## 1.5.0 (2020-05-04)

### Features

- Support "x-ms-retry-after-ms" in response header   #10743
- `link` and `link_from_headers` now accepts attributes   #10765

### Bug fixes

- Not retry if the status code is less than 400 #10778
- "x-ms-request-id" is not considered safe header for logging #10967

## 1.4.0 (2020-04-06)

### Features

- Support a default error type in map_error #9773
- Added `AzureKeyCredential` and its respective policy. #10509
- Added `azure.core.polling.base_polling` module with a "Microsoft One API" polling implementation #10090
  Also contains the async version in `azure.core.polling.async_base_polling`
- Support kwarg `enforce_https` to disable HTTPS check on authentication #9821
- Support additional kwargs in `HttpRequest.set_multipart_mixed` that will be passed into pipeline context.

## 1.3.0 (2020-03-09)

### Bug fixes

- Appended RequestIdPolicy to the default pipeline  #9841
- Rewind the body position in async_retry   #10117

### Features

- Add raw_request_hook support in custom_hook_policy   #9958
- Add timeout support in retry_policy   #10011
- Add OdataV4 error format auto-parsing in all exceptions ('error' attribute)  #9738

## 1.2.2 (2020-02-10)

### Bug fixes

- Fixed a bug that sends None as request_id #9545
- Enable mypy for customers #9572
- Handle TypeError in deep copy #9620
- Fix text/plain content-type in decoder #9589

## 1.2.1 (2020-01-14)

### Bug fixes

- Fixed a regression in 1.2.0 that was incompatible with azure-keyvault-* 4.0.0
[#9462](https://github.com/Azure/azure-sdk-for-python/issues/9462)


## 1.2.0 (2020-01-14)

### Features

- Add user_agent & sdk_moniker kwargs in UserAgentPolicy init   #9355
- Support OPTIONS HTTP verb     #9322
- Add tracing_attributes to tracing decorator   #9297
- Support auto_request_id in RequestIdPolicy   #9163
- Support fixed retry   #6419
- Support "retry-after-ms" in response header   #9240

### Bug fixes

- Removed `__enter__` and `__exit__` from async context managers    #9313

## 1.1.1 (2019-12-03)

### Bug fixes

- Bearer token authorization requires HTTPS
- Rewind the body position in retry #8307

## 1.1.0 (2019-11-25)

### Features

- New RequestIdPolicy   #8437
- Enable logging policy in default pipeline #8053
- Normalize transport timeout.   #8000
  Now we have:
  * 'connection_timeout' - a single float in seconds for the connection timeout. Default 5min
  * 'read_timeout' - a single float in seconds for the read timeout. Default 5min

### Bug fixes

- RequestHistory: deepcopy fails if request contains a stream  #7732
- Retry: retry raises error if response does not have http_response #8629
- Client kwargs are now passed to DistributedTracingPolicy correctly    #8051
- NetworkLoggingPolicy now logs correctly all requests in case of retry #8262

## 1.0.0 (2019-10-29)

### Features

- Tracing: DistributedTracingPolicy now accepts kwargs network_span_namer to change network span name  #7773
- Tracing: Implementation of AbstractSpan can now use the mixin HttpSpanMixin to get HTTP span update automatically  #7773
- Tracing: AbstractSpan contract "change_context" introduced  #7773
- Introduce new policy HttpLoggingPolicy  #7988

### Bug fixes

- Fix AsyncioRequestsTransport if input stream is an async generator  #7743
- Fix form-data with aiohttp transport  #7749

### Breaking changes

- Tracing: AbstractSpan.set_current_span is longer supported. Use change_context instead.  #7773
- azure.core.pipeline.policies.ContentDecodePolicy.deserialize_from_text changed

## 1.0.0b4 (2019-10-07)

### Features

- Tracing: network span context is available with the TRACING_CONTEXT in pipeline response  #7252
- Tracing: Span contract now has `kind`, `traceparent` and is a context manager  #7252
- SansIOHTTPPolicy methods can now be coroutines #7497
- Add multipart/mixed support #7083:

  - HttpRequest now has a "set_multipart_mixed" method to set the parts of this request
  - HttpRequest now has a "prepare_multipart_body" method to build final body.
  - HttpResponse now has a "parts" method to return an iterator of parts
  - AsyncHttpResponse now has a "parts" methods to return an async iterator of parts
  - Note that multipart/mixed is a Python 3.x only feature

### Bug fixes

- Tracing: policy cannot fail the pipeline, even in the worst condition  #7252
- Tracing: policy pass correctly status message if exception  #7252
- Tracing: incorrect span if exception raised from decorated function  #7133
- Fixed urllib3 ConnectTimeoutError being raised by Requests during a socket timeout. Now this exception is caught and wrapped as a `ServiceRequestError`  #7542

### Breaking changes

- Tracing: `azure.core.tracing.context` removed
- Tracing: `azure.core.tracing.context.tracing_context.with_current_context` renamed to `azure.core.tracing.common.with_current_context`  #7252
- Tracing: `link` renamed `link_from_headers`  and `link` takes now a string
- Tracing: opencensus implementation has been moved to the package `azure-core-tracing-opencensus`
- Some modules and classes that were importables from several differente places have been removed:

   - `azure.core.HttpResponseError` is now only `azure.core.exceptions.HttpResponseError`
   - `azure.core.Configuration` is now only `azure.core.configuration.Configuration`
   - `azure.core.HttpRequest` is now only `azure.core.pipeline.transport.HttpRequest`
   - `azure.core.version` module has been removed. Use `azure.core.__version__` to get version number.
   - `azure.core.pipeline_client` has been removed. Import from `azure.core` instead.
   - `azure.core.pipeline_client_async` has been removed. Import from `azure.core` instead.
   - `azure.core.pipeline.base` has been removed. Import from `azure.core.pipeline` instead.
   - `azure.core.pipeline.base_async` has been removed. Import from `azure.core.pipeline` instead.
   - `azure.core.pipeline.policies.base` has been removed. Import from `azure.core.pipeline.policies` instead.
   - `azure.core.pipeline.policies.base_async` has been removed. Import from `azure.core.pipeline.policies` instead.
   - `azure.core.pipeline.policies.authentication` has been removed. Import from `azure.core.pipeline.policies` instead.
   - `azure.core.pipeline.policies.authentication_async` has been removed. Import from `azure.core.pipeline.policies` instead.
   - `azure.core.pipeline.policies.custom_hook` has been removed. Import from `azure.core.pipeline.policies` instead.
   - `azure.core.pipeline.policies.redirect` has been removed. Import from `azure.core.pipeline.policies` instead.
   - `azure.core.pipeline.policies.redirect_async` has been removed. Import from `azure.core.pipeline.policies` instead.
   - `azure.core.pipeline.policies.retry` has been removed. Import from `azure.core.pipeline.policies` instead.
   - `azure.core.pipeline.policies.retry_async` has been removed. Import from `azure.core.pipeline.policies` instead.
   - `azure.core.pipeline.policies.distributed_tracing` has been removed. Import from `azure.core.pipeline.policies` instead.
   - `azure.core.pipeline.policies.universal` has been removed. Import from `azure.core.pipeline.policies` instead.
   - `azure.core.tracing.abstract_span` has been removed. Import from `azure.core.tracing` instead.
   - `azure.core.pipeline.transport.base` has been removed. Import from `azure.core.pipeline.transport` instead.
   - `azure.core.pipeline.transport.base_async` has been removed. Import from `azure.core.pipeline.transport` instead.
   - `azure.core.pipeline.transport.requests_basic` has been removed. Import from `azure.core.pipeline.transport` instead.
   - `azure.core.pipeline.transport.requests_asyncio` has been removed. Import from `azure.core.pipeline.transport` instead.
   - `azure.core.pipeline.transport.requests_trio` has been removed. Import from `azure.core.pipeline.transport` instead.
   - `azure.core.pipeline.transport.aiohttp` has been removed. Import from `azure.core.pipeline.transport` instead.
   - `azure.core.polling.poller` has been removed. Import from `azure.core.polling` instead.
   - `azure.core.polling.async_poller` has been removed. Import from `azure.core.polling` instead.

## 1.0.0b3 (2019-09-09)

### Bug fixes

-  Fix aiohttp auto-headers #6992
-  Add tracing to policies module init  #6951

## 1.0.0b2 (2019-08-05)

### Breaking changes

- Transport classes don't take `config` parameter anymore (use kwargs instead)  #6372
- `azure.core.paging` has been completely refactored  #6420
- HttpResponse.content_type attribute is now a string (was a list)  #6490
- For `StreamDownloadGenerator` subclasses, `response` is now an `HttpResponse`, and not a transport response like `aiohttp.ClientResponse` or `requests.Response`. The transport response is available in `internal_response` attribute  #6490

### Bug fixes

- aiohttp is not required to import async pipelines classes #6496
- `AsyncioRequestsTransport.sleep` is now a coroutine as expected #6490
- `RequestsTransport` is not tight to `ProxyPolicy` implementation details anymore #6372
- `AiohttpTransport` does not raise on unexpected kwargs  #6355

### Features

- New paging base classes that support `continuation_token` and `by_page()`  #6420
- Proxy support for `AiohttpTransport`  #6372

## 1.0.0b1 (2019-06-26)

- Preview 1 release<|MERGE_RESOLUTION|>--- conflicted
+++ resolved
@@ -1,18 +1,12 @@
 # Release History
 
 ## 1.12.0 (Unreleased)
-<<<<<<< HEAD
-
-### Features
-
+
+### Features
+
+- Added `azure.core.messaging.CloudEvent` model that follows the cloud event spec.
+- Added `azure.core.serialization.NULL` sentinel value
 - Added `json()` method onto `HttpResponse`. Calling `json()` on the response will return the JSON-deserialized response body  #16692
-=======
->>>>>>> 4f18a58e
-
-### Features
-
-- Added `azure.core.messaging.CloudEvent` model that follows the cloud event spec.
-- Added `azure.core.serialization.NULL` sentinel value 
 
 ## 1.11.0 (2021-02-08)
 
