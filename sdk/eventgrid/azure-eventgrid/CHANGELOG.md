# Release History

## 2.0.0b5 (Unreleased)

  **Breaking Changes**
<<<<<<< HEAD
  - `EventGridEvent` has two additional required positional parameters namely, `data` and `data_version`.
=======
  - `EventGridSharedAccessSignatureCredential` is deprecated in favor of `AzureSasCredential`.
>>>>>>> e4c4daaf

## 2.0.0b4 (2020-11-11)

  **Bug Fixes**
  - `TypeError` is raised when bytes are passed to an `EventGridEvent`.

## 2.0.0b3 (2020-10-05)

  **Feature**
  - Added support for Keyvault Event Types
  - Added distributed tracing support for CloudEvents

## 2.0.0b2 (2020-09-24)

  **Features**
  - Added support for Azure Communication Services event types.

## 2.0.0b1 (2020-09-08)

  **Features**
  - Version (2.0.0b1) is the first preview of our efforts to create a user-friendly and Pythonic client library for Azure EventGrid.
  For more information about this, and preview releases of other Azure SDK libraries, please visit https://azure.github.io/azure-sdk/releases/latest/python.html.
  - Added Support for `CloudEvents`.
  - Implements the `EventGridPublisherClient` for the publish flow for EventGrid Events, CloudEvents and CustomEvents.
  - Implements the `EventGridConsumer` for the consume flow of the events.

## 1.3.0 (2019-05-20)

  - Event Schemas for new event types from IotHub, Media Services,
    Container Registry, Maps, and AppConfiguration services.

## 1.2.0 (2018-08-28)

  - Event Schemas for new events (IotHub DeviceConnected and
    DeviceDisconnected events, Resource events related to actions), and
    breaking changes to the schema for IotHub DeviceCreated event and
    IotHub DeviceDeleted event.

## 1.1.0 (2018-05-24)

  - Event Schemas for EventGrid subscription validation event, Azure
    Media events, and ServiceBus events.

## 1.0.0 (2018-04-26)

**General Breaking changes**

This version uses a next-generation code generator that *might*
introduce breaking changes.

  - Model signatures now use only keyword-argument syntax. All
    positional arguments must be re-written as keyword-arguments. To
    keep auto-completion in most cases, models are now generated for
    Python 2 and Python 3. Python 3 uses the "*" syntax for
    keyword-only arguments.
  - Enum types now use the "str" mixin (class AzureEnum(str, Enum)) to
    improve the behavior when unrecognized enum values are encountered.
    While this is not a breaking change, the distinctions are important,
    and are documented here:
    <https://docs.python.org/3/library/enum.html#others> At a glance:
      - "is" should not be used at all.
      - "format" will return the string value, where "%s" string
        formatting will return `NameOfEnum.stringvalue`. Format syntax
        should be prefered.
  - New Long Running Operation:
      - Return type changes from
        `msrestazure.azure_operation.AzureOperationPoller` to
        `msrest.polling.LROPoller`. External API is the same.
      - Return type is now **always** a `msrest.polling.LROPoller`,
        regardless of the optional parameters used.
      - The behavior has changed when using `raw=True`. Instead of
        returning the initial call result as `ClientRawResponse`,
        without polling, now this returns an LROPoller. After polling,
        the final resource will be returned as a `ClientRawResponse`.
      - New `polling` parameter. The default behavior is
        `Polling=True` which will poll using ARM algorithm. When
        `Polling=False`, the response of the initial call will be
        returned without polling.
      - `polling` parameter accepts instances of subclasses of
        `msrest.polling.PollingMethod`.
      - `add_done_callback` will no longer raise if called after
        polling is finished, but will instead execute the callback right
        away.

**Features**

  - Client class can be used as a context manager to keep the underlying
    HTTP session open for performance
  - Support for consuming Azure Container Registry events and Azure IoT
    Hub events published to Event Grid.

## 0.1.0 (2018-01-30)

  - Initial Release<|MERGE_RESOLUTION|>--- conflicted
+++ resolved
@@ -3,11 +3,10 @@
 ## 2.0.0b5 (Unreleased)
 
   **Breaking Changes**
-<<<<<<< HEAD
+  - `EventGridSharedAccessSignatureCredential` is deprecated in favor of `AzureSasCredential`.
+  
+  **Bug Fixes**
   - `EventGridEvent` has two additional required positional parameters namely, `data` and `data_version`.
-=======
-  - `EventGridSharedAccessSignatureCredential` is deprecated in favor of `AzureSasCredential`.
->>>>>>> e4c4daaf
 
 ## 2.0.0b4 (2020-11-11)
 
