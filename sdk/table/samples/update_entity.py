--- conflicted
+++ resolved
@@ -16,8 +16,6 @@
     }
 
     def update_entity(self):
-<<<<<<< HEAD
-
         from azure.azure_table import TableClient
         from azure.core.exceptions import HttpResponseError
 
@@ -29,20 +27,12 @@
             print(e.response)
 
     def upsert_entity(self):
-
-=======
-
->>>>>>> 33fff64a
         from azure.azure_table import TableClient
         from azure.core.exceptions import HttpResponseError
 
         table_client = TableClient(account_url=self.account_url, credential=self.access_key)
         try:
-<<<<<<< HEAD
             table_client.upsert_entity(partition_key=self.partition_key, row_key=self.row_key,
-=======
-            table_client.update_entity(partition_key=self.partition_key, row_key=self.row_key,
->>>>>>> 33fff64a
-                                       table_entity_properties=self.entity)
+
         except HttpResponseError as e:
             print(e.response)