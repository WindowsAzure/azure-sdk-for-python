--- conflicted
+++ resolved
@@ -6,17 +6,11 @@
     access_key = "fasgfbhBDFAShjDQ4jkvbnaBFHJOWS6gkjngdakeKFNLK=="
 
     # Assuming there is a created table
-<<<<<<< HEAD
     partition_key = "Crayola Marker"
     row_key = "Marker"
     entity = {
         'product': 'Marker', 'color': 'Purple', 'price': '$5'}
-=======
-    partition_key = "1"
-    row_key = "1"
-    entity = {
-        'text': 'Marker', 'color': 'Purple', 'price': '5'}
->>>>>>> 33fff64a
+
 
     def insert_entity(self):
 
