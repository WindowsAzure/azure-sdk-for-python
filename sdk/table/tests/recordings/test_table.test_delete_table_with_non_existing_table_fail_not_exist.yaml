--- conflicted
+++ resolved
@@ -11,19 +11,11 @@
       Content-Length:
       - '0'
       Date:
-<<<<<<< HEAD
-      - Thu, 11 Jun 2020 13:21:14 GMT
+      - Thu, 11 Jun 2020 14:06:54 GMT
       User-Agent:
       - azsdk-python-storage-table/2019-07-07 Python/3.8.3 (Windows-10-10.0.19041-SP0)
       x-ms-date:
-      - Thu, 11 Jun 2020 13:21:14 GMT
-=======
-      - Wed, 10 Jun 2020 13:25:36 GMT
-      User-Agent:
-      - azsdk-python-storage-table/2019-07-07 Python/3.8.3 (Windows-10-10.0.19041-SP0)
-      x-ms-date:
-      - Wed, 10 Jun 2020 13:25:36 GMT
->>>>>>> dbd97e59
+      - Thu, 11 Jun 2020 14:06:54 GMT
       x-ms-version:
       - '2019-07-07'
     method: DELETE
@@ -33,26 +25,16 @@
       string: '<?xml version="1.0" encoding="utf-8"?><error xmlns="http://schemas.microsoft.com/ado/2007/08/dataservices/metadata"><code>ResourceNotFound</code><message
         xml:lang="en-US">The specified resource does not exist.
 
-<<<<<<< HEAD
-        RequestId:4692fbd6-2002-000d-4df3-3f316d000000
+        RequestId:c526fa55-0002-003d-0ff9-3f964d000000
 
-        Time:2020-06-11T13:21:15.5630241Z</message></error>'
-=======
-        RequestId:04b73fe4-4002-0048-7e2a-3f3897000000
-
-        Time:2020-06-10T13:25:37.0092897Z</message></error>'
->>>>>>> dbd97e59
+        Time:2020-06-11T14:06:54.9397921Z</message></error>'
     headers:
       cache-control:
       - no-cache
       content-type:
       - application/xml;charset=utf-8
       date:
-<<<<<<< HEAD
-      - Thu, 11 Jun 2020 13:21:14 GMT
-=======
-      - Wed, 10 Jun 2020 13:25:36 GMT
->>>>>>> dbd97e59
+      - Thu, 11 Jun 2020 14:06:54 GMT
       server:
       - Windows-Azure-Table/1.0 Microsoft-HTTPAPI/2.0
       transfer-encoding:
