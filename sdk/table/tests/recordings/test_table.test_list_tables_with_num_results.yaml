interactions:
- request:
    body: '{"TableName": "listtable0967e1246"}'
    headers:
      Accept:
      - application/json;odata=minimalmetadata
      Accept-Encoding:
      - gzip, deflate
      Connection:
      - keep-alive
      Content-Length:
      - '35'
      Content-Type:
      - application/json;odata=nometadata
      DataServiceVersion:
      - '3.0'
      Date:
<<<<<<< HEAD
      - Thu, 11 Jun 2020 13:21:17 GMT
      User-Agent:
      - azsdk-python-storage-table/2019-07-07 Python/3.8.3 (Windows-10-10.0.19041-SP0)
      x-ms-date:
      - Thu, 11 Jun 2020 13:21:17 GMT
=======
      - Wed, 10 Jun 2020 13:25:40 GMT
      User-Agent:
      - azsdk-python-storage-table/2019-07-07 Python/3.8.3 (Windows-10-10.0.19041-SP0)
      x-ms-date:
      - Wed, 10 Jun 2020 13:25:40 GMT
>>>>>>> dbd97e59
      x-ms-version:
      - '2019-07-07'
    method: POST
    uri: https://storagename.table.core.windows.net/Tables
  response:
    body:
      string: '{"odata.metadata":"https://storagename.table.core.windows.net/$metadata#Tables/@Element","TableName":"listtable0967e1246"}'
    headers:
      cache-control:
      - no-cache
      content-type:
      - application/json;odata=minimalmetadata;streaming=true;charset=utf-8
      date:
<<<<<<< HEAD
      - Thu, 11 Jun 2020 13:21:17 GMT
=======
      - Wed, 10 Jun 2020 13:25:40 GMT
>>>>>>> dbd97e59
      location:
      - https://storagename.table.core.windows.net/Tables('listtable0967e1246')
      server:
      - Windows-Azure-Table/1.0 Microsoft-HTTPAPI/2.0
      transfer-encoding:
      - chunked
      x-content-type-options:
      - nosniff
      x-ms-version:
      - '2019-07-07'
    status:
      code: 201
      message: Created
- request:
    body: '{"TableName": "listtable1967e1246"}'
    headers:
      Accept:
      - application/json;odata=minimalmetadata
      Accept-Encoding:
      - gzip, deflate
      Connection:
      - keep-alive
      Content-Length:
      - '35'
      Content-Type:
      - application/json;odata=nometadata
      DataServiceVersion:
      - '3.0'
      Date:
<<<<<<< HEAD
      - Thu, 11 Jun 2020 13:21:18 GMT
      User-Agent:
      - azsdk-python-storage-table/2019-07-07 Python/3.8.3 (Windows-10-10.0.19041-SP0)
      x-ms-date:
      - Thu, 11 Jun 2020 13:21:18 GMT
=======
      - Wed, 10 Jun 2020 13:25:41 GMT
      User-Agent:
      - azsdk-python-storage-table/2019-07-07 Python/3.8.3 (Windows-10-10.0.19041-SP0)
      x-ms-date:
      - Wed, 10 Jun 2020 13:25:41 GMT
>>>>>>> dbd97e59
      x-ms-version:
      - '2019-07-07'
    method: POST
    uri: https://storagename.table.core.windows.net/Tables
  response:
    body:
      string: '{"odata.metadata":"https://storagename.table.core.windows.net/$metadata#Tables/@Element","TableName":"listtable1967e1246"}'
    headers:
      cache-control:
      - no-cache
      content-type:
      - application/json;odata=minimalmetadata;streaming=true;charset=utf-8
      date:
<<<<<<< HEAD
      - Thu, 11 Jun 2020 13:21:18 GMT
=======
      - Wed, 10 Jun 2020 13:25:40 GMT
>>>>>>> dbd97e59
      location:
      - https://storagename.table.core.windows.net/Tables('listtable1967e1246')
      server:
      - Windows-Azure-Table/1.0 Microsoft-HTTPAPI/2.0
      transfer-encoding:
      - chunked
      x-content-type-options:
      - nosniff
      x-ms-version:
      - '2019-07-07'
    status:
      code: 201
      message: Created
- request:
    body: '{"TableName": "listtable2967e1246"}'
    headers:
      Accept:
      - application/json;odata=minimalmetadata
      Accept-Encoding:
      - gzip, deflate
      Connection:
      - keep-alive
      Content-Length:
      - '35'
      Content-Type:
      - application/json;odata=nometadata
      DataServiceVersion:
      - '3.0'
      Date:
<<<<<<< HEAD
      - Thu, 11 Jun 2020 13:21:18 GMT
      User-Agent:
      - azsdk-python-storage-table/2019-07-07 Python/3.8.3 (Windows-10-10.0.19041-SP0)
      x-ms-date:
      - Thu, 11 Jun 2020 13:21:18 GMT
=======
      - Wed, 10 Jun 2020 13:25:41 GMT
      User-Agent:
      - azsdk-python-storage-table/2019-07-07 Python/3.8.3 (Windows-10-10.0.19041-SP0)
      x-ms-date:
      - Wed, 10 Jun 2020 13:25:41 GMT
>>>>>>> dbd97e59
      x-ms-version:
      - '2019-07-07'
    method: POST
    uri: https://storagename.table.core.windows.net/Tables
  response:
    body:
      string: '{"odata.metadata":"https://storagename.table.core.windows.net/$metadata#Tables/@Element","TableName":"listtable2967e1246"}'
    headers:
      cache-control:
      - no-cache
      content-type:
      - application/json;odata=minimalmetadata;streaming=true;charset=utf-8
      date:
<<<<<<< HEAD
      - Thu, 11 Jun 2020 13:21:18 GMT
=======
      - Wed, 10 Jun 2020 13:25:40 GMT
>>>>>>> dbd97e59
      location:
      - https://storagename.table.core.windows.net/Tables('listtable2967e1246')
      server:
      - Windows-Azure-Table/1.0 Microsoft-HTTPAPI/2.0
      transfer-encoding:
      - chunked
      x-content-type-options:
      - nosniff
      x-ms-version:
      - '2019-07-07'
    status:
      code: 201
      message: Created
- request:
    body: '{"TableName": "listtable3967e1246"}'
    headers:
      Accept:
      - application/json;odata=minimalmetadata
      Accept-Encoding:
      - gzip, deflate
      Connection:
      - keep-alive
      Content-Length:
      - '35'
      Content-Type:
      - application/json;odata=nometadata
      DataServiceVersion:
      - '3.0'
      Date:
<<<<<<< HEAD
      - Thu, 11 Jun 2020 13:21:18 GMT
      User-Agent:
      - azsdk-python-storage-table/2019-07-07 Python/3.8.3 (Windows-10-10.0.19041-SP0)
      x-ms-date:
      - Thu, 11 Jun 2020 13:21:18 GMT
=======
      - Wed, 10 Jun 2020 13:25:41 GMT
      User-Agent:
      - azsdk-python-storage-table/2019-07-07 Python/3.8.3 (Windows-10-10.0.19041-SP0)
      x-ms-date:
      - Wed, 10 Jun 2020 13:25:41 GMT
>>>>>>> dbd97e59
      x-ms-version:
      - '2019-07-07'
    method: POST
    uri: https://storagename.table.core.windows.net/Tables
  response:
    body:
      string: '{"odata.metadata":"https://storagename.table.core.windows.net/$metadata#Tables/@Element","TableName":"listtable3967e1246"}'
    headers:
      cache-control:
      - no-cache
      content-type:
      - application/json;odata=minimalmetadata;streaming=true;charset=utf-8
      date:
<<<<<<< HEAD
      - Thu, 11 Jun 2020 13:21:18 GMT
=======
      - Wed, 10 Jun 2020 13:25:40 GMT
>>>>>>> dbd97e59
      location:
      - https://storagename.table.core.windows.net/Tables('listtable3967e1246')
      server:
      - Windows-Azure-Table/1.0 Microsoft-HTTPAPI/2.0
      transfer-encoding:
      - chunked
      x-content-type-options:
      - nosniff
      x-ms-version:
      - '2019-07-07'
    status:
      code: 201
      message: Created
- request:
    body: null
    headers:
      Accept:
      - application/json;odata=minimalmetadata
      Accept-Encoding:
      - gzip, deflate
      Connection:
      - keep-alive
      DataServiceVersion:
      - '3.0'
      Date:
<<<<<<< HEAD
      - Thu, 11 Jun 2020 13:21:18 GMT
      User-Agent:
      - azsdk-python-storage-table/2019-07-07 Python/3.8.3 (Windows-10-10.0.19041-SP0)
      x-ms-date:
      - Thu, 11 Jun 2020 13:21:18 GMT
=======
      - Wed, 10 Jun 2020 13:25:41 GMT
      User-Agent:
      - azsdk-python-storage-table/2019-07-07 Python/3.8.3 (Windows-10-10.0.19041-SP0)
      x-ms-date:
      - Wed, 10 Jun 2020 13:25:41 GMT
>>>>>>> dbd97e59
      x-ms-version:
      - '2019-07-07'
    method: GET
    uri: https://storagename.table.core.windows.net/Tables
  response:
    body:
      string: '{"odata.metadata":"https://storagename.table.core.windows.net/$metadata#Tables","value":[{"TableName":"listtable03f561007"},{"TableName":"listtable0967e1246"},{"TableName":"listtable13f561007"},{"TableName":"listtable1967e1246"},{"TableName":"listtable23f561007"},{"TableName":"listtable2967e1246"},{"TableName":"listtable33f561007"},{"TableName":"listtable3967e1246"}]}'
    headers:
      cache-control:
      - no-cache
      content-type:
      - application/json;odata=minimalmetadata;streaming=true;charset=utf-8
      date:
<<<<<<< HEAD
      - Thu, 11 Jun 2020 13:21:18 GMT
=======
      - Wed, 10 Jun 2020 13:25:40 GMT
>>>>>>> dbd97e59
      server:
      - Windows-Azure-Table/1.0 Microsoft-HTTPAPI/2.0
      transfer-encoding:
      - chunked
      x-content-type-options:
      - nosniff
      x-ms-version:
      - '2019-07-07'
    status:
      code: 200
      message: OK
- request:
    body: null
    headers:
      Accept:
      - application/json;odata=minimalmetadata
      Accept-Encoding:
      - gzip, deflate
      Connection:
      - keep-alive
      DataServiceVersion:
      - '3.0'
      Date:
<<<<<<< HEAD
      - Thu, 11 Jun 2020 13:21:18 GMT
      User-Agent:
      - azsdk-python-storage-table/2019-07-07 Python/3.8.3 (Windows-10-10.0.19041-SP0)
      x-ms-date:
      - Thu, 11 Jun 2020 13:21:18 GMT
=======
      - Wed, 10 Jun 2020 13:25:41 GMT
      User-Agent:
      - azsdk-python-storage-table/2019-07-07 Python/3.8.3 (Windows-10-10.0.19041-SP0)
      x-ms-date:
      - Wed, 10 Jun 2020 13:25:41 GMT
>>>>>>> dbd97e59
      x-ms-version:
      - '2019-07-07'
    method: GET
    uri: https://storagename.table.core.windows.net/Tables?$top=3
  response:
    body:
      string: '{"odata.metadata":"https://storagename.table.core.windows.net/$metadata#Tables","value":[{"TableName":"listtable03f561007"},{"TableName":"listtable0967e1246"},{"TableName":"listtable13f561007"}]}'
    headers:
      cache-control:
      - no-cache
      content-type:
      - application/json;odata=minimalmetadata;streaming=true;charset=utf-8
      date:
<<<<<<< HEAD
      - Thu, 11 Jun 2020 13:21:18 GMT
=======
      - Wed, 10 Jun 2020 13:25:41 GMT
>>>>>>> dbd97e59
      server:
      - Windows-Azure-Table/1.0 Microsoft-HTTPAPI/2.0
      transfer-encoding:
      - chunked
      x-content-type-options:
      - nosniff
      x-ms-continuation-nexttablename:
<<<<<<< HEAD
      - 1!48!bGlzdHRhYmxlMTk2N2UxMjQ2ATAxZDYzZmYzMzBmZTE0YWY-
=======
      - 1!48!bGlzdHRhYmxlMTk2N2UxMjQ2ATAxZDYzZjJhYTMyNjgyMGY-
>>>>>>> dbd97e59
      x-ms-version:
      - '2019-07-07'
    status:
      code: 200
      message: OK
version: 1<|MERGE_RESOLUTION|>--- conflicted
+++ resolved
@@ -15,19 +15,11 @@
       DataServiceVersion:
       - '3.0'
       Date:
-<<<<<<< HEAD
-      - Thu, 11 Jun 2020 13:21:17 GMT
-      User-Agent:
-      - azsdk-python-storage-table/2019-07-07 Python/3.8.3 (Windows-10-10.0.19041-SP0)
-      x-ms-date:
-      - Thu, 11 Jun 2020 13:21:17 GMT
-=======
-      - Wed, 10 Jun 2020 13:25:40 GMT
-      User-Agent:
-      - azsdk-python-storage-table/2019-07-07 Python/3.8.3 (Windows-10-10.0.19041-SP0)
-      x-ms-date:
-      - Wed, 10 Jun 2020 13:25:40 GMT
->>>>>>> dbd97e59
+      - Thu, 11 Jun 2020 14:06:57 GMT
+      User-Agent:
+      - azsdk-python-storage-table/2019-07-07 Python/3.8.3 (Windows-10-10.0.19041-SP0)
+      x-ms-date:
+      - Thu, 11 Jun 2020 14:06:57 GMT
       x-ms-version:
       - '2019-07-07'
     method: POST
@@ -41,11 +33,7 @@
       content-type:
       - application/json;odata=minimalmetadata;streaming=true;charset=utf-8
       date:
-<<<<<<< HEAD
-      - Thu, 11 Jun 2020 13:21:17 GMT
-=======
-      - Wed, 10 Jun 2020 13:25:40 GMT
->>>>>>> dbd97e59
+      - Thu, 11 Jun 2020 14:06:57 GMT
       location:
       - https://storagename.table.core.windows.net/Tables('listtable0967e1246')
       server:
@@ -75,19 +63,11 @@
       DataServiceVersion:
       - '3.0'
       Date:
-<<<<<<< HEAD
-      - Thu, 11 Jun 2020 13:21:18 GMT
-      User-Agent:
-      - azsdk-python-storage-table/2019-07-07 Python/3.8.3 (Windows-10-10.0.19041-SP0)
-      x-ms-date:
-      - Thu, 11 Jun 2020 13:21:18 GMT
-=======
-      - Wed, 10 Jun 2020 13:25:41 GMT
-      User-Agent:
-      - azsdk-python-storage-table/2019-07-07 Python/3.8.3 (Windows-10-10.0.19041-SP0)
-      x-ms-date:
-      - Wed, 10 Jun 2020 13:25:41 GMT
->>>>>>> dbd97e59
+      - Thu, 11 Jun 2020 14:06:57 GMT
+      User-Agent:
+      - azsdk-python-storage-table/2019-07-07 Python/3.8.3 (Windows-10-10.0.19041-SP0)
+      x-ms-date:
+      - Thu, 11 Jun 2020 14:06:57 GMT
       x-ms-version:
       - '2019-07-07'
     method: POST
@@ -101,11 +81,7 @@
       content-type:
       - application/json;odata=minimalmetadata;streaming=true;charset=utf-8
       date:
-<<<<<<< HEAD
-      - Thu, 11 Jun 2020 13:21:18 GMT
-=======
-      - Wed, 10 Jun 2020 13:25:40 GMT
->>>>>>> dbd97e59
+      - Thu, 11 Jun 2020 14:06:57 GMT
       location:
       - https://storagename.table.core.windows.net/Tables('listtable1967e1246')
       server:
@@ -135,19 +111,11 @@
       DataServiceVersion:
       - '3.0'
       Date:
-<<<<<<< HEAD
-      - Thu, 11 Jun 2020 13:21:18 GMT
-      User-Agent:
-      - azsdk-python-storage-table/2019-07-07 Python/3.8.3 (Windows-10-10.0.19041-SP0)
-      x-ms-date:
-      - Thu, 11 Jun 2020 13:21:18 GMT
-=======
-      - Wed, 10 Jun 2020 13:25:41 GMT
-      User-Agent:
-      - azsdk-python-storage-table/2019-07-07 Python/3.8.3 (Windows-10-10.0.19041-SP0)
-      x-ms-date:
-      - Wed, 10 Jun 2020 13:25:41 GMT
->>>>>>> dbd97e59
+      - Thu, 11 Jun 2020 14:06:57 GMT
+      User-Agent:
+      - azsdk-python-storage-table/2019-07-07 Python/3.8.3 (Windows-10-10.0.19041-SP0)
+      x-ms-date:
+      - Thu, 11 Jun 2020 14:06:57 GMT
       x-ms-version:
       - '2019-07-07'
     method: POST
@@ -161,11 +129,7 @@
       content-type:
       - application/json;odata=minimalmetadata;streaming=true;charset=utf-8
       date:
-<<<<<<< HEAD
-      - Thu, 11 Jun 2020 13:21:18 GMT
-=======
-      - Wed, 10 Jun 2020 13:25:40 GMT
->>>>>>> dbd97e59
+      - Thu, 11 Jun 2020 14:06:57 GMT
       location:
       - https://storagename.table.core.windows.net/Tables('listtable2967e1246')
       server:
@@ -195,19 +159,11 @@
       DataServiceVersion:
       - '3.0'
       Date:
-<<<<<<< HEAD
-      - Thu, 11 Jun 2020 13:21:18 GMT
-      User-Agent:
-      - azsdk-python-storage-table/2019-07-07 Python/3.8.3 (Windows-10-10.0.19041-SP0)
-      x-ms-date:
-      - Thu, 11 Jun 2020 13:21:18 GMT
-=======
-      - Wed, 10 Jun 2020 13:25:41 GMT
-      User-Agent:
-      - azsdk-python-storage-table/2019-07-07 Python/3.8.3 (Windows-10-10.0.19041-SP0)
-      x-ms-date:
-      - Wed, 10 Jun 2020 13:25:41 GMT
->>>>>>> dbd97e59
+      - Thu, 11 Jun 2020 14:06:57 GMT
+      User-Agent:
+      - azsdk-python-storage-table/2019-07-07 Python/3.8.3 (Windows-10-10.0.19041-SP0)
+      x-ms-date:
+      - Thu, 11 Jun 2020 14:06:57 GMT
       x-ms-version:
       - '2019-07-07'
     method: POST
@@ -221,11 +177,7 @@
       content-type:
       - application/json;odata=minimalmetadata;streaming=true;charset=utf-8
       date:
-<<<<<<< HEAD
-      - Thu, 11 Jun 2020 13:21:18 GMT
-=======
-      - Wed, 10 Jun 2020 13:25:40 GMT
->>>>>>> dbd97e59
+      - Thu, 11 Jun 2020 14:06:57 GMT
       location:
       - https://storagename.table.core.windows.net/Tables('listtable3967e1246')
       server:
@@ -251,19 +203,11 @@
       DataServiceVersion:
       - '3.0'
       Date:
-<<<<<<< HEAD
-      - Thu, 11 Jun 2020 13:21:18 GMT
-      User-Agent:
-      - azsdk-python-storage-table/2019-07-07 Python/3.8.3 (Windows-10-10.0.19041-SP0)
-      x-ms-date:
-      - Thu, 11 Jun 2020 13:21:18 GMT
-=======
-      - Wed, 10 Jun 2020 13:25:41 GMT
-      User-Agent:
-      - azsdk-python-storage-table/2019-07-07 Python/3.8.3 (Windows-10-10.0.19041-SP0)
-      x-ms-date:
-      - Wed, 10 Jun 2020 13:25:41 GMT
->>>>>>> dbd97e59
+      - Thu, 11 Jun 2020 14:06:58 GMT
+      User-Agent:
+      - azsdk-python-storage-table/2019-07-07 Python/3.8.3 (Windows-10-10.0.19041-SP0)
+      x-ms-date:
+      - Thu, 11 Jun 2020 14:06:58 GMT
       x-ms-version:
       - '2019-07-07'
     method: GET
@@ -277,11 +221,7 @@
       content-type:
       - application/json;odata=minimalmetadata;streaming=true;charset=utf-8
       date:
-<<<<<<< HEAD
-      - Thu, 11 Jun 2020 13:21:18 GMT
-=======
-      - Wed, 10 Jun 2020 13:25:40 GMT
->>>>>>> dbd97e59
+      - Thu, 11 Jun 2020 14:06:57 GMT
       server:
       - Windows-Azure-Table/1.0 Microsoft-HTTPAPI/2.0
       transfer-encoding:
@@ -305,19 +245,11 @@
       DataServiceVersion:
       - '3.0'
       Date:
-<<<<<<< HEAD
-      - Thu, 11 Jun 2020 13:21:18 GMT
-      User-Agent:
-      - azsdk-python-storage-table/2019-07-07 Python/3.8.3 (Windows-10-10.0.19041-SP0)
-      x-ms-date:
-      - Thu, 11 Jun 2020 13:21:18 GMT
-=======
-      - Wed, 10 Jun 2020 13:25:41 GMT
-      User-Agent:
-      - azsdk-python-storage-table/2019-07-07 Python/3.8.3 (Windows-10-10.0.19041-SP0)
-      x-ms-date:
-      - Wed, 10 Jun 2020 13:25:41 GMT
->>>>>>> dbd97e59
+      - Thu, 11 Jun 2020 14:06:58 GMT
+      User-Agent:
+      - azsdk-python-storage-table/2019-07-07 Python/3.8.3 (Windows-10-10.0.19041-SP0)
+      x-ms-date:
+      - Thu, 11 Jun 2020 14:06:58 GMT
       x-ms-version:
       - '2019-07-07'
     method: GET
@@ -331,11 +263,7 @@
       content-type:
       - application/json;odata=minimalmetadata;streaming=true;charset=utf-8
       date:
-<<<<<<< HEAD
-      - Thu, 11 Jun 2020 13:21:18 GMT
-=======
-      - Wed, 10 Jun 2020 13:25:41 GMT
->>>>>>> dbd97e59
+      - Thu, 11 Jun 2020 14:06:57 GMT
       server:
       - Windows-Azure-Table/1.0 Microsoft-HTTPAPI/2.0
       transfer-encoding:
@@ -343,11 +271,7 @@
       x-content-type-options:
       - nosniff
       x-ms-continuation-nexttablename:
-<<<<<<< HEAD
-      - 1!48!bGlzdHRhYmxlMTk2N2UxMjQ2ATAxZDYzZmYzMzBmZTE0YWY-
-=======
-      - 1!48!bGlzdHRhYmxlMTk2N2UxMjQ2ATAxZDYzZjJhYTMyNjgyMGY-
->>>>>>> dbd97e59
+      - 1!48!bGlzdHRhYmxlMTk2N2UxMjQ2ATAxZDYzZmY5OTFkYWFmZTE-
       x-ms-version:
       - '2019-07-07'
     status:
