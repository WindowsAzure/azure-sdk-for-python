# DO NOT EDIT THIS FILE
# This file is generated automatically and any changes will be lost.

resources:
  repositories:
    - repository: azure-sdk-tools
      type: github
      name: Azure/azure-sdk-tools
      endpoint: azure
    - repository: azure-sdk-build-tools
      type: git
      name: internal/azure-sdk-build-tools

trigger:
  branches:
    include:
    - master
    - feature/*
    - hotfix/*
    - release/*
    - restapi*
  paths:
    include:
    - sdk/eventhub/
    - sdk/core/

pr:
  branches:
    include:
    - master
    - feature/*
    - hotfix/*
    - release/*
    - restapi*
  paths:
    include:
    - sdk/eventhub/
    - sdk/core/

stages:
- template: ../../eng/pipelines/templates/stages/archetype-sdk-client.yml
  parameters:
    ServiceDirectory: eventhub
    Artifacts:
<<<<<<< HEAD
    - name: azure_eventhubs
      safeName: azureeventhubs
    - name: azure_mgmt_eventhubs
      safeName: azuremgmteventhubs
    - name: azure_eventhubs_checkpointstoreblob-aio
      safeName: azureeventhubscheckpointstoreblobaio
=======
    - name: azure_eventhub
      safeName: azureeventhub
    - name: azure_eventhub_checkpointstoreblob_aio
      safeName: azureeventhubcheckpointstoreblobaio
>>>>>>> 44e51308
<|MERGE_RESOLUTION|>--- conflicted
+++ resolved
@@ -42,16 +42,7 @@
   parameters:
     ServiceDirectory: eventhub
     Artifacts:
-<<<<<<< HEAD
-    - name: azure_eventhubs
-      safeName: azureeventhubs
-    - name: azure_mgmt_eventhubs
-      safeName: azuremgmteventhubs
-    - name: azure_eventhubs_checkpointstoreblob-aio
-      safeName: azureeventhubscheckpointstoreblobaio
-=======
     - name: azure_eventhub
       safeName: azureeventhub
     - name: azure_eventhub_checkpointstoreblob_aio
-      safeName: azureeventhubcheckpointstoreblobaio
->>>>>>> 44e51308
+      safeName: azureeventhubcheckpointstoreblobaio