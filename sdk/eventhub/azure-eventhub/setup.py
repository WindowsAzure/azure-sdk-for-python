--- conflicted
+++ resolved
@@ -68,13 +68,8 @@
     zip_safe=False,
     packages=find_packages(exclude=exclude_packages),
     install_requires=[
-<<<<<<< HEAD
-        "azure-core<2.0.0,>=1.5.0",
+        "azure-core<2.0.0,>=1.13.0",
         "uamqp>=1.3.0,<2.0.0",
-=======
-        "azure-core<2.0.0,>=1.13.0",
-        "uamqp>=1.2.14,<2.0.0",
->>>>>>> 294668bf
     ],
     extras_require={
         ":python_version<'3.0'": ['azure-nspkg'],
