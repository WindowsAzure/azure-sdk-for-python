--- conflicted
+++ resolved
@@ -2,21 +2,17 @@
 
 ## 5.4.0 (2021-04-07)
 
-<<<<<<< HEAD
+This version follows from version 5.3.1, rather than 5.4.0b1 so that the preview idempotent producer feature is not included.
+
 **New Features**
 
 - Added support for using `~azure.core.credentials.AzureSasCredential` as credential for authenticating producer and consumer clients.
-
-**Notes**
-- Updated azure-core dependency to 1.13.0.
-=======
-This version follows from version 5.3.1, rather than 5.4.0b1 so that the preview idempotent producer feature is not included.
-
-**New Features**
-
 - Updated `list_ownership`, `claim_ownership`, `update_checkpoint`, `list_checkpoints` on sync and async `CheckpointStore` to support taking `**kwargs`.
   - WARNING: Implementing a custom checkpointstore that does not support taking `**kwargs` in the methods listed previously will result in the following pylint error: `W0221: Parameters differ from overridden ________ method (arguments-differ)`.
 - Updated `update_checkpoint` on sync and async `PartitionContext` to support taking `**kwargs`.
+
+**Notes**
+- Updated azure-core dependency to 1.13.0.
 
 ## 5.4.0b1 (2021-03-09)
 
@@ -42,7 +38,6 @@
 **Notes**
 
 - Updated uAMQP dependency to 1.2.15.
->>>>>>> de272ae0
 
 ## 5.3.1 (2021-03-09)
 
