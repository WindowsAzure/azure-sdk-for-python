--- conflicted
+++ resolved
@@ -3,8 +3,4 @@
 # Licensed under the MIT License.
 # ------------------------------------
 
-<<<<<<< HEAD
-VERSION = "5.4.0b2"
-=======
-VERSION = "5.5.0"
->>>>>>> 5fb689eb
+VERSION = "5.6.0b1"