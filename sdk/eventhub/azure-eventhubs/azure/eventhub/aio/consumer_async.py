# --------------------------------------------------------------------------------------------
# Copyright (c) Microsoft Corporation. All rights reserved.
# Licensed under the MIT License. See License.txt in the project root for license information.
# --------------------------------------------------------------------------------------------
import asyncio
import uuid
import logging
from typing import List
import time

from uamqp import errors, types  # type: ignore
from uamqp import ReceiveClientAsync, Source  # type: ignore

from azure.eventhub import EventData, EventPosition
from azure.eventhub.error import EventHubError, ConnectError, _error_handler
from ._consumer_producer_mixin_async import ConsumerProducerMixin, _retry_decorator

log = logging.getLogger(__name__)


class EventHubConsumer(ConsumerProducerMixin):  # pylint:disable=too-many-instance-attributes
    """
    A consumer responsible for reading EventData from a specific Event Hub
    partition and as a member of a specific consumer group.

    A consumer may be exclusive, which asserts ownership over the partition for the consumer
    group to ensure that only one consumer from that group is reading the from the partition.
    These exclusive consumers are sometimes referred to as "Epoch Consumers."

    A consumer may also be non-exclusive, allowing multiple consumers from the same consumer
    group to be actively reading events from the partition.  These non-exclusive consumers are
    sometimes referred to as "Non-Epoch Consumers."

    """
    timeout = 0
    _epoch = b'com.microsoft:epoch'
    _timeout = b'com.microsoft:timeout'

    def __init__(  # pylint: disable=super-init-not-called
            self, client, source, **kwargs):
        """
        Instantiate an async consumer. EventHubConsumer should be instantiated by calling the `create_consumer` method
        in EventHubClient.

        :param client: The parent EventHubClientAsync.
        :type client: ~azure.eventhub.aio.EventHubClientAsync
        :param source: The source EventHub from which to receive events.
        :type source: ~uamqp.address.Source
        :param event_position: The position from which to start receiving.
        :type event_position: ~azure.eventhub.common.EventPosition
        :param prefetch: The number of events to prefetch from the service
         for processing. Default is 300.
        :type prefetch: int
        :param owner_level: The priority of the exclusive consumer. It will an exclusive
         consumer if owner_level is set.
        :type owner_level: int
        :param loop: An event loop.
        """
        event_position = kwargs.get("event_position", None)
        prefetch = kwargs.get("prefetch", 300)
        owner_level = kwargs.get("owner_level", None)
        keep_alive = kwargs.get("keep_alive", None)
        auto_reconnect = kwargs.get("auto_reconnect", True)
        loop = kwargs.get("loop", None)

        super(EventHubConsumer, self).__init__()
        self.loop = loop or asyncio.get_event_loop()
        self.running = False
        self.client = client
        self.source = source
        self.offset = event_position
        self.messages_iter = None
        self.prefetch = prefetch
        self.owner_level = owner_level
        self.keep_alive = keep_alive
        self.auto_reconnect = auto_reconnect
        self.retry_policy = errors.ErrorPolicy(max_retries=self.client.config.max_retries, on_error=_error_handler)
        self.reconnect_backoff = 1
        self.redirected = None
        self.error = None
        self._link_properties = {}
        partition = self.source.split('/')[-1]
        self.partition = partition
        self.name = "EHReceiver-{}-partition{}".format(uuid.uuid4(), partition)
        if owner_level:
            self._link_properties[types.AMQPSymbol(self._epoch)] = types.AMQPLong(int(owner_level))
        link_property_timeout_ms = (self.client.config.receive_timeout or self.timeout) * 1000
        self._link_properties[types.AMQPSymbol(self._timeout)] = types.AMQPLong(int(link_property_timeout_ms))
        self._handler = None

    def __aiter__(self):
        return self

    async def __anext__(self):
        max_retries = self.client.config.max_retries
        retry_count = 0
        while True:
            try:
                await self._open()
                if not self.messages_iter:
                    self.messages_iter = self._handler.receive_messages_iter_async()
                message = await self.messages_iter.__anext__()
                event_data = EventData._from_message(message)  # pylint:disable=protected-access
                self.offset = EventPosition(event_data.offset, inclusive=False)
                retry_count = 0
                return event_data
            except Exception as exception:  # pylint:disable=broad-except
                await self._handle_exception(exception, retry_count, max_retries, timeout_time=None)
                retry_count += 1

    def _create_handler(self):
        alt_creds = {
<<<<<<< HEAD
            "username": self.client._auth_config.get("iot_username") if self.redirected else None,
            "password": self.client._auth_config.get("iot_password") if self.redirected else None
        }
=======
            "username": self.client._auth_config.get("iot_username"),  # pylint:disable=protected-access
            "password": self.client._auth_config.get("iot_password")}  # pylint:disable=protected-access
>>>>>>> b45d6b36
        source = Source(self.source)
        if self.offset is not None:
            source.set_filter(self.offset._selector())  # pylint:disable=protected-access
        self._handler = ReceiveClientAsync(
            source,
            auth=self.client.get_auth(**alt_creds),
            debug=self.client.config.network_tracing,
            prefetch=self.prefetch,
            link_properties=self._link_properties,
            timeout=self.timeout,
            error_policy=self.retry_policy,
            keep_alive_interval=self.keep_alive,
            client_name=self.name,
            properties=self.client._create_properties(  # pylint:disable=protected-access
                self.client.config.user_agent),
            loop=self.loop)
        self.messages_iter = None

    async def _redirect(self, redirect):
        self.messages_iter = None
        await super(EventHubConsumer, self)._redirect(redirect)

    async def _open(self, timeout_time=None, **kwargs):
        """
        Open the EventHubConsumer using the supplied connection.
        If the handler has previously been redirected, the redirect
        context will be used to create a new handler before opening it.

        """
        # pylint: disable=protected-access
        self.redirected = self.redirected or self.client._iothub_redirect_info

        if not self.running and self.redirected:
            self.client._process_redirect_uri(self.redirected)
            self.source = self.redirected.address
        await super(EventHubConsumer, self)._open(timeout_time)

    @_retry_decorator
    async def _open_with_retry(self, timeout_time=None, **kwargs):
        return await self._open(timeout_time=timeout_time, **kwargs)

    async def _receive(self, timeout_time=None, max_batch_size=None, **kwargs):
        last_exception = kwargs.get("last_exception")
        data_batch = kwargs.get("data_batch")

        await self._open(timeout_time)
        remaining_time = timeout_time - time.time()
        if remaining_time <= 0.0:
            if last_exception:
                log.info("%r receive operation timed out. (%r)", self.name, last_exception)
                raise last_exception
            return data_batch

        remaining_time_ms = 1000 * remaining_time
        message_batch = await self._handler.receive_message_batch_async(
            max_batch_size=max_batch_size,
            timeout=remaining_time_ms)
        for message in message_batch:
            event_data = EventData._from_message(message)  # pylint:disable=protected-access
            self.offset = EventPosition(event_data.offset)
            data_batch.append(event_data)
        return data_batch

    @_retry_decorator
    async def _receive_with_try(self, timeout_time=None, max_batch_size=None, **kwargs):
        return await self._receive(timeout_time=timeout_time, max_batch_size=max_batch_size, **kwargs)

    @property
    def queue_size(self):
        # type: () -> int
        """
        The current size of the unprocessed Event queue.

        :rtype: int
        """
        # pylint: disable=protected-access
        if self._handler._received_messages:
            return self._handler._received_messages.qsize()
        return 0

    async def receive(self, *, max_batch_size=None, timeout=None):
        # type: (int, float) -> List[EventData]
        """
        Receive events asynchronously from the EventHub.

        :param max_batch_size: Receive a batch of events. Batch size will
         be up to the maximum specified, but will return as soon as service
         returns no new events. If combined with a timeout and no events are
         retrieve before the time, the result will be empty. If no batch
         size is supplied, the prefetch size will be the maximum.
        :type max_batch_size: int
        :param timeout: The maximum wait time to build up the requested message count for the batch.
         If not specified, the default wait time specified when the consumer was created will be used.
        :type timeout: float
        :rtype: list[~azure.eventhub.common.EventData]
        :raises: ~azure.eventhub.AuthenticationError, ~azure.eventhub.ConnectError, ~azure.eventhub.ConnectionLostError,
                ~azure.eventhub.EventHubError

        Example:
            .. literalinclude:: ../examples/async_examples/test_examples_eventhub_async.py
                :start-after: [START eventhub_client_async_receive]
                :end-before: [END eventhub_client_async_receive]
                :language: python
                :dedent: 4
                :caption: Receives events asynchronously

        """
        self._check_closed()

        timeout = timeout or self.client.config.receive_timeout
        max_batch_size = max_batch_size or min(self.client.config.max_batch_size, self.prefetch)
        data_batch = []  # type: List[EventData]

        return await self._receive_with_try(timeout=timeout, max_batch_size=max_batch_size, data_batch=data_batch)

    async def close(self, exception=None):
        # type: (Exception) -> None
        """
        Close down the handler. If the handler has already closed,
        this will be a no op. An optional exception can be passed in to
        indicate that the handler was shutdown due to error.

        :param exception: An optional exception if the handler is closing
         due to an error.
        :type exception: Exception

        Example:
            .. literalinclude:: ../examples/async_examples/test_examples_eventhub_async.py
                :start-after: [START eventhub_client_async_receiver_close]
                :end-before: [END eventhub_client_async_receiver_close]
                :language: python
                :dedent: 4
                :caption: Close down the handler.

        """
        self.running = False
        if self.error:
            return
        if isinstance(exception, errors.LinkRedirect):
            self.redirected = exception
        elif isinstance(exception, EventHubError):
            self.error = exception
        elif isinstance(exception, (errors.LinkDetach, errors.ConnectionClose)):
            self.error = ConnectError(str(exception), exception)
        elif exception:
            self.error = EventHubError(str(exception))
        else:
            self.error = EventHubError("This receive handler is now closed.")
        if self._handler:
            await self._handler.close_async()<|MERGE_RESOLUTION|>--- conflicted
+++ resolved
@@ -110,14 +110,10 @@
 
     def _create_handler(self):
         alt_creds = {
-<<<<<<< HEAD
-            "username": self.client._auth_config.get("iot_username") if self.redirected else None,
-            "password": self.client._auth_config.get("iot_password") if self.redirected else None
+            "username": self.client._auth_config.get("iot_username") if self.redirected else None,  # pylint:disable=protected-access
+            "password": self.client._auth_config.get("iot_password") if self.redirected else None  # pylint:disable=protected-access
         }
-=======
-            "username": self.client._auth_config.get("iot_username"),  # pylint:disable=protected-access
-            "password": self.client._auth_config.get("iot_password")}  # pylint:disable=protected-access
->>>>>>> b45d6b36
+
         source = Source(self.source)
         if self.offset is not None:
             source.set_filter(self.offset._selector())  # pylint:disable=protected-access
