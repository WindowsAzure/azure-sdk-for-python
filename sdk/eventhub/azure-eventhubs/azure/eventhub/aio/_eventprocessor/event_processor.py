# --------------------------------------------------------------------------------------------
# Copyright (c) Microsoft Corporation. All rights reserved.
# Licensed under the MIT License. See License.txt in the project root for license information.
# -----------------------------------------------------------------------------------
from typing import Dict, Callable, List, Any
import uuid
import asyncio
import logging
from functools import partial

from azure.eventhub import EventData, EventHubError
from ..._eventprocessor.common import CloseReason
from ..._eventprocessor._eventprocessor_mixin import EventProcessorMixin
from .partition_context import PartitionContext
from .checkpoint_store import CheckpointStore
from ._ownership_manager import OwnershipManager
from .utils import get_running_loop

_LOGGER = logging.getLogger(__name__)


class EventProcessor(EventProcessorMixin):  # pylint:disable=too-many-instance-attributes
    """
    An EventProcessor constantly receives events from one or multiple partitions of the Event Hub
    in the context of a given consumer group.

    """
    def __init__(
            self, eventhub_client, consumer_group: str,
            event_handler: Callable[[PartitionContext, List[EventData]], None],
            *,
            partition_id: str = None,
<<<<<<< HEAD
            partition_manager: PartitionManager = None,
            initial_event_position="-1",
            initial_event_position_inclusive=False,
            polling_interval: float = 10.0,
=======
            checkpoint_store: CheckpointStore = None,
            initial_event_position=EventPosition("-1"), polling_interval: float = 10.0,
>>>>>>> db1216aa
            owner_level=None, prefetch=None, track_last_enqueued_event_properties=False,
            error_handler,
            partition_initialize_handler,
            partition_close_handler
    ):
        self._consumer_group = consumer_group
        self._eventhub_client = eventhub_client
        self._namespace = eventhub_client._address.hostname  # pylint: disable=protected-access
        self._eventhub_name = eventhub_client.eventhub_name
        self._partition_id = partition_id
        self._event_handler = event_handler
        self._error_handler = error_handler
        self._partition_initialize_handler = partition_initialize_handler
        self._partition_close_handler = partition_close_handler
<<<<<<< HEAD
        self._partition_manager = partition_manager
        self._initial_event_position = initial_event_position
        self._initial_event_position_inclusive = initial_event_position_inclusive
=======
        self._checkpoint_store = checkpoint_store
        self._initial_event_position = initial_event_position  # will be replaced by reset event position in preview 4
>>>>>>> db1216aa
        self._polling_interval = polling_interval
        self._ownership_timeout = self._polling_interval * 2
        self._tasks = {}  # type: Dict[str, asyncio.Task]
        self._partition_contexts = {}  # type: Dict[str, PartitionContext]
        self._owner_level = owner_level
        if self._partition_manager and self._owner_level is None:
            self._owner_level = 0
        self._prefetch = prefetch
        self._track_last_enqueued_event_properties = track_last_enqueued_event_properties
        self._id = str(uuid.uuid4())
        self._running = False

        self._consumers = {}

    def __repr__(self):
        return 'EventProcessor: id {}'.format(self._id)

    async def _cancel_tasks_for_partitions(self, to_cancel_partitions):
        for partition_id in to_cancel_partitions:
            task = self._tasks.get(partition_id)
            if task:
                task.cancel()
        if to_cancel_partitions:
            _LOGGER.info("EventProcesor %r has cancelled partitions %r", self._id, to_cancel_partitions)

    def _create_tasks_for_claimed_ownership(self, claimed_partitions, checkpoints=None):
        for partition_id in claimed_partitions:
            if partition_id not in self._tasks or self._tasks[partition_id].done():
                checkpoint = checkpoints.get(partition_id) if checkpoints else None
                self._tasks[partition_id] = get_running_loop().create_task(self._receive(partition_id, checkpoint))

    async def _process_error(self, partition_context, err):
        _LOGGER.warning(
            "EventProcessor instance %r of eventhub %r partition %r consumer group %r"
            " has met an error. The exception is %r.",
            self._id,
            partition_context.eventhub_name,
            partition_context.partition_id,
            partition_context.consumer_group,
            err
        )
        if self._error_handler:
            try:
                await self._error_handler(partition_context, err)
            except Exception as err_again:  # pylint:disable=broad-except
                _LOGGER.warning(
                    "EventProcessor instance %r of eventhub %r partition %r consumer group %r. "
                    "An error occurred while running process_error(). The exception is %r.",
                    self._id,
                    partition_context.eventhub_name,
                    partition_context.partition_id,
                    partition_context.consumer_group,
                    err_again
                )

    async def _close_partition(self, partition_context, reason):
        if self._partition_close_handler:
            _LOGGER.info(
                "EventProcessor instance %r of eventhub %r partition %r consumer group %r"
                " is being closed. Reason is: %r",
                self._id,
                partition_context.eventhub_name,
                partition_context.partition_id,
                partition_context.consumer_group,
                reason
            )
            try:
                await self._partition_close_handler(partition_context, reason)
            except Exception as err:  # pylint:disable=broad-except
                _LOGGER.warning(
                    "EventProcessor instance %r of eventhub %r partition %r consumer group %r. "
                    "An error occurred while running close(). The exception is %r.",
                    self._id,
                    partition_context.eventhub_name,
                    partition_context.partition_id,
                    partition_context.consumer_group,
                    err
                )

    async def _on_event_received(self, partition_context, event):
        with self._context(event):
            try:
                if self._track_last_enqueued_event_properties:
                    partition_context._last_received_event = event  # pylint: disable=protected-access
                await self._event_handler(partition_context, event)
            except asyncio.CancelledError:  # pylint: disable=try-except-raise
                raise
            except Exception as error:  # pylint:disable=broad-except
                await self._process_error(partition_context, error)

    async def _receive(self, partition_id, checkpoint=None):  # pylint: disable=too-many-statements
        try:  # pylint:disable=too-many-nested-blocks
            _LOGGER.info("start ownership %r, checkpoint %r", partition_id, checkpoint)
            initial_event_position = self.get_init_event_position(partition_id, checkpoint)
            if partition_id in self._partition_contexts:
                partition_context = self._partition_contexts[partition_id]
            else:
                partition_context = PartitionContext(
                    self._namespace,
                    self._eventhub_name,
                    self._consumer_group,
                    partition_id,
<<<<<<< HEAD
                    self._partition_manager
=======
                    self._id,
                    self._checkpoint_store
>>>>>>> db1216aa
                )
                self._partition_contexts[partition_id] = partition_context

            event_received_callback = partial(self._on_event_received, partition_context)
            self._consumers[partition_id] = self.create_consumer(partition_id,
                                                                 initial_event_position,
                                                                 event_received_callback)

            if self._partition_initialize_handler:
                try:
                    await self._partition_initialize_handler(partition_context)
                except Exception as err:  # pylint:disable=broad-except
                    _LOGGER.warning(
                        "EventProcessor instance %r of eventhub %r partition %r consumer group %r. "
                        "An error occurred while running initialize(). The exception is %r.",
                        self._id, self._eventhub_name, partition_id, self._consumer_group, err
                    )

            while self._running:
                try:
                    await self._consumers[partition_id].receive()
                except asyncio.CancelledError:
                    _LOGGER.info(
                        "EventProcessor instance %r of eventhub %r partition %r consumer group %r"
                        " is cancelled",
                        self._id,
                        self._eventhub_name,
                        partition_id,
                        self._consumer_group
                    )
                    raise
                except EventHubError as eh_error:
                    await self._process_error(partition_context, eh_error)
                    break
                except Exception as error:  # pylint:disable=broad-except
                    await self._process_error(partition_context, error)
        finally:
            await self._consumers[partition_id].close()
            await self._close_partition(
                partition_context,
                CloseReason.OWNERSHIP_LOST if self._running else CloseReason.SHUTDOWN
            )
            if partition_id in self._tasks:
                del self._tasks[partition_id]

    async def start(self):
        """Start the EventProcessor.

        The EventProcessor will try to claim and balance partition ownership with other `EventProcessor`
         and asynchronously start receiving EventData from EventHub and processing events.

        :return: None

        """
        _LOGGER.info("EventProcessor %r is being started", self._id)
        ownership_manager = OwnershipManager(self._eventhub_client, self._consumer_group, self._id,
                                             self._checkpoint_store, self._ownership_timeout, self._partition_id)
        if not self._running:
            self._running = True
            while self._running:
                try:
                    checkpoints = await ownership_manager.get_checkpoints() if self._checkpoint_store else None
                    claimed_partition_ids = await ownership_manager.claim_ownership()
                    if claimed_partition_ids:
                        to_cancel_list = self._tasks.keys() - claimed_partition_ids
                        self._create_tasks_for_claimed_ownership(claimed_partition_ids, checkpoints)
                    else:
                        _LOGGER.info("EventProcessor %r hasn't claimed an ownership. It keeps claiming.", self._id)
                        to_cancel_list = set(self._tasks.keys())
                    await self._cancel_tasks_for_partitions(to_cancel_list)
                except Exception as err:  # pylint:disable=broad-except
                    '''
                    ownership_manager.get_checkpoints() and ownership_manager.claim_ownership() may raise exceptions
                    when there are load balancing and/or checkpointing (checkpoint_store isn't None).
                    They're swallowed here to retry every self._polling_interval seconds. Meanwhile this event processor
                    won't lose the partitions it has claimed before.
                    If it keeps failing, other EventProcessors will start to claim ownership of the partitions
                    that this EventProcessor is working on. So two or multiple EventProcessors may be working
                    on the same partition.
                    '''  # pylint:disable=pointless-string-statement
                    _LOGGER.warning("An exception (%r) occurred during balancing and claiming ownership for "
                                    "eventhub %r consumer group %r. Retrying after %r seconds",
                                    err, self._eventhub_name, self._consumer_group, self._polling_interval)
                await asyncio.sleep(self._polling_interval)

    async def stop(self):
        """Stop the EventProcessor.

        The EventProcessor will stop receiving events from EventHubs and release the ownership of the partitions
        it is working on.
        Other running EventProcessor will take over these released partitions.

        A stopped EventProcessor can be restarted by calling method `start` again.

        :return: None

        """
        self._running = False
        pids = list(self._tasks.keys())
        await self._cancel_tasks_for_partitions(pids)
        _LOGGER.info("EventProcessor %r tasks have been cancelled.", self._id)
        while self._tasks:
            await asyncio.sleep(1)
        _LOGGER.info("EventProcessor %r has been stopped.", self._id)<|MERGE_RESOLUTION|>--- conflicted
+++ resolved
@@ -30,15 +30,10 @@
             event_handler: Callable[[PartitionContext, List[EventData]], None],
             *,
             partition_id: str = None,
-<<<<<<< HEAD
-            partition_manager: PartitionManager = None,
+            checkpoint_store: CheckpointStore = None,
             initial_event_position="-1",
             initial_event_position_inclusive=False,
             polling_interval: float = 10.0,
-=======
-            checkpoint_store: CheckpointStore = None,
-            initial_event_position=EventPosition("-1"), polling_interval: float = 10.0,
->>>>>>> db1216aa
             owner_level=None, prefetch=None, track_last_enqueued_event_properties=False,
             error_handler,
             partition_initialize_handler,
@@ -53,14 +48,9 @@
         self._error_handler = error_handler
         self._partition_initialize_handler = partition_initialize_handler
         self._partition_close_handler = partition_close_handler
-<<<<<<< HEAD
-        self._partition_manager = partition_manager
+        self._checkpoint_store = checkpoint_store
         self._initial_event_position = initial_event_position
         self._initial_event_position_inclusive = initial_event_position_inclusive
-=======
-        self._checkpoint_store = checkpoint_store
-        self._initial_event_position = initial_event_position  # will be replaced by reset event position in preview 4
->>>>>>> db1216aa
         self._polling_interval = polling_interval
         self._ownership_timeout = self._polling_interval * 2
         self._tasks = {}  # type: Dict[str, asyncio.Task]
@@ -163,12 +153,7 @@
                     self._eventhub_name,
                     self._consumer_group,
                     partition_id,
-<<<<<<< HEAD
-                    self._partition_manager
-=======
-                    self._id,
                     self._checkpoint_store
->>>>>>> db1216aa
                 )
                 self._partition_contexts[partition_id] = partition_context
 
