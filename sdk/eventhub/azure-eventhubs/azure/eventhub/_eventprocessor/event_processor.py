# --------------------------------------------------------------------------------------------
# Copyright (c) Microsoft Corporation. All rights reserved.
# Licensed under the MIT License. See License.txt in the project root for license information.
# --------------------------------------------------------------------------------------------
import uuid
import logging
import time
import threading
from functools import partial

from .partition_context import PartitionContext
from .ownership_manager import OwnershipManager
from .common import CloseReason
from. _eventprocessor_mixin import EventProcessorMixin

_LOGGER = logging.getLogger(__name__)


class EventProcessor(EventProcessorMixin):  # pylint:disable=too-many-instance-attributes
    """
    An EventProcessor constantly receives events from one or multiple partitions of the Event Hub
    in the context of a given consumer group.

    """
    def __init__(self, eventhub_client, consumer_group, on_event, **kwargs):
        self._consumer_group = consumer_group
        self._eventhub_client = eventhub_client
        self._namespace = eventhub_client._address.hostname  # pylint: disable=protected-access
        self._eventhub_name = eventhub_client.eventhub_name
        self._event_handler = on_event
        self._partition_id = kwargs.get("partition_id", None)
        self._error_handler = kwargs.get("on_error", None)
        self._partition_initialize_handler = kwargs.get("on_partition_initialize", None)
        self._partition_close_handler = kwargs.get("on_partition_close", None)
<<<<<<< HEAD
        self._partition_manager = kwargs.get("partition_manager", None)
        self._initial_event_position = kwargs.get("initial_event_position", "-1")
        self._initial_event_position_inclusive = kwargs.get("initial_event_position_inclusive", False)
=======
        self._checkpoint_store = kwargs.get("checkpoint_store", None)
        self._initial_event_position = kwargs.get("initial_event_position", EventPosition("-1"))
>>>>>>> db1216aa

        self._polling_interval = kwargs.get("polling_interval", 10.0)
        self._ownership_timeout = self._polling_interval * 2

        self._partition_contexts = {}

        # Receive parameters
        self._owner_level = kwargs.get("owner_level", None)
        if self._partition_manager and self._owner_level is None:
            self._owner_level = 0
        self._prefetch = kwargs.get("prefetch", None)
        self._track_last_enqueued_event_properties = kwargs.get("track_last_enqueued_event_properties", False)
        self._id = str(uuid.uuid4())
        self._running = False
        self._lock = threading.RLock()

        self._consumers = {}

    def __repr__(self):
        return 'EventProcessor: id {}'.format(self._id)

    def _cancel_tasks_for_partitions(self, to_cancel_partitions):
        with self._lock:
            for partition_id in to_cancel_partitions:
                if partition_id in self._consumers:
                    self._consumers[partition_id].stop = True

        if to_cancel_partitions:
            _LOGGER.info("EventProcesor %r has cancelled partitions %r", self._id, to_cancel_partitions)

    def _create_tasks_for_claimed_ownership(self, claimed_partitions, checkpoints=None):
        with self._lock:
            for partition_id in claimed_partitions:
                if partition_id not in self._consumers:

                    if partition_id not in self._partition_contexts:
                        partition_context = PartitionContext(
                            self._namespace,
                            self._eventhub_name,
                            self._consumer_group,
                            partition_id,
<<<<<<< HEAD
                            self._partition_manager
=======
                            self._id,
                            self._checkpoint_store
>>>>>>> db1216aa
                        )
                        self._partition_contexts[partition_id] = partition_context

                    checkpoint = checkpoints.get(partition_id) if checkpoints else None
                    initial_event_position = self.get_init_event_position(partition_id, checkpoint)
                    event_received_callback = partial(self._on_event_received, partition_context)

                    self._consumers[partition_id] = self.create_consumer(partition_id,
                                                                         initial_event_position,
                                                                         event_received_callback)

                    if self._partition_initialize_handler:
                        self._handle_callback(
                            [self._partition_initialize_handler,
                             self._partition_contexts[partition_id]]
                        )

    def _handle_callback(self, callback_and_args):
        callback = callback_and_args[0]
        try:
            callback(*callback_and_args[1:])
        except Exception as exp:  # pylint:disable=broad-except
            partition_context = callback_and_args[1]
            if self._error_handler and callback != self._error_handler:
                self._handle_callback([self._error_handler, partition_context, exp])
            else:
                _LOGGER.warning(
                    "EventProcessor instance %r of eventhub %r partition %r consumer group %r"
                    " has another error during running process_error(). The exception is %r.",
                    self._id,
                    partition_context.eventhub_name,
                    partition_context.partition_id,
                    partition_context.consumer_group,
                    exp
                )

    def _on_event_received(self, partition_context, event):
        with self._context(event):
            if self._track_last_enqueued_event_properties:
                partition_context._last_received_event = event  # pylint: disable=protected-access
            self._handle_callback([self._event_handler, partition_context, event])

    def _load_balancing(self):
        """Start the EventProcessor.

        The EventProcessor will try to claim and balance partition ownership with other `EventProcessor`
        and start receiving EventData from EventHub and processing events.

        :return: None

        """
        ownership_manager = OwnershipManager(self._eventhub_client, self._consumer_group, self._id,
                                             self._checkpoint_store, self._ownership_timeout, self._partition_id)
        while self._running:
            try:
                checkpoints = ownership_manager.get_checkpoints() if self._checkpoint_store else None
                claimed_partition_ids = ownership_manager.claim_ownership()
                if claimed_partition_ids:
                    to_cancel_list = set(self._consumers.keys()) - set(claimed_partition_ids)
                    self._create_tasks_for_claimed_ownership(claimed_partition_ids, checkpoints)
                else:
                    _LOGGER.info("EventProcessor %r hasn't claimed an ownership. It keeps claiming.", self._id)
                    to_cancel_list = set(self._consumers.keys())
                if to_cancel_list:
                    self._cancel_tasks_for_partitions(to_cancel_list)
            except Exception as err:  # pylint:disable=broad-except
                _LOGGER.warning("An exception (%r) occurred during balancing and claiming ownership for "
                                "eventhub %r consumer group %r. Retrying after %r seconds",
                                err, self._eventhub_name, self._consumer_group, self._polling_interval)
                # ownership_manager.get_checkpoints() and ownership_manager.claim_ownership() may raise exceptions
                # when there are load balancing and/or checkpointing (checkpoint_store isn't None).
                # They're swallowed here to retry every self._polling_interval seconds.
                # Meanwhile this event processor won't lose the partitions it has claimed before.
                # If it keeps failing, other EventProcessors will start to claim ownership of the partitions
                # that this EventProcessor is working on. So two or multiple EventProcessors may be working
                # on the same partition.
            time.sleep(self._polling_interval)

    def _close_consumer(self, partition_id, consumer, reason):
        consumer.close()
        with self._lock:
            del self._consumers[partition_id]

        _LOGGER.info(
            "PartitionProcessor of EventProcessor instance %r of eventhub %r partition %r consumer group %r"
            " is being closed. Reason is: %r",
            self._id,
            self._partition_contexts[partition_id].eventhub_name,
            self._partition_contexts[partition_id].partition_id,
            self._partition_contexts[partition_id].consumer_group,
            reason
        )

        if self._partition_close_handler:
            self._handle_callback([self._partition_close_handler, self._partition_contexts[partition_id], reason])

    def start(self):
        if self._running:
            _LOGGER.info("EventProcessor %r has already started.", self._id)
            return

        _LOGGER.info("EventProcessor %r is being started", self._id)
        self._running = True
        thread = threading.Thread(target=self._load_balancing)
        thread.daemon = True
        thread.start()

        while self._running:
            for partition_id, consumer in list(self._consumers.items()):
                if consumer.stop:
                    self._close_consumer(partition_id, consumer, CloseReason.OWNERSHIP_LOST)
                    continue

                try:
                    consumer.receive()
                except Exception as error:  # pylint:disable=broad-except
                    _LOGGER.warning(
                        "PartitionProcessor of EventProcessor instance %r of eventhub %r partition %r consumer group %r"
                        " has met an error. The exception is %r.",
                        self._id,
                        self._partition_contexts[partition_id].eventhub_name,
                        self._partition_contexts[partition_id].partition_id,
                        self._partition_contexts[partition_id].consumer_group,
                        error
                    )
                    if self._error_handler:
                        self._handle_callback([self._error_handler, self._partition_contexts[partition_id], error])
                    self._close_consumer(partition_id, consumer, CloseReason.OWNERSHIP_LOST)

        with self._lock:
            for partition_id, consumer in list(self._consumers.items()):
                self._close_consumer(partition_id, consumer, CloseReason.SHUTDOWN)

    def stop(self):
        """Stop the EventProcessor.

        The EventProcessor will stop receiving events from EventHubs and release the ownership of the partitions
        it is working on.
        Other running EventProcessor will take over these released partitions.

        A stopped EventProcessor can be restarted by calling method `start` again.

        :return: None

        """
        if not self._running:
            _LOGGER.info("EventProcessor %r has already been stopped.", self._id)
            return

        self._running = False
        _LOGGER.info("EventProcessor %r has been stopped.", self._id)<|MERGE_RESOLUTION|>--- conflicted
+++ resolved
@@ -32,14 +32,9 @@
         self._error_handler = kwargs.get("on_error", None)
         self._partition_initialize_handler = kwargs.get("on_partition_initialize", None)
         self._partition_close_handler = kwargs.get("on_partition_close", None)
-<<<<<<< HEAD
-        self._partition_manager = kwargs.get("partition_manager", None)
+        self._checkpoint_store = kwargs.get("checkpoint_store", None)
         self._initial_event_position = kwargs.get("initial_event_position", "-1")
         self._initial_event_position_inclusive = kwargs.get("initial_event_position_inclusive", False)
-=======
-        self._checkpoint_store = kwargs.get("checkpoint_store", None)
-        self._initial_event_position = kwargs.get("initial_event_position", EventPosition("-1"))
->>>>>>> db1216aa
 
         self._polling_interval = kwargs.get("polling_interval", 10.0)
         self._ownership_timeout = self._polling_interval * 2
@@ -81,12 +76,7 @@
                             self._eventhub_name,
                             self._consumer_group,
                             partition_id,
-<<<<<<< HEAD
-                            self._partition_manager
-=======
-                            self._id,
                             self._checkpoint_store
->>>>>>> db1216aa
                         )
                         self._partition_contexts[partition_id] = partition_context
 
