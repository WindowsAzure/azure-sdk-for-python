# --------------------------------------------------------------------------------------------
# Copyright (c) Microsoft Corporation. All rights reserved.
# Licensed under the MIT License. See License.txt in the project root for license information.
# --------------------------------------------------------------------------------------------
from __future__ import unicode_literals

import datetime
import calendar
import json
import logging
import six

from uamqp import BatchMessage, Message, types, constants  # type: ignore
from uamqp.message import MessageHeader, MessageProperties  # type: ignore

from azure.core.settings import settings

from azure.eventhub.error import EventDataError

log = logging.getLogger(__name__)

# event_data.encoded_size < 255, batch encode overhead is 5, >=256, overhead is 8 each
_BATCH_MESSAGE_OVERHEAD_COST = [5, 8]


def parse_sas_token(sas_token):
    """Parse a SAS token into its components.

    :param sas_token: The SAS token.
    :type sas_token: str
    :rtype: dict[str, str]
    """
    sas_data = {}
    token = sas_token.partition(' ')[2]
    fields = token.split('&')
    for field in fields:
        key, value = field.split('=', 1)
        sas_data[key.lower()] = value
    return sas_data


class EventData(object):
    """
    The EventData class is a holder of event content.

    Example:
        .. literalinclude:: ../examples/test_examples_eventhub.py
            :start-after: [START create_event_data]
            :end-before: [END create_event_data]
            :language: python
            :dedent: 4
            :caption: Create instances of EventData

    """

    PROP_SEQ_NUMBER = b"x-opt-sequence-number"
    PROP_OFFSET = b"x-opt-offset"
    PROP_PARTITION_KEY = b"x-opt-partition-key"
    PROP_PARTITION_KEY_AMQP_SYMBOL = types.AMQPSymbol(PROP_PARTITION_KEY)
    PROP_TIMESTAMP = b"x-opt-enqueued-time"
<<<<<<< HEAD
=======
    PROP_DEVICE_ID = b"iothub-connection-device-id"
    PROP_LAST_ENQUEUED_SEQUENCE_NUMBER = b"last_enqueued_sequence_number"
    PROP_LAST_ENQUEUED_OFFSET = b"last_enqueued_offset"
    PROP_LAST_ENQUEUED_TIME_UTC = b"last_enqueued_time_utc"
    PROP_RUNTIME_INFO_RETRIEVAL_TIME_UTC = b"runtime_info_retrieval_time_utc"
>>>>>>> 634f4951

    def __init__(self, body=None):
        """
        Initialize EventData.

        :param body: The data to send in a single message.
        :type body: str, bytes or list
        """

        self._annotations = {}
        self._delivery_annotations = {}
        self._app_properties = {}
        self._msg_properties = MessageProperties()
<<<<<<< HEAD
=======
        self._runtime_info = {}
        if to_device:
            self._msg_properties.to = '/devices/{}/messages/devicebound'.format(to_device)
>>>>>>> 634f4951
        if body and isinstance(body, list):
            self.message = Message(body[0], properties=self._msg_properties)
            for more in body[1:]:
                self.message._body.append(more)  # pylint: disable=protected-access
        elif body is None:
            raise ValueError("EventData cannot be None.")
        else:
            self.message = Message(body, properties=self._msg_properties)

    def __str__(self):
        dic = {
            'body': self.body_as_str(),
            'application_properties': str(self.application_properties)
        }

        if self.sequence_number:
            dic['sequence_number'] = str(self.sequence_number)
        if self.offset:
            dic['offset'] = str(self.offset)
        if self.enqueued_time:
            dic['enqueued_time'] = str(self.enqueued_time)
        if self.partition_key:
            dic['partition_key'] = str(self.partition_key)
        return str(dic)

    def _set_partition_key(self, value):
        """
        Set the partition key of the event data object.

        :param value: The partition key to set.
        :type value: str or bytes
        """
        annotations = dict(self._annotations)
        annotations[EventData.PROP_PARTITION_KEY_AMQP_SYMBOL] = value
        header = MessageHeader()
        header.durable = True
        self.message.annotations = annotations
        self.message.header = header
        self._annotations = annotations

    def _trace_message(self, parent_span=None):
        """Add tracing information to this message.

        Will open and close a "Azure.EventHubs.message" span, and
        add the "DiagnosticId" as app properties of the message.
        """
        span_impl_type = settings.tracing_implementation()  # type: Type[AbstractSpan]
        if span_impl_type is not None:
            current_span = parent_span or span_impl_type(span_impl_type.get_current_span())
            message_span = current_span.span(name="Azure.EventHubs.message")
            message_span.start()
            app_prop = dict(self.application_properties)
            app_prop.setdefault(b"Diagnostic-Id", message_span.get_trace_parent().encode('ascii'))
            self.application_properties = app_prop
            message_span.finish()

    def _trace_link_message(self, parent_span=None):
        """Link the current message to current span.

        Will extract DiagnosticId if available.
        """
        span_impl_type = settings.tracing_implementation()  # type: Type[AbstractSpan]
        if span_impl_type is not None:
            current_span = parent_span or span_impl_type(span_impl_type.get_current_span())
            if current_span and self.application_properties:
                traceparent = self.application_properties.get(b"Diagnostic-Id", "").decode('ascii')
                if traceparent:
                    current_span.link(traceparent)

    @staticmethod
    def _from_message(message):
        # pylint:disable=protected-access
        event_data = EventData(body='')
        event_data.message = message
        event_data._msg_properties = message.properties
        event_data._annotations = message.annotations
        event_data._app_properties = message.application_properties
        event_data._delivery_annotations = message.delivery_annotations
        if event_data._delivery_annotations:
            event_data._runtime_info = {
                "sequence_number":
                    event_data._delivery_annotations.get(EventData.PROP_LAST_ENQUEUED_SEQUENCE_NUMBER, None),
                "offset":
                    event_data._delivery_annotations.get(EventData.PROP_LAST_ENQUEUED_OFFSET, None),
                "enqueued_time":
                    event_data._delivery_annotations.get(EventData.PROP_LAST_ENQUEUED_TIME_UTC, None),
                "retrieval_time":
                    event_data._delivery_annotations.get(EventData.PROP_RUNTIME_INFO_RETRIEVAL_TIME_UTC, None)
            }
        return event_data

    @property
    def sequence_number(self):
        """
        The sequence number of the event data object.

        :rtype: int or long
        """
        return self._annotations.get(EventData.PROP_SEQ_NUMBER, None)

    @property
    def offset(self):
        """
        The offset of the event data object.

        :rtype: str
        """
        try:
            return self._annotations[EventData.PROP_OFFSET].decode('UTF-8')
        except (KeyError, AttributeError):
            return None

    @property
    def enqueued_time(self):
        """
        The enqueued timestamp of the event data object.

        :rtype: datetime.datetime
        """
        timestamp = self._annotations.get(EventData.PROP_TIMESTAMP, None)
        if timestamp:
            return datetime.datetime.utcfromtimestamp(float(timestamp)/1000)
        return None

    @property
    def partition_key(self):
        """
        The partition key of the event data object.

        :rtype: bytes
        """
        try:
            return self._annotations[EventData.PROP_PARTITION_KEY_AMQP_SYMBOL]
        except KeyError:
            return self._annotations.get(EventData.PROP_PARTITION_KEY, None)

    @property
    def application_properties(self):
        """
        Application defined properties on the message.

        :rtype: dict
        """
        return self._app_properties

    @application_properties.setter
    def application_properties(self, value):
        """
        Application defined properties on the message.

        :param value: The application properties for the EventData.
        :type value: dict
        """
        self._app_properties = value
        properties = None if value is None else dict(self._app_properties)
        self.message.application_properties = properties

    @property
    def system_properties(self):
        """
        Metadata set by the Event Hubs Service associated with the EventData

        :rtype: dict
        """
        return self._annotations

    @property
    def body(self):
        """
        The body of the event data object.

        :rtype: bytes or Generator[bytes]
        """
        try:
            return self.message.get_data()
        except TypeError:
            raise ValueError("Message data empty.")

    def body_as_str(self, encoding='UTF-8'):
        """
        The body of the event data as a string if the data is of a
        compatible type.

        :param encoding: The encoding to use for decoding message data.
         Default is 'UTF-8'
        :rtype: str or unicode
        """
        data = self.body
        try:
            return "".join(b.decode(encoding) for b in data)
        except TypeError:
            return six.text_type(data)
        except:  # pylint: disable=bare-except
            pass
        try:
            return data.decode(encoding)
        except Exception as e:
            raise TypeError("Message data is not compatible with string type: {}".format(e))

    def body_as_json(self, encoding='UTF-8'):
        """
        The body of the event loaded as a JSON object is the data is compatible.

        :param encoding: The encoding to use for decoding message data.
         Default is 'UTF-8'
        :rtype: dict
        """
        data_str = self.body_as_str(encoding=encoding)
        try:
            return json.loads(data_str)
        except Exception as e:
            raise TypeError("Event data is not compatible with JSON type: {}".format(e))

    def encode_message(self):
        return self.message.encode_message()


class EventDataBatch(object):
    """
    Sending events in batch get better performance than sending individual events.
    EventDataBatch helps you create the maximum allowed size batch of `EventData` to improve sending performance.

    Use `try_add` method to add events until the maximum batch size limit in bytes has been reached -
    a `ValueError` will be raised.
    Use `send` method of ~azure.eventhub.EventHubProducer or ~azure.eventhub.aio.EventHubProducer for sending.

    Please use the `create_batch` method of `EventHubProducer`
    to create an `EventDataBatch` object instead of instantiating an `EventDataBatch` object directly.
    """

    def __init__(self, max_size=None, partition_key=None):
        self.max_size = max_size or constants.MAX_MESSAGE_LENGTH_BYTES
        self._partition_key = partition_key
        self.message = BatchMessage(data=[], multi_messages=False, properties=None)

        self._set_partition_key(partition_key)
        self._size = self.message.gather()[0].get_message_encoded_size()
        self._count = 0

    def __len__(self):
        return self._count

    @property
    def size(self):
        """The size in bytes

        :return: int
        """
        return self._size

    @staticmethod
    def _from_batch(batch_data, partition_key=None):
        batch_data_instance = EventDataBatch(partition_key=partition_key)
        batch_data_instance.message._body_gen = batch_data  # pylint:disable=protected-access
        return batch_data_instance

    def _set_partition_key(self, value):
        if value:
            annotations = self.message.annotations
            if annotations is None:
                annotations = dict()
            annotations[types.AMQPSymbol(EventData.PROP_PARTITION_KEY)] = value
            header = MessageHeader()
            header.durable = True
            self.message.annotations = annotations
            self.message.header = header

    def try_add(self, event_data):
        """
        The message size is a sum up of body, properties, header, etc.
        :param event_data: ~azure.eventhub.EventData
        :return: None
        :raise: ValueError, when exceeding the size limit.
        """
        if event_data is None:
            log.warning("event_data is None when calling EventDataBatch.try_add. Ignored")
            return
        if not isinstance(event_data, EventData):
            raise TypeError('event_data should be type of EventData')

        if self._partition_key:
            if event_data.partition_key and event_data.partition_key != self._partition_key:
                raise EventDataError('The partition_key of event_data does not match the one of the EventDataBatch')
            if not event_data.partition_key:
                event_data._set_partition_key(self._partition_key)  # pylint:disable=protected-access

        event_data._trace_message()  # pylint:disable=protected-access

        event_data_size = event_data.message.get_message_encoded_size()

        # For a BatchMessage, if the encoded_message_size of event_data is < 256, then the overhead cost to encode that
        #  message into the BatchMessage would be 5 bytes, if >= 256, it would be 8 bytes.
        size_after_add = self._size + event_data_size\
            + _BATCH_MESSAGE_OVERHEAD_COST[0 if (event_data_size < 256) else 1]

        if size_after_add > self.max_size:
            raise ValueError("EventDataBatch has reached its size limit {}".format(self.max_size))

        self.message._body_gen.append(event_data)  # pylint: disable=protected-access
        self._size = size_after_add
        self._count += 1


class EventPosition(object):
    """
    The position(offset, sequence or timestamp) where a consumer starts. Examples:

    Beginning of the event stream:
      >>> event_pos = EventPosition("-1")
    End of the event stream:
      >>> event_pos = EventPosition("@latest")
    Events after the specified offset:
      >>> event_pos = EventPosition("12345")
    Events from the specified offset:
      >>> event_pos = EventPosition("12345", True)
    Events after a datetime:
      >>> event_pos = EventPosition(datetime.datetime.utcnow())
    Events after a specific sequence number:
      >>> event_pos = EventPosition(1506968696002)
    """

    def __init__(self, value, inclusive=False):
        """
        Initialize EventPosition.

        :param value: The event position value.
        :type value: ~datetime.datetime or int or str
        :param inclusive: Whether to include the supplied value as the start point.
        :type inclusive: bool
        """
        self.value = value if value is not None else "-1"
        self.inclusive = inclusive

    def __str__(self):
        return str(self.value)

    def _selector(self):
        """
        Creates a selector expression of the offset.

        :rtype: bytes
        """
        operator = ">=" if self.inclusive else ">"
        if isinstance(self.value, datetime.datetime):  # pylint:disable=no-else-return
            timestamp = (calendar.timegm(self.value.utctimetuple()) * 1000) + (self.value.microsecond/1000)
            return ("amqp.annotation.x-opt-enqueued-time {} '{}'".format(operator, int(timestamp))).encode('utf-8')
        elif isinstance(self.value, six.integer_types):
            return ("amqp.annotation.x-opt-sequence-number {} '{}'".format(operator, self.value)).encode('utf-8')
        return ("amqp.annotation.x-opt-offset {} '{}'".format(operator, self.value)).encode('utf-8')


# TODO: move some behaviors to these two classes.
class EventHubSASTokenCredential(object):
    """
    SAS token used for authentication.
    """
    def __init__(self, token):
        """
        :param token: A SAS token or function that returns a SAS token. If a function is supplied,
         it will be used to retrieve subsequent tokens in the case of token expiry. The function should
         take no arguments.
        :type token: str or callable
        """
        self.token = token

    def get_sas_token(self):
        if callable(self.token):  # pylint:disable=no-else-return
            return self.token()
        else:
            return self.token


class EventHubSharedKeyCredential(object):
    """
    The shared access key credential used for authentication.
    """
    def __init__(self, policy, key):
        """
        :param policy: The name of the shared access policy.
        :type policy: str
        :param key: The shared access key.
        :type key: str
        """

        self.policy = policy
        self.key = key


class _Address(object):
    def __init__(self, hostname=None, path=None):
        self.hostname = hostname
        self.path = path<|MERGE_RESOLUTION|>--- conflicted
+++ resolved
@@ -58,14 +58,10 @@
     PROP_PARTITION_KEY = b"x-opt-partition-key"
     PROP_PARTITION_KEY_AMQP_SYMBOL = types.AMQPSymbol(PROP_PARTITION_KEY)
     PROP_TIMESTAMP = b"x-opt-enqueued-time"
-<<<<<<< HEAD
-=======
-    PROP_DEVICE_ID = b"iothub-connection-device-id"
     PROP_LAST_ENQUEUED_SEQUENCE_NUMBER = b"last_enqueued_sequence_number"
     PROP_LAST_ENQUEUED_OFFSET = b"last_enqueued_offset"
     PROP_LAST_ENQUEUED_TIME_UTC = b"last_enqueued_time_utc"
     PROP_RUNTIME_INFO_RETRIEVAL_TIME_UTC = b"runtime_info_retrieval_time_utc"
->>>>>>> 634f4951
 
     def __init__(self, body=None):
         """
@@ -79,12 +75,7 @@
         self._delivery_annotations = {}
         self._app_properties = {}
         self._msg_properties = MessageProperties()
-<<<<<<< HEAD
-=======
         self._runtime_info = {}
-        if to_device:
-            self._msg_properties.to = '/devices/{}/messages/devicebound'.format(to_device)
->>>>>>> 634f4951
         if body and isinstance(body, list):
             self.message = Message(body[0], properties=self._msg_properties)
             for more in body[1:]:
@@ -156,7 +147,6 @@
 
     @staticmethod
     def _from_message(message):
-        # pylint:disable=protected-access
         event_data = EventData(body='')
         event_data.message = message
         event_data._msg_properties = message.properties
