--- conflicted
+++ resolved
@@ -67,11 +67,7 @@
                 _logger.warning(
                     "%r,%r PartitionPumpWarning: Failure starting client or receiver: %r",
                     self.host.guid, self.partition_context.partition_id, last_exception)
-<<<<<<< HEAD
-                await self.process_error_async(last_exception)
-=======
                 await self.processor.process_error_async(self.partition_context, last_exception)
->>>>>>> 856e4e7f
                 self.set_pump_status("Errored")
             else:
                 self.running = loop.create_task(self.partition_receiver.run())
