#!/usr/bin/env python

# --------------------------------------------------------------------------------------------
# Copyright (c) Microsoft Corporation. All rights reserved.
# Licensed under the MIT License. See License.txt in the project root for license information.
# --------------------------------------------------------------------------------------------

"""
An example to show receiving events from an Event Hub with partition manager.
In the `receive` method of `EventHubConsumerClient`:
If no partition id is specified, the partition_manager are used for load-balance and checkpoint.
If partition id is specified, the partition_manager can only be used for checkpoint.
"""
import os
from azure.storage.blob import ContainerClient
from azure.eventhub import EventHubConsumerClient
from azure.eventhub.extensions.checkpointstoreblob import BlobCheckpointStore


CONNECTION_STR = os.environ["EVENT_HUB_CONN_STR"]
STORAGE_CONNECTION_STR = os.environ["AZURE_STORAGE_CONN_STR"]


def on_event(partition_context, event):
    print("Received event from partition: {}".format(partition_context.partition_id))

    # Put your code here to do some operations on the event.
    # Avoid time-consuming operations.
    print(event)

    partition_context.update_checkpoint(event)


if __name__ == '__main__':
    checkpoint_store = BlobCheckpointStore.from_connection_string(STORAGE_CONNECTION_STR, "eventprocessor")
    consumer_client = EventHubConsumerClient.from_connection_string(
        conn_str=CONNECTION_STR,
<<<<<<< HEAD
        checkpoint_store=checkpoint_store,  # For load balancing and checkpoint. Leave None for no load balancing
=======
        consumer_group='$Default',
        partition_manager=partition_manager,  # For load balancing and checkpoint. Leave None for no load balancing
>>>>>>> 0d8a37f8
    )

    try:
        with consumer_client:
            """
            Without specified partition_id, the receive will try to receive events from all partitions and if provided with
            partition manager, the client will load-balance partition assignment with other EventHubConsumerClient instances
            which also try to receive events from all partitions and use the same storage resource.
            """
            consumer_client.receive(on_event=on_event)
            # With specified partition_id, load-balance will be disabled
            # client.receive(on_event=on_event, consumer_group='$Default', partition_id='0')
    except KeyboardInterrupt:
        print('Stop receiving.')<|MERGE_RESOLUTION|>--- conflicted
+++ resolved
@@ -35,12 +35,8 @@
     checkpoint_store = BlobCheckpointStore.from_connection_string(STORAGE_CONNECTION_STR, "eventprocessor")
     consumer_client = EventHubConsumerClient.from_connection_string(
         conn_str=CONNECTION_STR,
-<<<<<<< HEAD
+        consumer_group='$Default',
         checkpoint_store=checkpoint_store,  # For load balancing and checkpoint. Leave None for no load balancing
-=======
-        consumer_group='$Default',
-        partition_manager=partition_manager,  # For load balancing and checkpoint. Leave None for no load balancing
->>>>>>> 0d8a37f8
     )
 
     try:
