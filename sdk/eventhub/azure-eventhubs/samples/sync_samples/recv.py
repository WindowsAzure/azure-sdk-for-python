--- conflicted
+++ resolved
@@ -45,13 +45,11 @@
 
 def on_event(partition_context, events):
     global total
-    if events:
-        print("received events: {} from partition: {}".format(len(events), partition_context.partition_id))
-        total += len(events)
-        for event in events:
-            do_operation(event)
-    else:
-        print("No event received from partition: {}".format(partition_context.partition_id))
+
+    print("received events: {} from partition: {}".format(len(events), partition_context.partition_id))
+    total += len(events)
+    for event in events:
+        do_operation(event)
 
 
 if __name__ == '__main__':
@@ -64,16 +62,12 @@
 
     try:
         with consumer_client:
-<<<<<<< HEAD
             consumer_client.receive(on_event=on_event, consumer_group='$Default',
                                     on_partition_initialize=on_partition_initialize,
                                     on_partition_close=on_partition_close,
                                     on_error=on_error)
-=======
-            consumer_client.receive(event_handler=event_handler, consumer_group='$Default')
->>>>>>> b3a038d8
             # Receive with owner level:
-            # consumer_client.receive(event_handler=event_handler, consumer_group='$Default', owner_level=1)
+            # consumer_client.receive(on_event=on_event, consumer_group='$Default', owner_level=1)
     except KeyboardInterrupt:
         print('Stop receiving.')
         consumer_client.close()