# Azure Event Hubs client library for Python

Azure Event Hubs is a highly scalable publish-subscribe service that can ingest millions of events per second and stream
them to multiple consumers. This lets you process and analyze the massive amounts of data produced by your connected
devices and applications. Once Event Hubs has collected the data, you can retrieve, transform, and store it by using
any real-time analytics provider or with batching/storage adapters. If you would like to know more about Azure Event Hubs,
you may wish to review: [What is Event Hubs](https://docs.microsoft.com/en-us/azure/event-hubs/event-hubs-about)?

The Azure Event Hubs client library allows for publishing and consuming of Azure Event Hubs events and may be used to:

- Emit telemetry about your application for business intelligence and diagnostic purposes.
- Publish facts about the state of your application which interested parties may observe and use as a trigger for taking action.
- Observe interesting operations and interactions happening within your business or other ecosystem, allowing loosely coupled systems to interact without the need to bind them together.
- Receive events from one or more publishers, transform them to better meet the needs of your ecosystem, then publish the transformed events to a new stream for consumers to observe.

[Source code](https://github.com/Azure/azure-sdk-for-python/tree/master/sdk/eventhub/azure-eventhubs) | [Package (PyPi)](https://pypi.org/project/azure-eventhub/5.0.0b5) | [API reference documentation](https://azuresdkdocs.blob.core.windows.net/$web/python/azure-eventhub/5.0.0b5/azure.eventhub.html) | [Product documentation](https://docs.microsoft.com/en-us/azure/event-hubs/)

## Getting started

### Install the package

Install the Azure Event Hubs client library for Python with pip:

```
$ pip install --pre azure-eventhub
```

**Prerequisites**

- Python 2.7, 3.5 or later.
- **Microsoft Azure Subscription:**  To use Azure services, including Azure Event Hubs, you'll need a subscription.
If you do not have an existing Azure account, you may sign up for a free trial or use your MSDN subscriber benefits when you [create an account](https://account.windowsazure.com/Home/Index).

- **Event Hubs namespace with an Event Hub:** To interact with Azure Event Hubs, you'll also need to have a namespace and Event Hub  available.
If you are not familiar with creating Azure resources, you may wish to follow the step-by-step guide
for [creating an Event Hub using the Azure portal](https://docs.microsoft.com/en-us/azure/event-hubs/event-hubs-create).
There, you can also find detailed instructions for using the Azure CLI, Azure PowerShell, or Azure Resource Manager (ARM) templates to create an Event Hub.

### Authenticate the client

Interaction with Event Hubs starts with an instance of the EventHubClient class. You need the host name, SAS/AAD credential and event hub name to instantiate the client object.

#### Obtain a connection string

For the Event Hubs client library to interact with an Event Hub, it will need to understand how to connect and authorize with it.
The easiest means for doing so is to use a connection string, which is created automatically when creating an Event Hubs namespace.
If you aren't familiar with shared access policies in Azure, you may wish to follow the step-by-step guide to [get an Event Hubs connection string](https://docs.microsoft.com/en-us/azure/event-hubs/event-hubs-get-connection-string).

#### Create client

There are several ways to instantiate the EventHubClient object and the following code snippets demonstrate two ways:

**Create client from connection string:**

```python
from azure.eventhub import EventHubConsumerClient

connection_str = '<< CONNECTION STRING FOR THE EVENT HUBS NAMESPACE >>'
event_hub_path = '<< NAME OF THE EVENT HUB >>'
consumer_client = EventHubConsumerClient.from_connection_string(connection_str, event_hub_path)

```

- The `from_connection_string` method takes the connection string of the form
`Endpoint=sb://<yournamespace>.servicebus.windows.net/;SharedAccessKeyName=<yoursharedaccesskeyname>;SharedAccessKey=<yoursharedaccesskey>` and
entity name to your Event Hub instance. You can get the connection string from the [Azure portal](https://docs.microsoft.com/en-us/azure/event-hubs/event-hubs-get-connection-string#get-connection-string-from-the-portal).

**Create client using the azure-identity library:**

```python
from azure.eventhub import EventHubConsumerClient
from azure.identity import DefaultAzureCredential

credential = DefaultAzureCredential()

host = '<< HOSTNAME OF THE EVENT HUB >>'
event_hub_path = '<< NAME OF THE EVENT HUB >>'
consumer_client = EventHubConsumerClient(host, event_hub_path, credential)

```

- This constructor takes the host name and entity name of your Event Hub instance and credential that implements the
TokenCredential interface. There are implementations of the TokenCredential interface available in the
[azure-identity package](https://pypi.org/project/azure-identity/). The host name is of the format `<yournamespace.servicebus.windows.net>`.

## Key concepts

<<<<<<< HEAD
- An **EvnetHubProducerClient** is a source of telemetry data, diagnostics information, usage logs, or other log data,
=======
- An **EventHubProducerClient** is a source of telemetry data, diagnostics information, usage logs, or other log data,
>>>>>>> 5ab715e3
as part of an embedded device solution, a mobile device application, a game title running on a console or other device,
some client or server based business solution, or a web site.

- An **EventHubConsumerClient** picks up such information from the Event Hub and processes it. Processing may involve aggregation,
complex computation, and filtering. Processing may also involve distribution or storage of the information in a raw or transformed fashion.
Event Hub consumers are often robust and high-scale platform infrastructure parts with built-in analytics capabilities,
like Azure Stream Analytics, Apache Spark, or Apache Storm.

- A **partition** is an ordered sequence of events that is held in an Event Hub. Azure Event Hubs provides message streaming
through a partitioned consumer pattern in which each consumer only reads a specific subset, or partition, of the message stream.
As newer events arrive, they are added to the end of this sequence. The number of partitions is specified at the time anEvent Hub is created and cannot be changed.

- A **consumer group** is a view of an entire Event Hub. Consumer groups enable multiple consuming applications to each
have a separate view of the event stream, and to read the stream independently at their own pace and from their own position.
There can be at most 5 concurrent readers on a partition per consumer group; however it is recommended that there is only
one active consumer for a given partition and consumer group pairing. Each active reader receives all of the events from
its partition; if there are multiple readers on the same partition, then they will receive duplicate events.

For more concepts and deeper discussion, see: [Event Hubs Features](https://docs.microsoft.com/en-us/azure/event-hubs/event-hubs-features).
Also, the concepts for AMQP are well documented in [OASIS Advanced Messaging Queuing Protocol (AMQP) Version 1.0](http://docs.oasis-open.org/amqp/core/v1.0/os/amqp-core-overview-v1.0-os.html).

## Examples

The following sections provide several code snippets covering some of the most common Event Hubs tasks, including:

- [Inspect an Event Hub](#inspect-an-event-hub)
- [Publish events to an Event Hub](#publish-events-to-an-event-hub)
- [Consume events from an Event Hub](#consume-events-from-an-event-hub)
- [Async publish events to an Event Hub](#async-publish-events-to-an-event-hub)
- [Async consume events from an Event Hub](#async-consume-events-from-an-event-hub)
- [Consume events using a partition manager](#consume-events-using-a-partition-manager)
- [Use EventHubConsumerClient to work with IoT Hub](#use-eventhubconsumerclient-to-work-with-iot-hub)

### Inspect an Event Hub

Get the partition ids of an Event Hub.

```python
from azure.eventhub import EventHubConsumerClient

connection_str = '<< CONNECTION STRING FOR THE EVENT HUBS NAMESPACE >>'
event_hub_path = '<< NAME OF THE EVENT HUB >>'
client = EventHubConsumerClient.from_connection_string(connection_str, event_hub_path)
partition_ids = client.get_partition_ids()
```

### Publish events to an Event Hub

Publish events to an Event Hub.

#### Send a single event or an array of events

```python
from azure.eventhub import EventHubProducerClient, EventData

connection_str = '<< CONNECTION STRING FOR THE EVENT HUBS NAMESPACE >>'
event_hub_path = '<< NAME OF THE EVENT HUB >>'
client = EventHubProducerClient.from_connection_string(connection_str, event_hub_path)

try:
    event_list = []
    for i in range(10):
        event_list.append(EventData(b"A single event"))
    with client:
        client.send(event_list)
except:
    raise
finally:
    pass
```

#### Send a batch of events

Use the `create_batch` method on `EventHubProducerClient` to create an `EventDataBatch` object which can then be sent using the `send` method.
Events may be added to the `EventDataBatch` using the `try_add` method until the maximum batch size limit in bytes has been reached.
```python
from azure.eventhub import EventHubProducerClient, EventData

try:
    connection_str = '<< CONNECTION STRING FOR THE EVENT HUBS NAMESPACE >>'
    event_hub_path = '<< NAME OF THE EVENT HUB >>'
    client = EventHubProducerClient.from_connection_string(connection_str, event_hub_path)

    event_data_batch = client.create_batch(max_size=10000)
    can_add = True
    while can_add:
        try:
            event_data_batch.try_add(EventData('Message inside EventBatchData'))
        except ValueError:
            can_add = False  # EventDataBatch object reaches max_size.

    with client:
        client.send(event_data_batch)
except:
	raise
finally:
    pass
```

### Consume events from an Event Hub

Consume events from an Event Hub.

```python
import logging
from azure.eventhub import EventHubConsumerClient

connection_str = '<< CONNECTION STRING FOR THE EVENT HUBS NAMESPACE >>'
event_hub_path = '<< NAME OF THE EVENT HUB >>'
client = EventHubConsumerClient.from_connection_string(connection_str, event_hub_path)

logger = logging.getLogger("azure.eventhub")

def on_events(partition_context, events):
    logger.info("Received {} events from partition {}".format(len(events), partition_context.partition_id))

try:
    with client:
        client.receive(on_events=on_events, consumer_group="$Default")
        # receive events from specified partition:
        # client.receive(on_events=on_events, consumer_group="$Default", partition_id='0')
except:
    raise
finally:
    pass
```

### Async publish events to an Event Hub

Publish events to an Event Hub asynchronously.

#### Send a single event or an array of events
```python
from azure.eventhub.aio import EventHubProducerClient
from azure.eventhub import EventData

connection_str = '<< CONNECTION STRING FOR THE EVENT HUBS NAMESPACE >>'
event_hub_path = '<< NAME OF THE EVENT HUB >>'
client = EventHubProducerClient.from_connection_string(connection_str, event_hub_path)

try:
 	event_list = []
 	for i in range(10):
 		event_list.append(EventData(b"A single event"))

	async with client:
		await client.send(event_list)  # Send a list of events
		await client.send(EventData(b"A single event"))  # Send a single event
except:
	raise
finally:
    pass
```

#### Send a batch of events

Use the `create_batch` method on `EventHubProcuer` to create an `EventDataBatch` object which can then be sent using the `send` method.
Events may be added to the `EventDataBatch` using the `try_add` method until the maximum batch size limit in bytes has been reached.
```python
from azure.eventhub.aio import EventHubProducerClient
from azure.eventhub import EventData

try:
    connection_str = '<< CONNECTION STRING FOR THE EVENT HUBS NAMESPACE >>'
    event_hub_path = '<< NAME OF THE EVENT HUB >>'
    client = EventHubProducerClient.from_connection_string(connection_str, event_hub_path)

    event_data_batch = await client.create_batch(max_size=10000)
    can_add = True
    while can_add:
        try:
            event_data_batch.try_add(EventData('Message inside EventBatchData'))
        except ValueError:
            can_add = False  # EventDataBatch object reaches max_size.

    async with client:
        await client.send(event_data_batch)
except:
	raise
finally:
    pass
```

### Async consume events from an Event Hub

Consume events asynchronously from an EventHub.

```python
import logging
from azure.eventhub.aio import EventHubConsumerClient

connection_str = '<< CONNECTION STRING FOR THE EVENT HUBS NAMESPACE >>'
event_hub_path = '<< NAME OF THE EVENT HUB >>'
client = EventHubConsumerClient.from_connection_string(connection_str, event_hub_path)

logger = logging.getLogger("azure.eventhub")

async def on_events(partition_context, events):
    logger.info("Received {} events from partition {}".format(len(events), partition_context.partition_id))

try:
    async with client:
        received = await client.receive(on_events=on_events, consumer_group='$Default')
        # receive events from specified partition:
        # received = await client.receive(on_events=on_events, consumer_group='$Default', partition_id='0')
except:
    raise
finally:
    pass
```

### Consume events using a partition manager

`EventHubConsumerClient` is a high level construct which allows you to receive events from multiple partitions at once 
and load balance with other consumers using the same Event Hub and consumer group.

This also allows the user to track progress when events are processed using checkpoints.

A checkpoint is meant to represent the last successfully processed event by the user from a particular partition of
a consumer group in an Event Hub instance.The `EventHubConsumerClient` uses an instance of PartitionManager to update checkpoints
and to store the relevant information required by the load balancing algorithm.

Search pypi with the prefix `azure-eventhub-checkpointstore` to
find packages that support this and use the PartitionManager implementation from one such package.

In the below example, we create an instance of `EventHubConsumerClient` and use a `BlobPartitionManager`. You need
to [create an Azure Storage account](https://docs.microsoft.com/en-us/azure/storage/common/storage-quickstart-create-account?tabs=azure-portal)
and a [Blob Container](https://docs.microsoft.com/en-us/azure/storage/blobs/storage-quickstart-blobs-portal#create-a-container) to run the code.

[Azure Blob Storage Partition Manager Async](https://github.com/Azure/azure-sdk-for-python/tree/master/sdk/eventhub/azure-eventhubs-checkpointstoreblob-aio)
and [Azure Blob Storage Partition Manager Sync](https://github.com/Azure/azure-sdk-for-python/tree/master/sdk/eventhub/azure-eventhubs-checkpointstoreblob)
are one of the `PartitionManager` implementations we provide that applies Azure Blob Storage as the persistent store.


```python
import asyncio

from azure.eventhub.aio import EventHubConsumerClient
from azure.storage.blob.aio import ContainerClient
from azure.eventhub.extensions.checkpointstoreblobaio import BlobPartitionManager

RECEIVE_TIMEOUT = 5  # timeout in seconds for a receiving operation. 0 or None means no timeout
RETRY_TOTAL = 3  # max number of retries for receive operations within the receive timeout. Actual number of retries clould be less if RECEIVE_TIMEOUT is too small
connection_str = '<< CONNECTION STRING FOR THE EVENT HUBS NAMESPACE >>'
storage_connection_str = '<< CONNECTION STRING FOR THE STORAGE >>'
blob_name_str = '<<STRING FOR THE BLOB NAME>>'

async def do_operation(event):
    # do some sync or async operations. If the operation is i/o intensive, async will have better performance
    print(event)

async def process_events(partition_context, events):
    await asyncio.gather(*[do_operation(event) for event in events])
    await partition_context.update_checkpoint(events[-1])

if __name__ == '__main__':
    loop = asyncio.get_event_loop()
    container_client = ContainerClient.from_connection_string(storage_connection_str, blob_name_str)
    partition_manager = BlobPartitionManager(container_client=container_client)
    client = EventHubConsumerClient.from_connection_string(connection_str, partition_manager=partition_manager, receive_timeout=RECEIVE_TIMEOUT, retry_total=RETRY_TOTAL)
    try:
        loop.run_until_complete(client.receive(process_events, "$default"))
    except KeyboardInterrupt:
        loop.run_until_complete(client.close())
    finally:
        loop.stop()
```

### Use EventHubConsumerClient to work with IoT Hub

You can use `EventHubConsumerClient` to work with IoT Hub as well. This is useful for receiving telemetry data of IoT Hub from the
linked EventHub. The associated connection string will not have send claims, hence sending events is not possible.

- Please notice that the connection string needs to be for an
  [Event Hub-compatible endpoint](https://docs.microsoft.com/en-us/azure/iot-hub/iot-hub-devguide-messages-read-builtin)
  e.g. "Endpoint=sb://my-iothub-namespace-[uid].servicebus.windows.net/;SharedAccessKeyName=my-SA-name;SharedAccessKey=my-SA-key;EntityPath=my-iot-hub-name"

```python
from azure.eventhub import EventHubConsumerClient

connection_str = 'Endpoint=sb://my-iothub-namespace-[uid].servicebus.windows.net/;SharedAccessKeyName=my-SA-name;SharedAccessKey=my-SA-key;EntityPath=my-iot-hub-name'
client = EventHubConsumerClient.from_connection_string(connection_str)

partition_ids = client.get_partition_ids()
```

## Troubleshooting

### General

The Event Hubs APIs generate the following exceptions.

- **AuthenticationError:** Failed to authenticate because of wrong address, SAS policy/key pair, SAS token or azure identity.
- **ConnectError:** Failed to connect to the EventHubs. The AuthenticationError is a type of ConnectError.
- **ConnectionLostError:** Lose connection after a connection has been built.
- **EventDataError:** The EventData to be sent fails data validation. 
For instance, this error is raised if you try to send an EventData that is already sent.
- **EventDataSendError:** The Eventhubs service responds with an error when an EventData is sent.
- **OperationTimeoutError:** EventHubConsumer.send() times out.
- **EventHubError:** All other Eventhubs related errors. It is also the root error class of all the above mentioned errors.

## Next steps

### Examples

These are [more samples](https://github.com/Azure/azure-sdk-for-python/blob/master/sdk/eventhub/azure-eventhubs/samples) in our repo demonstrating the usage of the library.

- [./samples/sync_samples/send.py](https://github.com/Azure/azure-sdk-for-python/blob/master/sdk/eventhub/azure-eventhubs/examples/send.py) - use EventHubProducerClient to publish events
- [./samples/sync_samples/recv.py](https://github.com/Azure/azure-sdk-for-python/blob/master/sdk/eventhub/azure-eventhubs/examples/recv.py) - use EventHubConsumerClient to consume events
- [./samples/async_examples/send_async.py](https://github.com/Azure/azure-sdk-for-python/blob/master/sdk/eventhub/azure-eventhubs/examples/async_examples/send_async.py) - async/await support of a EventHubProducerClient
- [./samples/async_examples/recv_async.py](https://github.com/Azure/azure-sdk-for-python/blob/master/sdk/eventhub/azure-eventhubs/examples/async_examples/recv_async.py) - async/await support of a EventHubConsumerClient

### Documentation

Reference documentation is available at https://azuresdkdocs.blob.core.windows.net/$web/python/azure-eventhub/5.0.0b5/azure.eventhub.html.

### Logging

- Enable `azure.eventhub` logger to collect traces from the library.
- Enable `uamqp` logger to collect traces from the underlying uAMQP library.
- Enable AMQP frame level trace by setting `logging_enable=True` when creating the client.

### Provide Feedback

If you encounter any bugs or have suggestions, please file an issue in the [Issues](https://github.com/Azure/azure-sdk-for-python/issues) section of the project.

## Contributing

This project welcomes contributions and suggestions.  Most contributions require you to agree to a
Contributor License Agreement (CLA) declaring that you have the right to, and actually do, grant us the rights to use your contribution. For details, visit https://cla.microsoft.com.

When you submit a pull request, a CLA-bot will automatically determine whether you need to provide a CLA and decorate the
PR appropriately (e.g., label, comment). Simply follow the instructions provided by the bot. You will only need to do this once across all repos using our CLA.

This project has adopted the [Microsoft Open Source Code of Conduct](https://opensource.microsoft.com/codeofconduct/).
For more information see the [Code of Conduct FAQ](https://opensource.microsoft.com/codeofconduct/faq/) or contact [opencode@microsoft.com](mailto:opencode@microsoft.com) with any additional questions or comments.

![Impressions](https://azure-sdk-impressions.azurewebsites.net/api/impressions/azure-sdk-for-python/sdk/eventhub/azure-eventhubs/README.png)<|MERGE_RESOLUTION|>--- conflicted
+++ resolved
@@ -85,11 +85,7 @@
 
 ## Key concepts
 
-<<<<<<< HEAD
-- An **EvnetHubProducerClient** is a source of telemetry data, diagnostics information, usage logs, or other log data,
-=======
 - An **EventHubProducerClient** is a source of telemetry data, diagnostics information, usage logs, or other log data,
->>>>>>> 5ab715e3
 as part of an embedded device solution, a mobile device application, a game title running on a console or other device,
 some client or server based business solution, or a web site.
 
