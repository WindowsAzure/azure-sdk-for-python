#!/usr/bin/env python

#-------------------------------------------------------------------------
# Copyright (c) Microsoft Corporation. All rights reserved.
# Licensed under the MIT License. See License.txt in the project root for
# license information.
#--------------------------------------------------------------------------

import re
import os.path
import sys
from io import open
from setuptools import find_packages, setup


# Change the PACKAGE_NAME only to change folder and different name
PACKAGE_NAME = "azure-eventhub"
PACKAGE_PPRINT_NAME = "Event Hubs"

# a-b-c => a/b/c
package_folder_path = PACKAGE_NAME.replace('-', '/')
# a-b-c => a.b.c
namespace_name = PACKAGE_NAME.replace('-', '.')

# Version extraction inspired from 'requests'
with open(os.path.join(package_folder_path, '__init__.py'), 'r') as fd:
    version = re.search(r'^__version__\s*=\s*[\'"]([^\'"]*)[\'"]',
                        fd.read(), re.MULTILINE).group(1)

if not version:
    raise RuntimeError('Cannot find version information')

with open('README.md') as f:
    readme = f.read()
with open('HISTORY.md') as f:
    history = f.read()

exclude_packages = [
        'tests',
        "tests.asynctests",
        'examples',
        # Exclude packages that will be covered by PEP420 or nspkg
        'azure',
    ]

setup(
    name=PACKAGE_NAME,
    version=version,
    description='Microsoft Azure {} Client Library for Python'.format(PACKAGE_PPRINT_NAME),
    long_description=readme + '\n\n' + history,
    long_description_content_type='text/markdown',
    license='MIT License',
    author='Microsoft Corporation',
    author_email='azpysdkhelp@microsoft.com',
    url='https://github.com/Azure/azure-sdk-for-python/tree/master/sdk/eventhub/azure-eventhubs',
    classifiers=[
        'Development Status :: 3 - Alpha',
        'Programming Language :: Python',
        'Programming Language :: Python :: 2',
        'Programming Language :: Python :: 2.7',
        'Programming Language :: Python :: 3',
        'Programming Language :: Python :: 3.5',
        'Programming Language :: Python :: 3.6',
        'Programming Language :: Python :: 3.7',
        'License :: OSI Approved :: MIT License',
    ],
    zip_safe=False,
    packages=find_packages(exclude=exclude_packages),
    install_requires=[
<<<<<<< HEAD
        'uamqp>=1.2.3',
=======
        "azure-core<2.0.0,>=1.0.0b4",
        'uamqp~=1.2.0',
>>>>>>> dc7dfb00
        'azure-common~=1.1',
    ],
    extras_require={
        ":python_version<'3.0'": ['azure-nspkg'],
        ":python_version<'3.5'": ["typing"],
    }
)<|MERGE_RESOLUTION|>--- conflicted
+++ resolved
@@ -67,12 +67,8 @@
     zip_safe=False,
     packages=find_packages(exclude=exclude_packages),
     install_requires=[
-<<<<<<< HEAD
-        'uamqp>=1.2.3',
-=======
         "azure-core<2.0.0,>=1.0.0b4",
         'uamqp~=1.2.0',
->>>>>>> dc7dfb00
         'azure-common~=1.1',
     ],
     extras_require={
