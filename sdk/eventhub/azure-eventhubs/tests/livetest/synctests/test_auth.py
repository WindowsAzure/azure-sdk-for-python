#-------------------------------------------------------------------------
# Copyright (c) Microsoft Corporation. All rights reserved.
# Licensed under the MIT License. See License.txt in the project root for
# license information.
#--------------------------------------------------------------------------
import pytest
import time
import threading
<<<<<<< HEAD

=======
>>>>>>> b3a038d8
from azure.eventhub import EventData, EventHubProducerClient, EventHubConsumerClient

@pytest.mark.liveTest
def test_client_secret_credential(aad_credential, live_eventhub):
    try:
        from azure.identity import EnvironmentCredential
    except ImportError:
        pytest.skip("No azure identity library")
    credential = EnvironmentCredential()
    producer_client = EventHubProducerClient(host=live_eventhub['hostname'],
                                             event_hub_path=live_eventhub['event_hub'],
                                             credential=credential,
                                             user_agent='customized information')
    consumer_client = EventHubConsumerClient(host=live_eventhub['hostname'],
                                             event_hub_path=live_eventhub['event_hub'],
                                             credential=credential,
                                             user_agent='customized information')
    with producer_client:
        producer_client.send(EventData(body='A single message'))
<<<<<<< HEAD

    def on_event(partition_context, events):
=======
    def event_handler(partition_context, events):
>>>>>>> b3a038d8
        assert partition_context.partition_id == '0'
        assert len(events) == 1
        assert list(events[0].body)[0] == 'A single message'.encode('utf-8')
    with consumer_client:
<<<<<<< HEAD
        worker = threading.Thread(target=consumer_client.receive, args=(on_event,),
                                  kwargs={"consumer_group": '$default',
                                          "partition_id": '0'})
=======
        worker = threading.Thread(target=consumer_client.receive, kwargs={"on_event": event_handler,
                                                                          "consumer_group": '$default',
                                                                          "partition_id": '0'})
>>>>>>> b3a038d8
        worker.start()
        time.sleep(2)<|MERGE_RESOLUTION|>--- conflicted
+++ resolved
@@ -6,11 +6,9 @@
 import pytest
 import time
 import threading
-<<<<<<< HEAD
 
-=======
->>>>>>> b3a038d8
 from azure.eventhub import EventData, EventHubProducerClient, EventHubConsumerClient
+
 
 @pytest.mark.liveTest
 def test_client_secret_credential(aad_credential, live_eventhub):
@@ -29,24 +27,14 @@
                                              user_agent='customized information')
     with producer_client:
         producer_client.send(EventData(body='A single message'))
-<<<<<<< HEAD
 
     def on_event(partition_context, events):
-=======
-    def event_handler(partition_context, events):
->>>>>>> b3a038d8
         assert partition_context.partition_id == '0'
         assert len(events) == 1
         assert list(events[0].body)[0] == 'A single message'.encode('utf-8')
     with consumer_client:
-<<<<<<< HEAD
         worker = threading.Thread(target=consumer_client.receive, args=(on_event,),
                                   kwargs={"consumer_group": '$default',
                                           "partition_id": '0'})
-=======
-        worker = threading.Thread(target=consumer_client.receive, kwargs={"on_event": event_handler,
-                                                                          "consumer_group": '$default',
-                                                                          "partition_id": '0'})
->>>>>>> b3a038d8
         worker.start()
         time.sleep(2)