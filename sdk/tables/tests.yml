--- conflicted
+++ resolved
@@ -10,11 +10,7 @@
 jobs:
   - template: ../../eng/pipelines/templates/jobs/archetype-sdk-tests.yml
     parameters:
-<<<<<<< HEAD
-      BuildTargetingString: $(BuildTargetingString)
-=======
       BuildTargetingString: azure-data-tables
->>>>>>> a7d06a36
       ServiceDirectory: tables
       EnvVars:
         STORAGE_ACCOUNT_NAME: $(python-storage-storage-account-name)
