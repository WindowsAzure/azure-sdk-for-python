--- conflicted
+++ resolved
@@ -10,11 +10,9 @@
 * `TableClient.send_batch` has been renamed to `TableClient.submit_transaction`.
 * Removed `BatchTransactionResult` object in favor of returning an iterable of batched entities with returned metadata.
 * `BatchErrorException` has been renamed to `TableTransactionError`.
-<<<<<<< HEAD
 * The only supported credentials are `AzureNamedKeyCredential`, `AzureSasCredential`, or authentication by connection string
-=======
 * Removed `date` and `api_version` from the `TableItem` class.
->>>>>>> d0fa0d69
+
 
 **Fixes**
 * Fixed issue with Cosmos merge operations.
