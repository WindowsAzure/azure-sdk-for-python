# Release History

## 12.0.0b7 (Unreleased)
**Breaking**
* Removed explicit `LinearRetry` and `ExponentialRetry` in favor of keyword parameter.
* Renamed `filter` parameter in query APIs to `query_filter`.
* The `location_mode` attribute on clients is now read-only. This has been added as a keyword parameter to the constructor.
* The `TableItem.table_name` has been renamed to `TableItem.name`.
* Removed the `TableClient.create_batch` method along with the `TableBatchOperations` object. The transactional batching is now supported via a simple Python list of tuples.
* `TableClient.send_batch` has been renamed to `TableClient.submit_transaction`.
* Removed `BatchTransactionResult` object in favor of returning an iterable of batched entities with returned metadata.
* Removed Batching context-manager behavior
* Changed optional `value` and `type` arguments of `EntityProperty` to required.
* Renamed `EntityProperty.type` to `EntityProperty.edm_type`.
* `BatchErrorException` has been renamed to `TableTransactionError`.
<<<<<<< HEAD
* The only supported credentials are `AzureNamedKeyCredential`, `AzureSasCredential`, or authentication by connection string
=======
* `EntityProperty` is now a tuple.
>>>>>>> 61971ae7
* Removed `date` and `api_version` from the `TableItem` class.


**Fixes**
* Fixed issue with Cosmos merge operations.
* Removed legacy Storage policies from pipeline.
* Removed unused legacy client-side encryption attributes from client classes.
* Fixed sharing of pipeline between service/table clients.
* Added support for Azurite storage emulator
* Throws a `RequestTooLargeError` on transaction requests that return a 413 error code
* Added support for Int64 and Binary types in query filters

## 12.0.0b6 (2021-04-06)
* Updated deserialization of datetime fields in entities to support preservation of the service format with additional decimal place.
* Passing a string parameter into a query filter will now be escaped to protect against injection.
* Fixed bug in incrementing retries in async retry policy

## 12.0.0b5 (2021-03-09)
* This version and all future versions will require Python 2.7 or Python 3.6+, Python 3.5 is no longer supported.
* Adds SAS credential as an authentication option
* Bumps minimum requirement of `azure-core` to 1.10.0
* Bumped minimum requirement of msrest from `0.6.10` to `0.6.19`.
* Adds support for datetime entities with milliseconds
* Adds support for Shared Access Signature authentication

## 12.0.0b4 (2021-01-12)
* Fixes an [issue](https://github.com/Azure/azure-sdk-for-python/issues/15554) where `query_entities` kwarg `parameters` would not work with multiple parameters or with non-string parameters. This now works with multiple parameters and numeric, string, boolean, UUID, and datetime objects.
* Fixes an [issue](https://github.com/Azure/azure-sdk-for-python/issues/15653) where `delete_entity` will return a `ClientAuthenticationError` when the '@' symbol is included in the entity.

## 12.0.0b3 (2020-11-12)
* Add support for transactional batching of entity operations.
* Fixed deserialization bug in `list_tables` and `query_tables` where `TableItem.table_name` was an object instead of a string.
* Fixed issue where unrecognized entity data fields were silently ignored. They will now raise a `TypeError`.
* Fixed issue where query filter parameters were being ignored (#15094)

## 12.0.0b2 (2020-10-07)
* Adds support for Enumerable types by converting the Enum to a string before sending to the service

## 12.0.0b1 (2020-09-08)
This is the first beta of the `azure-data-tables` client library. The Azure Tables client library can seamlessly target either Azure Table storage or Azure Cosmos DB table service endpoints with no code changes.<|MERGE_RESOLUTION|>--- conflicted
+++ resolved
@@ -13,11 +13,8 @@
 * Changed optional `value` and `type` arguments of `EntityProperty` to required.
 * Renamed `EntityProperty.type` to `EntityProperty.edm_type`.
 * `BatchErrorException` has been renamed to `TableTransactionError`.
-<<<<<<< HEAD
 * The only supported credentials are `AzureNamedKeyCredential`, `AzureSasCredential`, or authentication by connection string
-=======
 * `EntityProperty` is now a tuple.
->>>>>>> 61971ae7
 * Removed `date` and `api_version` from the `TableItem` class.
 
 
