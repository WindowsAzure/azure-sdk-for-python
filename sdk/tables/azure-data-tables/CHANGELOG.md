# Release History

## 12.0.0b7 (Unreleased)
**Breaking**
* The `account_url` parameter in the client constructors has been renamed to `endpoint`.
* Removed explicit `LinearRetry` and `ExponentialRetry` in favor of keyword parameter.
* Renamed `filter` parameter in query APIs to `query_filter`.
* The `location_mode` attribute on clients is now read-only. This has been added as a keyword parameter to the constructor.
* The `TableItem.table_name` has been renamed to `TableItem.name`.
* Removed the `TableClient.create_batch` method along with the `TableBatchOperations` object. The transactional batching is now supported via a simple Python list of tuples.
* `TableClient.send_batch` has been renamed to `TableClient.submit_transaction`.
* Removed `BatchTransactionResult` object in favor of returning an iterable of batched entities with returned metadata.
* `BatchErrorException` has been renamed to `TableTransactionError`.
<<<<<<< HEAD
* The `location_mode` is no longer a public attribute on the Clients.
=======
* Removed `date` and `api_version` from the `TableItem` class.
>>>>>>> d0fa0d69

**Fixes**
* Fixed issue with Cosmos merge operations.
* Removed legacy Storage policies from pipeline.
* Removed unused legacy client-side encryption attributes from client classes.
* Fixed sharing of pipeline between service/table clients.
* Added support for Azurite storage emulator
* Throws a `RequestTooLargeError` on transaction requests that return a 413 error code
* Added support for Int64 and Binary types in query filters
* Added support for `select` keyword parameter to `TableClient.get_entity()`.

## 12.0.0b6 (2021-04-06)
* Updated deserialization of datetime fields in entities to support preservation of the service format with additional decimal place.
* Passing a string parameter into a query filter will now be escaped to protect against injection.
* Fixed bug in incrementing retries in async retry policy

## 12.0.0b5 (2021-03-09)
* This version and all future versions will require Python 2.7 or Python 3.6+, Python 3.5 is no longer supported.
* Adds SAS credential as an authentication option
* Bumps minimum requirement of `azure-core` to 1.10.0
* Bumped minimum requirement of msrest from `0.6.10` to `0.6.19`.
* Adds support for datetime entities with milliseconds
* Adds support for Shared Access Signature authentication

## 12.0.0b4 (2021-01-12)
* Fixes an [issue](https://github.com/Azure/azure-sdk-for-python/issues/15554) where `query_entities` kwarg `parameters` would not work with multiple parameters or with non-string parameters. This now works with multiple parameters and numeric, string, boolean, UUID, and datetime objects.
* Fixes an [issue](https://github.com/Azure/azure-sdk-for-python/issues/15653) where `delete_entity` will return a `ClientAuthenticationError` when the '@' symbol is included in the entity.

## 12.0.0b3 (2020-11-12)
* Add support for transactional batching of entity operations.
* Fixed deserialization bug in `list_tables` and `query_tables` where `TableItem.table_name` was an object instead of a string.
* Fixed issue where unrecognized entity data fields were silently ignored. They will now raise a `TypeError`.
* Fixed issue where query filter parameters were being ignored (#15094)

## 12.0.0b2 (2020-10-07)
* Adds support for Enumerable types by converting the Enum to a string before sending to the service

## 12.0.0b1 (2020-09-08)
This is the first beta of the `azure-data-tables` client library. The Azure Tables client library can seamlessly target either Azure Table storage or Azure Cosmos DB table service endpoints with no code changes.<|MERGE_RESOLUTION|>--- conflicted
+++ resolved
@@ -11,11 +11,8 @@
 * `TableClient.send_batch` has been renamed to `TableClient.submit_transaction`.
 * Removed `BatchTransactionResult` object in favor of returning an iterable of batched entities with returned metadata.
 * `BatchErrorException` has been renamed to `TableTransactionError`.
-<<<<<<< HEAD
 * The `location_mode` is no longer a public attribute on the Clients.
-=======
 * Removed `date` and `api_version` from the `TableItem` class.
->>>>>>> d0fa0d69
 
 **Fixes**
 * Fixed issue with Cosmos merge operations.
