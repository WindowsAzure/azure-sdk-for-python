# Release History

## 12.0.0b7 (Unreleased)
**Breaking**
* The `account_url` parameter in the client constructors has been renamed to `endpoint`.
* Removed explicit `LinearRetry` and `ExponentialRetry` in favor of keyword parameter.
* Renamed `filter` parameter in query APIs to `query_filter`.
* The `location_mode` attribute on clients is now read-only. This has been added as a keyword parameter to the constructor.
* The `TableItem.table_name` has been renamed to `TableItem.name`.
* Removed the `TableClient.create_batch` method along with the `TableBatchOperations` object. The transactional batching is now supported via a simple Python list of tuples.
* `TableClient.send_batch` has been renamed to `TableClient.submit_transaction`.
* Removed `BatchTransactionResult` object in favor of returning an iterable of batched entities with returned metadata.
* Removed Batching context-manager behavior
* Changed optional `value` and `type` arguments of `EntityProperty` to required.
* Renamed `EntityProperty.type` to `EntityProperty.edm_type`.
* `BatchErrorException` has been renamed to `TableTransactionError`.
<<<<<<< HEAD
* The `location_mode` is no longer a public attribute on the Clients.
=======
* `EntityProperty` is now a tuple.
>>>>>>> 61971ae7
* Removed `date` and `api_version` from the `TableItem` class.

**Fixes**
* Fixed issue with Cosmos merge operations.
* Removed legacy Storage policies from pipeline.
* Removed unused legacy client-side encryption attributes from client classes.
* Fixed sharing of pipeline between service/table clients.
* Added support for Azurite storage emulator
* Throws a `RequestTooLargeError` on transaction requests that return a 413 error code
* Added support for Int64 and Binary types in query filters
* Added support for `select` keyword parameter to `TableClient.get_entity()`.

## 12.0.0b6 (2021-04-06)
* Updated deserialization of datetime fields in entities to support preservation of the service format with additional decimal place.
* Passing a string parameter into a query filter will now be escaped to protect against injection.
* Fixed bug in incrementing retries in async retry policy

## 12.0.0b5 (2021-03-09)
* This version and all future versions will require Python 2.7 or Python 3.6+, Python 3.5 is no longer supported.
* Adds SAS credential as an authentication option
* Bumps minimum requirement of `azure-core` to 1.10.0
* Bumped minimum requirement of msrest from `0.6.10` to `0.6.19`.
* Adds support for datetime entities with milliseconds
* Adds support for Shared Access Signature authentication

## 12.0.0b4 (2021-01-12)
* Fixes an [issue](https://github.com/Azure/azure-sdk-for-python/issues/15554) where `query_entities` kwarg `parameters` would not work with multiple parameters or with non-string parameters. This now works with multiple parameters and numeric, string, boolean, UUID, and datetime objects.
* Fixes an [issue](https://github.com/Azure/azure-sdk-for-python/issues/15653) where `delete_entity` will return a `ClientAuthenticationError` when the '@' symbol is included in the entity.

## 12.0.0b3 (2020-11-12)
* Add support for transactional batching of entity operations.
* Fixed deserialization bug in `list_tables` and `query_tables` where `TableItem.table_name` was an object instead of a string.
* Fixed issue where unrecognized entity data fields were silently ignored. They will now raise a `TypeError`.
* Fixed issue where query filter parameters were being ignored (#15094)

## 12.0.0b2 (2020-10-07)
* Adds support for Enumerable types by converting the Enum to a string before sending to the service

## 12.0.0b1 (2020-09-08)
This is the first beta of the `azure-data-tables` client library. The Azure Tables client library can seamlessly target either Azure Table storage or Azure Cosmos DB table service endpoints with no code changes.<|MERGE_RESOLUTION|>--- conflicted
+++ resolved
@@ -14,11 +14,8 @@
 * Changed optional `value` and `type` arguments of `EntityProperty` to required.
 * Renamed `EntityProperty.type` to `EntityProperty.edm_type`.
 * `BatchErrorException` has been renamed to `TableTransactionError`.
-<<<<<<< HEAD
 * The `location_mode` is no longer a public attribute on the Clients.
-=======
-* `EntityProperty` is now a tuple.
->>>>>>> 61971ae7
+* `EntityProperty` is now a NampedTuple, and can be represented by a tuple of `(entity, EdmType)`.
 * Removed `date` and `api_version` from the `TableItem` class.
 
 **Fixes**
