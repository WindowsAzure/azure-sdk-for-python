# coding: utf-8

# -------------------------------------------------------------------------
# Copyright (c) Microsoft Corporation. All rights reserved.
# Licensed under the MIT License. See License.txt in the project root for
# license information.
# --------------------------------------------------------------------------

"""
FILE: sample_insert_delete_entities_async.py

DESCRIPTION:
    These samples demonstrate the following: inserting entities into a table
    and deleting tables from a table.

USAGE:
    python sample_insert_delete_entities_async.py

    Set the environment variables with your own values before running the sample:
    1) AZURE_STORAGE_CONNECTION_STRING - the connection string to your storage account
"""

import os
import asyncio
from dotenv import find_dotenv, load_dotenv

class InsertDeleteEntity(object):

    def __init__(self):
        load_dotenv(find_dotenv())
        self.access_key = os.getenv("TABLES_PRIMARY_STORAGE_ACCOUNT_KEY")
        self.endpoint_suffix = os.getenv("TABLES_STORAGE_ENDPOINT_SUFFIX")
        self.account_name = os.getenv("TABLES_STORAGE_ACCOUNT_NAME")
        self.endpoint = "{}.table.{}".format(self.account_name, self.endpoint_suffix)
        self.connection_string = "DefaultEndpointsProtocol=https;AccountName={};AccountKey={};EndpointSuffix={}".format(
            self.account_name,
            self.access_key,
            self.endpoint_suffix
        )
        self.table_name = "InsertDeleteAsync"

        self.entity = {
            'PartitionKey': 'color',
            'RowKey': 'brand',
            'text': 'Marker',
            'color': 'Purple',
            'price': '5'
        }

    async def create_entity(self):
        from azure.data.tables.aio import TableClient
        from azure.core.exceptions import ResourceExistsError, HttpResponseError

        table_client = TableClient.from_connection_string(self.connection_string, self.table_name)
        # Create a table in case it does not already exist
        # [START create_entity]
        async with table_client:
            try:
                await table_client.create_table()
            except HttpResponseError:
                print("Table already exists")

            try:
                entity = await table_client.create_entity(entity=self.entity)
                print(entity)
            except ResourceExistsError:
                print("Entity already exists")
        # [END create_entity]


    async def delete_entity(self):
        from azure.data.tables.aio import TableClient
        from azure.core.exceptions import ResourceNotFoundError, ResourceExistsError
        from azure.core.credentials import AzureNamedKeyCredential

<<<<<<< HEAD
        table_client = TableClient(endpoint=self.endpoint, credential=self.access_key, table_name=self.table_name)
=======
        credential = AzureNamedKeyCredential(self.account_name, self.access_key)
        table_client = TableClient(account_url=self.account_url, credential=credential, table_name=self.table_name)
>>>>>>> 4aaa88ad

        # [START delete_entity]
        async with table_client:
            try:
                resp = await table_client.create_entity(entity=self.entity)
            except ResourceExistsError:
                print("Entity already exists!")

            try:
                await table_client.delete_entity(
                    row_key=self.entity["RowKey"],
                    partition_key=self.entity["PartitionKey"]
                )
                print("Successfully deleted!")
            except ResourceNotFoundError:
                print("Entity does not exists")
        # [END delete_entity]

    async def clean_up(self):
        from azure.data.tables.aio import TableServiceClient
        tsc = TableServiceClient.from_connection_string(self.connection_string)
        async with tsc:
            async for table in tsc.list_tables():
                await tsc.delete_table(table.name)

            print("Cleaned up")


async def main():
    ide = InsertDeleteEntity()
    await ide.create_entity()
    await ide.delete_entity()
    await ide.clean_up()


if __name__ == '__main__':
    loop = asyncio.get_event_loop()
    loop.run_until_complete(main())
<|MERGE_RESOLUTION|>--- conflicted
+++ resolved
@@ -73,12 +73,8 @@
         from azure.core.exceptions import ResourceNotFoundError, ResourceExistsError
         from azure.core.credentials import AzureNamedKeyCredential
 
-<<<<<<< HEAD
-        table_client = TableClient(endpoint=self.endpoint, credential=self.access_key, table_name=self.table_name)
-=======
         credential = AzureNamedKeyCredential(self.account_name, self.access_key)
-        table_client = TableClient(account_url=self.account_url, credential=credential, table_name=self.table_name)
->>>>>>> 4aaa88ad
+        table_client = TableClient(endpoint=self.endpoint, credential=credential, table_name=self.table_name)
 
         # [START delete_entity]
         async with table_client:
