# coding: utf-8

# -------------------------------------------------------------------------
# Copyright (c) Microsoft Corporation. All rights reserved.
# Licensed under the MIT License. See License.txt in the project root for
# license information.
# --------------------------------------------------------------------------

"""
FILE: sample_authentication_async.py

DESCRIPTION:
    These samples demonstrate authenticating a client via:
        * connection string
        * shared access key
        * generating a sas token with which the returned signature can be used with
    the credential parameter of any TableServiceClient or TableClient

USAGE:
    python sample_authentication_async.py

    Set the environment variables with your own values before running the sample:
    1) AZURE_STORAGE_CONNECTION_STRING - the connection string to your storage account
    2) AZURE_STORAGE_ACCOUNT_URL - the Table service account URL
    3) AZURE_STORAGE_ACCOUNT_NAME - the name of the storage account
    4) AZURE_STORAGE_ACCESS_KEY - the storage account access key
"""


from datetime import datetime, timedelta
import os
import asyncio

class TableAuthSamples(object):
    connection_string = os.getenv("AZURE_TABLES_CONNECTION_STRING")
    access_key = os.getenv("AZURE_TABLES_KEY")
    account_url = os.getenv("AZURE_TABLES_ACCOUNT_URL")
    account_name = os.getenv("AZURE_TABLES_ACCOUNT_NAME")

    async def authentication_by_connection_string(self):
        # Instantiate a TableServiceClient using a connection string
        # [START auth_from_connection_string]
        from azure.data.tables.aio import TableServiceClient
        async with TableServiceClient.from_connection_string(conn_str=self.connection_string) as table_service:
            properties = await table_service.get_service_properties()
            print("Connection String: {}".format(properties))
        # [END auth_from_connection_string]

    async def authentication_by_shared_key(self):
        # Instantiate a TableServiceClient using a shared access key
        # [START auth_from_shared_key]
        from azure.data.tables.aio import TableServiceClient
        async with TableServiceClient.from_connection_string(conn_str=self.connection_string) as table_service:
            properties = await table_service.get_service_properties()
            print("Shared Key: {}".format(properties))
        # [END auth_from_shared_key]

    async def authentication_by_shared_access_signature(self):
        # Instantiate a TableServiceClient using a connection string
        # [START auth_by_sas]
        from azure.data.tables.aio import TableServiceClient

        # Create a SAS token to use for authentication of a client
        from azure.data.tables import generate_account_sas, ResourceTypes, AccountSasPermissions
        sas_token = generate_account_sas(
            self.account_name,
            self.access_key,
            resource_types=ResourceTypes(service=True),
            permission=AccountSasPermissions(read=True),
            expiry=datetime.utcnow() + timedelta(hours=1)
        )

        async with TableServiceClient(account_url=self.account_url, credential=sas_token) as token_auth_table_service:
            properties = await table_service.get_service_properties()
            print("Shared Access Signature: {}".format(properties))
        # [END auth_by_sas]

<<<<<<< HEAD
        properties = await table_service.get_service_properties()
        print("Shared Access Signature: {}".format(properties))
=======
>>>>>>> fa6c1b8c

async def main():
    sample = TableAuthSamples()
    await sample.authentication_by_connection_string()
    await sample.authentication_by_shared_key()
    await sample.authentication_by_shared_access_signature()


if __name__ == '__main__':
    asyncio.run(main())<|MERGE_RESOLUTION|>--- conflicted
+++ resolved
@@ -75,11 +75,6 @@
             print("Shared Access Signature: {}".format(properties))
         # [END auth_by_sas]
 
-<<<<<<< HEAD
-        properties = await table_service.get_service_properties()
-        print("Shared Access Signature: {}".format(properties))
-=======
->>>>>>> fa6c1b8c
 
 async def main():
     sample = TableAuthSamples()
