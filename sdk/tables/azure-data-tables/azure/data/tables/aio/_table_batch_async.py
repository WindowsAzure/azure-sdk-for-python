# -------------------------------------------------------------------------
# Copyright (c) Microsoft Corporation. All rights reserved.
# Licensed under the MIT License. See License.txt in the project root for
# license information.
# --------------------------------------------------------------------------
from typing import Dict, Any, Optional, Union, TYPE_CHECKING
import msrest

from .._common_conversion import _is_cosmos_endpoint, _transform_patch_to_cosmos_post
from .._models import UpdateMode
from .._entity import TableEntity
from .._table_batch import EntityType
from .._serialize import (
    _get_match_headers,
    _add_entity_properties,
)

from .._generated.aio._azure_table import AzureTable
from .._generated.aio._configuration import AzureTableConfiguration

if TYPE_CHECKING:
    from .._generated import models


class TableBatchOperations(object):
    """
    This is the class that is used for batch operations for the data tables
    service.

    The Tables service supports batch transactions on entities that are in the
    same table and belong to the same partition group. Multiple operations are
    supported within a single transaction. The batch can include at most 100
    entities, and its total payload may be no more than 4 MB in size.

    """

    def __init__(
        self,
        client: AzureTable,
        serializer: msrest.Serializer,
        deserializer: msrest.Deserializer,
        config: AzureTableConfiguration,
        table_name: str,
        **kwargs: Dict[str, Any]
    ) -> None:
        self._client = client
        self._serialize = serializer
        self._deserialize = deserializer
        self._config = config
        self.table_name = table_name

        self._partition_key = kwargs.pop("partition_key", None)
        self.requests = []

    def __len__(self):
        return len(self.requests)

    def _verify_partition_key(
        self, entity: EntityType
    ) -> None:
        if self._partition_key is None:
            self._partition_key = entity["PartitionKey"]
        elif entity["PartitionKey"] != self._partition_key:
            raise ValueError("Partition Keys must all be the same")

    def create(
        self,
        entity: EntityType,
        **kwargs
    ) -> None:
        """Insert entity in a table.

        :param entity: The properties for the table entity.
        :type entity: TableEntity or dict[str,str]
        :return: None
        :rtype: None
        :raises ValueError:

        .. admonition:: Example:

            .. literalinclude:: ../samples/async_samples/sample_batching.py
                :start-after: [START batching]
                :end-before: [END batching]
                :language: python
                :dedent: 8
                :caption: Creating and adding an entity to a Table
        """
        self._verify_partition_key(entity)
        temp = entity.copy()

        if "PartitionKey" in temp and "RowKey" in temp:
            temp = _add_entity_properties(temp)
        else:
            raise ValueError("PartitionKey and/or RowKey were not provided in entity")
        self._batch_create_entity(table=self.table_name, entity=temp, **kwargs)

    def _batch_create_entity(
        self,
        table: str,
        entity: EntityType,
        timeout: Optional[int] = None,
        request_id_parameter: Optional[str] = None,
        response_preference: Optional[Union[str, "models.ResponseFormat"]] = "return-no-content",
        query_options: Optional["models.QueryOptions"] = None,
        **kwargs: Any
    ) -> None:
        """
        Adds an insert operation to the batch. See
        :func:`azure.data.tables.TableClient.insert_entity` for more information
        on insert operations.

        The operation will not be executed until the batch is committed

        :param: table:
            The table to perform the operation on
        :type: table: str
        :param: entity:
            The entity to insert. Can be a dict or an entity object
            Must contain a PartitionKey and a RowKey.
        :type: entity: dict or :class:`~azure.data.tables.models.Entity`
        """
        _format = None
        if query_options is not None:
            _format = query_options.format
        data_service_version = "3.0"
        content_type = kwargs.pop("content_type", "application/json;odata=nometadata")
        accept = "application/json;odata=minimalmetadata"

        # Construct URL
        url = self._batch_create_entity.metadata["url"]  # type: ignore
        path_format_arguments = {
            "url": self._serialize.url(
                "self._config.url", self._config.url, "str", skip_quote=True
            ),
            "table": self._serialize.url("table", table, "str"),
        }
        url = self._client._client.format_url(  # pylint: disable=protected-access
            url, **path_format_arguments
        )

        # Construct parameters
        query_parameters = {}  # type: Dict[str, Any]
        if timeout is not None:
            query_parameters["timeout"] = self._serialize.query(
                "timeout", timeout, "int", minimum=0
            )
        if _format is not None:
            query_parameters["$format"] = self._serialize.query(
                "format", _format, "str"
            )

        # Construct headers
        header_parameters = {}  # type: Dict[str, Any]
        header_parameters["x-ms-version"] = self._serialize.header(
            "self._config.version", self._config.version, "str"
        )
        if request_id_parameter is not None:
            header_parameters["x-ms-client-request-id"] = self._serialize.header(
                "request_id_parameter", request_id_parameter, "str"
            )
        header_parameters["DataServiceVersion"] = self._serialize.header(
            "data_service_version", data_service_version, "str"
        )
        if response_preference is not None:
            header_parameters["Prefer"] = self._serialize.header(
                "response_preference", response_preference, "str"
            )
        header_parameters["Content-Type"] = self._serialize.header(
            "content_type", content_type, "str"
        )
        header_parameters["Accept"] = self._serialize.header("accept", accept, "str")

        body_content_kwargs = {}  # type: Dict[str, Any]
        if entity is not None:
            body_content = self._serialize.body(entity, "{object}")
        else:
            body_content = None
        body_content_kwargs["content"] = body_content
        request = self._client._client.post(  # pylint: disable=protected-access
            url, query_parameters, header_parameters, **body_content_kwargs
        )
        self.requests.append(request)

    _batch_create_entity.metadata = {"url": "/{table}"}  # type: ignore

    def update(
        self,
        entity: EntityType,
        mode: Union[str, UpdateMode] = UpdateMode.MERGE,
        **kwargs: Any
    ) -> None:
        """Adds an update operation to the current batch.

        :param entity: The properties for the table entity.
        :type entity: TableEntity or Dict[str,str]
        :param mode: Merge or Replace entity
        :type mode: ~azure.data.tables.UpdateMode
        :keyword str etag: Etag of the entity
        :keyword match_condition: MatchCondition
        :paramtype match_condition: ~azure.core.MatchCondition
        :return: None
        :rtype: None
        :raises ValueError:

        .. admonition:: Example:

            .. literalinclude:: ../samples/async_samples/sample_batching_async.py
                :start-after: [START batching]
                :end-before: [END batching]
                :language: python
                :dedent: 8
                :caption: Creating and adding an entity to a Table
        """
        self._verify_partition_key(entity)
        temp = entity.copy()

        match_condition = kwargs.pop("match_condition", None)
        etag = kwargs.pop("etag", None)
        if match_condition:
            etag = entity.metadata["etag"]

        if_match, _ = _get_match_headers(
            kwargs=dict(
                kwargs,
                etag=etag,
                match_condition=match_condition,
            ),
            etag_param="etag",
            match_param="match_condition",
        )

        partition_key = temp["PartitionKey"]
        row_key = temp["RowKey"]
        temp = _add_entity_properties(temp)
        if mode is UpdateMode.REPLACE:
            self._batch_update_entity(
                table=self.table_name,
                partition_key=partition_key,
                row_key=row_key,
                if_match=if_match or "*",
                table_entity_properties=temp,
                **kwargs
            )
        elif mode is UpdateMode.MERGE:
            self._batch_merge_entity(
                table=self.table_name,
                partition_key=partition_key,
                row_key=row_key,
                if_match=if_match or "*",
                table_entity_properties=temp,
                **kwargs
            )

    def _batch_update_entity(
        self,
        table: str,
        partition_key: str,
        row_key: str,
        timeout: Optional[int] = None,
        request_id_parameter: Optional[str] = None,
        if_match: Optional[str] = None,
        table_entity_properties: Optional[EntityType] = None,
        query_options: Optional["models.QueryOptions"] = None,
        **kwargs: Any
    ) -> None:
        """Update entity in a table.

        :param table: The name of the table.
        :type table: str
        :param partition_key: The partition key of the entity.
        :type partition_key: str
        :param row_key: The row key of the entity.
        :type row_key: str
        :param timeout: The timeout parameter is expressed in seconds.
        :type timeout: int
        :param request_id_parameter: Provides a client-generated, opaque value with a 1 KB character
         limit that is recorded in the analytics logs when analytics logging is enabled.
        :type request_id_parameter: str
        :param if_match: Match condition for an entity to be updated. If specified and a matching
         entity is not found, an error will be raised. To force an unconditional update, set to the
         wildcard character (*). If not specified, an insert will be performed when no existing entity
         is found to update and a replace will be performed if an existing entity is found.
        :type if_match: str
        :param table_entity_properties: The properties for the table entity.
        :type table_entity_properties: dict[str, object]
        :param query_options: Parameter group.
        :type query_options: ~azure.data.tables.models.QueryOptions
        """

        _format = None
        if query_options is not None:
            _format = query_options.format
        data_service_version = "3.0"
        content_type = kwargs.pop("content_type", "application/json")
        accept = "application/json"

        # Construct URL
        url = self._batch_update_entity.metadata["url"]  # type: ignore
        path_format_arguments = {
            "url": self._serialize.url(
                "self._config.url", self._config.url, "str", skip_quote=True
            ),
            "table": self._serialize.url("table", table, "str"),
            "partitionKey": self._serialize.url("partition_key", partition_key, "str"),
            "rowKey": self._serialize.url("row_key", row_key, "str"),
        }
        url = self._client._client.format_url(  # pylint: disable=protected-access
            url, **path_format_arguments
        )

        # Construct parameters
        query_parameters = {}  # type: Dict[str, Any]
        if timeout is not None:
            query_parameters["timeout"] = self._serialize.query(
                "timeout", timeout, "int", minimum=0
            )
        if _format is not None:
            query_parameters["$format"] = self._serialize.query(
                "format", _format, "str"
            )

        # Construct headers
        header_parameters = {}  # type: Dict[str, Any]
        header_parameters["x-ms-version"] = self._serialize.header(
            "self._config.version", self._config.version, "str"
        )
        if request_id_parameter is not None:
            header_parameters["x-ms-client-request-id"] = self._serialize.header(
                "request_id_parameter", request_id_parameter, "str"
            )
        header_parameters["DataServiceVersion"] = self._serialize.header(
            "data_service_version", data_service_version, "str"
        )
        if if_match is not None:
            header_parameters["If-Match"] = self._serialize.header(
                "if_match", if_match, "str"
            )
        header_parameters["Content-Type"] = self._serialize.header(
            "content_type", content_type, "str"
        )
        header_parameters["Accept"] = self._serialize.header("accept", accept, "str")

        body_content_kwargs = {}  # type: Dict[str, Any]
        if table_entity_properties is not None:
            body_content = self._serialize.body(table_entity_properties, "{object}")
        else:
            body_content = None
        body_content_kwargs["content"] = body_content
        request = self._client._client.put(  # pylint: disable=protected-access
            url, query_parameters, header_parameters, **body_content_kwargs
        )
        self.requests.append(request)

    _batch_update_entity.metadata = {
        "url": "/{table}(PartitionKey='{partitionKey}',RowKey='{rowKey}')"
    }  # type: ignore

    def _batch_merge_entity(
        self,
        table: str,
        partition_key: str,
        row_key: str,
        timeout: Optional[int] = None,
        request_id_parameter: Optional[str] = None,
        if_match: Optional[str] = None,
        table_entity_properties: Optional[EntityType] = None,
        query_options: Optional["models.QueryOptions"] = None,
        **kwargs
    ) -> None:
        """Merge entity in a table.

        :param table: The name of the table.
        :type table: str
        :param partition_key: The partition key of the entity.
        :type partition_key: str
        :param row_key: The row key of the entity.
        :type row_key: str
        :param timeout: The timeout parameter is expressed in seconds.
        :type timeout: int
        :param request_id_parameter: Provides a client-generated, opaque value with a 1 KB character
         limit that is recorded in the analytics logs when analytics logging is enabled.
        :type request_id_parameter: str
        :param if_match: Match condition for an entity to be updated. If specified and a matching
         entity is not found, an error will be raised. To force an unconditional update, set to the
         wildcard character (*). If not specified, an insert will be performed when no existing entity
         is found to update and a merge will be performed if an existing entity is found.
        :type if_match: str
        :param table_entity_properties: The properties for the table entity.
        :type table_entity_properties: dict[str, object]
        :param query_options: Parameter group.
        :type query_options: ~azure.data.tables.models.QueryOptions
        """

        _format = None
        if query_options is not None:
            _format = query_options.format
        data_service_version = "3.0"
        content_type = kwargs.pop("content_type", "application/json")
        accept = "application/json"

        # Construct URL
        url = self._batch_merge_entity.metadata["url"]  # type: ignore
        path_format_arguments = {
            "url": self._serialize.url(
                "self._config.url", self._config.url, "str", skip_quote=True
            ),
            "table": self._serialize.url("table", table, "str"),
            "partitionKey": self._serialize.url("partition_key", partition_key, "str"),
            "rowKey": self._serialize.url("row_key", row_key, "str"),
        }
        url = self._client._client.format_url(  # pylint: disable=protected-access
            url, **path_format_arguments
        )

        # Construct parameters
        query_parameters = {}  # type: Dict[str, Any]
        if timeout is not None:
            query_parameters["timeout"] = self._serialize.query(
                "timeout", timeout, "int", minimum=0
            )
        if _format is not None:
            query_parameters["$format"] = self._serialize.query(
                "format", _format, "str"
            )

        # Construct headers
        header_parameters = {}  # type: Dict[str, Any]
        header_parameters["x-ms-version"] = self._serialize.header(
            "self._config.version", self._config.version, "str"
        )
        if request_id_parameter is not None:
            header_parameters["x-ms-client-request-id"] = self._serialize.header(
                "request_id_parameter", request_id_parameter, "str"
            )
        header_parameters["DataServiceVersion"] = self._serialize.header(
            "data_service_version", data_service_version, "str"
        )
        if if_match is not None:
            header_parameters["If-Match"] = self._serialize.header(
                "if_match", if_match, "str"
            )
        header_parameters["Content-Type"] = self._serialize.header(
            "content_type", content_type, "str"
        )
        header_parameters["Accept"] = self._serialize.header("accept", accept, "str")

        body_content_kwargs = {}  # type: Dict[str, Any]
        if table_entity_properties is not None:
            body_content = self._serialize.body(table_entity_properties, "{object}")
        else:
            body_content = None
        body_content_kwargs["content"] = body_content
        request = self._client._client.patch(  # pylint: disable=protected-access
            url, query_parameters, header_parameters, **body_content_kwargs
        )
        if _is_cosmos_endpoint(url):
            _transform_patch_to_cosmos_post(request)
        self.requests.append(request)

    _batch_merge_entity.metadata = {
        "url": "/{table}(PartitionKey='{partitionKey}',RowKey='{rowKey}')"
    }

    def delete(
        self,
        entity: EntityType,
        **kwargs
    ) -> None:
        """Deletes the specified entity in a table.

        :param partition_key: The partition key of the entity.
        :type partition_key: str
        :param row_key: The row key of the entity.
        :type row_key: str
        :keyword str etag: Etag of the entity
        :keyword match_condition: MatchCondition
        :paramtype match_condition: ~azure.core.MatchCondition

        .. admonition:: Example:

            .. literalinclude:: ../samples/async_samples/sample_batching.py
                :start-after: [START batching]
                :end-before: [END batching]
                :language: python
                :dedent: 8
                :caption: Creating and adding an entity to a Table
        """
<<<<<<< HEAD
        if self._partition_key:
            if partition_key != self._partition_key:
                raise ValueError("Partition Keys must all be the same")
        else:
            self._partition_key = partition_key

        match_condition = kwargs.pop("match_condition", None)
        etag = kwargs.pop("etag", None)
        if match_condition:
            etag = entity.metadata["etag"]

=======
        self._verify_partition_key(entity)
        temp = entity.copy()
        partition_key = temp["PartitionKey"]
        row_key = temp["RowKey"]
>>>>>>> 6bc810ed
        if_match, _ = _get_match_headers(
            kwargs=dict(
                kwargs,
                etag=etag,
                match_condition=match_condition,
            ),
            etag_param="etag",
            match_param="match_condition",
        )

        self._batch_delete_entity(
            table=self.table_name,
            partition_key=partition_key,
            row_key=row_key,
            if_match=if_match or "*",
            **kwargs
        )

    def _batch_delete_entity(
        self,
        table: str,
        partition_key: str,
        row_key: str,
        if_match: str,
        timeout: Optional[int] = None,
        request_id_parameter: Optional[str] = None,
        query_options: Optional["models.QueryOptions"] = None,
    ) -> None:
        """Deletes the specified entity in a table.

        :param table: The name of the table.
        :type table: str
        :param partition_key: The partition key of the entity.
        :type partition_key: str
        :param row_key: The row key of the entity.
        :type row_key: str
        :param if_match: Match condition for an entity to be deleted. If specified and a matching
         entity is not found, an error will be raised. To force an unconditional delete, set to the
         wildcard character (*).
        :type if_match: str
        :param timeout: The timeout parameter is expressed in seconds.
        :type timeout: int
        :param request_id_parameter: Provides a client-generated, opaque value with a 1 KB character
         limit that is recorded in the analytics logs when analytics logging is enabled.
        :type request_id_parameter: str
        :param query_options: Parameter group.
        :type query_options: ~azure.data.tables.models.QueryOptions
        """

        _format = None
        if query_options is not None:
            _format = query_options.format
        data_service_version = "3.0"
        accept = "application/json;odata=minimalmetadata"

        # Construct URL
        url = self._batch_delete_entity.metadata["url"]  # type: ignore
        path_format_arguments = {
            "url": self._serialize.url(
                "self._config.url", self._config.url, "str", skip_quote=True
            ),
            "table": self._serialize.url("table", table, "str"),
            "partitionKey": self._serialize.url("partition_key", partition_key, "str"),
            "rowKey": self._serialize.url("row_key", row_key, "str"),
        }
        url = self._client._client.format_url(  # pylint: disable=protected-access
            url, **path_format_arguments
        )

        # Construct parameters
        query_parameters = {}  # type: Dict[str, Any]
        if timeout is not None:
            query_parameters["timeout"] = self._serialize.query(
                "timeout", timeout, "int", minimum=0
            )
        if _format is not None:
            query_parameters["$format"] = self._serialize.query(
                "format", _format, "str"
            )

        # Construct headers
        header_parameters = {}  # type: Dict[str, Any]
        header_parameters["x-ms-version"] = self._serialize.header(
            "self._config.version", self._config.version, "str"
        )
        if request_id_parameter is not None:
            header_parameters["x-ms-client-request-id"] = self._serialize.header(
                "request_id_parameter", request_id_parameter, "str"
            )
        header_parameters["DataServiceVersion"] = self._serialize.header(
            "data_service_version", data_service_version, "str"
        )
        header_parameters["If-Match"] = self._serialize.header(
            "if_match", if_match, "str"
        )
        header_parameters["Accept"] = self._serialize.header("accept", accept, "str")

        request = self._client._client.delete(  # pylint: disable=protected-access
            url, query_parameters, header_parameters
        )
        self.requests.append(request)

    _batch_delete_entity.metadata = {
        "url": "/{table}(PartitionKey='{partitionKey}',RowKey='{rowKey}')"
    }

    def upsert(
        self,
        entity: EntityType,
        mode: Union[str, UpdateMode] = UpdateMode.MERGE,
        **kwargs
    ) -> None:
        """Update/Merge or Insert entity into table.

        :param entity: The properties for the table entity.
        :type entity: TableEntity or dict[str,str]
        :param mode: Merge or Replace entity
        :type mode: ~azure.data.tables.UpdateMode
        :return: None
        :rtype: None
        :raises ValueError:

        .. admonition:: Example:

            .. literalinclude:: ../samples/async_samples/sample_batching.py
                :start-after: [START batching]
                :end-before: [END batching]
                :language: python
                :dedent: 8
                :caption: Creating and adding an entity to a Table
        """
        self._verify_partition_key(entity)
        temp = entity.copy()

        partition_key = temp["PartitionKey"]
        row_key = temp["RowKey"]
        temp = _add_entity_properties(temp)

        if mode is UpdateMode.MERGE:
            self._batch_merge_entity(
                table=self.table_name,
                partition_key=partition_key,
                row_key=row_key,
                table_entity_properties=temp,
                **kwargs
            )
        elif mode is UpdateMode.REPLACE:
            self._batch_update_entity(
                table=self.table_name,
                partition_key=partition_key,
                row_key=row_key,
                table_entity_properties=temp,
                **kwargs
            )<|MERGE_RESOLUTION|>--- conflicted
+++ resolved
@@ -216,8 +216,8 @@
 
         match_condition = kwargs.pop("match_condition", None)
         etag = kwargs.pop("etag", None)
-        if match_condition:
-            etag = entity.metadata["etag"]
+        if match_condition and not etag:
+            etag = entity.metadata.get("etag", None)
 
         if_match, _ = _get_match_headers(
             kwargs=dict(
@@ -485,24 +485,16 @@
                 :dedent: 8
                 :caption: Creating and adding an entity to a Table
         """
-<<<<<<< HEAD
-        if self._partition_key:
-            if partition_key != self._partition_key:
-                raise ValueError("Partition Keys must all be the same")
-        else:
-            self._partition_key = partition_key
-
-        match_condition = kwargs.pop("match_condition", None)
-        etag = kwargs.pop("etag", None)
-        if match_condition:
-            etag = entity.metadata["etag"]
-
-=======
         self._verify_partition_key(entity)
         temp = entity.copy()
         partition_key = temp["PartitionKey"]
         row_key = temp["RowKey"]
->>>>>>> 6bc810ed
+
+        match_condition = kwargs.pop("match_condition", None)
+        etag = kwargs.pop("etag", None)
+        if match_condition and not etag:
+            etag = entity.metadata.get("etag", None)
+
         if_match, _ = _get_match_headers(
             kwargs=dict(
                 kwargs,
