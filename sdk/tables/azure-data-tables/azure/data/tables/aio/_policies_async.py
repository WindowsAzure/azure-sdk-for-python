# -------------------------------------------------------------------------
# Copyright (c) Microsoft Corporation. All rights reserved.
# Licensed under the MIT License. See License.txt in the project root for
# license information.
# --------------------------------------------------------------------------
import time

from azure.core.pipeline.policies import AsyncRetryPolicy
from azure.core.exceptions import (
    AzureError,
    ClientAuthenticationError,
    ServiceRequestError
)

from .._models import LocationMode
from .._policies import set_next_host_location


class AsyncTablesRetryPolicy(AsyncRetryPolicy):
    """A retry policy.

    The retry policy in the pipeline can be configured directly, or tweaked on a per-call basis.

    :keyword bool retry_to_secondary: Whether to allow retrying to the secondary fail-over host
     location. Default value is False.

    :keyword int retry_total: Total number of retries to allow. Takes precedence over other counts.
     Default value is 10.

    :keyword int retry_connect: How many connection-related errors to retry on.
     These are errors raised before the request is sent to the remote server,
     which we assume has not triggered the server to process the request. Default value is 3.

    :keyword int retry_read: How many times to retry on read errors.
     These errors are raised after the request was sent to the server, so the
     request may have side-effects. Default value is 3.

    :keyword int retry_status: How many times to retry on bad status codes. Default value is 3.

    :keyword float retry_backoff_factor: A backoff factor to apply between attempts after the second try
     (most errors are resolved immediately by a second try without a delay).
     In fixed mode, retry policy will alwasy sleep for {backoff factor}.
     In 'exponential' mode, retry policy will sleep for: `{backoff factor} * (2 ** ({number of total retries} - 1))`
     seconds. If the backoff_factor is 0.1, then the retry will sleep
     for [0.0s, 0.2s, 0.4s, ...] between retries. The default value is 0.8.

    :keyword int retry_backoff_max: The maximum back off time. Default value is 120 seconds (2 minutes).

    :keyword RetryMode retry_mode: Fixed or exponential delay between attemps, default is exponential.

    :keyword int timeout: Timeout setting for the operation in seconds, default is 604800s (7 days).
    """

    def __init__(self, **kwargs):
        super(AsyncTablesRetryPolicy, self).__init__(**kwargs)
        self.retry_to_secondary = kwargs.get('retry_to_secondary', False)

    def is_retry(self, settings, response):
        """Is this method/status code retryable? (Based on whitelists and control
        variables such as the number of total retries to allow, whether to
        respect the Retry-After header, whether this header is present, and
        whether the returned status code is on the list of status codes to
        be retried upon on the presence of the aforementioned header)
        """
        should_retry = super(AsyncTablesRetryPolicy, self).is_retry(settings, response)
        status = response.http_response.status_code
        if status == 404 and settings['mode'] == LocationMode.SECONDARY:
            # Response code 404 should be retried if secondary was used.
            return True
        return should_retry

    def configure_retries(self, options):
        """Configures the retry settings.

        :param options: keyword arguments from context.
        :return: A dict containing settings and history for retries.
        :rtype: dict
        """
        config = super(AsyncTablesRetryPolicy, self).configure_retries(options)
        config["retry_secondary"] = options.pop("retry_to_secondary", self.retry_to_secondary)
        config["mode"] = options.pop("location_mode", LocationMode.PRIMARY)
        config["hosts"] = options.pop("hosts", None)
        return config

    def update_context(self, context, retry_settings):
        """Updates retry history in pipeline context.

        :param context: The pipeline context.
        :type context: ~azure.core.pipeline.PipelineContext
        :param retry_settings: The retry settings.
        :type retry_settings: dict
        """
        super(AsyncTablesRetryPolicy, self).update_context(context, retry_settings)
        context['location_mode'] = retry_settings['mode']

<<<<<<< HEAD
        :param settings:
        :type settings: Dict[str, Any]
        :return:
            An integer indicating how long to wait before retrying the request,
            or None to indicate no retry should be performed.
        :rtype: int or None
        """
        random_generator = random.Random()
        backoff = self.initial_backoff + (
            0 if settings["count"] == 0 else pow(self.increment_base, settings["count"])
        )
        random_range_start = (
            backoff - self.random_jitter_range
            if backoff > self.random_jitter_range
            else 0
        )
        random_range_end = backoff + self.random_jitter_range
        return random_generator.uniform(random_range_start, random_range_end)
=======
    def update_request(self, request, retry_settings):  # pylint: disable=no-self-use
        """Updates the pipeline request before attempting to retry.
>>>>>>> 4deec3ea

        :param PipelineRequest request: The outgoing request.
        :param dict(str, Any) retry_settings: The current retry context settings.
        """
        set_next_host_location(retry_settings, request)

    async def send(self, request):
        """Uses the configured retry policy to send the request to the next policy in the pipeline.

        :param request: The PipelineRequest object
        :type request: ~azure.core.pipeline.PipelineRequest
        :return: Returns the PipelineResponse or raises error if maximum retries exceeded.
        :rtype: ~azure.core.pipeline.PipelineResponse
        :raise: ~azure.core.exceptions.AzureError if maximum retries exceeded.
        :raise: ~azure.core.exceptions.ClientAuthenticationError if authentication fails
        """
        retry_active = True
        response = None
        retry_settings = self.configure_retries(request.context.options)
        absolute_timeout = retry_settings['timeout']
        is_response_error = True

        while retry_active:
            try:
                start_time = time.time()
                self._configure_timeout(request, absolute_timeout, is_response_error)
                response = await self.next.send(request)
                if self.is_retry(retry_settings, response):
                    retry_active = self.increment(retry_settings, response=response)
                    if retry_active:
                        self.update_request(request, retry_settings)
                        await self.sleep(retry_settings, request.context.transport, response=response)
                        is_response_error = True
                        continue
                break
            except ClientAuthenticationError:  # pylint:disable=try-except-raise
                # the authentication policy failed such that the client's request can't
                # succeed--we'll never have a response to it, so propagate the exception
                raise
            except AzureError as err:
                if self._is_method_retryable(retry_settings, request.http_request):
                    retry_active = self.increment(retry_settings, response=request, error=err)
                    if retry_active:
                        self.update_request(request, retry_settings)
                        await self.sleep(retry_settings, request.context.transport)
                        if isinstance(err, ServiceRequestError):
                            is_response_error = False
                        else:
                            is_response_error = True
                        continue
                raise err
<<<<<<< HEAD
        if retry_settings["history"]:
            response.context["history"] = retry_settings["history"]
        response.http_response.location_mode = retry_settings["mode"]
        return response


class ExponentialRetry(AsyncTablesRetryPolicy):
    """Exponential retry."""

    def __init__(
        self,
        initial_backoff=15,
        increment_base=3,
        retry_total=3,
        retry_to_secondary=False,
        random_jitter_range=3,
        **kwargs
    ):
        """
        Constructs an Exponential retry object. The initial_backoff is used for
        the first retry. Subsequent retries are retried after initial_backoff +
        increment_power^retry_count seconds. For example, by default the first retry
        occurs after 15 seconds, the second after (15+3^1) = 18 seconds, and the
        third after (15+3^2) = 24 seconds.

        :param int initial_backoff:
            The initial backoff interval, in seconds, for the first retry.
        :param int increment_base:
            The base, in seconds, to increment the initial_backoff by after the
            first retry.
        :param int max_attempts:
            The maximum number of retry attempts.
        :param bool retry_to_secondary:
            Whether the request should be retried to secondary, if able. This should
            only be enabled of RA-GRS accounts are used and potentially stale data
            can be handled.
        :param int random_jitter_range:
            A number in seconds which indicates a range to jitter/randomize for the back-off interval.
            For example, a random_jitter_range of 3 results in the back-off interval x to vary between x+3 and x-3.
        """
        self.initial_backoff = initial_backoff
        self.increment_base = increment_base
        self.random_jitter_range = random_jitter_range
        super(ExponentialRetry, self).__init__(
            retry_total=retry_total, retry_to_secondary=retry_to_secondary, **kwargs
        )

    def get_backoff_time(self, settings):
        """
        Calculates how long to sleep before retrying.

        :param settings:
        :type settings: Dict[str, Any]
        :return:
            An integer indicating how long to wait before retrying the request,
            or None to indicate no retry should be performed.
        :rtype: int or None
        """
        random_generator = random.Random()
        backoff = self.initial_backoff + (
            0 if settings["count"] == 0 else pow(self.increment_base, settings["count"])
        )
        random_range_start = (
            backoff - self.random_jitter_range
            if backoff > self.random_jitter_range
            else 0
        )
        random_range_end = backoff + self.random_jitter_range
        return random_generator.uniform(random_range_start, random_range_end)

=======
            finally:
                end_time = time.time()
                if absolute_timeout:
                    absolute_timeout -= (end_time - start_time)
>>>>>>> 4deec3ea

        self.update_context(response.context, retry_settings)
        return response<|MERGE_RESOLUTION|>--- conflicted
+++ resolved
@@ -93,29 +93,8 @@
         super(AsyncTablesRetryPolicy, self).update_context(context, retry_settings)
         context['location_mode'] = retry_settings['mode']
 
-<<<<<<< HEAD
-        :param settings:
-        :type settings: Dict[str, Any]
-        :return:
-            An integer indicating how long to wait before retrying the request,
-            or None to indicate no retry should be performed.
-        :rtype: int or None
-        """
-        random_generator = random.Random()
-        backoff = self.initial_backoff + (
-            0 if settings["count"] == 0 else pow(self.increment_base, settings["count"])
-        )
-        random_range_start = (
-            backoff - self.random_jitter_range
-            if backoff > self.random_jitter_range
-            else 0
-        )
-        random_range_end = backoff + self.random_jitter_range
-        return random_generator.uniform(random_range_start, random_range_end)
-=======
     def update_request(self, request, retry_settings):  # pylint: disable=no-self-use
         """Updates the pipeline request before attempting to retry.
->>>>>>> 4deec3ea
 
         :param PipelineRequest request: The outgoing request.
         :param dict(str, Any) retry_settings: The current retry context settings.
@@ -167,83 +146,10 @@
                             is_response_error = True
                         continue
                 raise err
-<<<<<<< HEAD
-        if retry_settings["history"]:
-            response.context["history"] = retry_settings["history"]
-        response.http_response.location_mode = retry_settings["mode"]
-        return response
-
-
-class ExponentialRetry(AsyncTablesRetryPolicy):
-    """Exponential retry."""
-
-    def __init__(
-        self,
-        initial_backoff=15,
-        increment_base=3,
-        retry_total=3,
-        retry_to_secondary=False,
-        random_jitter_range=3,
-        **kwargs
-    ):
-        """
-        Constructs an Exponential retry object. The initial_backoff is used for
-        the first retry. Subsequent retries are retried after initial_backoff +
-        increment_power^retry_count seconds. For example, by default the first retry
-        occurs after 15 seconds, the second after (15+3^1) = 18 seconds, and the
-        third after (15+3^2) = 24 seconds.
-
-        :param int initial_backoff:
-            The initial backoff interval, in seconds, for the first retry.
-        :param int increment_base:
-            The base, in seconds, to increment the initial_backoff by after the
-            first retry.
-        :param int max_attempts:
-            The maximum number of retry attempts.
-        :param bool retry_to_secondary:
-            Whether the request should be retried to secondary, if able. This should
-            only be enabled of RA-GRS accounts are used and potentially stale data
-            can be handled.
-        :param int random_jitter_range:
-            A number in seconds which indicates a range to jitter/randomize for the back-off interval.
-            For example, a random_jitter_range of 3 results in the back-off interval x to vary between x+3 and x-3.
-        """
-        self.initial_backoff = initial_backoff
-        self.increment_base = increment_base
-        self.random_jitter_range = random_jitter_range
-        super(ExponentialRetry, self).__init__(
-            retry_total=retry_total, retry_to_secondary=retry_to_secondary, **kwargs
-        )
-
-    def get_backoff_time(self, settings):
-        """
-        Calculates how long to sleep before retrying.
-
-        :param settings:
-        :type settings: Dict[str, Any]
-        :return:
-            An integer indicating how long to wait before retrying the request,
-            or None to indicate no retry should be performed.
-        :rtype: int or None
-        """
-        random_generator = random.Random()
-        backoff = self.initial_backoff + (
-            0 if settings["count"] == 0 else pow(self.increment_base, settings["count"])
-        )
-        random_range_start = (
-            backoff - self.random_jitter_range
-            if backoff > self.random_jitter_range
-            else 0
-        )
-        random_range_end = backoff + self.random_jitter_range
-        return random_generator.uniform(random_range_start, random_range_end)
-
-=======
             finally:
                 end_time = time.time()
                 if absolute_timeout:
                     absolute_timeout -= (end_time - start_time)
->>>>>>> 4deec3ea
 
         self.update_context(response.context, retry_settings)
         return response