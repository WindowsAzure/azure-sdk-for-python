# -------------------------------------------------------------------------
# Copyright (c) Microsoft Corporation. All rights reserved.
# Licensed under the MIT License. See License.txt in the project root for
# license information.
# --------------------------------------------------------------------------

from typing import Any, List, Mapping, Optional, Union
from uuid import uuid4

from azure.core.credentials import AzureSasCredential, AzureNamedKeyCredential
from azure.core.pipeline.policies import (
    ContentDecodePolicy,
    AsyncBearerTokenCredentialPolicy,
    AsyncRedirectPolicy,
    DistributedTracingPolicy,
    HttpLoggingPolicy,
    UserAgentPolicy,
    ProxyPolicy,
    AzureSasCredentialPolicy,
    RequestIdPolicy,
    CustomHookPolicy,
    NetworkTraceLoggingPolicy,
)
from azure.core.pipeline.transport import (
    AsyncHttpTransport,
    HttpRequest,
)

from .._generated.aio import AzureTable
from .._base_client import AccountHostsMixin, get_api_version, extract_batch_part_metadata
from .._authentication import SharedKeyCredentialPolicy
from .._constants import STORAGE_OAUTH_SCOPE
from .._error import RequestTooLargeError, TableTransactionError, _decode_error
from .._policies import StorageHosts, StorageHeadersPolicy
from .._sdk_moniker import SDK_MONIKER
from ._policies_async import AsyncTablesRetryPolicy


class AsyncTablesBaseClient(AccountHostsMixin):

    def __init__(
        self,
<<<<<<< HEAD
        endpoint,  # type: str
        credential=None,  # type: str
        **kwargs  # type: Any
=======
        account_url: str,
        credential: Optional[Union[AzureSasCredential, AzureNamedKeyCredential]] = None,
        **kwargs: Any
>>>>>>> 4aaa88ad
    ):
        # type: (...) -> None
        super(AsyncTablesBaseClient, self).__init__(endpoint, credential=credential, **kwargs)
        self._client = AzureTable(
            self.url,
            policies=kwargs.pop('policies', self._policies),
            **kwargs
        )
        self._client._config.version = get_api_version(kwargs, self._client._config.version)  # pylint: disable=protected-access


    async def __aenter__(self):
        await self._client.__aenter__()
        return self

    async def __aexit__(self, *args):
        await self._client.__aexit__(*args)

    async def close(self) -> None:
        """This method is to close the sockets opened by the client.
        It need not be used when using with a context manager.
        """
        await self._client.close()

    def _configure_credential(self, credential):
        # type: (Any) -> None
        if hasattr(credential, "get_token"):
            self._credential_policy = AsyncBearerTokenCredentialPolicy(
                credential, STORAGE_OAUTH_SCOPE
            )
        elif isinstance(credential, SharedKeyCredentialPolicy):
            self._credential_policy = credential
        elif isinstance(credential, AzureSasCredential):
            self._credential_policy = AzureSasCredentialPolicy(credential)
        elif isinstance(credential, AzureNamedKeyCredential):
            self._credential_policy = SharedKeyCredentialPolicy(credential)
        elif credential is not None:
            raise TypeError("Unsupported credential: {}".format(credential))

    def _configure_policies(self, **kwargs):
        return [
            RequestIdPolicy(**kwargs),
            StorageHeadersPolicy(**kwargs),
            UserAgentPolicy(sdk_moniker=SDK_MONIKER, **kwargs),
            ProxyPolicy(**kwargs),
            self._credential_policy,
            ContentDecodePolicy(response_encoding="utf-8"),
            AsyncRedirectPolicy(**kwargs),
            StorageHosts(**kwargs),
            AsyncTablesRetryPolicy(**kwargs),
            CustomHookPolicy(**kwargs),
            NetworkTraceLoggingPolicy(**kwargs),
            DistributedTracingPolicy(**kwargs),
            HttpLoggingPolicy(**kwargs),
        ]

    async def _batch_send(self, *reqs: "HttpRequest", **kwargs) -> List[Mapping[str, Any]]:
        """Given a series of request, do a Storage batch call."""
        # Pop it here, so requests doesn't feel bad about additional kwarg
        policies = [StorageHeadersPolicy()]

        changeset = HttpRequest("POST", None)
        changeset.set_multipart_mixed(
            *reqs, policies=policies, boundary="changeset_{}".format(uuid4())
        )
        request = self._client._client.post(  # pylint: disable=protected-access
            url="https://{}/$batch".format(self._primary_hostname),
            headers={
                "x-ms-version": self.api_version,
                "DataServiceVersion": "3.0",
                "MaxDataServiceVersion": "3.0;NetFx",
                "Content-Type": "application/json",
                "Accept": "application/json"
            },
        )
        request.set_multipart_mixed(
            changeset,
            policies=policies,
            enforce_https=False,
            boundary="batch_{}".format(uuid4()),
        )

        pipeline_response = await self._client._client._pipeline.run(request, **kwargs)  # pylint: disable=protected-access
        response = pipeline_response.http_response
        # TODO: Check for proper error model deserialization
        if response.status_code == 413:
            raise _decode_error(
                response,
                error_message="The transaction request was too large",
                error_type=RequestTooLargeError)
        if response.status_code != 202:
            raise _decode_error(response)

        parts_iter = response.parts()
        parts = []
        async for p in parts_iter:
            parts.append(p)
        error_parts = [p for p in parts if not 200 <= p.status_code < 300]
        if any(error_parts):
            if error_parts[0].status_code == 413:
                raise _decode_error(
                    response,
                    error_message="The transaction request was too large",
                    error_type=RequestTooLargeError)
            raise _decode_error(
                response=error_parts[0],
                error_type=TableTransactionError,
            )
        return [extract_batch_part_metadata(p) for p in parts]


class AsyncTransportWrapper(AsyncHttpTransport):
    """Wrapper class that ensures that an inner client created
    by a `get_client` method does not close the outer transport for the parent
    when used in a context manager.
    """
    def __init__(self, async_transport):
        self._transport = async_transport

    async def send(self, request, **kwargs):
        return await self._transport.send(request, **kwargs)

    async def open(self):
        pass

    async def close(self):
        pass

    async def __aenter__(self):
        pass

    async def __aexit__(self, *args):  # pylint: disable=arguments-differ
        pass<|MERGE_RESOLUTION|>--- conflicted
+++ resolved
@@ -40,17 +40,10 @@
 
     def __init__(
         self,
-<<<<<<< HEAD
-        endpoint,  # type: str
-        credential=None,  # type: str
-        **kwargs  # type: Any
-=======
-        account_url: str,
+        endpoint: str,
         credential: Optional[Union[AzureSasCredential, AzureNamedKeyCredential]] = None,
         **kwargs: Any
->>>>>>> 4aaa88ad
-    ):
-        # type: (...) -> None
+    ) -> None:
         super(AsyncTablesBaseClient, self).__init__(endpoint, credential=credential, **kwargs)
         self._client = AzureTable(
             self.url,
