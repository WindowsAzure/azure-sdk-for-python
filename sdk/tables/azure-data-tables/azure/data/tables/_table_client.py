--- conflicted
+++ resolved
@@ -28,7 +28,7 @@
 from ._deserialize import _return_headers_and_deserialized
 from ._error import _process_table_error
 from ._version import VERSION
-from ._models import TableEntityPropertiesPaged, UpdateMode, TableItem
+from ._models import TableEntityPropertiesPaged, UpdateMode
 
 
 class TableClient(TableClientBase):
@@ -180,24 +180,19 @@
             self,
             **kwargs  # type: Any
     ):
-        # type: (...) -> TableItem
+        # type: (...) -> Dict[str,str]
         """Creates a new table under the current account.
 
-        :return: TableItem created
-        :rtype: TableItem
+        :return: Dictionary of response headers from service
+        :rtype: Dict[str,str]
         :raises: ~azure.core.exceptions.HttpResponseError
         """
         table_properties = TableProperties(table_name=self.table_name, **kwargs)
         try:
-<<<<<<< HEAD
             metadata, _ = self._client.table.create(
                 table_properties,
                 cls=kwargs.pop('cls', _return_headers_and_deserialized))
             return metadata
-=======
-            table = self._client.table.create(table_properties)
-            return TableItem(table=table)
->>>>>>> 38cf8285
         except HttpResponseError as error:
             _process_table_error(error)
 
@@ -262,8 +257,8 @@
 
         :param entity: The properties for the table entity.
         :type entity: Union[TableEntity, dict[str,str]]
-        :return: TableEntity mapping str to azure.data.tables.EntityProperty
-        :rtype: ~azure.data.tables.TableEntity
+        :return: Dictionary mapping response headers from the service
+        :rtype: dict[str,str]
         :raises: ~azure.core.exceptions.HttpResponseError
         """
 
@@ -288,7 +283,7 @@
             mode=UpdateMode.MERGE,  # type: UpdateMode
             **kwargs  # type: Any
     ):
-        # type: (...) -> None
+        # type: (...) -> Dict[str,str]
         """Update entity in a table.
 
         :param entity: The properties for the table entity.
@@ -299,8 +294,8 @@
         :keyword str row_key: The row key of the entity.
         :keyword str etag: Etag of the entity
         :keyword ~azure.core.MatchConditions match_condition: MatchCondition
-        :return: None
-        :rtype: None
+        :return: Dictionary mapping response headers from the service
+        :rtype: dict[str,str
         :raises: ~azure.core.exceptions.HttpResponseError
         """
 
@@ -408,15 +403,15 @@
             row_key,  # type: str
             **kwargs  # type: Any
     ):
-        # type: (...) -> TableEntity
+        # type: (...) -> Dict[str,str]
         """Queries entities in a table.
 
         :param partition_key: The partition key of the entity.
         :type partition_key: str
         :param row_key: The row key of the entity.
         :type row_key: str
-        :return: Entity mapping str to azure.data.tables.EntityProperty
-        :rtype: ~azure.data.tables.TableEntity
+        :return: Dictionary mapping response headers from the service
+        :rtype: dict[str,str
         :raises: ~azure.core.exceptions.HttpResponseError
         """
         try:
@@ -437,15 +432,15 @@
             mode=UpdateMode.MERGE,  # type: UpdateMode
             **kwargs  # type: Any
     ):
-        # type: (...) -> None
+        # type: (...) -> Dict[str,str]
         """Update/Merge or Insert entity into table.
 
         :param entity: The properties for the table entity.
         :type entity: Union[TableEntity, dict[str,str]]
         :param mode: Merge or Replace and Insert on fail
         :type mode: ~azure.data.tables.UpdateMode
-        :return: None
-        :rtype: None
+        :return: Dictionary mapping response headers from the service
+        :rtype: dict[str,str
         :raises: ~azure.core.exceptions.HttpResponseError
         """
 
