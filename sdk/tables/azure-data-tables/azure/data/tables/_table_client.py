# -------------------------------------------------------------------------
# Copyright (c) Microsoft Corporation. All rights reserved.
# Licensed under the MIT License. See License.txt in the project root for
# license information.
# --------------------------------------------------------------------------

import functools
from typing import Optional, Any, TYPE_CHECKING, Union, List, Tuple, Dict, Mapping, Iterable, overload
try:
    from urllib.parse import urlparse, unquote
except ImportError:
    from urlparse import urlparse  # type: ignore
    from urllib2 import unquote  # type: ignore

from azure.core import MatchConditions
from azure.core.exceptions import HttpResponseError
from azure.core.paging import ItemPaged
from azure.core.tracing.decorator import distributed_trace

from ._deserialize import _convert_to_entity, _trim_service_metadata
from ._entity import TableEntity
from ._error import (
    _process_table_error,
    _validate_table_name,
    _reraise_error,
    _decode_error
)
from ._generated.models import (
    SignedIdentifier,
    TableProperties,
    QueryOptions
)
from ._serialize import _get_match_headers, _add_entity_properties
from ._base_client import parse_connection_str, TablesBaseClient
from ._serialize import serialize_iso, _parameter_filter_substitution
from ._deserialize import _return_headers_and_deserialized
from ._table_batch import TableBatchOperations
from ._models import (
    TableEntityPropertiesPaged,
    UpdateMode,
    TableAccessPolicy,
    TransactionOperation,
    TableItem
)

EntityType = Union[TableEntity, Mapping[str, Any]]
OperationType = Union[TransactionOperation, str]
TransactionOperationType = Union[Tuple[OperationType, EntityType], Tuple[OperationType, EntityType, Mapping[str, Any]]]

if TYPE_CHECKING:
    from azure.core.credentials import AzureNamedKeyCredential, AzureSasCredential


class TableClient(TablesBaseClient):
    """A client to interact with a specific Table in an Azure Tables account.

    :ivar str account_name: The name of the Tables account.
    :ivar str table_name: The name of the table.
    :ivar str url: The full URL to the Tables account.
    """

    def __init__(  # pylint: disable=missing-client-constructor-parameter-credential
        self,
        endpoint,  # type: str
        table_name,  # type: str
        **kwargs  # type: Any
    ):
        # type: (...) -> None
        """Create TableClient from a Credential.

        :param str endpoint: A URL to an Azure Tables account.
        :param str table_name: The table name.
        :keyword credential:
            The credentials with which to authenticate. This is optional if the
<<<<<<< HEAD
            account URL already has a SAS token, or the connection string already has shared
            access key values. The value can be a SAS token string or an account shared access
            key.
        :type credential: ~azure.core.credentials.AzureNamedKeyCredential or ~azure.core.credentials.AzureSasCredential
=======
            account URL already has a SAS token. The value can be one of AzureNamedKeyCredential
            or AzureSasCredential from azure-core.
        :paramtype credential:
            :class:`~azure.core.credentials.AzureNamedKeyCredential` or
            :class:`~azure.core.credentials.AzureSasCredential`
>>>>>>> 66858a19
        :returns: None
        """
        if not table_name:
            raise ValueError("Please specify a table name.")
        _validate_table_name(table_name)
        self.table_name = table_name
        super(TableClient, self).__init__(endpoint, **kwargs)

    def _format_url(self, hostname):
        """Format the endpoint URL according to the current location
        mode hostname.
        """
        return "{}://{}{}".format(self.scheme, hostname, self._query_str)

    @classmethod
    def from_connection_string(
        cls,
        conn_str,  # type: str
        table_name,  # type: str
        **kwargs  # type: Any
    ):
        # type: (...) -> TableClient
        """Create TableClient from a Connection String.

        :param str conn_str: A connection string to an Azure Tables account.
        :param str table_name: The table name.
        :returns: A table client.
        :rtype: :class:`~azure.data.tables.TableClient`

        .. admonition:: Example:

            .. literalinclude:: ../samples/sample_create_client.py
                :start-after: [START create_table_client]
                :end-before: [END create_table_client]
                :language: python
                :dedent: 8
                :caption: Authenticating a TableServiceClient from a connection_string
        """
        endpoint, credential = parse_connection_str(
            conn_str=conn_str, credential=None, keyword_args=kwargs
        )
        return cls(endpoint, table_name=table_name, credential=credential, **kwargs)

    @classmethod
    def from_table_url(cls, table_url, **kwargs):
        # type: (str, Any) -> TableClient
        """A client to interact with a specific Table.

        :param str table_url: The full URI to the table, including SAS token if used.
        :keyword credential:
            The credentials with which to authenticate. This is optional if the
            account URL already has a SAS token. The value can be one of AzureNamedKeyCredential
            or AzureSasCredential from azure-core.
        :paramtype credential:
            :class:`~azure.core.credentials.AzureNamedKeyCredential` or
            :class:`~azure.core.credentials.AzureSasCredential`
        :returns: A table client.
        :rtype: :class:`~azure.data.tables.TableClient`
        """
        try:
            if not table_url.lower().startswith("http"):
                table_url = "https://" + table_url
        except AttributeError:
            raise ValueError("Table URL must be a string.")
        parsed_url = urlparse(table_url.rstrip("/"))

        if not parsed_url.netloc:
            raise ValueError("Invalid URL: {}".format(table_url))

        table_path = parsed_url.path.lstrip("/").split("/")
        account_path = ""
        if len(table_path) > 1:
            account_path = "/" + "/".join(table_path[:-1])
        endpoint = "{}://{}{}?{}".format(
            parsed_url.scheme,
            parsed_url.netloc.rstrip("/"),
            account_path,
            parsed_url.query,
        )
        table_name = unquote(table_path[-1])
        if table_name.lower().startswith("tables('"):
            table_name = table_name[8:-2]
        if not table_name:
            raise ValueError(
                "Invalid URL. Please provide a URL with a valid table name"
            )
        return cls(endpoint, table_name=table_name, **kwargs)

    @distributed_trace
    def get_table_access_policy(
        self, **kwargs  # type: Any
    ):
        # type: (...) -> Dict[str, TableAccessPolicy]
        """Retrieves details about any stored access policies specified on the table that may be
        used with Shared Access Signatures.

        :return: Dictionary of SignedIdentifiers
        :rtype: Dict[str, :class:`~azure.data.tables.TableAccessPolicy`]
        :raises: :class:`~azure.core.exceptions.HttpResponseError`
        """
        timeout = kwargs.pop("timeout", None)
        try:
            _, identifiers = self._client.table.get_access_policy(
                table=self.table_name,
                timeout=timeout,
                cls=kwargs.pop("cls", None) or _return_headers_and_deserialized,
                **kwargs
            )
        except HttpResponseError as error:
            _process_table_error(error)
        return {s.id: s.access_policy or TableAccessPolicy() for s in identifiers}  # type: ignore

    @distributed_trace
    def set_table_access_policy(
        self,
        signed_identifiers,  # type: Dict[str, TableAccessPolicy]
        **kwargs
    ):
        # type: (...) -> None
        """Sets stored access policies for the table that may be used with Shared Access Signatures.

        :param signed_identifiers: Access policies to set for the table
        :type signed_identifiers: Dict[str, :class:`~azure.data.tables.TableAccessPolicy`]
        :return: None
        :rtype: None
        :raises: :class:`~azure.core.exceptions.HttpResponseError`
        """
        identifiers = []
        for key, value in signed_identifiers.items():
            if value:
                value.start = serialize_iso(value.start)
                value.expiry = serialize_iso(value.expiry)
            identifiers.append(SignedIdentifier(id=key, access_policy=value))
        signed_identifiers = identifiers  # type: ignore
        try:
            self._client.table.set_access_policy(
                table=self.table_name, table_acl=signed_identifiers or None, **kwargs  # type: ignore
            )
        except HttpResponseError as error:
            try:
                _process_table_error(error)
            except HttpResponseError as table_error:
                if (table_error.error_code == 'InvalidXmlDocument'  # type: ignore
                and len(signed_identifiers) > 5):
                    raise ValueError(
                        'Too many access policies provided. The server does not support setting '
                        'more than 5 access policies on a single resource.'
                    )
                raise

    @distributed_trace
    def create_table(
        self, **kwargs  # type: Any
    ):
        # type: (...) -> TableItem
        """Creates a new table under the current account.

        :return: A TableItem representing the created table.
        :rtype: :class:`~azure.data.tables.TableItem`
        :raises: :class:`~azure.core.exceptions.ResourceExistsError` If the entity already exists

        .. admonition:: Example:

            .. literalinclude:: ../samples/sample_create_delete_table.py
                :start-after: [START create_table_from_table_client]
                :end-before: [END create_table_from_table_client]
                :language: python
                :dedent: 8
                :caption: Creating a table from the TableClient object
        """
        table_properties = TableProperties(table_name=self.table_name)
        try:
            result = self._client.table.create(table_properties, **kwargs)
        except HttpResponseError as error:
            _process_table_error(error)
        return TableItem(name=result.table_name)  # type: ignore

    @distributed_trace
    def delete_table(
        self, **kwargs  # type: Any
    ):
        # type: (...) -> None
        """Deletes the table under the current account. No error will be raised
        if the table does not exist

        :return: None
        :rtype: None
        :raises: :class:`~azure.core.exceptions.HttpResponseError`

        .. admonition:: Example:

            .. literalinclude:: ../samples/sample_create_delete_table.py
                :start-after: [START delete_table_from_table_client]
                :end-before: [END delete_table_from_table_client]
                :language: python
                :dedent: 8
                :caption: Deleting a table from the TableClient object
        """
        try:
            self._client.table.delete(table=self.table_name, **kwargs)
        except HttpResponseError as error:
            if error.status_code == 404:
                return
            _process_table_error(error)

    @overload
    def delete_entity(self, partition_key, row_key, **kwargs):
        # type: (str, str, Any) -> None
        pass

    @overload
    def delete_entity(self, entity, **kwargs):
        # type: (Union[TableEntity, Mapping[str, Any]], Any) -> None
        pass

    @distributed_trace
    def delete_entity(self, *args, **kwargs):
        # type: (Union[TableEntity, str], Any) -> None
        """Deletes the specified entity in a table. No error will be raised if
        the entity or PartitionKey-RowKey pairing is not found.

        :param str partition_key: The partition key of the entity.
        :param str row_key: The row key of the entity.
        :param entity: The entity to delete
        :type entity: Union[TableEntity, Mapping[str, str]]
        :keyword str etag: Etag of the entity
        :keyword match_condition: The condition under which to perform the operation.
            Supported values include: MatchConditions.IfNotModified, MatchConditions.Unconditionally.
            The default value is Unconditionally.
        :paramtype match_condition: ~azure.core.MatchConditions
        :return: None
        :rtype: None
        :raises: :class:`~azure.core.exceptions.HttpResponseError`

        .. admonition:: Example:

            .. literalinclude:: ../samples/sample_insert_delete_entities.py
                :start-after: [START delete_entity]
                :end-before: [END delete_entity]
                :language: python
                :dedent: 12
                :caption: Deleting an entity of a Table
        """
        try:
            entity = kwargs.pop('entity', None)
            if not entity:
                entity = args[0]
            partition_key = entity['PartitionKey']
            row_key = entity['RowKey']
        except (TypeError, IndexError):
            partition_key = kwargs.pop('partition_key', None)
            if not partition_key:
                partition_key = args[0]
            row_key = kwargs.pop("row_key", None)
            if not row_key:
                row_key = args[1]

        match_condition = kwargs.pop("match_condition", None)
        etag = kwargs.pop("etag", None)
        if match_condition and entity and not etag:
            try:
                etag = entity.metadata.get("etag", None)
            except (AttributeError, TypeError):
                pass
        if_match = _get_match_headers(
            etag=etag,
            match_condition=match_condition or MatchConditions.Unconditionally,
        )

        try:
            self._client.table.delete_entity(
                table=self.table_name,
                partition_key=partition_key,
                row_key=row_key,
                if_match=if_match,
                **kwargs
            )
        except HttpResponseError as error:
            if error.status_code == 404:
                return
            _process_table_error(error)

    @distributed_trace
    def create_entity(
        self,
        entity,  # type: EntityType
        **kwargs  # type: Any
    ):
        # type: (...) -> Dict[str,str]
        """Insert entity in a table.

        :param entity: The properties for the table entity.
        :type entity: Union[TableEntity, Mapping[str, Any]]
        :return: Dictionary mapping operation metadata returned from the service
        :rtype: Dict[str,str]
        :raises: :class:`~azure.core.exceptions.HttpResponseError`

        .. admonition:: Example:

            .. literalinclude:: ../samples/sample_insert_delete_entities.py
                :start-after: [START create_entity]
                :end-before: [END create_entity]
                :language: python
                :dedent: 12
                :caption: Creating and adding an entity to a Table
        """
        entity = _add_entity_properties(entity)
        try:
            metadata, content = self._client.table.insert_entity(  # type: ignore
                table=self.table_name,
                table_entity_properties=entity,  # type: ignore
                cls=kwargs.pop("cls", _return_headers_and_deserialized),
                **kwargs
            )
        except HttpResponseError as error:
            decoded = _decode_error(error.response, error.message)
            if decoded.error_code == "PropertiesNeedValue":
                if entity.get("PartitionKey") is None:
                    raise ValueError("PartitionKey must be present in an entity")
                if entity.get("RowKey") is None:
                    raise ValueError("RowKey must be present in an entity")
            _reraise_error(error)
        return _trim_service_metadata(metadata, content=content)  # type: ignore

    @distributed_trace
    def update_entity(
        self,
        entity,  # type: EntityType
        mode=UpdateMode.MERGE,  # type: UpdateMode
        **kwargs  # type: Any
    ):
        # type: (...) -> Dict[str,str]
        """Update entity in a table.

        :param entity: The properties for the table entity.
        :type entity: :class:`~azure.data.tables.TableEntity` or Dict[str,str]
        :param mode: Merge or Replace entity
        :type mode: :class:`~azure.data.tables.UpdateMode`
        :keyword str etag: Etag of the entity
        :keyword match_condition: The condition under which to perform the operation.
            Supported values include: MatchConditions.IfNotModified, MatchConditions.Unconditionally.
            The default value is Unconditionally.
        :paramtype match_condition: ~azure.core.MatchConditions
        :return: Dictionary mapping operation metadata returned from the service
        :rtype: Dict[str,str]
        :raises: :class:`~azure.core.exceptions.HttpResponseError`

        .. admonition:: Example:

            .. literalinclude:: ../samples/sample_update_upsert_merge_entities.py
                :start-after: [START update_entity]
                :end-before: [END update_entity]
                :language: python
                :dedent: 16
                :caption: Updating an already exiting entity in a Table
        """
        match_condition = kwargs.pop("match_condition", None)
        etag = kwargs.pop("etag", None)
        if match_condition and not etag:
            try:
                etag = entity.metadata.get("etag", None)  # type: ignore
            except (AttributeError, TypeError):
                pass
        if_match = _get_match_headers(
            etag=etag,
            match_condition=match_condition or MatchConditions.Unconditionally,
        )

        partition_key = entity["PartitionKey"]
        row_key = entity["RowKey"]
        entity = _add_entity_properties(entity)
        try:
            metadata = None
            content = None
            if mode is UpdateMode.REPLACE:
                metadata, content = self._client.table.update_entity(  # type: ignore
                    table=self.table_name,
                    partition_key=partition_key,
                    row_key=row_key,
                    table_entity_properties=entity,  # type: ignore
                    if_match=if_match,
                    cls=kwargs.pop("cls", _return_headers_and_deserialized),
                    **kwargs
                )
            elif mode is UpdateMode.MERGE:
                metadata, content = self._client.table.merge_entity(  # type: ignore
                    table=self.table_name,
                    partition_key=partition_key,
                    row_key=row_key,
                    if_match=if_match,
                    table_entity_properties=entity,  # type: ignore
                    cls=kwargs.pop("cls", _return_headers_and_deserialized),
                    **kwargs
                )
            else:
                raise ValueError("Mode type is not supported")
        except HttpResponseError as error:
            _process_table_error(error)
        return _trim_service_metadata(metadata, content=content)  # type: ignore

    @distributed_trace
    def list_entities(
        self, **kwargs  # type: Any
    ):
        # type: (...) -> ItemPaged[TableEntity]
        """Lists entities in a table.

        :keyword int results_per_page: Number of entities returned per service request.
        :keyword select: Specify desired properties of an entity to return.
        :paramtype select: str or List[str]
        :return: ItemPaged[:class:`~azure.data.tables.TableEntity`]
        :rtype: ~azure.core.paging.ItemPaged
        :raises: :class:`~azure.core.exceptions.HttpResponseError`

        .. admonition:: Example:

            .. literalinclude:: ../samples/sample_update_upsert_merge_entities.py
                :start-after: [START query_entities]
                :end-before: [END query_entities]
                :language: python
                :dedent: 16
                :caption: List all entities held within a table
        """
        user_select = kwargs.pop("select", None)
        if user_select and not isinstance(user_select, str):
            user_select = ",".join(user_select)
        top = kwargs.pop("results_per_page", None)

        command = functools.partial(self._client.table.query_entities, **kwargs)
        return ItemPaged(
            command,
            table=self.table_name,
            results_per_page=top,
            select=user_select,
            page_iterator_class=TableEntityPropertiesPaged,
        )

    @distributed_trace
    def query_entities(
        self,
        query_filter,
        **kwargs
    ):
        # type: (str, Dict[str, Any]) -> ItemPaged[TableEntity]
        """Lists entities in a table.

        :param str query_filter: Specify a filter to return certain entities
        :keyword int results_per_page: Number of entities returned per service request.
        :keyword select: Specify desired properties of an entity to return.
        :paramtype select: str or List[str]
        :keyword parameters: Dictionary for formatting query with additional, user defined parameters
        :paramtype parameters: Dict[str, Any]
        :return: ItemPaged[:class:`~azure.data.tables.TableEntity`]
        :rtype: ~azure.core.paging.ItemPaged
        :raises: :class:`~azure.core.exceptions.HttpResponseError`

        .. admonition:: Example:

            .. literalinclude:: ../samples/sample_query_table.py
                :start-after: [START query_entities]
                :end-before: [END query_entities]
                :language: python
                :dedent: 8
                :caption: Query entities held within a table
        """
        parameters = kwargs.pop("parameters", None)
        query_filter = _parameter_filter_substitution(
            parameters, query_filter  # type: ignore
        )
        top = kwargs.pop("results_per_page", None)
        user_select = kwargs.pop("select", None)
        if user_select and not isinstance(user_select, str):
            user_select = ",".join(user_select)  # type: ignore

        command = functools.partial(self._client.table.query_entities, **kwargs)
        return ItemPaged(
            command,
            table=self.table_name,
            results_per_page=top,
            filter=query_filter,
            select=user_select,
            page_iterator_class=TableEntityPropertiesPaged,
        )

    @distributed_trace
    def get_entity(
        self,
        partition_key,  # type: str
        row_key,  # type: str
        **kwargs  # type: Any
    ):
        # type: (...) -> TableEntity
        """Get a single entity in a table.

        :param partition_key: The partition key of the entity.
        :type partition_key: str
        :param row_key: The row key of the entity.
        :type row_key: str
        :keyword select: Specify desired properties of an entity to return.
        :paramtype select: str or List[str]
        :return: Dictionary mapping operation metadata returned from the service
        :rtype: :class:`~azure.data.tables.TableEntity`
        :raises: :class:`~azure.core.exceptions.HttpResponseError`

        .. admonition:: Example:

            .. literalinclude:: ../samples/sample_update_upsert_merge_entities.py
                :start-after: [START get_entity]
                :end-before: [END get_entity]
                :language: python
                :dedent: 16
                :caption: Get a single entity from a table
        """
        user_select = kwargs.pop("select", None)
        if user_select and not isinstance(user_select, str):
            user_select = ",".join(user_select)
        try:
            entity = self._client.table.query_entity_with_partition_and_row_key(
                table=self.table_name,
                partition_key=partition_key,
                row_key=row_key,
                query_options=QueryOptions(select=user_select),
                **kwargs
            )
        except HttpResponseError as error:
            _process_table_error(error)
        return _convert_to_entity(entity)

    @distributed_trace
    def upsert_entity(
        self,
        entity,  # type: EntityType
        mode=UpdateMode.MERGE,  # type: UpdateMode
        **kwargs  # type: Any
    ):
        # type: (...) -> Dict[str,str]
        """Update/Merge or Insert entity into table.

        :param entity: The properties for the table entity.
        :type entity: :class:`~azure.data.tables.TableEntity` or Dict[str,str]
        :param mode: Merge or Replace entity
        :type mode: :class:`~azure.data.tables.UpdateMode`
        :return: Dictionary mapping operation metadata returned from the service
        :rtype: Dict[str,str]
        :raises: :class:`~azure.core.exceptions.HttpResponseError`

        .. admonition:: Example:

            .. literalinclude:: ../samples/sample_update_upsert_merge_entities.py
                :start-after: [START upsert_entity]
                :end-before: [END upsert_entity]
                :language: python
                :dedent: 16
                :caption: Update/merge or insert an entity into a table
        """

        partition_key = entity["PartitionKey"]
        row_key = entity["RowKey"]
        entity = _add_entity_properties(entity)
        try:
            metadata = None
            content = None
            if mode is UpdateMode.MERGE:
                metadata, content = self._client.table.merge_entity(  # type: ignore
                    table=self.table_name,
                    partition_key=partition_key,
                    row_key=row_key,
                    table_entity_properties=entity,  # type: ignore
                    cls=kwargs.pop("cls", _return_headers_and_deserialized),
                    **kwargs
                )
            elif mode is UpdateMode.REPLACE:
                metadata, content = self._client.table.update_entity(  # type: ignore
                    table=self.table_name,
                    partition_key=partition_key,
                    row_key=row_key,
                    table_entity_properties=entity,  # type: ignore
                    cls=kwargs.pop("cls", _return_headers_and_deserialized),
                    **kwargs
                )
            else:
                raise ValueError(
                    """Update mode {} is not supported.
                    For a list of supported modes see the UpdateMode enum""".format(
                        mode
                    )
                )
        except HttpResponseError as error:
            _process_table_error(error)
        return _trim_service_metadata(metadata, content=content)  # type: ignore

    def submit_transaction(
        self,
        operations,  # type: Iterable[TransactionOperationType]
        **kwargs  # type: Any
    ):
        # type: (...) -> List[Mapping[str, Any]]
        """Commit a list of operations as a single transaction.

        If any one of these operations fails, the entire transaction will be rejected.

        :param operations: The list of operations to commit in a transaction. This should be a list of
         tuples containing an operation name, the entity on which to operate, and optionally, a dict of additional
         kwargs for that operation.
        :type operations: Iterable[Tuple[str, EntityType]]
        :return: A list of mappings with response metadata for each operation in the transaction.
        :rtype: List[Mapping[str, Any]]
        :raises: :class:`~azure.data.tables.TableTransactionError`

        .. admonition:: Example:

            .. literalinclude:: ../samples/sample_batching.py
                :start-after: [START batching]
                :end-before: [END batching]
                :language: python
                :dedent: 8
                :caption: Using transactions to send multiple requests at once
        """
        batched_requests = TableBatchOperations(
            self._client,
            self._client._serialize,  # pylint: disable=protected-access
            self._client._deserialize,  # pylint: disable=protected-access
            self._client._config,  # pylint: disable=protected-access
            self.table_name,
            is_cosmos_endpoint=self._cosmos_endpoint,
            **kwargs
        )
        for operation in operations:
            try:
                operation_kwargs = operation[2]  # type: ignore
            except IndexError:
                operation_kwargs = {}
            try:
                getattr(batched_requests, operation[0].lower())(operation[1], **operation_kwargs)
            except AttributeError:
                raise ValueError("Unrecognized operation: {}".format(operation[0]))
        return self._batch_send(*batched_requests.requests, **kwargs)  # type: ignore<|MERGE_RESOLUTION|>--- conflicted
+++ resolved
@@ -72,18 +72,11 @@
         :param str table_name: The table name.
         :keyword credential:
             The credentials with which to authenticate. This is optional if the
-<<<<<<< HEAD
-            account URL already has a SAS token, or the connection string already has shared
-            access key values. The value can be a SAS token string or an account shared access
-            key.
-        :type credential: ~azure.core.credentials.AzureNamedKeyCredential or ~azure.core.credentials.AzureSasCredential
-=======
             account URL already has a SAS token. The value can be one of AzureNamedKeyCredential
             or AzureSasCredential from azure-core.
         :paramtype credential:
             :class:`~azure.core.credentials.AzureNamedKeyCredential` or
             :class:`~azure.core.credentials.AzureSasCredential`
->>>>>>> 66858a19
         :returns: None
         """
         if not table_name:
