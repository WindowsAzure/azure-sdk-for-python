# -------------------------------------------------------------------------
# Copyright (c) Microsoft Corporation. All rights reserved.
# Licensed under the MIT License. See License.txt in the project root for
# license information.
# --------------------------------------------------------------------------

import functools
from typing import Optional, Any, Union  # pylint: disable = W0611

try:
    from urllib.parse import urlparse, unquote
except ImportError:
    from urlparse import urlparse  # type: ignore
    from urllib2 import unquote  # type: ignore

from azure.core.exceptions import HttpResponseError, ResourceNotFoundError
from azure.core.paging import ItemPaged
from azure.core.tracing.decorator import distributed_trace

<<<<<<< HEAD
from ._base_client import parse_connection_str
from ._deserialize import _convert_to_entity, _return_headers_and_deserialized
=======
from ._deserialize import _convert_to_entity, _trim_service_metadata
>>>>>>> 3458fb9d
from ._entity import TableEntity
from ._error import _process_table_error
from ._generated import AzureTable
<<<<<<< HEAD
from ._generated.models import AccessPolicy, SignedIdentifier, TableProperties, QueryOptions
from ._models import TableEntityPropertiesPaged, UpdateMode, Table
from ._serialize import _get_match_headers, _add_entity_properties, serialize_iso
from ._table_batch import TableBatchOperations
from ._table_client_base import TableClientBase
from ._version import VERSION
=======
from ._generated.models import (
    AccessPolicy,
    SignedIdentifier,
    TableProperties,
    QueryOptions
)
from ._serialize import _get_match_headers, _add_entity_properties
from ._base_client import parse_connection_str
from ._table_client_base import TableClientBase
from ._serialize import serialize_iso
from ._deserialize import _return_headers_and_deserialized
from ._error import _process_table_error
from ._models import TableEntityPropertiesPaged, UpdateMode

>>>>>>> 3458fb9d

class TableClient(TableClientBase):
    """ :ivar str account_name: Name of the storage account (Cosmos or Azure)"""

    def __init__(
            self, account_url,  # type: str
            table_name,  # type: str
            credential=None,  # type: Union[str,TokenCredential]
            **kwargs  # type: Any
    ):
        # type: (...) -> None
        """Create TableClient from a Credential.

        :param account_url:
            A url to an Azure Storage account.
        :type account_url: str
        :param table_name: The table name.
        :type table_name: str
        :param credential:
            The credentials with which to authenticate. This is optional if the
            account URL already has a SAS token, or the connection string already has shared
            access key values. The value can be a SAS token string, an account shared access
            key, or an instance of a TokenCredentials class from azure.identity.
        :type credential: Union[str,TokenCredential]

        :returns: None
        """
        super(TableClient, self).__init__(account_url, table_name, credential=credential, **kwargs)
        self._client = AzureTable(self.url, pipeline=self._pipeline)


    @classmethod
    def from_connection_string(
            cls, conn_str,  # type: str
            table_name,  # type: str
            **kwargs  # type: Any
    ):
        # type: (...) -> TableClient
        """Create TableClient from a Connection String.

        :param conn_str:
            A connection string to an Azure Storage or Cosmos account.
        :type conn_str: str
        :param table_name: The table name.
        :type table_name: str
        :returns: A table client.
        :rtype: ~azure.data.tables.TableClient

        .. admonition:: Example:

            .. literalinclude:: ../samples/sample_create_client.py
                :start-after: [START create_table_client]
                :end-before: [END create_table_client]
                :language: python
                :dedent: 8
                :caption: Authenticating a TableServiceClient from a connection_string
        """
        account_url, credential = parse_connection_str(
            conn_str=conn_str, credential=None, service='table', keyword_args=kwargs)
        return cls(account_url, table_name=table_name, credential=credential, **kwargs)

    @classmethod
    def from_table_url(cls, table_url, credential=None, **kwargs):
        # type: (str, Optional[Any], Any) -> TableClient
        """A client to interact with a specific Table.

        :param table_url: The full URI to the table, including SAS token if used.
        :type table_url: str
        :param credential:
            The credentials with which to authenticate. This is optional if the
            account URL already has a SAS token. The value can be a SAS token string, an account
            shared access key.
        :type credential: str
        :returns: A table client.
        :rtype: ~azure.data.tables.TableClient
        """
        try:
            if not table_url.lower().startswith('http'):
                table_url = "https://" + table_url
        except AttributeError:
            raise ValueError("Table URL must be a string.")
        parsed_url = urlparse(table_url.rstrip('/'))

        if not parsed_url.netloc:
            raise ValueError("Invalid URL: {}".format(table_url))

        table_path = parsed_url.path.lstrip('/').split('/')
        account_path = ""
        if len(table_path) > 1:
            account_path = "/" + "/".join(table_path[:-1])
        account_url = "{}://{}{}?{}".format(
            parsed_url.scheme,
            parsed_url.netloc.rstrip('/'),
            account_path,
            parsed_url.query)
        table_name = unquote(table_path[-1])
        if not table_name:
            raise ValueError("Invalid URL. Please provide a URL with a valid table name")
        return cls(account_url, table_name=table_name, credential=credential, **kwargs)

    @distributed_trace
    def get_table_access_policy(
            self,
            **kwargs  # type: Any
    ):
        # type: (...) -> Dict[str,AccessPolicy]
        """Retrieves details about any stored access policies specified on the table that may be
        used with Shared Access Signatures.

        :return: Dictionary of SignedIdentifiers
        :rtype: dict[str,AccessPolicy]
        :raises: ~azure.core.exceptions.HttpResponseError
        """
        timeout = kwargs.pop('timeout', None)
        try:
            _, identifiers = self._client.table.get_access_policy(
                table=self.table_name,
                timeout=timeout,
                cls=kwargs.pop('cls', None) or _return_headers_and_deserialized,
                **kwargs)
        except HttpResponseError as error:
            _process_table_error(error)
        return {s.id: s.access_policy or AccessPolicy() for s in identifiers}  # pylint: disable=E1125

    @distributed_trace
    def set_table_access_policy(
            self,
            signed_identifiers,  # type: Dict[str,AccessPolicy]
            **kwargs):
        # type: (...) -> None
        """Sets stored access policies for the table that may be used with Shared Access Signatures.

        :param signed_identifiers:
        :type signed_identifiers: dict[str,AccessPolicy]
        :return: None
        :rtype: None
        :raises: ~azure.core.exceptions.HttpResponseError
        """
        self._validate_signed_identifiers(signed_identifiers)
        identifiers = []
        for key, value in signed_identifiers.items():
            if value:
                value.start = serialize_iso(value.start)
                value.expiry = serialize_iso(value.expiry)
            identifiers.append(SignedIdentifier(id=key, access_policy=value))
        signed_identifiers = identifiers  # type: ignore
        try:
            self._client.table.set_access_policy(
                table=self.table_name,
                table_acl=signed_identifiers or None,
                **kwargs)
        except HttpResponseError as error:
            _process_table_error(error)

    @distributed_trace
    def create_table(
            self,
            **kwargs  # type: Any
    ):
        # type: (...) -> Dict[str,str]
        """Creates a new table under the current account.

        :return: Dictionary of operation metadata returned from service
        :rtype: dict[str,str]
        :raises: ~azure.core.exceptions.HttpResponseError

        .. admonition:: Example:

            .. literalinclude:: ../samples/sample_create_delete_table.py
                :start-after: [START create_table_from_table_client]
                :end-before: [END create_table_from_table_client]
                :language: python
                :dedent: 8
                :caption: Creating a table from the TableClient object
        """
        table_properties = TableProperties(table_name=self.table_name, **kwargs)
        try:
            metadata, _ = self._client.table.create(
                table_properties,
                cls=kwargs.pop('cls', _return_headers_and_deserialized))
            return _trim_service_metadata(metadata)
        except HttpResponseError as error:
            _process_table_error(error)

    @distributed_trace
    def delete_table(
            self,
            **kwargs  # type: Any
    ):
        # type: (...) -> None
        """Deletes the table under the current account.

        :return: None
        :rtype: None

        .. admonition:: Example:

            .. literalinclude:: ../samples/sample_create_delete_table.py
                :start-after: [START delete_table_from_table_client]
                :end-before: [END delete_table_from_table_client]
                :language: python
                :dedent: 8
                :caption: Deleting a table from the TableClient object
        """
        try:
            self._client.table.delete(table=self.table_name, **kwargs)
        except HttpResponseError as error:
            _process_table_error(error)

    @distributed_trace
    def delete_entity(
            self,
            partition_key,  # type: str
            row_key,  # type: str
            **kwargs  # type: Any
    ):
        # type: (...) -> None
        """Deletes the specified entity in a table.

        :param partition_key: The partition key of the entity.
        :type partition_key: str
        :param row_key: The row key of the entity.
        :type row_key: str
        :keyword str etag: Etag of the entity
        :keyword ~azure.core.MatchConditions match_condition: MatchCondition
        :return: None
        :rtype: None
        :raises: ~azure.core.exceptions.HttpResponseError

        .. admonition:: Example:

            .. literalinclude:: ../samples/sample_insert_delete_entities.py
                :start-after: [START delete_entity]
                :end-before: [END delete_entity]
                :language: python
                :dedent: 8
                :caption: Deleting an entity to a Table
        """

        if_match, _ = _get_match_headers(kwargs=dict(kwargs, etag=kwargs.pop('etag', None),
                                                                match_condition=kwargs.pop('match_condition', None)),
                                                    etag_param='etag', match_param='match_condition')

        try:
            self._client.table.delete_entity(
                table=self.table_name,
                partition_key=partition_key,
                row_key=row_key,
                if_match=if_match or '*',
                **kwargs)
        except HttpResponseError as error:
            _process_table_error(error)

    @distributed_trace
    def create_entity(
            self,
            entity,  # type: Union[TableEntity, Dict[str,str]]
            **kwargs  # type: Any
    ):
        # type: (...) -> Dict[str,str]
        """Insert entity in a table.

        :param entity: The properties for the table entity.
        :type entity: Union[TableEntity, dict[str,str]]
        :return: Dictionary mapping operation metadata returned from the service
        :rtype: dict[str,str]
        :raises: ~azure.core.exceptions.HttpResponseError

        .. admonition:: Example:

            .. literalinclude:: ../samples/sample_insert_delete_entities.py
                :start-after: [START create_entity]
                :end-before: [END create_entity]
                :language: python
                :dedent: 8
                :caption: Creating and adding an entity to a Table
        """
        if "PartitionKey" in entity and "RowKey" in entity:
            entity = _add_entity_properties(entity)
        else:
            raise ValueError('PartitionKey and RowKey were not provided in entity')
        try:
            metadata, _ = self._client.table.insert_entity(
                table=self.table_name,
                table_entity_properties=entity,
                cls=kwargs.pop('cls', _return_headers_and_deserialized),
                **kwargs)
            return _trim_service_metadata(metadata)
        except ResourceNotFoundError as error:
            _process_table_error(error)

    @distributed_trace
    def update_entity(  # pylint:disable=R1710
            self,
            entity,  # type: Union[TableEntity, Dict[str,str]]
            mode=UpdateMode.MERGE,  # type: UpdateMode
            **kwargs  # type: Any
    ):
        # type: (...) -> Dict[str,str]
        """Update entity in a table.

        :param entity: The properties for the table entity.
        :type entity: Union[TableEntity, dict[str,str]]
        :param mode: Merge or Replace entity
        :type mode: ~azure.data.tables.UpdateMode
        :keyword str partition_key: The partition key of the entity.
        :keyword str row_key: The row key of the entity.
        :keyword str etag: Etag of the entity
        :keyword ~azure.core.MatchConditions match_condition: MatchCondition
        :return: Dictionary mapping operation metadata returned from the service
        :rtype: dict[str,str]
        :raises: ~azure.core.exceptions.HttpResponseError

        .. admonition:: Example:

            .. literalinclude:: ../samples/sample_update_upsert_merge_entities.py
                :start-after: [START update_entity]
                :end-before: [END update_entity]
                :language: python
                :dedent: 8
                :caption: Updating an already exiting entity in a Table
        """

        if_match, _ = _get_match_headers(kwargs=dict(kwargs, etag=kwargs.pop('etag', None),
                                                                match_condition=kwargs.pop('match_condition', None)),
                                                    etag_param='etag', match_param='match_condition')

        partition_key = entity['PartitionKey']
        row_key = entity['RowKey']
        entity = _add_entity_properties(entity)
        try:
            metadata = None
            if mode is UpdateMode.REPLACE:
                metadata, _ = self._client.table.update_entity(
                    table=self.table_name,
                    partition_key=partition_key,
                    row_key=row_key,
                    table_entity_properties=entity,
                    if_match=if_match or "*",
                    cls=kwargs.pop('cls', _return_headers_and_deserialized),
                    **kwargs)
            elif mode is UpdateMode.MERGE:
                metadata, _ = self._client.table.merge_entity(
                    table=self.table_name,
                    partition_key=partition_key,
                    row_key=row_key,
                    if_match=if_match or "*",
                    table_entity_properties=entity,
                    cls=kwargs.pop('cls', _return_headers_and_deserialized),
                    **kwargs)
            else:
                raise ValueError('Mode type is not supported')
            return _trim_service_metadata(metadata)
        except HttpResponseError as error:
            _process_table_error(error)

    @distributed_trace
    def list_entities(
            self,
            **kwargs  # type: Any
    ):
        # type: (...) -> ItemPaged[TableEntity]
        """Lists entities in a table.

        :keyword int results_per_page: Number of entities per page in return ItemPaged
        :keyword Union[str, list(str)] select: Specify desired properties of an entity to return certain entities
        :return: Query of table entities
        :rtype: ItemPaged[TableEntity]
        :raises: ~azure.core.exceptions.HttpResponseError

        .. admonition:: Example:

            .. literalinclude:: ../samples/sample_update_upsert_merge_entities.py
                :start-after: [START query_entities]
                :end-before: [END query_entities]
                :language: python
                :dedent: 8
                :caption: List all entities held within a table
        """
        user_select = kwargs.pop('select', None)
        if user_select and not isinstance(user_select, str):
            user_select = ", ".join(user_select)

        query_options = QueryOptions(top=kwargs.pop('results_per_page', None), select=user_select)

        command = functools.partial(
            self._client.table.query_entities,
            **kwargs)
        return ItemPaged(
            command, results_per_page=query_options, table=self.table_name,
            page_iterator_class=TableEntityPropertiesPaged
        )

    @distributed_trace
    def query_entities(
            self,
            filter,  # type: str  # pylint: disable = W0622
            **kwargs
    ):
        # type: (...) -> ItemPaged[TableEntity]
        """Lists entities in a table.

        :param str filter: Specify a filter to return certain entities
        :keyword int results_per_page: Number of entities per page in return ItemPaged
        :keyword Union[str, list[str]] select: Specify desired properties of an entity to return certain entities
        :keyword dict parameters: Dictionary for formatting query with additional, user defined parameters
        :return: Query of table entities
        :rtype: ItemPaged[TableEntity]
        :raises: ~azure.core.exceptions.HttpResponseError

        .. admonition:: Example:

            .. literalinclude:: ../samples/sample_query_table.py
                :start-after: [START query_entities]
                :end-before: [END query_entities]
                :language: python
                :dedent: 8
                :caption: Query entities held within a table
        """
        parameters = kwargs.pop('parameters', None)
        filter = self._parameter_filter_substitution(parameters, filter)  # pylint: disable = W0622

        user_select = kwargs.pop('select', None)
        if user_select and not isinstance(user_select, str):
            user_select = ", ".join(user_select)

        query_options = QueryOptions(top=kwargs.pop('results_per_page', None), select=user_select,
                                     filter=filter)

        command = functools.partial(
            self._client.table.query_entities,
            query_options=query_options,
            **kwargs)
        return ItemPaged(
            command, table=self.table_name,
            page_iterator_class=TableEntityPropertiesPaged
        )

    @distributed_trace
    def get_entity(
            self,
            partition_key,  # type: str
            row_key,  # type: str
            **kwargs  # type: Any
    ):
        # type: (...) -> Dict[str,str]
        """Queries entities in a table.

        :param partition_key: The partition key of the entity.
        :type partition_key: str
        :param row_key: The row key of the entity.
        :type row_key: str
        :return: Dictionary mapping operation metadata returned from the service
        :rtype: dict[str,str]
        :raises: ~azure.core.exceptions.HttpResponseError
        """
        try:
            entity = self._client.table.query_entities_with_partition_and_row_key(table=self.table_name,
                                                                                  partition_key=partition_key,
                                                                                  row_key=row_key,
                                                                                  **kwargs)

            properties = _convert_to_entity(entity)
            return properties
        except HttpResponseError as error:
            _process_table_error(error)

    @distributed_trace
    def upsert_entity(  # pylint:disable=R1710
            self,
            entity,  # type: Union[TableEntity, Dict[str,str]]
            mode=UpdateMode.MERGE,  # type: UpdateMode
            **kwargs  # type: Any
    ):
        # type: (...) -> Dict[str,str]
        """Update/Merge or Insert entity into table.

        :param entity: The properties for the table entity.
        :type entity: Union[TableEntity, dict[str,str]]
        :param mode: Merge or Replace and Insert on fail
        :type mode: ~azure.data.tables.UpdateMode
        :return: Dictionary mapping operation metadata returned from the service
        :rtype: dict[str,str]
        :raises: ~azure.core.exceptions.HttpResponseError

        .. admonition:: Example:

            .. literalinclude:: ../samples/sample_update_upsert_merge_entities.py
                :start-after: [START upsert_entity]
                :end-before: [END upsert_entity]
                :language: python
                :dedent: 8
                :caption: Update/merge or insert an entity into a table
        """

        partition_key = entity['PartitionKey']
        row_key = entity['RowKey']
        entity = _add_entity_properties(entity)

        try:
            metadata = None
            if mode is UpdateMode.MERGE:
                metadata, _ = self._client.table.merge_entity(
                    table=self.table_name,
                    partition_key=partition_key,
                    row_key=row_key,
                    table_entity_properties=entity,
                    cls=kwargs.pop('cls', _return_headers_and_deserialized),
                    **kwargs
                )
            elif mode is UpdateMode.REPLACE:
                metadata, _ = self._client.table.update_entity(
                    table=self.table_name,
                    partition_key=partition_key,
                    row_key=row_key,
                    table_entity_properties=entity,
                    cls=kwargs.pop('cls', _return_headers_and_deserialized),
                    **kwargs)
            else:
                raise ValueError("""Update mode {} is not supported.
                    For a list of supported modes see the UpdateMode enum""".format(mode))
            return _trim_service_metadata(metadata)
        except ResourceNotFoundError:
            return self.create_entity(
                partition_key=partition_key,
                row_key=row_key,
                table_entity_properties=entity,
                **kwargs
            )

    def create_batch(
        self
    ):
        # (...) -> TableBatchOperations
        """
        return: Table batch operation for inserting new operations
        rtype: ~azure.data.tables.TableBatchOperations
        """
        return TableBatchOperations(
            self._client,
            self._client._serialize,
            self._client._deserialize,
            self._client._config,
            self.table_name
        )

    def commit_batch(
        self,
        batch, # type: TableBatchOperations
        **kwargs # type: Any
    ):
        # (...) -> HttpResponse
        return self._batch_send(*batch._requests, **kwargs)<|MERGE_RESOLUTION|>--- conflicted
+++ resolved
@@ -17,23 +17,10 @@
 from azure.core.paging import ItemPaged
 from azure.core.tracing.decorator import distributed_trace
 
-<<<<<<< HEAD
-from ._base_client import parse_connection_str
-from ._deserialize import _convert_to_entity, _return_headers_and_deserialized
-=======
 from ._deserialize import _convert_to_entity, _trim_service_metadata
->>>>>>> 3458fb9d
 from ._entity import TableEntity
 from ._error import _process_table_error
 from ._generated import AzureTable
-<<<<<<< HEAD
-from ._generated.models import AccessPolicy, SignedIdentifier, TableProperties, QueryOptions
-from ._models import TableEntityPropertiesPaged, UpdateMode, Table
-from ._serialize import _get_match_headers, _add_entity_properties, serialize_iso
-from ._table_batch import TableBatchOperations
-from ._table_client_base import TableClientBase
-from ._version import VERSION
-=======
 from ._generated.models import (
     AccessPolicy,
     SignedIdentifier,
@@ -48,7 +35,6 @@
 from ._error import _process_table_error
 from ._models import TableEntityPropertiesPaged, UpdateMode
 
->>>>>>> 3458fb9d
 
 class TableClient(TableClientBase):
     """ :ivar str account_name: Name of the storage account (Cosmos or Azure)"""
