--- conflicted
+++ resolved
@@ -8,13 +8,7 @@
 from azure.core.paging import PageIterator
 from ._deserialize import _convert_to_entity
 from ._shared.models import Services
-<<<<<<< HEAD
-from ._shared.response_handlers import return_context_and_deserialized, process_storage_error
-from azure.core.exceptions import HttpResponseError
-from azure.core.paging import PageIterator
-=======
 from ._shared.response_handlers import return_context_and_deserialized, process_table_error
->>>>>>> 874dcb56
 from ._generated.models import AccessPolicy as GenAccessPolicy
 from ._generated.models import Logging as GeneratedLogging
 from ._generated.models import Metrics as GeneratedMetrics
@@ -290,7 +284,7 @@
                 use_location=self.location_mode
             )
         except HttpResponseError as error:
-            process_storage_error(error)
+            process_table_error(error)
 
     def _extract_data_cb(self, get_next_return):
         self.location_mode, self._response, self._headers = get_next_return
@@ -348,7 +342,7 @@
                 use_location=self.location_mode
             )
         except HttpResponseError as error:
-            process_storage_error(error)
+            process_table_error(error)
 
     def _extract_data_cb(self, get_next_return):
         self.location_mode, self._response, self._headers = get_next_return
