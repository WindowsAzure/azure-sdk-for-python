# -------------------------------------------------------------------------
# Copyright (c) Microsoft Corporation. All rights reserved.
# Licensed under the MIT License. See License.txt in the project root for
# license information.
# --------------------------------------------------------------------------
from typing import Dict, Any
from enum import Enum
from typing import Any, Dict, Union, NamedTuple

<<<<<<< HEAD
from ._error import _ERROR_VALUE_TOO_LARGE
=======
from ._error import _ERROR_ATTRIBUTE_MISSING
>>>>>>> c1b88c2f


class TableEntity(dict):
    """
    An Entity dictionary with additional metadata

    """
    _metadata = None

    @property
    def metadata(self):
        # type: () -> Dict[str, Any]
        """Resets metadata to be a part of the entity
        :return Dict of entity metadata
        :rtype Dict[str, Any]
        """
        return self._metadata


class EdmType(str, Enum):
    """
    Used by :class:`~.EntityProperty` to represent the type of the entity property
    to be stored by the Table service.
    """

    BINARY = "Edm.Binary"
    """ Represents byte data. This type will be inferred for Python bytes.. """

    INT64 = "Edm.Int64"
    """ Represents a number between -(2^31) and 2^31. This is the default type for Python numbers. """

    GUID = "Edm.Guid"
    """ Represents a GUID. This type will be inferred for uuid.UUID. """

    DATETIME = "Edm.DateTime"
    """ Represents a date. This type will be inferred for Python datetime objects. """

    STRING = "Edm.String"
    """ Represents a string. This type will be inferred for Python strings. """

    INT32 = "Edm.Int32"
    """ Represents a number between -(2^15) and 2^15. Must be specified or numbers will default to INT64. """

    DOUBLE = "Edm.Double"
    """ Represents a double. This type will be inferred for Python floating point numbers. """

    BOOLEAN = "Edm.Boolean"
    """ Represents a boolean. This type will be inferred for Python bools. """


EntityProperty = NamedTuple("EntityProperty", [("value", Any), ("edm_type", Union[str, EdmType])])
"""
An entity property. Used to explicitly set :class:`~EdmType` when necessary.

Values which require explicit typing are GUID, INT64, and BINARY. Other EdmTypes
may be explicitly create as EntityProperty objects but need not be. For example,
the below with both create STRING typed properties on the entity::
    entity = TableEntity()
    entity.a = 'b'
    entity.x = EntityProperty('y', EdmType.STRING)

:param value:
:type value: Any
:param edm_type: Type of the value
:type edm_type: str or :class:`~azure.data.tables.EdmType`
"""<|MERGE_RESOLUTION|>--- conflicted
+++ resolved
@@ -6,12 +6,6 @@
 from typing import Dict, Any
 from enum import Enum
 from typing import Any, Dict, Union, NamedTuple
-
-<<<<<<< HEAD
-from ._error import _ERROR_VALUE_TOO_LARGE
-=======
-from ._error import _ERROR_ATTRIBUTE_MISSING
->>>>>>> c1b88c2f
 
 
 class TableEntity(dict):
