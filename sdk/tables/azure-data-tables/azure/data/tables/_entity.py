# -------------------------------------------------------------------------
# Copyright (c) Microsoft Corporation. All rights reserved.
# Licensed under the MIT License. See License.txt in the project root for
# license information.
# --------------------------------------------------------------------------
from enum import Enum
from typing import Any, Dict, Union, NamedTuple

from ._error import _ERROR_ATTRIBUTE_MISSING


class TableEntity(dict):
    """
    An entity object. Can be accessed as a dict or as an obj. The attributes of
    the entity will be created dynamically. For example, the following are both
    valid::
        TableEntity = TableEntity()
        TableEntity.a = 'b'
        TableEntity['x'] = 'y'

    """

    def _set_metadata(self):
        if "Timestamp" in self.keys():
            self._metadata = {  # pylint: disable=attribute-defined-outside-init
                "etag": self.pop("etag"),
                "timestamp": self.pop("Timestamp"),
            }
        else:
            self._metadata = {"etag": self.pop("etag")}  # pylint: disable=attribute-defined-outside-init

    def metadata(self):
        # type: (...) -> Dict[str,Any]
        """Resets metadata to be a part of the entity
        :return Dict of entity metadata
        :rtype Dict[str, Any]
        """
        return self._metadata

    def __getattr__(self, name):
        """
        :param name:name of entity entry
        :type name: str
        :return: TableEntity dictionary
        :rtype: Dict[str,str]
        """
        try:
            return self[name]
        except KeyError:
            raise AttributeError(_ERROR_ATTRIBUTE_MISSING.format("TableEntity", name))

    __setattr__ = dict.__setitem__

    def __delattr__(self, name):
        """
        :param name:name of entity entry
        :type name: str
        """
        try:
            if name is not None:
                del self[name]
        except KeyError:
            raise AttributeError(_ERROR_ATTRIBUTE_MISSING.format("TableEntity", name))

    def __dir__(self):
        return dir({}) + list(self.keys())


<<<<<<< HEAD
=======
class EntityProperty(object):
    """
    An entity property. Used to explicitly set :class:`~EdmType` when necessary.

    Values which require explicit typing are GUID, INT64, and BINARY. Other EdmTypes
    may be explicitly create as EntityProperty objects but need not be. For example,
    the below with both create STRING typed properties on the entity::
        entity = TableEntity()
        entity.a = 'b'
        entity.x = EntityProperty('y', EdmType.STRING)
    """

    def __init__(
        self,
        value=None,  # type: Any
        type=None,  # type: Union[str,EdmType]  pylint: disable=redefined-builtin
    ):
        """
        Represents an Azure Table. Returned by list_tables.

        :param type: The type of the property.
        :type type: str or EdmType
        :param Any value: The value of the property.
        """
        self.value = value
        if type is not None:
            self.type = type
        elif isinstance(value, six.text_type):
            try:
                self.value = UUID(value)
                self.type = EdmType.GUID
            except ValueError:
                self.type = EdmType.STRING
        elif isinstance(value, six.binary_type):
            self.type = EdmType.BINARY
        elif isinstance(value, bool):
            self.type = EdmType.BOOLEAN
        elif isinstance(value, six.integer_types):
            if value.bit_length() <= 32:
                self.type = EdmType.INT32
            else:
                raise TypeError(
                    _ERROR_VALUE_TOO_LARGE.format(str(value), EdmType.INT32)
                )
        elif isinstance(value, datetime):
            self.type = EdmType.DATETIME
        elif isinstance(value, float):
            self.type = EdmType.DOUBLE
        else:
            raise ValueError(
                """Type of {} could not be inferred. Acceptable types are bytes, int, uuid.UUID,
                datetime, string, int32, int64, float, and boolean. Refer to
                azure.data.tables.EdmType for more information.
                """.format(
                    value
                )
            )

    def __eq__(self, other):
        # type: (TableEntity) -> bool
        return self.value == other.value and self.type == other.type


>>>>>>> 770ac657
class EdmType(str, Enum):
    """
    Used by :class:`~.EntityProperty` to represent the type of the entity property
    to be stored by the Table service.
    """

    BINARY = "Edm.Binary"
    """ Represents byte data. This type will be inferred for Python bytes.. """

    INT64 = "Edm.Int64"
    """ Represents a number between -(2^31) and 2^31. This is the default type for Python numbers. """

    GUID = "Edm.Guid"
    """ Represents a GUID. This type will be inferred for uuid.UUID. """

    DATETIME = "Edm.DateTime"
    """ Represents a date. This type will be inferred for Python datetime objects. """

    STRING = "Edm.String"
    """ Represents a string. This type will be inferred for Python strings. """

    INT32 = "Edm.Int32"
    """ Represents a number between -(2^15) and 2^15. Must be specified or numbers will default to INT64. """

    DOUBLE = "Edm.Double"
    """ Represents a double. This type will be inferred for Python floating point numbers. """

    BOOLEAN = "Edm.Boolean"
    """ Represents a boolean. This type will be inferred for Python bools. """


EntityProperty = NamedTuple("EntityProperty", [("value", Any), ("edm_type", Union[str, EdmType])])
"""
An entity property. Used to explicitly set :class:`~EdmType` when necessary.

Values which require explicit typing are GUID, INT64, and BINARY. Other EdmTypes
may be explicitly create as EntityProperty objects but need not be. For example,
the below with both create STRING typed properties on the entity::
    entity = TableEntity()
    entity.a = 'b'
    entity.x = EntityProperty('y', EdmType.STRING)

:param value:
:type value: Any
:param edm_type: Type of the value
:type edm_type: str or :class:`~azure.data.tables.EdmType`
"""<|MERGE_RESOLUTION|>--- conflicted
+++ resolved
@@ -66,72 +66,6 @@
         return dir({}) + list(self.keys())
 
 
-<<<<<<< HEAD
-=======
-class EntityProperty(object):
-    """
-    An entity property. Used to explicitly set :class:`~EdmType` when necessary.
-
-    Values which require explicit typing are GUID, INT64, and BINARY. Other EdmTypes
-    may be explicitly create as EntityProperty objects but need not be. For example,
-    the below with both create STRING typed properties on the entity::
-        entity = TableEntity()
-        entity.a = 'b'
-        entity.x = EntityProperty('y', EdmType.STRING)
-    """
-
-    def __init__(
-        self,
-        value=None,  # type: Any
-        type=None,  # type: Union[str,EdmType]  pylint: disable=redefined-builtin
-    ):
-        """
-        Represents an Azure Table. Returned by list_tables.
-
-        :param type: The type of the property.
-        :type type: str or EdmType
-        :param Any value: The value of the property.
-        """
-        self.value = value
-        if type is not None:
-            self.type = type
-        elif isinstance(value, six.text_type):
-            try:
-                self.value = UUID(value)
-                self.type = EdmType.GUID
-            except ValueError:
-                self.type = EdmType.STRING
-        elif isinstance(value, six.binary_type):
-            self.type = EdmType.BINARY
-        elif isinstance(value, bool):
-            self.type = EdmType.BOOLEAN
-        elif isinstance(value, six.integer_types):
-            if value.bit_length() <= 32:
-                self.type = EdmType.INT32
-            else:
-                raise TypeError(
-                    _ERROR_VALUE_TOO_LARGE.format(str(value), EdmType.INT32)
-                )
-        elif isinstance(value, datetime):
-            self.type = EdmType.DATETIME
-        elif isinstance(value, float):
-            self.type = EdmType.DOUBLE
-        else:
-            raise ValueError(
-                """Type of {} could not be inferred. Acceptable types are bytes, int, uuid.UUID,
-                datetime, string, int32, int64, float, and boolean. Refer to
-                azure.data.tables.EdmType for more information.
-                """.format(
-                    value
-                )
-            )
-
-    def __eq__(self, other):
-        # type: (TableEntity) -> bool
-        return self.value == other.value and self.type == other.type
-
-
->>>>>>> 770ac657
 class EdmType(str, Enum):
     """
     Used by :class:`~.EntityProperty` to represent the type of the entity property
