# Azure Data Tables client library for Python

<<<<<<< HEAD
Azure Data Tables is a NoSQL data storage service that can be accessed from anywhere in the world via authenticated calls using HTTP or HTTPS.
Tables scales as needed to support the amount of data inserted, and allow for the storing of data with non-complex accessing.
=======
Azure Data Tables is a NoSQL data storing service that can be accessed from anywhere in the world via authenticated calls using HTTP or HTTPS.
Tables scale as needed to support the amount of data inserted, and allow for the storing of data with non-complex accessing.
>>>>>>> a68adc97
The Azure Data Tables client can be used to access Azure Storage or Cosmos accounts.


# Usage
* Storing structured data in the form of tables	# Usage
* Quickly querying data using a clustered index

<<<<<<< HEAD
[Source code](source_code) | [Package (PyPI)](Tables_pypi) | [API reference documentation](Tables_ref_docs) | [Product documentation](Tables_product_doc) | [Samples](Tables_samples)
=======
[Source code](https://github.com/Azure/azure-sdk-for-python/tree/master/sdk) | [Package (PyPI)](https://pypi.org) | [API reference documentation](https://aka.ms/azsdk/python/tables/docs) | [Product documentation](https://docs.microsoft.com/azure/storage/) | [Samples](https://github.com/Azure/azure-sdk-for-python/tree/master/sdk)
For code examples, see [MyService Management](https://docs.microsoft.com/python/api/overview/azure/)
on docs.microsoft.com.
>>>>>>> a68adc97

## Getting started
The Azure Data Tables can be accessed using an Azure Storage or a CosmosDB account.

### Prerequisites
* Python 2.7, or 3.5 or later is required to use this package.
* You must have an [Azure subscription](azure_subscription) and an
[Azure storage account](azure_storage_account) to use this package
 or an [Azure Cosmos Account](azure_cosmos_account).

### Install the package
Install the Azure Data Tables client library for Python with [pip](pip_link):

```bash
pip install --pre azure-data-tables
```

#### Create a storage account
If you wish to create a new storage account, you can use [Azure Portal](azure_portal_create_account),
[Azure PowerShell](azure_powershell_create_account), or [Azure CLI](azure_cli_create_account):

```bash
# Create a new resource group to hold the storage account -
# if using an existing resource group, skip this step
az group create --name MyResourceGroup --location westus2
# Create the storage account
az storage account create -n MyStorageAccount -g MyResourceGroup
```

#### Creating a Cosmos DB
If you wish to create a new cosmos storage account, you can use [Azure Cosmos DB](azure_create_cosmos).
Create a Cosmos DB account `MycosmosDBDatabaseAccount` in resource group `MyResourceGroup` in the subscription `MySubscription` and a table named `MyTableName` in the account.
```bash
az cosmosdb create --name MyCosmosDBDatabaseAccount --resource-group MyResourceGroup --subscription MySubscription
az cosmosdb table create --name MyTableName --resource-group MyResourceGroup --acount-name MyCosmosDBDatabaseAccount
```

#### Create the client
The Azure Data Tables client library for Python allows you to interact with two types of resources: the
tables in your account, and the entities within the tables. Interaction with these resources starts with an
instance of a [client](#clients). To create a client object, you will need the account's table service
endpoint URL and a credential that allows you to access the account:

```python
from azure.data.tables import TableServiceClient
service = TableServiceClient(account_url="https://<myaccount>.table.core.windows.net/", credential=credential)
```

<<<<<<< HEAD
=======
#### Looking up the account URL
You can find the account's table service URL using the
[Azure Portal](https://docs.microsoft.com/azure/storage/common/storage-account-overview#storage-account-endpoints),
[Azure PowerShell](https://docs.microsoft.com/powershell/module/az.storage/get-azstorageaccount),
or [Azure CLI](https://docs.microsoft.com/cli/azure/storage/account?view=azure-cli-latest#az-storage-account-show):

```bash
# Get the table service URL for the account
az storage account show -n mystorageaccount -g MyResourceGroup --query "primaryEndpoints.table"
```

>>>>>>> a68adc97
#### Types of credentials
The `credential` parameter may be provided in a number of different forms, depending on the type of
[authorization](azure_authorization) you wish to use:
1. To use a [shared access signature (SAS) token](azure_sas_token),
   provide the token as a string. If your account URL includes the SAS token, omit the credential parameter.
   You can generate a SAS token from the Azure Portal under "Shared access signature" or use one of the `generate_sas()`
   functions to create a sas token for the account or table:

```python
    from datetime import datetime, timedelta
    from azure.data.tables import TableServiceClient, generate_account_sas, ResourceTypes, AccountSasPermissions

    sas_token = generate_account_sas(
        account_name="<account-name>",
        account_key="<account-access-key>",
        resource_types=ResourceTypes(service=True),
        permission=AccountSasPermissions(read=True),
        expiry=datetime.utcnow() + timedelta(hours=1)
    )

    table_service_client = TableServiceClient(account_url="https://<my_account_name>.table.core.windows.net", credential=sas_token)
```

<<<<<<< HEAD
2. To use an account [shared key](azure_shared_key)
   (aka account key or access key), provide the key as a string. This can be found in the Azure Portal under the "Access Keys"
   section or by running the following Azure CLI command:

    ```az storage account keys list -g MyResourceGroup -n MyStorageAccount```

=======
2. To use an account [shared key](https://docs.microsoft.com/rest/api/storageservices/authenticate-with-shared-key/)
   (aka account key or access key), provide the key as a string. This can be found in the Azure Portal under the "Access Keys"
   section or by running the following Azure CLI command:

    ```az storage account keys list -g MyResourceGroup -n mystorageaccount```
>>>>>>> a68adc97
    Use the key as the credential parameter to authenticate the client:
    ```python
    from azure.data.tables import TableServiceClient
    service = TableServiceClient(account_url="https://<my_account_name>.table.core.windows.net", credential="<account_access_key>")
    ```

#### Creating the client from a connection string
Depending on your use case and authorization method, you may prefer to initialize a client instance with a
connection string instead of providing the account URL and credential separately. To do this, pass the
connection string to the client's `from_connection_string` class method:

```python
from azure.data.tables import TableServiceClient
connection_string = "DefaultEndpointsProtocol=https;AccountName=xxxx;AccountKey=xxxx;EndpointSuffix=core.windows.net"
service = TableServiceClient.from_connection_string(conn_str=connection_string)
```

The connection string to your account can be found in the Azure Portal under the "Access Keys" section or by running the following CLI command:

```bash
az storage account show-connection-string -g MyResourceGroup -n MyStorageAccount
```

#### Looking up the account URL
You can find the account's table service URL using the
[Azure Portal](azure_portal_account_url),
[Azure PowerShell](azure_powershell_account_url),
or [Azure CLI](azure_cli_account_url):

```bash
# Get the table service URL for the account
az storage account show -n MyStorageAccount -g MyResourceGroup --query "primaryEndpoints.table"
```

## Key concepts
Common uses of the Table service included:
* Storing TBs of structured data capable of serving web scale applications
* Storing datasets that do not require complex joins, foreign keys, or stored procedures and can be de-normalized for fast access
* Quickly querying data using a clustered index
* Accessing data using the OData protocol and LINQ filter expressions

The following components make up the Azure Data Tables Service:
* The account
* A table within the account, which contains a set of entities
* An entity within a table, as a dictionary

The Azure Data Tables client library for Python allows you to interact with each of these components through the
use of a dedicated client object.

### Clients
Two different clients are provided to interact with the various components of the Table Service:
1. [TableServiceClient](table_service_client_docs) -
    this client represents interaction with the Azure account itself, and allows you to acquire preconfigured
    client instances to access the tables within. It provides operations to retrieve and configure the account
    properties as well as query, create, and delete tables within the account. To perform operations on a specific table,
    retrieve a client using the `get_table_client` method.
2. [TableClient](table_client_docs) -
    this client represents interaction with a specific table (which need not exist yet). It provides operations to
    create, delete, or update a table and includes operations to query, get, and upsert entities
    within it.

### Entities
* **Create** - Adds an entity to the table.
* **Delete** - Deletes an entity from the table.
* **Update** - Updates an entities information by either merging or replacing the existing entity.
* **Query** - Queries existing entities in a table based off of the QueryOptions (OData).
* **Get** - Gets a specific entity from a table by partition and row key.
* **Upsert** - Merges or replaces an entity in a table, or if the entity does not exist, inserts the entity.

## Examples

The following sections provide several code snippets covering some of the most common Table tasks, including:

* [Creating a table](#creating-a-table "Creating a table")
* [Creating entities](#creating-entities "Creating entities")
* [Querying entities](#querying-entities "Querying entities")


### Creating a table
Create a table in your account

```python
from azure.data.tables import TableServiceClient
table_service_client = TableServiceClient.from_connection_string(conn_str="<connection_string>")
table_service_client.create_table(table_name="myTable")
```

### Creating entities
Create entities in the table

```python
from azure.data.tables import TableClient
my_entity = {'PartitionKey':'part','RowKey':'row'}
table_client = TableClient.from_connection_string(conn_str="<connection_string>", table_name="myTable")
entity = table_client.create_entity(entity=my_entity)
```

### Querying entities
Querying entities in the table

```python
from azure.data.tables import TableClient
my_filter = "text eq Marker"
table_client = TableClient.from_connection_string(conn_str="<connection_string>", table_name="mytable")
entity = table_client.query_entities(filter=my_filter)
```


## Optional Configuration

Optional keyword arguments can be passed in at the client and per-operation level. The azure-core [reference documentation](azure_core_ref_docs) describes available configurations for retries, logging, transport protocols, and more.


### Retry Policy configuration

Use the following keyword arguments when instantiating a client to configure the retry policy:

* __retry_total__ (int): Total number of retries to allow. Takes precedence over other counts.
Pass in `retry_total=0` if you do not want to retry on requests. Defaults to 10.
* __retry_connect__ (int): How many connection-related errors to retry on. Defaults to 3.
* __retry_read__ (int): How many times to retry on read errors. Defaults to 3.
* __retry_status__ (int): How many times to retry on bad status codes. Defaults to 3.
* __retry_to_secondary__ (bool): Whether the request should be retried to secondary, if able.
This should only be enabled of RA-GRS accounts are used and potentially stale data can be handled.
Defaults to `False`.

### Other client / per-operation configuration

Other optional configuration keyword arguments that can be specified on the client or per-operation.

**Client keyword arguments:**

* __connection_timeout__ (int): Optionally sets the connect and read timeout value, in seconds.
* __transport__ (Any): User-provided transport to send the HTTP request.

**Per-operation keyword arguments:**

* __raw_response_hook__ (callable): The given callback uses the response returned from the service.
* __raw_request_hook__ (callable): The given callback uses the request before being sent to service.
* __client_request_id__ (str): Optional user specified identification of the request.
* __user_agent__ (str): Appends the custom value to the user-agent header to be sent with the request.
* __logging_enable__ (bool): Enables logging at the DEBUG level. Defaults to False. Can also be passed in at
the client level to enable it for all requests.
* __headers__ (dict): Pass in custom headers as key, value pairs. E.g. `headers={'CustomValue': value}`


## Troubleshooting

### General
Azure Data Tables clients raise exceptions defined in [Azure Core](azure_core_readme).
When you interact with the Azure table library using the Python SDK, errors returned by the service respond ot the same HTTP status codes for [REST API](tables_rest) requests. The Table service operations will throw a `HttpResponseError` on failure with helpful [error codes](tables_error_codes).

For examples, if you try to create a table that already exists, a `409` error is returned indicating "Conflict".
```python
service_client = TableServiceClient(connection_string)

# Create the table if it does not already exist
tc = service_client.create_table_if_not_exists(table_name)

try:
    service_client.create_table(table_name)
except HttpResponseError:
    print("Table with name {} already exists".format(table_name))

### Logging
This library uses the standard
[logging](python_logging) library for logging.
Basic information about HTTP sessions (URLs, headers, etc.) is logged at INFO
level.

Detailed DEBUG level logging, including request/response bodies and unredacted
headers, can be enabled on a client with the `logging_enable` argument:
```python
import sys
import logging
from azure.data.tables import TableServiceClient
# Create a logger for the 'azure.data.tables' SDK
logger = logging.getLogger('azure.data.tables')
logger.setLevel(logging.DEBUG)
# Configure a console output
handler = logging.StreamHandler(stream=sys.stdout)
logger.addHandler(handler)
# This client will log detailed information about its HTTP sessions, at DEBUG level
service_client = TableServiceClient.from_connection_string("your_connection_string", logging_enable=True)
```

Similarly, `logging_enable` can enable detailed logging for a single operation,
even when it isn't enabled for the client:
```py
service_client.get_service_stats(logging_enable=True)
```

## Next steps

Get started with our [Table samples](tables_samples).

Several Azure Data Tables Python SDK samples are available to you in the SDK's GitHub repository. These samples provide example code for additional scenarios commonly encountered while working with Tables:

* [table_samples_authentication.py](samples_authentication) - Examples found in this article:
    * From a connection string
    * From a shared access key
    * From a shared access signature token
* [table_samples_service.py](samples_services) - Examples found in this article:
    * Get and set service properties
    * List tables in a account
    * Create and delete a table from the service
    * Get the TableClient
* [table_samples_client.py](samples_client) - Examples found in this article:
    * Client creation
    * Create a table
    * Create and Delete entities
    * Query entities
    * Update entities
    * Upsert entities

### Additional documentation
For more extensive documentation on Azure Data Tables, see the [Azure Data Tables documentation](Tables_product_doc) on docs.microsoft.com.

## Contributing
This project welcomes contributions and suggestions.  Most contributions require you to agree to a Contributor License Agreement (CLA) declaring that you have the right to, and actually do, grant us the rights to use your contribution. For details, visit https://cla.microsoft.com.

When you submit a pull request, a CLA-bot will automatically determine whether you need to provide a CLA and decorate the PR appropriately (e.g., label, comment). Simply follow the instructions provided by the bot. You will only need to do this once across all repos using our CLA.

This project has adopted the [Microsoft Open Source Code of Conduct](msft_oss_coc). For more information see the [Code of Conduct FAQ](msft_oss_coc_faq) or contact [opencode@microsoft.com](contact_msft_oss) with any additional questions or comments.

<!-- LINKS -->
[source_code]: https://github.com/Azure/azure-sdk-for-python/tree/master/sdk/azure/data/table
<!-- Still needed -->
[Tables_pypi]: https://pypi.org/project/azure-data-tables
[Tables_ref_docs]: https://aka.ms/azsdk/python/tables/docs
[Tables_product_doc]: https://docs.microsoft.com/azure/storage/
[Tables_samples]: https://github.com/Azure/azure-sdk-for-python/tree/master/sdk/tables/azure-data-tables/samples

[azure_subscription]: https://azure.microsoft.com/free/
[azure_storage_account]: https://azure.microsoft.com/free/
[azure_cosmos_account]: https://docs.microsoft.com/azure/cosmos-db/account-overview
[pip_link]: https://pypi.org/project/pip/

[azure_create_cosmos]: https://docs.microsoft.com/azure/cosmos-db/create-cosmosdb-resources-portal
[azure_portal_create_account]: https://docs.microsoft.com/azure/storage/common/storage-quickstart-create-account?tabs=azure-portal
[azure_powershell_create_account]: https://docs.microsoft.com/azure/storage/common/storage-quickstart-create-account?tabs=azure-powershell
[azure_cli_create_account]: https://docs.microsoft.com/azure/storage/common/storage-quickstart-create-account?tabs=azure-cli

[azure_cli_account_url]:https://docs.microsoft.com/cli/azure/storage/account?view=azure-cli-latest#az-storage-account-show
[azure_powershell_account_url]:https://docs.microsoft.com/powershell/module/az.storage/get-azstorageaccount
[azure_portal_account_url]:https://docs.microsoft.com/azure/storage/common/storage-account-overview#storage-account-endpoints

[azure_authorization]: https://docs.microsoft.com/azure/storage/common/storage-auth
[azure_sas_token]: https://docs.microsoft.com/azure/storage/common/storage-sas-overview
[azure_shared_key]: https://docs.microsoft.com/rest/api/storageservices/authenticate-with-shared-key/

<!-- Still needed -->
[table_service_client_docs]: https://aka.ms/azsdk/python/tables/docs
<!-- Still needed -->
[table_client_docs]: https://aka.ms/azsdk/python/tables/docs

[azure_core_ref_docs]: https://azuresdkdocs.blob.core.windows.net/$web/python/azure-core/latest/azure.core.html
[azure_core_readme]: https://github.com/Azure/azure-sdk-for-python/blob/master/sdk/core/azure-core/README.md

[python_logging]: https://docs.python.org/3/library/logging.html
[tables_error_codes]: https://docs.microsoft.com/rest/api/storageservices/table-service-error-codes

<!-- Still needed -->
[samples_authentication]: https://github.com/Azure/azure-sdk-for-python/blob/master/sdk/tables/azure-data-tables/samples/table_samples_authentication.py
<!-- Still needed -->
[samples_services]: https://github.com/Azure/azure-sdk-for-python/blob/master/sdk/tables/azure-data-tables/samples/table_samples_authentication.py
<!-- Still needed -->
[samples_client]: https://github.com/Azure/azure-sdk-for-python/blob/master/sdk/tables/azure-data-tables/samples/table_samples_client.py

[msft_oss_coc]:https://opensource.microsoft.com/codeofconduct/
[msft_oss_coc_faq]:https://opensource.microsoft.com/codeofconduct/faq/
[contact_msft_oss]:mailto:opencode@microsoft.com

[tables_rest]: https://docs.microsoft.com/en-us/rest/api/storageservices/table-service-rest-api

![Impressions](https://azure-sdk-impressions.azurewebsites.net/api/impressions/azure-sdk-for-python/sdk/tables/azure-data-tables/README.png)<|MERGE_RESOLUTION|>--- conflicted
+++ resolved
@@ -1,12 +1,7 @@
 # Azure Data Tables client library for Python
 
-<<<<<<< HEAD
 Azure Data Tables is a NoSQL data storage service that can be accessed from anywhere in the world via authenticated calls using HTTP or HTTPS.
 Tables scales as needed to support the amount of data inserted, and allow for the storing of data with non-complex accessing.
-=======
-Azure Data Tables is a NoSQL data storing service that can be accessed from anywhere in the world via authenticated calls using HTTP or HTTPS.
-Tables scale as needed to support the amount of data inserted, and allow for the storing of data with non-complex accessing.
->>>>>>> a68adc97
 The Azure Data Tables client can be used to access Azure Storage or Cosmos accounts.
 
 
@@ -14,13 +9,7 @@
 * Storing structured data in the form of tables	# Usage
 * Quickly querying data using a clustered index
 
-<<<<<<< HEAD
 [Source code](source_code) | [Package (PyPI)](Tables_pypi) | [API reference documentation](Tables_ref_docs) | [Product documentation](Tables_product_doc) | [Samples](Tables_samples)
-=======
-[Source code](https://github.com/Azure/azure-sdk-for-python/tree/master/sdk) | [Package (PyPI)](https://pypi.org) | [API reference documentation](https://aka.ms/azsdk/python/tables/docs) | [Product documentation](https://docs.microsoft.com/azure/storage/) | [Samples](https://github.com/Azure/azure-sdk-for-python/tree/master/sdk)
-For code examples, see [MyService Management](https://docs.microsoft.com/python/api/overview/azure/)
-on docs.microsoft.com.
->>>>>>> a68adc97
 
 ## Getting started
 The Azure Data Tables can be accessed using an Azure Storage or a CosmosDB account.
@@ -69,8 +58,7 @@
 service = TableServiceClient(account_url="https://<myaccount>.table.core.windows.net/", credential=credential)
 ```
 
-<<<<<<< HEAD
-=======
+
 #### Looking up the account URL
 You can find the account's table service URL using the
 [Azure Portal](https://docs.microsoft.com/azure/storage/common/storage-account-overview#storage-account-endpoints),
@@ -82,7 +70,6 @@
 az storage account show -n mystorageaccount -g MyResourceGroup --query "primaryEndpoints.table"
 ```
 
->>>>>>> a68adc97
 #### Types of credentials
 The `credential` parameter may be provided in a number of different forms, depending on the type of
 [authorization](azure_authorization) you wish to use:
@@ -106,20 +93,12 @@
     table_service_client = TableServiceClient(account_url="https://<my_account_name>.table.core.windows.net", credential=sas_token)
 ```
 
-<<<<<<< HEAD
 2. To use an account [shared key](azure_shared_key)
    (aka account key or access key), provide the key as a string. This can be found in the Azure Portal under the "Access Keys"
    section or by running the following Azure CLI command:
 
     ```az storage account keys list -g MyResourceGroup -n MyStorageAccount```
 
-=======
-2. To use an account [shared key](https://docs.microsoft.com/rest/api/storageservices/authenticate-with-shared-key/)
-   (aka account key or access key), provide the key as a string. This can be found in the Azure Portal under the "Access Keys"
-   section or by running the following Azure CLI command:
-
-    ```az storage account keys list -g MyResourceGroup -n mystorageaccount```
->>>>>>> a68adc97
     Use the key as the credential parameter to authenticate the client:
     ```python
     from azure.data.tables import TableServiceClient
