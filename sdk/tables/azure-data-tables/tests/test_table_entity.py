--- conflicted
+++ resolved
@@ -329,15 +329,9 @@
         finally:
             self._tear_down()
 
-<<<<<<< HEAD
-    @CachedResourceGroupPreparer(name_prefix="tablestest")
-    @CachedStorageAccountPreparer(name_prefix="tablestest")
-    def test_query_user_filter_multiple_params(self, resource_group, location, storage_account, storage_account_key):
-=======
     @pytest.mark.skip("https://github.com/Azure/azure-sdk-for-python/issues/15554")
     @TablesPreparer()
     def test_query_user_filter_multiple_params(self, tables_storage_account_name, tables_primary_storage_account_key):
->>>>>>> 98648398
         # Arrange
         self._set_up(tables_storage_account_name, tables_primary_storage_account_key)
         try:
