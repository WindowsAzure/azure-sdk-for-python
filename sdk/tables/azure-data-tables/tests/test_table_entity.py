--- conflicted
+++ resolved
@@ -518,17 +518,8 @@
             entity = {'RowKey': u'rk', 'PartitionKey': u''}
 
             # Act
-<<<<<<< HEAD
             resp = self.table.create_entity(entity=entity)
             self._assert_valid_metadata(resp)
-=======
-            if 'cosmos' in self.table.url:
-                with pytest.raises(HttpResponseError):
-                    self.table.create_entity(entity=entity)
-            else:
-                resp = self.table.create_entity(entity=entity)
-                self._assert_valid_metadata(resp)
->>>>>>> 8e8324ad
 
         finally:
             self._tear_down()
@@ -557,17 +548,8 @@
             entity = {'PartitionKey': u'pk', 'RowKey': u''}
 
             # Act
-<<<<<<< HEAD
             resp = self.table.create_entity(entity=entity)
             self._assert_valid_metadata(resp)
-=======
-            if 'cosmos' in self.table.url:
-                with pytest.raises(HttpResponseError):
-                    self.table.create_entity(entity=entity)
-            else:
-                resp = self.table.create_entity(entity=entity)
-                self._assert_valid_metadata(resp)
->>>>>>> 8e8324ad
 
         finally:
             self._tear_down()
@@ -1320,8 +1302,6 @@
         finally:
             self._tear_down()
 
-<<<<<<< HEAD
-=======
     @CachedResourceGroupPreparer(name_prefix="tablestest")
     @CachedStorageAccountPreparer(name_prefix="tablestest")
     def test_query_entities_each_page(self, resource_group, location, storage_account, storage_account_key):
@@ -1361,7 +1341,6 @@
             self._tear_down()
 
     # @pytest.mark.skip("pending")
->>>>>>> 8e8324ad
     @CachedResourceGroupPreparer(name_prefix="tablestest")
     @CachedStorageAccountPreparer(name_prefix="tablestest")
     def test_query_zero_entities(self, resource_group, location, storage_account, storage_account_key):
@@ -1414,45 +1393,6 @@
         finally:
             self._tear_down()
 
-<<<<<<< HEAD
-=======
-    # TODO: move this over to the batch test file when merged
-    @pytest.mark.skip("Batch not implemented")
-    @CachedResourceGroupPreparer(name_prefix="tablestest")
-    @CachedStorageAccountPreparer(name_prefix="tablestest")
-    def test_query_entities_large(self, resource_group, location, storage_account, storage_account_key):
-        # Arrange
-        table_name = self._create_query_table(0)
-        total_entities_count = 1000
-        entities_per_batch = 50
-
-        for j in range(total_entities_count // entities_per_batch):
-            batch = TableBatch()
-            for i in range(entities_per_batch):
-                entity = Entity()
-                entity.PartitionKey = 'large'
-                entity.RowKey = 'batch{0}-item{1}'.format(j, i)
-                entity.test = EntityProperty(True)
-                entity.test2 = 'hello world;' * 100
-                entity.test3 = 3
-                entity.test4 = EntityProperty(1234567890)
-                entity.test5 = datetime(2016, 12, 31, 11, 59, 59, 0)
-                batch.create_entity(entity)
-            self.ts.send_batch(table_name, batch)
-
-        # Act
-        start_time = datetime.now()
-        entities = list(self.ts.query_entities(table_name))
-        elapsed_time = datetime.now() - start_time
-
-        # Assert
-        print('query_entities took {0} secs.'.format(elapsed_time.total_seconds()))
-        # azure allocates 5 seconds to execute a query
-        # if it runs slowly, it will return fewer results and make the test fail
-        assert len(entities) ==  total_entities_count
-
-    # @pytest.mark.skip("pending")
->>>>>>> 8e8324ad
     @CachedResourceGroupPreparer(name_prefix="tablestest")
     @CachedStorageAccountPreparer(name_prefix="tablestest")
     def test_query_entities_with_filter(self, resource_group, location, storage_account, storage_account_key):
