--- conflicted
+++ resolved
@@ -1862,10 +1862,6 @@
         finally:
             self._tear_down()
 
-<<<<<<< HEAD
-=======
-    @pytest.mark.live_test_only
->>>>>>> 81c585f3
     @TablesPreparer()
     def test_sas_signed_identifier(self, tables_storage_account_name, tables_primary_storage_account_key):
         # SAS URL is calculated from storage key, so this test runs live only
