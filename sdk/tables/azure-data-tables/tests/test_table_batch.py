--- conflicted
+++ resolved
@@ -162,9 +162,6 @@
         self.assertIsNotNone(entity['_metadata']['etag'])
 
     #--Test cases for batch ---------------------------------------------
-<<<<<<< HEAD
-    @pytest.mark.skipif(sys.version_info < (3, 0), reason="requires Python3")
-=======
     def test_inferred_types(self):
         # Arrange
         # Act
@@ -190,8 +187,7 @@
         self.assertEqual(entity.test7.type, EdmType.INT32)
         self.assertEqual(entity.test8.type, EdmType.INT64)
 
-    @pytest.mark.skip("pending")
->>>>>>> 2e266189
+    @pytest.mark.skipif(sys.version_info < (3, 0), reason="requires Python3")
     @GlobalStorageAccountPreparer()
     def test_batch_insert(self, resource_group, location, storage_account, storage_account_key):
         # Arrange
