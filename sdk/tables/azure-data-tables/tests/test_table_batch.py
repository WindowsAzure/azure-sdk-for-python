# coding: utf-8

# -------------------------------------------------------------------------
# Copyright (c) Microsoft Corporation. All rights reserved.
# Licensed under the MIT License. See License.txt in the project root for
# license information.
# --------------------------------------------------------------------------

import unittest
import pytest

import uuid
from datetime import datetime
from dateutil.tz import tzutc

from azure.core import MatchConditions
from azure.core.exceptions import (
    ResourceExistsError)
from azure.data.tables import EdmType, TableEntity, EntityProperty

from _shared.testcase import GlobalStorageAccountPreparer, TableTestCase, LogCaptured

from azure.data.tables import TableServiceClient, TableEntity

#------------------------------------------------------------------------------
TEST_TABLE_PREFIX = 'table'
#------------------------------------------------------------------------------

class StorageTableBatchTest(TableTestCase):

    def _set_up(self, storage_account, storage_account_key):
        self.ts = TableServiceClient(self.account_url(storage_account, "table"), storage_account_key)
        self.table_name = self.get_resource_name('uttable')
        self.table = self.ts.get_table_client(self.table_name)
        if self.is_live:
            try:
                self.ts.create_table(self.table_name)
            except ResourceExistsError:
                pass

        self.test_tables = []

    def _tear_down(self):
        if self.is_live:
            try:
                self.ts.delete_table(self.table_name)
            except:
                pass

            for table_name in self.test_tables:
                try:
                    self.ts.delete_table(table_name)
                except:
                    pass

    #--Helpers-----------------------------------------------------------------

    def _get_table_reference(self, prefix=TEST_TABLE_PREFIX):
        table_name = self.get_resource_name(prefix)
        self.test_tables.append(table_name)
        return self.ts.get_table_client(table_name)

    def _create_random_entity_dict(self, pk=None, rk=None):
        '''
        Creates a dictionary-based entity with fixed values, using all
        of the supported data types.
        '''
        partition = pk if pk is not None else self.get_resource_name('pk')
        row = rk if rk is not None else self.get_resource_name('rk')
        properties = {
            'PartitionKey': partition,
            'RowKey': row,
            'age': 39,
            'sex': 'male',
            'married': True,
            'deceased': False,
            'optional': None,
            'ratio': 3.1,
            'evenratio': 3.0,
            'large': 933311100,
            'Birthday': datetime(1973, 10, 4, tzinfo=tzutc()),
            'birthday': datetime(1970, 10, 4, tzinfo=tzutc()),
            'binary': b'binary',
            'other': EntityProperty(20, EdmType.INT32),
            'clsid': uuid.UUID('c9da6455-213d-42c9-9a79-3e9149a57833')
        }
        return Entity(**properties)

    def _create_updated_entity_dict(self, partition, row):
        '''
        Creates a dictionary-based entity with fixed values, with a
        different set of values than the default entity. It
        adds fields, changes field values, changes field types,
        and removes fields when compared to the default entity.
        '''
        return {
            'PartitionKey': partition,
            'RowKey': row,
            'age': 'abc',
            'sex': 'female',
            'sign': 'aquarius',
            'birthday': datetime(1991, 10, 4, tzinfo=tzutc())
        }

    def _assert_default_entity(self, entity, headers=None):
        '''
        Asserts that the entity passed in matches the default entity.
        '''
        self.assertEqual(entity['age'], 39)
        self.assertEqual(entity['sex'], 'male')
        self.assertEqual(entity['married'], True)
        self.assertEqual(entity['deceased'], False)
        self.assertFalse("optional" in entity)
        self.assertFalse("aquarius" in entity)
        self.assertEqual(entity['ratio'], 3.1)
        self.assertEqual(entity['evenratio'], 3.0)
        self.assertEqual(entity['large'], 933311100)
        self.assertEqual(entity['Birthday'], datetime(1973, 10, 4, tzinfo=tzutc()))
        self.assertEqual(entity['birthday'], datetime(1970, 10, 4, tzinfo=tzutc()))
        self.assertEqual(entity['binary'], b'binary')
        self.assertIsInstance(entity['other'], EntityProperty)
        self.assertEqual(entity['other'].type, EdmType.INT32)
        self.assertEqual(entity['other'].value, 20)
        self.assertEqual(entity['clsid'], uuid.UUID('c9da6455-213d-42c9-9a79-3e9149a57833'))
        self.assertTrue('metadata' in entity.odata)
        self.assertIsNotNone(entity.timestamp)
        self.assertIsInstance(entity.timestamp, datetime)
        if headers:
            self.assertTrue("etag" in headers)
            self.assertIsNotNone(headers['etag'])

    def _assert_updated_entity(self, entity):
        '''
        Asserts that the entity passed in matches the updated entity.
        '''
        self.assertEqual(entity.age, 'abc')
        self.assertEqual(entity.sex, 'female')
        self.assertFalse(hasattr(entity, "married"))
        self.assertFalse(hasattr(entity, "deceased"))
        self.assertEqual(entity.sign, 'aquarius')
        self.assertFalse(hasattr(entity, "optional"))
        self.assertFalse(hasattr(entity, "ratio"))
        self.assertFalse(hasattr(entity, "evenratio"))
        self.assertFalse(hasattr(entity, "large"))
        self.assertFalse(hasattr(entity, "Birthday"))
        self.assertEqual(entity.birthday, datetime(1991, 10, 4, tzinfo=tzutc()))
        self.assertFalse(hasattr(entity, "other"))
        self.assertFalse(hasattr(entity, "clsid"))
        self.assertIsNotNone(entity.odata['etag'])
        self.assertIsNotNone(entity.timestamp)
        self.assertIsInstance(entity.timestamp, datetime)

    #--Test cases for batch ---------------------------------------------
<<<<<<< HEAD
    # @pytest.mark.skip("pending")
=======

    def test_inferred_types(self):
        # Arrange
        # Act
        entity = TableEntity()
        entity.PartitionKey = '003'
        entity.RowKey = 'batch_all_operations_together-1'
        entity.test = EntityProperty(True)
        entity.test2 = EntityProperty(b'abcdef')
        entity.test3 = EntityProperty(u'c9da6455-213d-42c9-9a79-3e9149a57833')
        entity.test4 = EntityProperty(datetime(1973, 10, 4, tzinfo=tzutc()))
        entity.test5 = EntityProperty(u"stringystring")
        entity.test6 = EntityProperty(3.14159)
        entity.test7 = EntityProperty(100)
        entity.test8 = EntityProperty(2 ** 33, EdmType.INT64)

        # Assert
        self.assertEqual(entity.test.type, EdmType.BOOLEAN)
        self.assertEqual(entity.test2.type, EdmType.BINARY)
        self.assertEqual(entity.test3.type, EdmType.GUID)
        self.assertEqual(entity.test4.type, EdmType.DATETIME)
        self.assertEqual(entity.test5.type, EdmType.STRING)
        self.assertEqual(entity.test6.type, EdmType.DOUBLE)
        self.assertEqual(entity.test7.type, EdmType.INT32)
        self.assertEqual(entity.test8.type, EdmType.INT64)


    @pytest.mark.skip("pending")
>>>>>>> 3458fb9d
    @GlobalStorageAccountPreparer()
    def test_batch_insert(self, resource_group, location, storage_account, storage_account_key):
        # Arrange
        self._set_up(storage_account, storage_account_key)
        try:
            # Act
            entity = TableEntity()
            entity.PartitionKey = '001'
            entity.RowKey = 'batch_insert'
<<<<<<< HEAD
            entity.test = True
            entity.test2 = 'value'
            entity.test3 = 3
            entity.test4 = 1234567890
=======
            entity.test = EntityProperty(True)
            entity.test2 = 'value'
            entity.test3 = 3
            entity.test4 = EntityProperty(1234567890)
>>>>>>> 3458fb9d
            entity.test5 = datetime.utcnow()

            batch = self.table.create_batch()
            batch.create_entity(entity)
            resp = self.table.commit_batch(batch)

            # Assert
            self.assertIsNotNone(resp)
            result, headers = self.table.read_item('001', 'batch_insert', response_hook=lambda e, h: (e, h))
            self.assertEqual(list(resp)[0].headers['Etag'], headers['etag'])
        finally:
            self._tear_down()

    @pytest.mark.skip("pending")
    @GlobalStorageAccountPreparer()
    def test_batch_update(self, resource_group, location, storage_account, storage_account_key):
        # Arrange
        self._set_up(storage_account, storage_account_key)
        try:
            # Act
            entity = Entity()
            entity.PartitionKey = '001'
            entity.RowKey = 'batch_update'
            entity.test = EntityProperty(True)
            entity.test2 = 'value'
            entity.test3 = 3
            entity.test4 = EntityProperty(1234567890)
            entity.test5 = datetime.utcnow()
            self.table.create_item(entity)

            entity = self.table.read_item('001', 'batch_update')
            self.assertEqual(3, entity.test3)
            entity.test2 = 'value1'

            batch = self.table.create_batch()
            batch.update_item(entity)
            resp = self.table.commit_batch(batch)

            # Assert
            self.assertIsNotNone(resp)
            result, headers = self.table.read_item('001', 'batch_update', response_hook=lambda e, h: (e, h))
            self.assertEqual('value1', result.test2)
            self.assertEqual(list(resp)[0].headers['Etag'], headers['etag'])
        finally:
            self._tear_down()

    @pytest.mark.skip("pending")
    @GlobalStorageAccountPreparer()
    def test_batch_merge(self, resource_group, location, storage_account, storage_account_key):
        # Arrange
        self._set_up(storage_account, storage_account_key)
        try:
            # Act
            entity = Entity()
            entity.PartitionKey = '001'
            entity.RowKey = 'batch_merge'
            entity.test = EntityProperty(True)
            entity.test2 = 'value'
            entity.test3 = 3
            entity.test4 = EntityProperty(1234567890)
            entity.test5 = datetime.utcnow()
            self.table.create_item(entity)

            entity = self.table.read_item('001', 'batch_merge')
            self.assertEqual(3, entity.test3)
            entity = Entity()
            entity.PartitionKey = '001'
            entity.RowKey = 'batch_merge'
            entity.test2 = 'value1'

            batch = self.table.create_batch()
            batch.update_item(entity, mode='MERGE')
            resp = self.table.commit_batch(batch)

            # Assert
            self.assertIsNotNone(resp)
            entity, headers = self.table.read_item('001', 'batch_merge', response_hook=lambda e, h: (e, h))
            self.assertEqual('value1', entity.test2)
            self.assertEqual(1234567890, entity.test4)
            self.assertEqual(list(resp)[0].headers['Etag'], headers['etag'])
        finally:
            self._tear_down()

    @pytest.mark.skip("pending")
    @GlobalStorageAccountPreparer()
    def test_batch_update_if_match(self, resource_group, location, storage_account, storage_account_key):
        # Arrange
        self._set_up(storage_account, storage_account_key)
        try:
            entity = self._create_random_entity_dict()
            etag = self.table.create_item(entity, response_hook=lambda e, h: h['etag'])

            # Act
            sent_entity = self._create_updated_entity_dict(entity['PartitionKey'], entity['RowKey'])
            batch = self.table.create_batch()
            batch.update_item(sent_entity, etag=etag, match_condition=MatchConditions.IfNotModified)
            resp = self.table.commit_batch(batch)

            # Assert
            self.assertIsNotNone(resp)
            entity, headers = self.table.read_item(entity['PartitionKey'], entity['RowKey'], response_hook=lambda e, h: (e, h))
            self._assert_updated_entity(entity)
            self.assertEqual(list(resp)[0].headers['Etag'], headers['etag'])
        finally:
            self._tear_down()

    @pytest.mark.skip("pending")
    @GlobalStorageAccountPreparer()
    def test_batch_update_if_doesnt_match(self, resource_group, location, storage_account, storage_account_key):
        # Arrange
        self._set_up(storage_account, storage_account_key)
        try:
            entity = self._create_random_entity_dict()
            self.table.create_item(entity)

            # Act
            sent_entity1 = self._create_updated_entity_dict(entity['PartitionKey'], entity['RowKey'])

            batch = self.table.create_batch()
            batch.update_item(
                sent_entity1,
                etag=u'W/"datetime\'2012-06-15T22%3A51%3A44.9662825Z\'"',
                match_condition=MatchConditions.IfNotModified)
            try:
                self.table.commit_batch(batch)
            except PartialBatchErrorException as error:
                pass  # TODO
                #self.assertEqual(error.code, 'UpdateConditionNotSatisfied')
                #self.assertTrue('The update condition specified in the request was not satisfied.' in str(error))
            else:
                self.fail('AzureBatchOperationError was expected')

            # Assert
            received_entity = self.table.read_item(entity['PartitionKey'], entity['RowKey'])
            self._assert_default_entity(received_entity)
        finally:
            self._tear_down()

    @pytest.mark.skip("pending")
    @GlobalStorageAccountPreparer()
    def test_batch_insert_replace(self, resource_group, location, storage_account, storage_account_key):
        # Arrange
        self._set_up(storage_account, storage_account_key)
        try:
            # Act
            entity = Entity()
            entity.PartitionKey = '001'
            entity.RowKey = 'batch_insert_replace'
            entity.test = True
            entity.test2 = 'value'
            entity.test3 = 3
            entity.test4 = EntityProperty(1234567890)
            entity.test5 = datetime.utcnow()

            batch = self.table.create_batch()
            batch.upsert_item(entity)
            resp = self.table.commit_batch(batch)

            # Assert
            self.assertIsNotNone(resp)
            entity, headers = self.table.read_item('001', 'batch_insert_replace', response_hook=lambda e, h: (e, h))
            self.assertIsNotNone(entity)
            self.assertEqual('value', entity.test2)
            self.assertEqual(1234567890, entity.test4)
            self.assertEqual(list(resp)[0].headers['Etag'], headers['etag'])
        finally:
            self._tear_down()

    @pytest.mark.skip("pending")
    @GlobalStorageAccountPreparer()
    def test_batch_insert_merge(self, resource_group, location, storage_account, storage_account_key):
        # Arrange
        self._set_up(storage_account, storage_account_key)
        try:
            # Act
            entity = Entity()
            entity.PartitionKey = '001'
            entity.RowKey = 'batch_insert_merge'
            entity.test = True
            entity.test2 = 'value'
            entity.test3 = 3
            entity.test4 = EntityProperty(1234567890)
            entity.test5 = datetime.utcnow()

            batch = self.table.create_batch()
            batch.upsert_item(entity, mode='MERGE')
            resp = self.table.commit_batch(batch)

            # Assert
            self.assertIsNotNone(resp)
            entity, headers = self.table.read_item('001', 'batch_insert_merge', response_hook=lambda e, h: (e, h))
            self.assertIsNotNone(entity)
            self.assertEqual('value', entity.test2)
            self.assertEqual(1234567890, entity.test4)
            self.assertEqual(list(resp)[0].headers['Etag'], headers['etag'])
        finally:
            self._tear_down()

    @pytest.mark.skip("pending")
    @GlobalStorageAccountPreparer()
    def test_batch_delete(self, resource_group, location, storage_account, storage_account_key):
        # Arrange
        self._set_up(storage_account, storage_account_key)
        try:
            # Act
            entity = Entity()
            entity.PartitionKey = '001'
            entity.RowKey = 'batch_delete'
            entity.test = EntityProperty(True)
            entity.test2 = 'value'
            entity.test3 = 3
            entity.test4 = EntityProperty(1234567890)
            entity.test5 = datetime.utcnow()
            self.table.create_item(entity)

            entity = self.table.read_item('001', 'batch_delete')
            self.assertEqual(3, entity.test3)

            batch = self.table.create_batch()
            batch.delete_item('001', 'batch_delete')
            resp = self.table.commit_batch(batch)

            # Assert
            self.assertIsNotNone(resp)
            self.assertEqual(list(resp)[0].status_code, 204)
        finally:
            self._tear_down()

    @pytest.mark.skip("pending")
    @GlobalStorageAccountPreparer()
    def test_batch_inserts(self, resource_group, location, storage_account, storage_account_key):
        # Arrange
        self._set_up(storage_account, storage_account_key)
        try:
            # Act
            entity = Entity()
            entity.PartitionKey = 'batch_inserts'
            entity.test = EntityProperty(True)
            entity.test2 = 'value'
            entity.test3 = 3
            entity.test4 = EntityProperty(1234567890)

            batch = self.table.create_batch()
            for i in range(100):
                entity.RowKey = str(i)
                batch.create_entity(entity)
            self.table.commit_batch(batch)

            entities = list(self.table.query_items("PartitionKey eq 'batch_inserts'"))

            # Assert
            self.assertIsNotNone(entities)
            self.assertEqual(100, len(entities))
        finally:
            self._tear_down()

    @pytest.mark.skip("pending")
    @GlobalStorageAccountPreparer()
    def test_batch_all_operations_together(self, resource_group, location, storage_account, storage_account_key):
        # Arrange
        self._set_up(storage_account, storage_account_key)
        try:
            # Act
            entity = Entity()
            entity.PartitionKey = '003'
            entity.RowKey = 'batch_all_operations_together-1'
            entity.test = EntityProperty(True)
            entity.test2 = 'value'
            entity.test3 = 3
            entity.test4 = EntityProperty(1234567890)
            entity.test5 = datetime.utcnow()
            self.table.create_item(entity)
            entity.RowKey = 'batch_all_operations_together-2'
            self.table.create_item(entity)
            entity.RowKey = 'batch_all_operations_together-3'
            self.table.create_item(entity)
            entity.RowKey = 'batch_all_operations_together-4'
            self.table.create_item(entity)

            batch = self.table.create_batch()
            entity.RowKey = 'batch_all_operations_together'
            batch.create_entity(entity)
            entity.RowKey = 'batch_all_operations_together-1'
            batch.delete_item(entity.PartitionKey, entity.RowKey)
            entity.RowKey = 'batch_all_operations_together-2'
            entity.test3 = 10
            batch.update_item(entity)
            entity.RowKey = 'batch_all_operations_together-3'
            entity.test3 = 100
            batch.update_item(entity, mode='MERGE')
            entity.RowKey = 'batch_all_operations_together-4'
            entity.test3 = 10
            batch.upsert_item(entity)
            entity.RowKey = 'batch_all_operations_together-5'
            batch.upsert_item(entity, mode='MERGE')
            resp = self.table.commit_batch(batch)

            # Assert
            self.assertEqual(6, len(list(resp)))
            entities = list(self.table.query_items("PartitionKey eq '003'"))
            self.assertEqual(5, len(entities))
        finally:
            self._tear_down()

    @pytest.mark.skip("pending")
    @GlobalStorageAccountPreparer()
    def test_batch_all_operations_together_context_manager(self, resource_group, location, storage_account, storage_account_key):
        # Arrange
        self._set_up(storage_account, storage_account_key)
        try:
            # Act
            entity = Entity()
            entity.PartitionKey = '003'
            entity.RowKey = 'batch_all_operations_together-1'
            entity.test = EntityProperty(True)
            entity.test2 = 'value'
            entity.test3 = 3
            entity.test4 = EntityProperty(1234567890)
            entity.test5 = datetime.utcnow()
            self.table.create_item(entity)
            entity.RowKey = 'batch_all_operations_together-2'
            self.table.create_item(entity)
            entity.RowKey = 'batch_all_operations_together-3'
            self.table.create_item(entity)
            entity.RowKey = 'batch_all_operations_together-4'
            self.table.create_item(entity)

            with self.table.create_batch() as batch:
                entity.RowKey = 'batch_all_operations_together'
                batch.create_entity(entity)
                entity.RowKey = 'batch_all_operations_together-1'
                batch.delete_item(entity.PartitionKey, entity.RowKey)
                entity.RowKey = 'batch_all_operations_together-2'
                entity.test3 = 10
                batch.update_item(entity)
                entity.RowKey = 'batch_all_operations_together-3'
                entity.test3 = 100
                batch.update_item(entity, mode='MERGE')
                entity.RowKey = 'batch_all_operations_together-4'
                entity.test3 = 10
                batch.upsert_item(entity)
                entity.RowKey = 'batch_all_operations_together-5'
                batch.upsert_item(entity, mode='MERGE')

            # Assert
            entities = list(self.table.query_items("PartitionKey eq '003'"))
            self.assertEqual(5, len(entities))
        finally:
            self._tear_down()

    @pytest.mark.skip("pending")
    @GlobalStorageAccountPreparer()
    def test_batch_reuse(self, resource_group, location, storage_account, storage_account_key):
        # Arrange
        self._set_up(storage_account, storage_account_key)
        try:
            table2 = self._get_table_reference('table2')
            table2.create_table()

            # Act
            entity = Entity()
            entity.PartitionKey = '003'
            entity.RowKey = 'batch_all_operations_together-1'
            entity.test = EntityProperty(True)
            entity.test2 = 'value'
            entity.test3 = 3
            entity.test4 = EntityProperty(1234567890)
            entity.test5 = datetime.utcnow()

            batch = TableBatchClient()
            batch.create_entity(entity)
            entity.RowKey = 'batch_all_operations_together-2'
            batch.create_entity(entity)
            entity.RowKey = 'batch_all_operations_together-3'
            batch.create_entity(entity)
            entity.RowKey = 'batch_all_operations_together-4'
            batch.create_entity(entity)

            self.table.commit_batch(batch)
            table2.commit_batch(batch)

            batch = TableBatchClient()
            entity.RowKey = 'batch_all_operations_together'
            batch.create_entity(entity)
            entity.RowKey = 'batch_all_operations_together-1'
            batch.delete_item(entity.PartitionKey, entity.RowKey)
            entity.RowKey = 'batch_all_operations_together-2'
            entity.test3 = 10
            batch.update_item(entity)
            entity.RowKey = 'batch_all_operations_together-3'
            entity.test3 = 100
            batch.update_item(entity, mode='MERGE')
            entity.RowKey = 'batch_all_operations_together-4'
            entity.test3 = 10
            batch.upsert_item(entity)
            entity.RowKey = 'batch_all_operations_together-5'
            batch.upsert_item(entity, mode='MERGE')

            self.table.commit_batch(batch)
            resp = table2.commit_batch(batch)

            # Assert
            self.assertEqual(6, len(list(resp)))
            entities = list(self.table.query_items("PartitionKey eq '003'"))
            self.assertEqual(5, len(entities))
        finally:
            self._tear_down()

    @pytest.mark.skip("pending")
    @GlobalStorageAccountPreparer()
    def test_batch_same_row_operations_fail(self, resource_group, location, storage_account, storage_account_key):
        # Arrange
        self._set_up(storage_account, storage_account_key)
        try:
            entity = self._create_random_entity_dict('001', 'batch_negative_1')
            self.table.create_item(entity)

            # Act
            batch = self.table.create_batch()

            entity = self._create_updated_entity_dict(
                '001', 'batch_negative_1')
            batch.update_item(entity)
            entity = self._create_random_entity_dict(
                '001', 'batch_negative_1')

            # Assert
            with self.assertRaises(ValueError):
                batch.update_item(entity, mode='MERGE')
        finally:
            self._tear_down()

    @pytest.mark.skip("pending")
    @GlobalStorageAccountPreparer()
    def test_batch_different_partition_operations_fail(self, resource_group, location, storage_account, storage_account_key):
        # Arrange
        self._set_up(storage_account, storage_account_key)
        try:
            entity = self._create_random_entity_dict('001', 'batch_negative_1')
            self.table.create_item(entity)

            # Act
            batch = self.table.create_batch()

            entity = self._create_updated_entity_dict(
                '001', 'batch_negative_1')
            batch.update_item(entity)

            entity = self._create_random_entity_dict(
                '002', 'batch_negative_1')

            # Assert
            with self.assertRaises(ValueError):
                batch.create_entity(entity)
        finally:
            self._tear_down()

    @pytest.mark.skip("pending")
    @GlobalStorageAccountPreparer()
    def test_batch_too_many_ops(self, resource_group, location, storage_account, storage_account_key):
        # Arrange
        self._set_up(storage_account, storage_account_key)
        try:
            entity = self._create_random_entity_dict('001', 'batch_negative_1')
            self.table.create_item(entity)

            # Act
            with self.assertRaises(ValueError):
                batch = self.table.create_batch()
                for i in range(0, 101):
                    entity = Entity()
                    entity.PartitionKey = 'large'
                    entity.RowKey = 'item{0}'.format(i)
                    batch.create_entity(entity)

            # Assert
        finally:
            self._tear_down()

#------------------------------------------------------------------------------
if __name__ == '__main__':
    unittest.main()<|MERGE_RESOLUTION|>--- conflicted
+++ resolved
@@ -151,38 +151,7 @@
         self.assertIsInstance(entity.timestamp, datetime)
 
     #--Test cases for batch ---------------------------------------------
-<<<<<<< HEAD
     # @pytest.mark.skip("pending")
-=======
-
-    def test_inferred_types(self):
-        # Arrange
-        # Act
-        entity = TableEntity()
-        entity.PartitionKey = '003'
-        entity.RowKey = 'batch_all_operations_together-1'
-        entity.test = EntityProperty(True)
-        entity.test2 = EntityProperty(b'abcdef')
-        entity.test3 = EntityProperty(u'c9da6455-213d-42c9-9a79-3e9149a57833')
-        entity.test4 = EntityProperty(datetime(1973, 10, 4, tzinfo=tzutc()))
-        entity.test5 = EntityProperty(u"stringystring")
-        entity.test6 = EntityProperty(3.14159)
-        entity.test7 = EntityProperty(100)
-        entity.test8 = EntityProperty(2 ** 33, EdmType.INT64)
-
-        # Assert
-        self.assertEqual(entity.test.type, EdmType.BOOLEAN)
-        self.assertEqual(entity.test2.type, EdmType.BINARY)
-        self.assertEqual(entity.test3.type, EdmType.GUID)
-        self.assertEqual(entity.test4.type, EdmType.DATETIME)
-        self.assertEqual(entity.test5.type, EdmType.STRING)
-        self.assertEqual(entity.test6.type, EdmType.DOUBLE)
-        self.assertEqual(entity.test7.type, EdmType.INT32)
-        self.assertEqual(entity.test8.type, EdmType.INT64)
-
-
-    @pytest.mark.skip("pending")
->>>>>>> 3458fb9d
     @GlobalStorageAccountPreparer()
     def test_batch_insert(self, resource_group, location, storage_account, storage_account_key):
         # Arrange
@@ -192,17 +161,10 @@
             entity = TableEntity()
             entity.PartitionKey = '001'
             entity.RowKey = 'batch_insert'
-<<<<<<< HEAD
-            entity.test = True
-            entity.test2 = 'value'
-            entity.test3 = 3
-            entity.test4 = 1234567890
-=======
-            entity.test = EntityProperty(True)
-            entity.test2 = 'value'
-            entity.test3 = 3
-            entity.test4 = EntityProperty(1234567890)
->>>>>>> 3458fb9d
+            entity.test = EntityProperty(True)
+            entity.test2 = 'value'
+            entity.test3 = 3
+            entity.test4 = EntityProperty(1234567890)
             entity.test5 = datetime.utcnow()
 
             batch = self.table.create_batch()
