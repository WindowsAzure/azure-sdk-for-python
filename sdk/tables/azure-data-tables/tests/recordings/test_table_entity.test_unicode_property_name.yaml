--- conflicted
+++ resolved
@@ -15,19 +15,11 @@
       DataServiceVersion:
       - '3.0'
       Date:
-<<<<<<< HEAD
-      - Thu, 20 Aug 2020 19:41:19 GMT
-      User-Agent:
-      - azsdk-python-data-tables/2019-07-07 Python/3.8.4 (Windows-10-10.0.19041-SP0)
-      x-ms-date:
-      - Thu, 20 Aug 2020 19:41:19 GMT
-=======
-      - Wed, 19 Aug 2020 21:18:54 GMT
-      User-Agent:
-      - azsdk-python-storage-table/2019-07-07 Python/3.8.4 (Windows-10-10.0.19041-SP0)
-      x-ms-date:
-      - Wed, 19 Aug 2020 21:18:54 GMT
->>>>>>> 522498f3
+      - Thu, 20 Aug 2020 20:17:07 GMT
+      User-Agent:
+      - azsdk-python-data-tables/2019-07-07 Python/3.8.4 (Windows-10-10.0.19041-SP0)
+      x-ms-date:
+      - Thu, 20 Aug 2020 20:17:07 GMT
       x-ms-version:
       - '2019-07-07'
     method: POST
@@ -41,11 +33,7 @@
       content-type:
       - application/json;odata=minimalmetadata;streaming=true;charset=utf-8
       date:
-<<<<<<< HEAD
-      - Thu, 20 Aug 2020 19:41:19 GMT
-=======
-      - Wed, 19 Aug 2020 21:18:53 GMT
->>>>>>> 522498f3
+      - Thu, 20 Aug 2020 20:17:07 GMT
       location:
       - https://storagename.table.core.windows.net/Tables('uttable9990123c')
       server:
@@ -76,45 +64,27 @@
       DataServiceVersion:
       - '3.0'
       Date:
-<<<<<<< HEAD
-      - Thu, 20 Aug 2020 19:41:19 GMT
-      User-Agent:
-      - azsdk-python-data-tables/2019-07-07 Python/3.8.4 (Windows-10-10.0.19041-SP0)
-      x-ms-date:
-      - Thu, 20 Aug 2020 19:41:19 GMT
-=======
-      - Wed, 19 Aug 2020 21:18:54 GMT
-      User-Agent:
-      - azsdk-python-storage-table/2019-07-07 Python/3.8.4 (Windows-10-10.0.19041-SP0)
-      x-ms-date:
-      - Wed, 19 Aug 2020 21:18:54 GMT
->>>>>>> 522498f3
+      - Thu, 20 Aug 2020 20:17:07 GMT
+      User-Agent:
+      - azsdk-python-data-tables/2019-07-07 Python/3.8.4 (Windows-10-10.0.19041-SP0)
+      x-ms-date:
+      - Thu, 20 Aug 2020 20:17:07 GMT
       x-ms-version:
       - '2019-07-07'
     method: POST
     uri: https://storagename.table.core.windows.net/uttable9990123c
   response:
     body:
-<<<<<<< HEAD
-      string: '{"odata.metadata":"https://storagename.table.core.windows.net/$metadata#uttable9990123c/@Element","odata.etag":"W/\"datetime''2020-08-20T19%3A41%3A20.084459Z''\"","PartitionKey":"pk9990123c","RowKey":"rk9990123c","Timestamp":"2020-08-20T19:41:20.084459Z","\u554a\u9f44\u4e02\u72db\u72dc":"\ua015"}'
-=======
-      string: '{"odata.metadata":"https://storagename.table.core.windows.net/$metadata#uttable9990123c/@Element","odata.etag":"W/\"datetime''2020-08-19T21%3A18%3A54.8818706Z''\"","PartitionKey":"pk9990123c","RowKey":"rk9990123c","Timestamp":"2020-08-19T21:18:54.8818706Z","\u554a\u9f44\u4e02\u72db\u72dc":"\ua015"}'
->>>>>>> 522498f3
-    headers:
-      cache-control:
-      - no-cache
-      content-type:
-      - application/json;odata=minimalmetadata;streaming=true;charset=utf-8
-      date:
-<<<<<<< HEAD
-      - Thu, 20 Aug 2020 19:41:19 GMT
+      string: '{"odata.metadata":"https://storagename.table.core.windows.net/$metadata#uttable9990123c/@Element","odata.etag":"W/\"datetime''2020-08-20T20%3A17%3A07.887317Z''\"","PartitionKey":"pk9990123c","RowKey":"rk9990123c","Timestamp":"2020-08-20T20:17:07.887317Z","\u554a\u9f44\u4e02\u72db\u72dc":"\ua015"}'
+    headers:
+      cache-control:
+      - no-cache
+      content-type:
+      - application/json;odata=minimalmetadata;streaming=true;charset=utf-8
+      date:
+      - Thu, 20 Aug 2020 20:17:07 GMT
       etag:
-      - W/"datetime'2020-08-20T19%3A41%3A20.084459Z'"
-=======
-      - Wed, 19 Aug 2020 21:18:53 GMT
-      etag:
-      - W/"datetime'2020-08-19T21%3A18%3A54.8818706Z'"
->>>>>>> 522498f3
+      - W/"datetime'2020-08-20T20%3A17%3A07.887317Z'"
       location:
       - https://storagename.table.core.windows.net/uttable9990123c(PartitionKey='pk9990123c',RowKey='rk9990123c')
       server:
@@ -145,45 +115,27 @@
       DataServiceVersion:
       - '3.0'
       Date:
-<<<<<<< HEAD
-      - Thu, 20 Aug 2020 19:41:19 GMT
-      User-Agent:
-      - azsdk-python-data-tables/2019-07-07 Python/3.8.4 (Windows-10-10.0.19041-SP0)
-      x-ms-date:
-      - Thu, 20 Aug 2020 19:41:19 GMT
-=======
-      - Wed, 19 Aug 2020 21:18:54 GMT
-      User-Agent:
-      - azsdk-python-storage-table/2019-07-07 Python/3.8.4 (Windows-10-10.0.19041-SP0)
-      x-ms-date:
-      - Wed, 19 Aug 2020 21:18:54 GMT
->>>>>>> 522498f3
+      - Thu, 20 Aug 2020 20:17:07 GMT
+      User-Agent:
+      - azsdk-python-data-tables/2019-07-07 Python/3.8.4 (Windows-10-10.0.19041-SP0)
+      x-ms-date:
+      - Thu, 20 Aug 2020 20:17:07 GMT
       x-ms-version:
       - '2019-07-07'
     method: POST
     uri: https://storagename.table.core.windows.net/uttable9990123c
   response:
     body:
-<<<<<<< HEAD
-      string: '{"odata.metadata":"https://storagename.table.core.windows.net/$metadata#uttable9990123c/@Element","odata.etag":"W/\"datetime''2020-08-20T19%3A41%3A20.164517Z''\"","PartitionKey":"pk9990123c","RowKey":"test2","Timestamp":"2020-08-20T19:41:20.164517Z","\u554a\u9f44\u4e02\u72db\u72dc":"hello"}'
-=======
-      string: '{"odata.metadata":"https://storagename.table.core.windows.net/$metadata#uttable9990123c/@Element","odata.etag":"W/\"datetime''2020-08-19T21%3A18%3A54.9699327Z''\"","PartitionKey":"pk9990123c","RowKey":"test2","Timestamp":"2020-08-19T21:18:54.9699327Z","\u554a\u9f44\u4e02\u72db\u72dc":"hello"}'
->>>>>>> 522498f3
-    headers:
-      cache-control:
-      - no-cache
-      content-type:
-      - application/json;odata=minimalmetadata;streaming=true;charset=utf-8
-      date:
-<<<<<<< HEAD
-      - Thu, 20 Aug 2020 19:41:19 GMT
+      string: '{"odata.metadata":"https://storagename.table.core.windows.net/$metadata#uttable9990123c/@Element","odata.etag":"W/\"datetime''2020-08-20T20%3A17%3A07.9673934Z''\"","PartitionKey":"pk9990123c","RowKey":"test2","Timestamp":"2020-08-20T20:17:07.9673934Z","\u554a\u9f44\u4e02\u72db\u72dc":"hello"}'
+    headers:
+      cache-control:
+      - no-cache
+      content-type:
+      - application/json;odata=minimalmetadata;streaming=true;charset=utf-8
+      date:
+      - Thu, 20 Aug 2020 20:17:07 GMT
       etag:
-      - W/"datetime'2020-08-20T19%3A41%3A20.164517Z'"
-=======
-      - Wed, 19 Aug 2020 21:18:54 GMT
-      etag:
-      - W/"datetime'2020-08-19T21%3A18%3A54.9699327Z'"
->>>>>>> 522498f3
+      - W/"datetime'2020-08-20T20%3A17%3A07.9673934Z'"
       location:
       - https://storagename.table.core.windows.net/uttable9990123c(PartitionKey='pk9990123c',RowKey='test2')
       server:
@@ -209,41 +161,25 @@
       DataServiceVersion:
       - '3.0'
       Date:
-<<<<<<< HEAD
-      - Thu, 20 Aug 2020 19:41:20 GMT
-      User-Agent:
-      - azsdk-python-data-tables/2019-07-07 Python/3.8.4 (Windows-10-10.0.19041-SP0)
-      x-ms-date:
-      - Thu, 20 Aug 2020 19:41:20 GMT
-=======
-      - Wed, 19 Aug 2020 21:18:54 GMT
-      User-Agent:
-      - azsdk-python-storage-table/2019-07-07 Python/3.8.4 (Windows-10-10.0.19041-SP0)
-      x-ms-date:
-      - Wed, 19 Aug 2020 21:18:54 GMT
->>>>>>> 522498f3
+      - Thu, 20 Aug 2020 20:17:07 GMT
+      User-Agent:
+      - azsdk-python-data-tables/2019-07-07 Python/3.8.4 (Windows-10-10.0.19041-SP0)
+      x-ms-date:
+      - Thu, 20 Aug 2020 20:17:07 GMT
       x-ms-version:
       - '2019-07-07'
     method: GET
     uri: https://storagename.table.core.windows.net/uttable9990123c()
   response:
     body:
-<<<<<<< HEAD
-      string: '{"odata.metadata":"https://storagename.table.core.windows.net/$metadata#uttable9990123c","value":[{"odata.etag":"W/\"datetime''2020-08-20T19%3A41%3A20.084459Z''\"","PartitionKey":"pk9990123c","RowKey":"rk9990123c","Timestamp":"2020-08-20T19:41:20.084459Z","\u554a\u9f44\u4e02\u72db\u72dc":"\ua015"},{"odata.etag":"W/\"datetime''2020-08-20T19%3A41%3A20.164517Z''\"","PartitionKey":"pk9990123c","RowKey":"test2","Timestamp":"2020-08-20T19:41:20.164517Z","\u554a\u9f44\u4e02\u72db\u72dc":"hello"}]}'
-=======
-      string: '{"odata.metadata":"https://storagename.table.core.windows.net/$metadata#uttable9990123c","value":[{"odata.etag":"W/\"datetime''2020-08-19T21%3A18%3A54.8818706Z''\"","PartitionKey":"pk9990123c","RowKey":"rk9990123c","Timestamp":"2020-08-19T21:18:54.8818706Z","\u554a\u9f44\u4e02\u72db\u72dc":"\ua015"},{"odata.etag":"W/\"datetime''2020-08-19T21%3A18%3A54.9699327Z''\"","PartitionKey":"pk9990123c","RowKey":"test2","Timestamp":"2020-08-19T21:18:54.9699327Z","\u554a\u9f44\u4e02\u72db\u72dc":"hello"}]}'
->>>>>>> 522498f3
-    headers:
-      cache-control:
-      - no-cache
-      content-type:
-      - application/json;odata=minimalmetadata;streaming=true;charset=utf-8
-      date:
-<<<<<<< HEAD
-      - Thu, 20 Aug 2020 19:41:19 GMT
-=======
-      - Wed, 19 Aug 2020 21:18:54 GMT
->>>>>>> 522498f3
+      string: '{"odata.metadata":"https://storagename.table.core.windows.net/$metadata#uttable9990123c","value":[{"odata.etag":"W/\"datetime''2020-08-20T20%3A17%3A07.887317Z''\"","PartitionKey":"pk9990123c","RowKey":"rk9990123c","Timestamp":"2020-08-20T20:17:07.887317Z","\u554a\u9f44\u4e02\u72db\u72dc":"\ua015"},{"odata.etag":"W/\"datetime''2020-08-20T20%3A17%3A07.9673934Z''\"","PartitionKey":"pk9990123c","RowKey":"test2","Timestamp":"2020-08-20T20:17:07.9673934Z","\u554a\u9f44\u4e02\u72db\u72dc":"hello"}]}'
+    headers:
+      cache-control:
+      - no-cache
+      content-type:
+      - application/json;odata=minimalmetadata;streaming=true;charset=utf-8
+      date:
+      - Thu, 20 Aug 2020 20:17:07 GMT
       server:
       - Windows-Azure-Table/1.0 Microsoft-HTTPAPI/2.0
       transfer-encoding:
@@ -267,19 +203,11 @@
       Content-Length:
       - '0'
       Date:
-<<<<<<< HEAD
-      - Thu, 20 Aug 2020 19:41:20 GMT
-      User-Agent:
-      - azsdk-python-data-tables/2019-07-07 Python/3.8.4 (Windows-10-10.0.19041-SP0)
-      x-ms-date:
-      - Thu, 20 Aug 2020 19:41:20 GMT
-=======
-      - Wed, 19 Aug 2020 21:18:55 GMT
-      User-Agent:
-      - azsdk-python-storage-table/2019-07-07 Python/3.8.4 (Windows-10-10.0.19041-SP0)
-      x-ms-date:
-      - Wed, 19 Aug 2020 21:18:55 GMT
->>>>>>> 522498f3
+      - Thu, 20 Aug 2020 20:17:07 GMT
+      User-Agent:
+      - azsdk-python-data-tables/2019-07-07 Python/3.8.4 (Windows-10-10.0.19041-SP0)
+      x-ms-date:
+      - Thu, 20 Aug 2020 20:17:07 GMT
       x-ms-version:
       - '2019-07-07'
     method: DELETE
@@ -293,11 +221,7 @@
       content-length:
       - '0'
       date:
-<<<<<<< HEAD
-      - Thu, 20 Aug 2020 19:41:20 GMT
-=======
-      - Wed, 19 Aug 2020 21:18:54 GMT
->>>>>>> 522498f3
+      - Thu, 20 Aug 2020 20:17:07 GMT
       server:
       - Windows-Azure-Table/1.0 Microsoft-HTTPAPI/2.0
       x-content-type-options:
