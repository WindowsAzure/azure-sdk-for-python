--- conflicted
+++ resolved
@@ -11,19 +11,11 @@
       DataServiceVersion:
       - '3.0'
       Date:
-<<<<<<< HEAD
-      - Fri, 06 Nov 2020 19:38:47 GMT
+      - Tue, 17 Nov 2020 01:24:03 GMT
       User-Agent:
-      - azsdk-python-data-tables/12.0.0b3 Python/3.5.3 (Windows-10-10.0.19041-SP0)
+      - azsdk-python-data-tables/12.0.0a20201110001 Python/3.9.0rc1 (Windows-10-10.0.19041-SP0)
       x-ms-date:
-      - Fri, 06 Nov 2020 19:38:47 GMT
-=======
-      - Sat, 07 Nov 2020 01:34:50 GMT
-      User-Agent:
-      - azsdk-python-data-tables/12.0.0b3 Python/3.5.3 (Windows-10-10.0.19041-SP0)
-      x-ms-date:
-      - Sat, 07 Nov 2020 01:34:50 GMT
->>>>>>> 8e8324ad
+      - Tue, 17 Nov 2020 01:24:03 GMT
       x-ms-version:
       - '2019-02-02'
     method: POST
@@ -33,40 +25,23 @@
       string: '{"TableName":"uttable6d7f1aa2","odata.metadata":"https://tablestestcosmosname.table.cosmos.azure.com/$metadata#Tables/@Element"}'
     headers:
       content-type: application/json;odata=minimalmetadata
-<<<<<<< HEAD
-      date: Fri, 06 Nov 2020 19:38:49 GMT
-      etag: W/"datetime'2020-11-06T19%3A38%3A48.8717319Z'"
-=======
-      date: Sat, 07 Nov 2020 01:34:52 GMT
-      etag: W/"datetime'2020-11-07T01%3A34%3A52.5570055Z'"
->>>>>>> 8e8324ad
+      date: Tue, 17 Nov 2020 01:24:05 GMT
+      etag: W/"datetime'2020-11-17T01%3A24%3A04.8482311Z'"
       location: https://tablestestcosmosname.table.cosmos.azure.com/Tables('uttable6d7f1aa2')
       server: Microsoft-HTTPAPI/2.0
       transfer-encoding: chunked
     status:
       code: 201
       message: Ok
-<<<<<<< HEAD
-    url: https://tablestesttvho3cp6q4euur.table.cosmos.azure.com/Tables
+    url: https://tablestestqzxwn47gjlmshe.table.cosmos.azure.com/Tables
 - request:
-    body: '{"RowKey": "batch_negative_1", "other": 20, "PartitionKey@odata.type":
-      "Edm.String", "RowKey@odata.type": "Edm.String", "Birthday@odata.type": "Edm.DateTime",
-      "ratio": 3.1, "binary@odata.type": "Edm.Binary", "binary": "YmluYXJ5", "large":
-      933311100, "deceased": false, "Birthday": "1973-10-04T00:00:00Z", "married":
-      true, "sex@odata.type": "Edm.String", "sex": "male", "age": 39, "clsid": "c9da6455-213d-42c9-9a79-3e9149a57833",
-      "PartitionKey": "001", "birthday": "1970-10-04T00:00:00Z", "birthday@odata.type":
-      "Edm.DateTime", "evenratio": 3.0, "clsid@odata.type": "Edm.Guid"}'
-=======
-    url: https://tablestestussw52mubjcwms.table.cosmos.azure.com/Tables
-- request:
-    body: '{"birthday": "1970-10-04T00:00:00Z", "age": 39, "sex@odata.type": "Edm.String",
-      "other": 20, "binary": "YmluYXJ5", "Birthday": "1973-10-04T00:00:00Z", "RowKey@odata.type":
-      "Edm.String", "binary@odata.type": "Edm.Binary", "RowKey": "batch_negative_1",
-      "married": true, "sex": "male", "clsid": "c9da6455-213d-42c9-9a79-3e9149a57833",
-      "Birthday@odata.type": "Edm.DateTime", "ratio": 3.1, "large": 933311100, "clsid@odata.type":
-      "Edm.Guid", "evenratio": 3.0, "PartitionKey": "001", "deceased": false, "birthday@odata.type":
-      "Edm.DateTime", "PartitionKey@odata.type": "Edm.String"}'
->>>>>>> 8e8324ad
+    body: '{"PartitionKey": "001", "PartitionKey@odata.type": "Edm.String", "RowKey":
+      "batch_negative_1", "RowKey@odata.type": "Edm.String", "age": 39, "sex": "male",
+      "sex@odata.type": "Edm.String", "married": true, "deceased": false, "ratio":
+      3.1, "evenratio": 3.0, "large": 933311100, "Birthday": "1973-10-04T00:00:00Z",
+      "Birthday@odata.type": "Edm.DateTime", "birthday": "1970-10-04T00:00:00Z", "birthday@odata.type":
+      "Edm.DateTime", "binary": "YmluYXJ5", "binary@odata.type": "Edm.Binary", "other":
+      20, "clsid": "c9da6455-213d-42c9-9a79-3e9149a57833", "clsid@odata.type": "Edm.Guid"}'
     headers:
       Accept:
       - application/json;odata=minimalmetadata
@@ -77,180 +52,105 @@
       DataServiceVersion:
       - '3.0'
       Date:
-<<<<<<< HEAD
-      - Fri, 06 Nov 2020 19:38:48 GMT
+      - Tue, 17 Nov 2020 01:24:04 GMT
       User-Agent:
-      - azsdk-python-data-tables/12.0.0b3 Python/3.5.3 (Windows-10-10.0.19041-SP0)
+      - azsdk-python-data-tables/12.0.0a20201110001 Python/3.9.0rc1 (Windows-10-10.0.19041-SP0)
       x-ms-date:
-      - Fri, 06 Nov 2020 19:38:48 GMT
-=======
-      - Sat, 07 Nov 2020 01:34:52 GMT
-      User-Agent:
-      - azsdk-python-data-tables/12.0.0b3 Python/3.5.3 (Windows-10-10.0.19041-SP0)
-      x-ms-date:
-      - Sat, 07 Nov 2020 01:34:52 GMT
->>>>>>> 8e8324ad
+      - Tue, 17 Nov 2020 01:24:04 GMT
       x-ms-version:
       - '2019-02-02'
     method: POST
     uri: https://tablestestcosmosname.table.cosmos.azure.com/uttable6d7f1aa2
   response:
     body:
-<<<<<<< HEAD
-      string: '{"odata.metadata":"https://tablestestcosmosname.table.cosmos.azure.com/uttable6d7f1aa2/$metadata#uttable6d7f1aa2/@Element","odata.etag":"W/\"datetime''2020-11-06T19%3A38%3A49.3984775Z''\"","RowKey":"batch_negative_1","other":20,"ratio":3.1,"binary@odata.type":"Edm.Binary","binary":"YmluYXJ5","large":933311100,"deceased":false,"Birthday@odata.type":"Edm.DateTime","Birthday":"1973-10-04T00:00:00.0000000Z","married":true,"sex":"male","age":39,"clsid@odata.type":"Edm.Guid","clsid":"c9da6455-213d-42c9-9a79-3e9149a57833","PartitionKey":"001","birthday@odata.type":"Edm.DateTime","birthday":"1970-10-04T00:00:00.0000000Z","evenratio":3.0,"Timestamp":"2020-11-06T19:38:49.3984775Z"}'
+      string: '{"odata.metadata":"https://tablestestcosmosname.table.cosmos.azure.com/uttable6d7f1aa2/$metadata#uttable6d7f1aa2/@Element","odata.etag":"W/\"datetime''2020-11-17T01%3A24%3A05.2916231Z''\"","PartitionKey":"001","RowKey":"batch_negative_1","age":39,"sex":"male","married":true,"deceased":false,"ratio":3.1,"evenratio":3.0,"large":933311100,"Birthday@odata.type":"Edm.DateTime","Birthday":"1973-10-04T00:00:00.0000000Z","birthday@odata.type":"Edm.DateTime","birthday":"1970-10-04T00:00:00.0000000Z","binary@odata.type":"Edm.Binary","binary":"YmluYXJ5","other":20,"clsid@odata.type":"Edm.Guid","clsid":"c9da6455-213d-42c9-9a79-3e9149a57833","Timestamp":"2020-11-17T01:24:05.2916231Z"}'
     headers:
       content-type: application/json;odata=minimalmetadata
-      date: Fri, 06 Nov 2020 19:38:49 GMT
-      etag: W/"datetime'2020-11-06T19%3A38%3A49.3984775Z'"
-=======
-      string: '{"odata.metadata":"https://tablestestcosmosname.table.cosmos.azure.com/uttable6d7f1aa2/$metadata#uttable6d7f1aa2/@Element","odata.etag":"W/\"datetime''2020-11-07T01%3A34%3A53.0293767Z''\"","birthday@odata.type":"Edm.DateTime","birthday":"1970-10-04T00:00:00.0000000Z","age":39,"other":20,"binary@odata.type":"Edm.Binary","binary":"YmluYXJ5","Birthday@odata.type":"Edm.DateTime","Birthday":"1973-10-04T00:00:00.0000000Z","RowKey":"batch_negative_1","married":true,"sex":"male","clsid@odata.type":"Edm.Guid","clsid":"c9da6455-213d-42c9-9a79-3e9149a57833","ratio":3.1,"large":933311100,"evenratio":3.0,"PartitionKey":"001","deceased":false,"Timestamp":"2020-11-07T01:34:53.0293767Z"}'
-    headers:
-      content-type: application/json;odata=minimalmetadata
-      date: Sat, 07 Nov 2020 01:34:52 GMT
-      etag: W/"datetime'2020-11-07T01%3A34%3A53.0293767Z'"
->>>>>>> 8e8324ad
+      date: Tue, 17 Nov 2020 01:24:05 GMT
+      etag: W/"datetime'2020-11-17T01%3A24%3A05.2916231Z'"
       location: https://tablestestcosmosname.table.cosmos.azure.com/uttable6d7f1aa2(PartitionKey='001',RowKey='batch_negative_1')
       server: Microsoft-HTTPAPI/2.0
       transfer-encoding: chunked
     status:
       code: 201
       message: Created
-<<<<<<< HEAD
-    url: https://tablestesttvho3cp6q4euur.table.cosmos.azure.com/uttable6d7f1aa2
+    url: https://tablestestqzxwn47gjlmshe.table.cosmos.azure.com/uttable6d7f1aa2
 - request:
-    body: "--batch_bd41e80c-af09-476b-bd4e-249942758ec6\r\nContent-Type: multipart/mixed;
-      boundary=changeset_50d7f499-9924-4f1b-9e7d-e482861b3c58\r\n\r\n--changeset_50d7f499-9924-4f1b-9e7d-e482861b3c58\r\nContent-Type:
-      application/http\r\nContent-Transfer-Encoding: binary\r\nContent-ID: 0\r\n\r\nPATCH
-      https://tablestesttvho3cp6q4euur.table.cosmos.azure.com/uttable6d7f1aa2(PartitionKey='001',RowKey='batch_negative_1')
-      HTTP/1.1\r\nContent-Type: application/json\r\nAccept: application/json\r\nDataServiceVersion:
-      3.0\r\nx-ms-version: 2019-02-02\r\nIf-Match: *\r\nContent-Length: 352\r\nx-ms-date:
-      Fri, 06 Nov 2020 19:38:48 GMT\r\nDate: Fri, 06 Nov 2020 19:38:48 GMT\r\nx-ms-client-request-id:
-      b0ee72ca-2067-11eb-991f-58961df361d1\r\n\r\n{\"RowKey\": \"batch_negative_1\",
-      \"PartitionKey@odata.type\": \"Edm.String\", \"RowKey@odata.type\": \"Edm.String\",
-      \"age@odata.type\": \"Edm.String\", \"sign\": \"aquarius\", \"sign@odata.type\":
-      \"Edm.String\", \"sex@odata.type\": \"Edm.String\", \"sex\": \"female\", \"age\":
-      \"abc\", \"PartitionKey\": \"001\", \"birthday\": \"1991-10-04T00:00:00Z\",
-      \"birthday@odata.type\": \"Edm.DateTime\"}\r\n--changeset_50d7f499-9924-4f1b-9e7d-e482861b3c58\r\nContent-Type:
-      application/http\r\nContent-Transfer-Encoding: binary\r\nContent-ID: 1\r\n\r\nPATCH
-      https://tablestesttvho3cp6q4euur.table.cosmos.azure.com/uttable6d7f1aa2(PartitionKey='001',RowKey='batch_negative_1')
-      HTTP/1.1\r\nContent-Type: application/json\r\nAccept: application/json\r\nDataServiceVersion:
-      3.0\r\nx-ms-version: 2019-02-02\r\nIf-Match: *\r\nContent-Length: 576\r\nx-ms-date:
-      Fri, 06 Nov 2020 19:38:48 GMT\r\nDate: Fri, 06 Nov 2020 19:38:48 GMT\r\nx-ms-client-request-id:
-      b0ee72cb-2067-11eb-ac03-58961df361d1\r\n\r\n{\"RowKey\": \"batch_negative_1\",
-      \"other\": 20, \"PartitionKey@odata.type\": \"Edm.String\", \"RowKey@odata.type\":
-      \"Edm.String\", \"Birthday@odata.type\": \"Edm.DateTime\", \"ratio\": 3.1, \"binary@odata.type\":
-      \"Edm.Binary\", \"binary\": \"YmluYXJ5\", \"large\": 933311100, \"deceased\":
-      false, \"Birthday\": \"1973-10-04T00:00:00Z\", \"married\": true, \"sex@odata.type\":
-      \"Edm.String\", \"sex\": \"male\", \"age\": 39, \"clsid\": \"c9da6455-213d-42c9-9a79-3e9149a57833\",
-      \"PartitionKey\": \"001\", \"birthday\": \"1970-10-04T00:00:00Z\", \"birthday@odata.type\":
-      \"Edm.DateTime\", \"evenratio\": 3.0, \"clsid@odata.type\": \"Edm.Guid\"}\r\n--changeset_50d7f499-9924-4f1b-9e7d-e482861b3c58--\r\n\r\n--batch_bd41e80c-af09-476b-bd4e-249942758ec6--\r\n"
-=======
-    url: https://tablestestussw52mubjcwms.table.cosmos.azure.com/uttable6d7f1aa2
-- request:
-    body: "--batch_42e282fd-77b5-4728-9752-7e1779b7cd87\r\nContent-Type: multipart/mixed;
-      boundary=changeset_aa1048e8-d4b1-40a2-890d-b8b0fc1b1dc7\r\n\r\n--changeset_aa1048e8-d4b1-40a2-890d-b8b0fc1b1dc7\r\nContent-Type:
-      application/http\r\nContent-Transfer-Encoding: binary\r\nContent-ID: 0\r\n\r\nPATCH
-      https://tablestestussw52mubjcwms.table.cosmos.azure.com/uttable6d7f1aa2(PartitionKey='001',RowKey='batch_negative_1')
-      HTTP/1.1\r\nIf-Match: *\r\nContent-Type: application/json\r\nx-ms-version: 2019-02-02\r\nDataServiceVersion:
-      3.0\r\nAccept: application/json\r\nContent-Length: 352\r\nx-ms-date: Sat, 07
-      Nov 2020 01:34:52 GMT\r\nDate: Sat, 07 Nov 2020 01:34:52 GMT\r\nx-ms-client-request-id:
-      6e96a9a9-2099-11eb-a47a-58961df361d1\r\n\r\n{\"PartitionKey@odata.type\": \"Edm.String\",
-      \"sign\": \"aquarius\", \"sex@odata.type\": \"Edm.String\", \"birthday@odata.type\":
-      \"Edm.DateTime\", \"RowKey@odata.type\": \"Edm.String\", \"RowKey\": \"batch_negative_1\",
-      \"sex\": \"female\", \"PartitionKey\": \"001\", \"sign@odata.type\": \"Edm.String\",
-      \"age@odata.type\": \"Edm.String\", \"birthday\": \"1991-10-04T00:00:00Z\",
-      \"age\": \"abc\"}\r\n--changeset_aa1048e8-d4b1-40a2-890d-b8b0fc1b1dc7\r\nContent-Type:
-      application/http\r\nContent-Transfer-Encoding: binary\r\nContent-ID: 1\r\n\r\nPATCH
-      https://tablestestussw52mubjcwms.table.cosmos.azure.com/uttable6d7f1aa2(PartitionKey='001',RowKey='batch_negative_1')
-      HTTP/1.1\r\nIf-Match: *\r\nContent-Type: application/json\r\nx-ms-version: 2019-02-02\r\nDataServiceVersion:
-      3.0\r\nAccept: application/json\r\nContent-Length: 576\r\nx-ms-date: Sat, 07
-      Nov 2020 01:34:52 GMT\r\nDate: Sat, 07 Nov 2020 01:34:52 GMT\r\nx-ms-client-request-id:
-      6e96a9a8-2099-11eb-92f6-58961df361d1\r\n\r\n{\"birthday\": \"1970-10-04T00:00:00Z\",
-      \"age\": 39, \"sex@odata.type\": \"Edm.String\", \"other\": 20, \"binary\":
-      \"YmluYXJ5\", \"Birthday\": \"1973-10-04T00:00:00Z\", \"RowKey@odata.type\":
-      \"Edm.String\", \"binary@odata.type\": \"Edm.Binary\", \"RowKey\": \"batch_negative_1\",
-      \"married\": true, \"sex\": \"male\", \"clsid\": \"c9da6455-213d-42c9-9a79-3e9149a57833\",
-      \"Birthday@odata.type\": \"Edm.DateTime\", \"ratio\": 3.1, \"large\": 933311100,
-      \"clsid@odata.type\": \"Edm.Guid\", \"evenratio\": 3.0, \"PartitionKey\": \"001\",
-      \"deceased\": false, \"birthday@odata.type\": \"Edm.DateTime\", \"PartitionKey@odata.type\":
-      \"Edm.String\"}\r\n--changeset_aa1048e8-d4b1-40a2-890d-b8b0fc1b1dc7--\r\n\r\n--batch_42e282fd-77b5-4728-9752-7e1779b7cd87--\r\n"
->>>>>>> 8e8324ad
+    body: "--batch_798601ad-71eb-4340-87f6-31c42effdca7\r\nContent-Type: multipart/mixed;\
+      \ boundary=changeset_202afc70-cffc-4c21-be4b-25226808b15f\r\n\r\n--changeset_202afc70-cffc-4c21-be4b-25226808b15f\r\
+      \nContent-Type: application/http\r\nContent-Transfer-Encoding: binary\r\nContent-ID:\
+      \ 0\r\n\r\nPATCH https://tablestestqzxwn47gjlmshe.table.cosmos.azure.com/uttable6d7f1aa2(PartitionKey='001',RowKey='batch_negative_1')\
+      \ HTTP/1.1\r\nx-ms-version: 2019-02-02\r\nDataServiceVersion: 3.0\r\nIf-Match:\
+      \ *\r\nContent-Type: application/json\r\nAccept: application/json\r\nContent-Length:\
+      \ 352\r\nx-ms-date: Tue, 17 Nov 2020 01:24:04 GMT\r\nDate: Tue, 17 Nov 2020\
+      \ 01:24:04 GMT\r\nx-ms-client-request-id: 94d7d596-2873-11eb-9c69-58961df361d1\r\
+      \n\r\n{\"PartitionKey\": \"001\", \"PartitionKey@odata.type\": \"Edm.String\"\
+      , \"RowKey\": \"batch_negative_1\", \"RowKey@odata.type\": \"Edm.String\", \"\
+      age\": \"abc\", \"age@odata.type\": \"Edm.String\", \"sex\": \"female\", \"\
+      sex@odata.type\": \"Edm.String\", \"sign\": \"aquarius\", \"sign@odata.type\"\
+      : \"Edm.String\", \"birthday\": \"1991-10-04T00:00:00Z\", \"birthday@odata.type\"\
+      : \"Edm.DateTime\"}\r\n--changeset_202afc70-cffc-4c21-be4b-25226808b15f\r\n\
+      Content-Type: application/http\r\nContent-Transfer-Encoding: binary\r\nContent-ID:\
+      \ 1\r\n\r\nPATCH https://tablestestqzxwn47gjlmshe.table.cosmos.azure.com/uttable6d7f1aa2(PartitionKey='001',RowKey='batch_negative_1')\
+      \ HTTP/1.1\r\nx-ms-version: 2019-02-02\r\nDataServiceVersion: 3.0\r\nIf-Match:\
+      \ *\r\nContent-Type: application/json\r\nAccept: application/json\r\nContent-Length:\
+      \ 576\r\nx-ms-date: Tue, 17 Nov 2020 01:24:04 GMT\r\nDate: Tue, 17 Nov 2020\
+      \ 01:24:04 GMT\r\nx-ms-client-request-id: 94d7fcaa-2873-11eb-ad13-58961df361d1\r\
+      \n\r\n{\"PartitionKey\": \"001\", \"PartitionKey@odata.type\": \"Edm.String\"\
+      , \"RowKey\": \"batch_negative_1\", \"RowKey@odata.type\": \"Edm.String\", \"\
+      age\": 39, \"sex\": \"male\", \"sex@odata.type\": \"Edm.String\", \"married\"\
+      : true, \"deceased\": false, \"ratio\": 3.1, \"evenratio\": 3.0, \"large\":\
+      \ 933311100, \"Birthday\": \"1973-10-04T00:00:00Z\", \"Birthday@odata.type\"\
+      : \"Edm.DateTime\", \"birthday\": \"1970-10-04T00:00:00Z\", \"birthday@odata.type\"\
+      : \"Edm.DateTime\", \"binary\": \"YmluYXJ5\", \"binary@odata.type\": \"Edm.Binary\"\
+      , \"other\": 20, \"clsid\": \"c9da6455-213d-42c9-9a79-3e9149a57833\", \"clsid@odata.type\"\
+      : \"Edm.Guid\"}\r\n--changeset_202afc70-cffc-4c21-be4b-25226808b15f--\r\n\r\n\
+      --batch_798601ad-71eb-4340-87f6-31c42effdca7--\r\n"
     headers:
       Content-Length:
       - '2278'
       Content-Type:
-<<<<<<< HEAD
-      - multipart/mixed; boundary=batch_bd41e80c-af09-476b-bd4e-249942758ec6
+      - multipart/mixed; boundary=batch_798601ad-71eb-4340-87f6-31c42effdca7
       DataServiceVersion:
       - '3.0'
       Date:
-      - Fri, 06 Nov 2020 19:38:48 GMT
-=======
-      - multipart/mixed; boundary=batch_42e282fd-77b5-4728-9752-7e1779b7cd87
-      DataServiceVersion:
-      - '3.0'
-      Date:
-      - Sat, 07 Nov 2020 01:34:52 GMT
->>>>>>> 8e8324ad
+      - Tue, 17 Nov 2020 01:24:04 GMT
       MaxDataServiceVersion:
       - 3.0;NetFx
       User-Agent:
-      - azsdk-python-data-tables/12.0.0b3 Python/3.5.3 (Windows-10-10.0.19041-SP0)
+      - azsdk-python-data-tables/12.0.0a20201110001 Python/3.9.0rc1 (Windows-10-10.0.19041-SP0)
       x-ms-date:
-<<<<<<< HEAD
-      - Fri, 06 Nov 2020 19:38:48 GMT
-=======
-      - Sat, 07 Nov 2020 01:34:52 GMT
->>>>>>> 8e8324ad
+      - Tue, 17 Nov 2020 01:24:04 GMT
       x-ms-version:
       - '2019-02-02'
     method: POST
     uri: https://tablestestcosmosname.table.cosmos.azure.com/$batch
   response:
     body:
-      string: "{\"odata.error\":{\"code\":\"InvalidInput\",\"message\":{\"lang\":\"en-us\",\"value\":\"One
-<<<<<<< HEAD
-        of the input values is invalid.\\r\\nActivityId: b0eec0e2-2067-11eb-a014-58961df361d1,
-        documentdb-dotnet-sdk/2.11.0 Host/64-bit MicrosoftWindowsNT/6.2.9200.0\\nRequestID:b0eec0e2-2067-11eb-a014-58961df361d1\\n\"}}}\r\n"
+      string: "{\"odata.error\":{\"code\":\"InvalidInput\",\"message\":{\"lang\":\"\
+        en-us\",\"value\":\"One of the input values is invalid.\\r\\nActivityId: 94d934e4-2873-11eb-88b4-58961df361d1,\
+        \ documentdb-dotnet-sdk/2.11.0 Host/64-bit MicrosoftWindowsNT/6.2.9200.0\\\
+        nRequestID:94d934e4-2873-11eb-88b4-58961df361d1\\n\"}}}\r\n"
     headers:
       content-type: application/json;odata=fullmetadata
-      date: Fri, 06 Nov 2020 19:38:49 GMT
-=======
-        of the input values is invalid.\\r\\nActivityId: 6e971ed8-2099-11eb-8fd6-58961df361d1,
-        documentdb-dotnet-sdk/2.11.0 Host/64-bit MicrosoftWindowsNT/6.2.9200.0\\nRequestID:6e971ed8-2099-11eb-8fd6-58961df361d1\\n\"}}}\r\n"
-    headers:
-      content-type: application/json;odata=fullmetadata
-      date: Sat, 07 Nov 2020 01:34:52 GMT
->>>>>>> 8e8324ad
+      date: Tue, 17 Nov 2020 01:24:05 GMT
       server: Microsoft-HTTPAPI/2.0
       transfer-encoding: chunked
     status:
       code: 400
       message: Bad Request
-<<<<<<< HEAD
-    url: https://tablestesttvho3cp6q4euur.table.cosmos.azure.com/$batch
-=======
-    url: https://tablestestussw52mubjcwms.table.cosmos.azure.com/$batch
->>>>>>> 8e8324ad
+    url: https://tablestestqzxwn47gjlmshe.table.cosmos.azure.com/$batch
 - request:
     body: null
     headers:
       Accept:
       - application/json
       Date:
-<<<<<<< HEAD
-      - Fri, 06 Nov 2020 19:38:48 GMT
+      - Tue, 17 Nov 2020 01:24:04 GMT
       User-Agent:
-      - azsdk-python-data-tables/12.0.0b3 Python/3.5.3 (Windows-10-10.0.19041-SP0)
+      - azsdk-python-data-tables/12.0.0a20201110001 Python/3.9.0rc1 (Windows-10-10.0.19041-SP0)
       x-ms-date:
-      - Fri, 06 Nov 2020 19:38:48 GMT
-=======
-      - Sat, 07 Nov 2020 01:34:52 GMT
-      User-Agent:
-      - azsdk-python-data-tables/12.0.0b3 Python/3.5.3 (Windows-10-10.0.19041-SP0)
-      x-ms-date:
-      - Sat, 07 Nov 2020 01:34:52 GMT
->>>>>>> 8e8324ad
+      - Tue, 17 Nov 2020 01:24:04 GMT
       x-ms-version:
       - '2019-02-02'
     method: DELETE
@@ -260,18 +160,10 @@
       string: ''
     headers:
       content-length: '0'
-<<<<<<< HEAD
-      date: Fri, 06 Nov 2020 19:38:49 GMT
-=======
-      date: Sat, 07 Nov 2020 01:34:52 GMT
->>>>>>> 8e8324ad
+      date: Tue, 17 Nov 2020 01:24:05 GMT
       server: Microsoft-HTTPAPI/2.0
     status:
       code: 204
       message: No Content
-<<<<<<< HEAD
-    url: https://tablestesttvho3cp6q4euur.table.cosmos.azure.com/Tables('uttable6d7f1aa2')
-=======
-    url: https://tablestestussw52mubjcwms.table.cosmos.azure.com/Tables('uttable6d7f1aa2')
->>>>>>> 8e8324ad
+    url: https://tablestestqzxwn47gjlmshe.table.cosmos.azure.com/Tables('uttable6d7f1aa2')
 version: 1