--- conflicted
+++ resolved
@@ -11,19 +11,11 @@
       DataServiceVersion:
       - '3.0'
       Date:
-<<<<<<< HEAD
-      - Tue, 03 Nov 2020 21:22:36 GMT
-=======
-      - Sat, 07 Nov 2020 01:33:46 GMT
->>>>>>> 8e8324ad
+      - Tue, 17 Nov 2020 01:22:59 GMT
       User-Agent:
-      - azsdk-python-data-tables/12.0.0b3 Python/3.5.3 (Windows-10-10.0.19041-SP0)
+      - azsdk-python-data-tables/12.0.0a20201110001 Python/3.9.0rc1 (Windows-10-10.0.19041-SP0)
       x-ms-date:
-<<<<<<< HEAD
-      - Tue, 03 Nov 2020 21:22:36 GMT
-=======
-      - Sat, 07 Nov 2020 01:33:46 GMT
->>>>>>> 8e8324ad
+      - Tue, 17 Nov 2020 01:22:59 GMT
       x-ms-version:
       - '2019-02-02'
     method: POST
@@ -33,32 +25,23 @@
       string: '{"TableName":"uttablead461f35","odata.metadata":"https://tablestestcosmosname.table.cosmos.azure.com/$metadata#Tables/@Element"}'
     headers:
       content-type: application/json;odata=minimalmetadata
-<<<<<<< HEAD
-      date: Tue, 03 Nov 2020 21:22:36 GMT
-      etag: W/"datetime'2020-11-03T21%3A22%3A37.1586055Z'"
-=======
-      date: Sat, 07 Nov 2020 01:33:49 GMT
-      etag: W/"datetime'2020-11-07T01%3A33%3A48.6352391Z'"
->>>>>>> 8e8324ad
+      date: Tue, 17 Nov 2020 01:23:01 GMT
+      etag: W/"datetime'2020-11-17T01%3A23%3A01.0299911Z'"
       location: https://tablestestcosmosname.table.cosmos.azure.com/Tables('uttablead461f35')
       server: Microsoft-HTTPAPI/2.0
       transfer-encoding: chunked
     status:
       code: 201
       message: Ok
-<<<<<<< HEAD
-    url: https://tablestestvu6ysotlcesvd5.table.cosmos.azure.com/Tables
-=======
-    url: https://tablestestussw52mubjcwms.table.cosmos.azure.com/Tables
->>>>>>> 8e8324ad
+    url: https://tablestestqzxwn47gjlmshe.table.cosmos.azure.com/Tables
 - request:
-    body: '{"birthday": "1970-10-04T00:00:00Z", "age": 39, "sex@odata.type": "Edm.String",
-      "other": 20, "binary": "YmluYXJ5", "Birthday": "1973-10-04T00:00:00Z", "RowKey@odata.type":
-      "Edm.String", "binary@odata.type": "Edm.Binary", "RowKey": "batch_negative_1",
-      "married": true, "sex": "male", "clsid": "c9da6455-213d-42c9-9a79-3e9149a57833",
-      "Birthday@odata.type": "Edm.DateTime", "ratio": 3.1, "large": 933311100, "clsid@odata.type":
-      "Edm.Guid", "evenratio": 3.0, "PartitionKey": "001", "deceased": false, "birthday@odata.type":
-      "Edm.DateTime", "PartitionKey@odata.type": "Edm.String"}'
+    body: '{"PartitionKey": "001", "PartitionKey@odata.type": "Edm.String", "RowKey":
+      "batch_negative_1", "RowKey@odata.type": "Edm.String", "age": 39, "sex": "male",
+      "sex@odata.type": "Edm.String", "married": true, "deceased": false, "ratio":
+      3.1, "evenratio": 3.0, "large": 933311100, "Birthday": "1973-10-04T00:00:00Z",
+      "Birthday@odata.type": "Edm.DateTime", "birthday": "1970-10-04T00:00:00Z", "birthday@odata.type":
+      "Edm.DateTime", "binary": "YmluYXJ5", "binary@odata.type": "Edm.Binary", "other":
+      20, "clsid": "c9da6455-213d-42c9-9a79-3e9149a57833", "clsid@odata.type": "Edm.Guid"}'
     headers:
       Accept:
       - application/json;odata=minimalmetadata
@@ -69,68 +52,40 @@
       DataServiceVersion:
       - '3.0'
       Date:
-<<<<<<< HEAD
-      - Tue, 03 Nov 2020 21:22:37 GMT
-=======
-      - Sat, 07 Nov 2020 01:33:48 GMT
->>>>>>> 8e8324ad
+      - Tue, 17 Nov 2020 01:23:00 GMT
       User-Agent:
-      - azsdk-python-data-tables/12.0.0b3 Python/3.5.3 (Windows-10-10.0.19041-SP0)
+      - azsdk-python-data-tables/12.0.0a20201110001 Python/3.9.0rc1 (Windows-10-10.0.19041-SP0)
       x-ms-date:
-<<<<<<< HEAD
-      - Tue, 03 Nov 2020 21:22:37 GMT
-=======
-      - Sat, 07 Nov 2020 01:33:48 GMT
->>>>>>> 8e8324ad
+      - Tue, 17 Nov 2020 01:23:00 GMT
       x-ms-version:
       - '2019-02-02'
     method: POST
     uri: https://tablestestcosmosname.table.cosmos.azure.com/uttablead461f35
   response:
     body:
-<<<<<<< HEAD
-      string: '{"odata.metadata":"https://tablestestcosmosname.table.cosmos.azure.com/uttablead461f35/$metadata#uttablead461f35/@Element","odata.etag":"W/\"datetime''2020-11-03T21%3A22%3A37.6183815Z''\"","PartitionKey":"001","RowKey":"batch_negative_1","age":39,"sex":"male","married":true,"deceased":false,"ratio":3.1,"evenratio":3.0,"large":933311100,"Birthday@odata.type":"Edm.DateTime","Birthday":"1973-10-04T00:00:00.0000000Z","birthday@odata.type":"Edm.DateTime","birthday":"1970-10-04T00:00:00.0000000Z","binary@odata.type":"Edm.Binary","binary":"YmluYXJ5","other":20,"clsid@odata.type":"Edm.Guid","clsid":"c9da6455-213d-42c9-9a79-3e9149a57833","Timestamp":"2020-11-03T21:22:37.6183815Z"}'
+      string: '{"odata.metadata":"https://tablestestcosmosname.table.cosmos.azure.com/uttablead461f35/$metadata#uttablead461f35/@Element","odata.etag":"W/\"datetime''2020-11-17T01%3A23%3A01.4884359Z''\"","PartitionKey":"001","RowKey":"batch_negative_1","age":39,"sex":"male","married":true,"deceased":false,"ratio":3.1,"evenratio":3.0,"large":933311100,"Birthday@odata.type":"Edm.DateTime","Birthday":"1973-10-04T00:00:00.0000000Z","birthday@odata.type":"Edm.DateTime","birthday":"1970-10-04T00:00:00.0000000Z","binary@odata.type":"Edm.Binary","binary":"YmluYXJ5","other":20,"clsid@odata.type":"Edm.Guid","clsid":"c9da6455-213d-42c9-9a79-3e9149a57833","Timestamp":"2020-11-17T01:23:01.4884359Z"}'
     headers:
       content-type: application/json;odata=minimalmetadata
-      date: Tue, 03 Nov 2020 21:22:36 GMT
-      etag: W/"datetime'2020-11-03T21%3A22%3A37.6183815Z'"
-=======
-      string: '{"odata.metadata":"https://tablestestcosmosname.table.cosmos.azure.com/uttablead461f35/$metadata#uttablead461f35/@Element","odata.etag":"W/\"datetime''2020-11-07T01%3A33%3A49.1656711Z''\"","birthday@odata.type":"Edm.DateTime","birthday":"1970-10-04T00:00:00.0000000Z","age":39,"other":20,"binary@odata.type":"Edm.Binary","binary":"YmluYXJ5","Birthday@odata.type":"Edm.DateTime","Birthday":"1973-10-04T00:00:00.0000000Z","RowKey":"batch_negative_1","married":true,"sex":"male","clsid@odata.type":"Edm.Guid","clsid":"c9da6455-213d-42c9-9a79-3e9149a57833","ratio":3.1,"large":933311100,"evenratio":3.0,"PartitionKey":"001","deceased":false,"Timestamp":"2020-11-07T01:33:49.1656711Z"}'
-    headers:
-      content-type: application/json;odata=minimalmetadata
-      date: Sat, 07 Nov 2020 01:33:49 GMT
-      etag: W/"datetime'2020-11-07T01%3A33%3A49.1656711Z'"
->>>>>>> 8e8324ad
+      date: Tue, 17 Nov 2020 01:23:01 GMT
+      etag: W/"datetime'2020-11-17T01%3A23%3A01.4884359Z'"
       location: https://tablestestcosmosname.table.cosmos.azure.com/uttablead461f35(PartitionKey='001',RowKey='batch_negative_1')
       server: Microsoft-HTTPAPI/2.0
       transfer-encoding: chunked
     status:
       code: 201
       message: Created
-<<<<<<< HEAD
-    url: https://tablestestvu6ysotlcesvd5.table.cosmos.azure.com/uttablead461f35
-=======
-    url: https://tablestestussw52mubjcwms.table.cosmos.azure.com/uttablead461f35
->>>>>>> 8e8324ad
+    url: https://tablestestqzxwn47gjlmshe.table.cosmos.azure.com/uttablead461f35
 - request:
     body: null
     headers:
       Accept:
       - application/json
       Date:
-<<<<<<< HEAD
-      - Tue, 03 Nov 2020 21:22:37 GMT
-=======
-      - Sat, 07 Nov 2020 01:33:48 GMT
->>>>>>> 8e8324ad
+      - Tue, 17 Nov 2020 01:23:01 GMT
       User-Agent:
-      - azsdk-python-data-tables/12.0.0b3 Python/3.5.3 (Windows-10-10.0.19041-SP0)
+      - azsdk-python-data-tables/12.0.0a20201110001 Python/3.9.0rc1 (Windows-10-10.0.19041-SP0)
       x-ms-date:
-<<<<<<< HEAD
-      - Tue, 03 Nov 2020 21:22:37 GMT
-=======
-      - Sat, 07 Nov 2020 01:33:48 GMT
->>>>>>> 8e8324ad
+      - Tue, 17 Nov 2020 01:23:01 GMT
       x-ms-version:
       - '2019-02-02'
     method: DELETE
@@ -140,18 +95,10 @@
       string: ''
     headers:
       content-length: '0'
-<<<<<<< HEAD
-      date: Tue, 03 Nov 2020 21:22:37 GMT
-=======
-      date: Sat, 07 Nov 2020 01:33:49 GMT
->>>>>>> 8e8324ad
+      date: Tue, 17 Nov 2020 01:23:01 GMT
       server: Microsoft-HTTPAPI/2.0
     status:
       code: 204
       message: No Content
-<<<<<<< HEAD
-    url: https://tablestestvu6ysotlcesvd5.table.cosmos.azure.com/Tables('uttablead461f35')
-=======
-    url: https://tablestestussw52mubjcwms.table.cosmos.azure.com/Tables('uttablead461f35')
->>>>>>> 8e8324ad
+    url: https://tablestestqzxwn47gjlmshe.table.cosmos.azure.com/Tables('uttablead461f35')
 version: 1