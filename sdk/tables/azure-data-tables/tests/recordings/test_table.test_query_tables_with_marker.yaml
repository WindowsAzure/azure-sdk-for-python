--- conflicted
+++ resolved
@@ -15,19 +15,11 @@
       DataServiceVersion:
       - '3.0'
       Date:
-<<<<<<< HEAD
-      - Thu, 23 Jul 2020 16:28:16 GMT
-=======
-      - Thu, 23 Jul 2020 13:54:38 GMT
->>>>>>> 874dcb56
-      User-Agent:
-      - azsdk-python-storage-table/2019-07-07 Python/3.8.4 (Windows-10-10.0.19041-SP0)
-      x-ms-date:
-<<<<<<< HEAD
-      - Thu, 23 Jul 2020 16:28:16 GMT
-=======
-      - Thu, 23 Jul 2020 13:54:38 GMT
->>>>>>> 874dcb56
+      - Thu, 23 Jul 2020 16:43:18 GMT
+      User-Agent:
+      - azsdk-python-storage-table/2019-07-07 Python/3.8.4 (Windows-10-10.0.19041-SP0)
+      x-ms-date:
+      - Thu, 23 Jul 2020 16:43:18 GMT
       x-ms-version:
       - '2019-07-07'
     method: POST
@@ -41,11 +33,7 @@
       content-type:
       - application/json;odata=minimalmetadata;streaming=true;charset=utf-8
       date:
-<<<<<<< HEAD
-      - Thu, 23 Jul 2020 16:28:16 GMT
-=======
-      - Thu, 23 Jul 2020 13:54:36 GMT
->>>>>>> 874dcb56
+      - Thu, 23 Jul 2020 16:43:18 GMT
       location:
       - https://storagename.table.core.windows.net/Tables('listtable051291081')
       server:
@@ -75,19 +63,11 @@
       DataServiceVersion:
       - '3.0'
       Date:
-<<<<<<< HEAD
-      - Thu, 23 Jul 2020 16:28:17 GMT
-=======
-      - Thu, 23 Jul 2020 13:54:39 GMT
->>>>>>> 874dcb56
-      User-Agent:
-      - azsdk-python-storage-table/2019-07-07 Python/3.8.4 (Windows-10-10.0.19041-SP0)
-      x-ms-date:
-<<<<<<< HEAD
-      - Thu, 23 Jul 2020 16:28:17 GMT
-=======
-      - Thu, 23 Jul 2020 13:54:39 GMT
->>>>>>> 874dcb56
+      - Thu, 23 Jul 2020 16:43:19 GMT
+      User-Agent:
+      - azsdk-python-storage-table/2019-07-07 Python/3.8.4 (Windows-10-10.0.19041-SP0)
+      x-ms-date:
+      - Thu, 23 Jul 2020 16:43:19 GMT
       x-ms-version:
       - '2019-07-07'
     method: POST
@@ -101,11 +81,7 @@
       content-type:
       - application/json;odata=minimalmetadata;streaming=true;charset=utf-8
       date:
-<<<<<<< HEAD
-      - Thu, 23 Jul 2020 16:28:16 GMT
-=======
-      - Thu, 23 Jul 2020 13:54:37 GMT
->>>>>>> 874dcb56
+      - Thu, 23 Jul 2020 16:43:18 GMT
       location:
       - https://storagename.table.core.windows.net/Tables('listtable151291081')
       server:
@@ -135,19 +111,11 @@
       DataServiceVersion:
       - '3.0'
       Date:
-<<<<<<< HEAD
-      - Thu, 23 Jul 2020 16:28:17 GMT
-=======
-      - Thu, 23 Jul 2020 13:54:39 GMT
->>>>>>> 874dcb56
-      User-Agent:
-      - azsdk-python-storage-table/2019-07-07 Python/3.8.4 (Windows-10-10.0.19041-SP0)
-      x-ms-date:
-<<<<<<< HEAD
-      - Thu, 23 Jul 2020 16:28:17 GMT
-=======
-      - Thu, 23 Jul 2020 13:54:39 GMT
->>>>>>> 874dcb56
+      - Thu, 23 Jul 2020 16:43:19 GMT
+      User-Agent:
+      - azsdk-python-storage-table/2019-07-07 Python/3.8.4 (Windows-10-10.0.19041-SP0)
+      x-ms-date:
+      - Thu, 23 Jul 2020 16:43:19 GMT
       x-ms-version:
       - '2019-07-07'
     method: POST
@@ -161,11 +129,7 @@
       content-type:
       - application/json;odata=minimalmetadata;streaming=true;charset=utf-8
       date:
-<<<<<<< HEAD
-      - Thu, 23 Jul 2020 16:28:16 GMT
-=======
-      - Thu, 23 Jul 2020 13:54:37 GMT
->>>>>>> 874dcb56
+      - Thu, 23 Jul 2020 16:43:18 GMT
       location:
       - https://storagename.table.core.windows.net/Tables('listtable251291081')
       server:
@@ -195,19 +159,11 @@
       DataServiceVersion:
       - '3.0'
       Date:
-<<<<<<< HEAD
-      - Thu, 23 Jul 2020 16:28:17 GMT
-=======
-      - Thu, 23 Jul 2020 13:54:39 GMT
->>>>>>> 874dcb56
-      User-Agent:
-      - azsdk-python-storage-table/2019-07-07 Python/3.8.4 (Windows-10-10.0.19041-SP0)
-      x-ms-date:
-<<<<<<< HEAD
-      - Thu, 23 Jul 2020 16:28:17 GMT
-=======
-      - Thu, 23 Jul 2020 13:54:39 GMT
->>>>>>> 874dcb56
+      - Thu, 23 Jul 2020 16:43:19 GMT
+      User-Agent:
+      - azsdk-python-storage-table/2019-07-07 Python/3.8.4 (Windows-10-10.0.19041-SP0)
+      x-ms-date:
+      - Thu, 23 Jul 2020 16:43:19 GMT
       x-ms-version:
       - '2019-07-07'
     method: POST
@@ -221,11 +177,7 @@
       content-type:
       - application/json;odata=minimalmetadata;streaming=true;charset=utf-8
       date:
-<<<<<<< HEAD
-      - Thu, 23 Jul 2020 16:28:16 GMT
-=======
-      - Thu, 23 Jul 2020 13:54:37 GMT
->>>>>>> 874dcb56
+      - Thu, 23 Jul 2020 16:43:19 GMT
       location:
       - https://storagename.table.core.windows.net/Tables('listtable351291081')
       server:
@@ -251,19 +203,11 @@
       DataServiceVersion:
       - '3.0'
       Date:
-<<<<<<< HEAD
-      - Thu, 23 Jul 2020 16:28:17 GMT
-=======
-      - Thu, 23 Jul 2020 13:54:39 GMT
->>>>>>> 874dcb56
-      User-Agent:
-      - azsdk-python-storage-table/2019-07-07 Python/3.8.4 (Windows-10-10.0.19041-SP0)
-      x-ms-date:
-<<<<<<< HEAD
-      - Thu, 23 Jul 2020 16:28:17 GMT
-=======
-      - Thu, 23 Jul 2020 13:54:39 GMT
->>>>>>> 874dcb56
+      - Thu, 23 Jul 2020 16:43:19 GMT
+      User-Agent:
+      - azsdk-python-storage-table/2019-07-07 Python/3.8.4 (Windows-10-10.0.19041-SP0)
+      x-ms-date:
+      - Thu, 23 Jul 2020 16:43:19 GMT
       x-ms-version:
       - '2019-07-07'
     method: GET
@@ -277,22 +221,13 @@
       content-type:
       - application/json;odata=minimalmetadata;streaming=true;charset=utf-8
       date:
-<<<<<<< HEAD
-      - Thu, 23 Jul 2020 16:28:16 GMT
-=======
-      - Thu, 23 Jul 2020 13:54:37 GMT
->>>>>>> 874dcb56
-      server:
-      - Windows-Azure-Table/1.0 Microsoft-HTTPAPI/2.0
-      transfer-encoding:
-      - chunked
-      x-content-type-options:
-      - nosniff
-<<<<<<< HEAD
-=======
-      x-ms-continuation-nexttablename:
-      - 1!48!bGlzdHRhYmxlMjUxMjkxMDgxATAxZDY2MGY4Y2RmZTg2NzQ-
->>>>>>> 874dcb56
+      - Thu, 23 Jul 2020 16:43:19 GMT
+      server:
+      - Windows-Azure-Table/1.0 Microsoft-HTTPAPI/2.0
+      transfer-encoding:
+      - chunked
+      x-content-type-options:
+      - nosniff
       x-ms-version:
       - '2019-07-07'
     status:
@@ -310,27 +245,15 @@
       DataServiceVersion:
       - '3.0'
       Date:
-<<<<<<< HEAD
-      - Thu, 23 Jul 2020 16:28:17 GMT
-=======
-      - Thu, 23 Jul 2020 13:54:39 GMT
->>>>>>> 874dcb56
-      User-Agent:
-      - azsdk-python-storage-table/2019-07-07 Python/3.8.4 (Windows-10-10.0.19041-SP0)
-      x-ms-date:
-<<<<<<< HEAD
-      - Thu, 23 Jul 2020 16:28:17 GMT
+      - Thu, 23 Jul 2020 16:43:19 GMT
+      User-Agent:
+      - azsdk-python-storage-table/2019-07-07 Python/3.8.4 (Windows-10-10.0.19041-SP0)
+      x-ms-date:
+      - Thu, 23 Jul 2020 16:43:19 GMT
       x-ms-version:
       - '2019-07-07'
     method: GET
     uri: https://storagename.table.core.windows.net/Tables
-=======
-      - Thu, 23 Jul 2020 13:54:39 GMT
-      x-ms-version:
-      - '2019-07-07'
-    method: GET
-    uri: https://storagename.table.core.windows.net/Tables?$top=2&NextTableName=1%2148%21bGlzdHRhYmxlMjUxMjkxMDgxATAxZDY2MGY4Y2RmZTg2NzQ-
->>>>>>> 874dcb56
   response:
     body:
       string: '{"odata.metadata":"https://storagename.table.core.windows.net/$metadata#Tables","value":[{"TableName":"listtable051291081"},{"TableName":"listtable151291081"},{"TableName":"listtable251291081"},{"TableName":"listtable351291081"}]}'
@@ -340,22 +263,13 @@
       content-type:
       - application/json;odata=minimalmetadata;streaming=true;charset=utf-8
       date:
-<<<<<<< HEAD
-      - Thu, 23 Jul 2020 16:28:16 GMT
-=======
-      - Thu, 23 Jul 2020 13:54:37 GMT
->>>>>>> 874dcb56
-      server:
-      - Windows-Azure-Table/1.0 Microsoft-HTTPAPI/2.0
-      transfer-encoding:
-      - chunked
-      x-content-type-options:
-      - nosniff
-<<<<<<< HEAD
-=======
-      x-ms-continuation-nexttablename:
-      - 1!48!cHl0YWJsZXN5bmM1MTJhMTA4NQEwMWQ2NjBmOGNkOTgzODIz
->>>>>>> 874dcb56
+      - Thu, 23 Jul 2020 16:43:19 GMT
+      server:
+      - Windows-Azure-Table/1.0 Microsoft-HTTPAPI/2.0
+      transfer-encoding:
+      - chunked
+      x-content-type-options:
+      - nosniff
       x-ms-version:
       - '2019-07-07'
     status:
