--- conflicted
+++ resolved
@@ -15,164 +15,31 @@
       DataServiceVersion:
       - '3.0'
       Date:
-<<<<<<< HEAD
-      - Fri, 24 Jul 2020 15:02:59 GMT
-=======
-      - Fri, 24 Jul 2020 16:11:51 GMT
->>>>>>> 582fb262
+      - Fri, 24 Jul 2020 16:41:32 GMT
       User-Agent:
-      - azsdk-python-storage-table/2019-07-07 Python/3.8.4 (Windows-10-10.0.19041-SP0)
+      - azsdk-python-storage-table/12.0.0b1 Python/3.8.4 (Windows-10-10.0.19041-SP0)
       x-ms-date:
-<<<<<<< HEAD
-      - Fri, 24 Jul 2020 15:02:59 GMT
-=======
-      - Fri, 24 Jul 2020 16:11:51 GMT
->>>>>>> 582fb262
+      - Fri, 24 Jul 2020 16:41:32 GMT
       x-ms-version:
-      - '2019-07-07'
+      - 12.0.0b1
     method: POST
     uri: https://storagename.table.core.windows.net/Tables
   response:
     body:
-      string: '{"odata.metadata":"https://storagename.table.core.windows.net/$metadata#Tables/@Element","TableName":"uttablee10d18a6"}'
+      string: "\uFEFF<?xml version=\"1.0\" encoding=\"utf-8\" standalone=\"yes\"?>\r\n<error
+        xmlns=\"http://schemas.microsoft.com/ado/2007/08/dataservices/metadata\">\r\n
+        \ <code>InvalidHeaderValue</code>\r\n  <message xml:lang=\"en-US\">The value
+        for one of the HTTP headers is not in the correct format.\nRequestId:c4ca8112-b002-0080-50d9-61e0ac000000\nTime:2020-07-24T16:41:33.0890474Z</message>\r\n</error>"
     headers:
-      cache-control:
-      - no-cache
+      content-length:
+      - '371'
       content-type:
-      - application/json;odata=minimalmetadata;streaming=true;charset=utf-8
+      - application/xml
       date:
-<<<<<<< HEAD
-      - Fri, 24 Jul 2020 15:02:59 GMT
-=======
-      - Fri, 24 Jul 2020 16:11:48 GMT
->>>>>>> 582fb262
-      location:
-      - https://storagename.table.core.windows.net/Tables('uttablee10d18a6')
+      - Fri, 24 Jul 2020 16:41:32 GMT
       server:
-      - Windows-Azure-Table/1.0 Microsoft-HTTPAPI/2.0
-      transfer-encoding:
-      - chunked
-      x-content-type-options:
-      - nosniff
-      x-ms-version:
-      - '2019-07-07'
-    status:
-      code: 201
-      message: Created
-- request:
-    body: '{"PartitionKey": "pke10d18a6", "RowKey": "rke10d18a6", "aaaaaaaaaaaaaaaaaaaaaaaaaaaaaaaaaaaaaaaaaaaaaaaaaaaaaaaaaaaaaaaaaaaaaaaaaaaaaaaaaaaaaaaaaaaaaaaaaaaaaaaaaaaaaaaaaaaaaaaaaaaaaaaaaaaaaaaaaaaaaaaaaaaaaaaaaaaaaaaaaaaaaaaaaaaaaaaaaaaaaaaaaaaaaaaaaaaaaaaaaaaaaaaaaaaaaaaaaaaaaaaaaaaaaaaaaaaaaaaaaaaaaaaaaaaaaaaa":
-      "badval"}'
-    headers:
-      Accept:
-      - application/json;odata=minimalmetadata
-      Accept-Encoding:
-      - gzip, deflate
-      Connection:
-      - keep-alive
-      Content-Length:
-      - '324'
-      Content-Type:
-      - application/json;odata=nometadata
-      DataServiceVersion:
-      - '3.0'
-      Date:
-<<<<<<< HEAD
-      - Fri, 24 Jul 2020 15:02:59 GMT
-=======
-      - Fri, 24 Jul 2020 16:11:51 GMT
->>>>>>> 582fb262
-      User-Agent:
-      - azsdk-python-storage-table/2019-07-07 Python/3.8.4 (Windows-10-10.0.19041-SP0)
-      x-ms-date:
-<<<<<<< HEAD
-      - Fri, 24 Jul 2020 15:02:59 GMT
-=======
-      - Fri, 24 Jul 2020 16:11:51 GMT
->>>>>>> 582fb262
-      x-ms-version:
-      - '2019-07-07'
-    method: POST
-    uri: https://storagename.table.core.windows.net/uttablee10d18a6
-  response:
-    body:
-      string: '{"odata.error":{"code":"PropertyNameTooLong","message":{"lang":"en-US","value":"The
-<<<<<<< HEAD
-        property name exceeds the maximum allowed length (255).\nRequestId:6b801848-0002-0042-0dcb-6182ed000000\nTime:2020-07-24T15:03:00.3490611Z"}}}'
-=======
-        property name exceeds the maximum allowed length (255).\nRequestId:c5e36006-c002-0030-34d5-61e4ac000000\nTime:2020-07-24T16:11:48.7368746Z"}}}'
->>>>>>> 582fb262
-    headers:
-      cache-control:
-      - no-cache
-      content-type:
-      - application/json;odata=minimalmetadata;streaming=true;charset=utf-8
-      date:
-<<<<<<< HEAD
-      - Fri, 24 Jul 2020 15:02:59 GMT
-=======
-      - Fri, 24 Jul 2020 16:11:48 GMT
->>>>>>> 582fb262
-      server:
-      - Windows-Azure-Table/1.0 Microsoft-HTTPAPI/2.0
-      transfer-encoding:
-      - chunked
-      x-content-type-options:
-      - nosniff
-      x-ms-version:
-      - '2019-07-07'
+      - Microsoft-HTTPAPI/2.0
     status:
       code: 400
-      message: Bad Request
-- request:
-    body: null
-    headers:
-      Accept:
-      - '*/*'
-      Accept-Encoding:
-      - gzip, deflate
-      Connection:
-      - keep-alive
-      Content-Length:
-      - '0'
-      Date:
-<<<<<<< HEAD
-      - Fri, 24 Jul 2020 15:02:59 GMT
-=======
-      - Fri, 24 Jul 2020 16:11:51 GMT
->>>>>>> 582fb262
-      User-Agent:
-      - azsdk-python-storage-table/2019-07-07 Python/3.8.4 (Windows-10-10.0.19041-SP0)
-      x-ms-date:
-<<<<<<< HEAD
-      - Fri, 24 Jul 2020 15:02:59 GMT
-=======
-      - Fri, 24 Jul 2020 16:11:51 GMT
->>>>>>> 582fb262
-      x-ms-version:
-      - '2019-07-07'
-    method: DELETE
-    uri: https://storagename.table.core.windows.net/Tables('uttablee10d18a6')
-  response:
-    body:
-      string: ''
-    headers:
-      cache-control:
-      - no-cache
-      content-length:
-      - '0'
-      date:
-<<<<<<< HEAD
-      - Fri, 24 Jul 2020 15:03:00 GMT
-=======
-      - Fri, 24 Jul 2020 16:11:48 GMT
->>>>>>> 582fb262
-      server:
-      - Windows-Azure-Table/1.0 Microsoft-HTTPAPI/2.0
-      x-content-type-options:
-      - nosniff
-      x-ms-version:
-      - '2019-07-07'
-    status:
-      code: 204
-      message: No Content
+      message: The value for one of the HTTP headers is not in the correct format.
 version: 1