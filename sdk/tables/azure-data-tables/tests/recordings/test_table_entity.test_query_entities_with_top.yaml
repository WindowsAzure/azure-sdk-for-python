--- conflicted
+++ resolved
@@ -15,19 +15,11 @@
       DataServiceVersion:
       - '3.0'
       Date:
-<<<<<<< HEAD
-      - Thu, 20 Aug 2020 19:41:08 GMT
-      User-Agent:
-      - azsdk-python-data-tables/2019-07-07 Python/3.8.4 (Windows-10-10.0.19041-SP0)
-      x-ms-date:
-      - Thu, 20 Aug 2020 19:41:08 GMT
-=======
-      - Wed, 19 Aug 2020 21:18:43 GMT
-      User-Agent:
-      - azsdk-python-storage-table/2019-07-07 Python/3.8.4 (Windows-10-10.0.19041-SP0)
-      x-ms-date:
-      - Wed, 19 Aug 2020 21:18:43 GMT
->>>>>>> 522498f3
+      - Thu, 20 Aug 2020 20:16:54 GMT
+      User-Agent:
+      - azsdk-python-data-tables/2019-07-07 Python/3.8.4 (Windows-10-10.0.19041-SP0)
+      x-ms-date:
+      - Thu, 20 Aug 2020 20:16:54 GMT
       x-ms-version:
       - '2019-07-07'
     method: POST
@@ -41,11 +33,7 @@
       content-type:
       - application/json;odata=minimalmetadata;streaming=true;charset=utf-8
       date:
-<<<<<<< HEAD
-      - Thu, 20 Aug 2020 19:41:07 GMT
-=======
-      - Wed, 19 Aug 2020 21:18:42 GMT
->>>>>>> 522498f3
+      - Thu, 20 Aug 2020 20:16:54 GMT
       location:
       - https://storagename.table.core.windows.net/Tables('uttablec12a1338')
       server:
@@ -75,19 +63,11 @@
       DataServiceVersion:
       - '3.0'
       Date:
-<<<<<<< HEAD
-      - Thu, 20 Aug 2020 19:41:08 GMT
-      User-Agent:
-      - azsdk-python-data-tables/2019-07-07 Python/3.8.4 (Windows-10-10.0.19041-SP0)
-      x-ms-date:
-      - Thu, 20 Aug 2020 19:41:08 GMT
-=======
-      - Wed, 19 Aug 2020 21:18:43 GMT
-      User-Agent:
-      - azsdk-python-storage-table/2019-07-07 Python/3.8.4 (Windows-10-10.0.19041-SP0)
-      x-ms-date:
-      - Wed, 19 Aug 2020 21:18:43 GMT
->>>>>>> 522498f3
+      - Thu, 20 Aug 2020 20:16:55 GMT
+      User-Agent:
+      - azsdk-python-data-tables/2019-07-07 Python/3.8.4 (Windows-10-10.0.19041-SP0)
+      x-ms-date:
+      - Thu, 20 Aug 2020 20:16:55 GMT
       x-ms-version:
       - '2019-07-07'
     method: POST
@@ -101,11 +81,7 @@
       content-type:
       - application/json;odata=minimalmetadata;streaming=true;charset=utf-8
       date:
-<<<<<<< HEAD
-      - Thu, 20 Aug 2020 19:41:08 GMT
-=======
-      - Wed, 19 Aug 2020 21:18:42 GMT
->>>>>>> 522498f3
+      - Thu, 20 Aug 2020 20:16:54 GMT
       location:
       - https://storagename.table.core.windows.net/Tables('querytablec12a1338')
       server:
@@ -141,45 +117,27 @@
       DataServiceVersion:
       - '3.0'
       Date:
-<<<<<<< HEAD
-      - Thu, 20 Aug 2020 19:41:08 GMT
-      User-Agent:
-      - azsdk-python-data-tables/2019-07-07 Python/3.8.4 (Windows-10-10.0.19041-SP0)
-      x-ms-date:
-      - Thu, 20 Aug 2020 19:41:08 GMT
-=======
-      - Wed, 19 Aug 2020 21:18:43 GMT
-      User-Agent:
-      - azsdk-python-storage-table/2019-07-07 Python/3.8.4 (Windows-10-10.0.19041-SP0)
-      x-ms-date:
-      - Wed, 19 Aug 2020 21:18:43 GMT
->>>>>>> 522498f3
+      - Thu, 20 Aug 2020 20:16:55 GMT
+      User-Agent:
+      - azsdk-python-data-tables/2019-07-07 Python/3.8.4 (Windows-10-10.0.19041-SP0)
+      x-ms-date:
+      - Thu, 20 Aug 2020 20:16:55 GMT
       x-ms-version:
       - '2019-07-07'
     method: POST
     uri: https://storagename.table.core.windows.net/querytablec12a1338
   response:
     body:
-<<<<<<< HEAD
-      string: '{"odata.metadata":"https://storagename.table.core.windows.net/$metadata#querytablec12a1338/@Element","odata.etag":"W/\"datetime''2020-08-20T19%3A41%3A08.94075Z''\"","PartitionKey":"pkc12a1338","RowKey":"rkc12a13381","Timestamp":"2020-08-20T19:41:08.94075Z","age@odata.type":"Edm.Int64","age":"39","sex":"male","married":true,"deceased":false,"ratio":3.1,"evenratio":3.0,"large@odata.type":"Edm.Int64","large":"933311100","Birthday@odata.type":"Edm.DateTime","Birthday":"1973-10-04T00:00:00Z","birthday@odata.type":"Edm.DateTime","birthday":"1970-10-04T00:00:00Z","binary@odata.type":"Edm.Binary","binary":"YmluYXJ5","other":20,"clsid@odata.type":"Edm.Guid","clsid":"c9da6455-213d-42c9-9a79-3e9149a57833"}'
-=======
-      string: '{"odata.metadata":"https://storagename.table.core.windows.net/$metadata#querytablec12a1338/@Element","odata.etag":"W/\"datetime''2020-08-19T21%3A18%3A43.8267494Z''\"","PartitionKey":"pkc12a1338","RowKey":"rkc12a13381","Timestamp":"2020-08-19T21:18:43.8267494Z","age@odata.type":"Edm.Int64","age":"39","sex":"male","married":true,"deceased":false,"ratio":3.1,"evenratio":3.0,"large@odata.type":"Edm.Int64","large":"933311100","Birthday@odata.type":"Edm.DateTime","Birthday":"1973-10-04T00:00:00Z","birthday@odata.type":"Edm.DateTime","birthday":"1970-10-04T00:00:00Z","binary@odata.type":"Edm.Binary","binary":"YmluYXJ5","other":20,"clsid@odata.type":"Edm.Guid","clsid":"c9da6455-213d-42c9-9a79-3e9149a57833"}'
->>>>>>> 522498f3
-    headers:
-      cache-control:
-      - no-cache
-      content-type:
-      - application/json;odata=minimalmetadata;streaming=true;charset=utf-8
-      date:
-<<<<<<< HEAD
-      - Thu, 20 Aug 2020 19:41:08 GMT
+      string: '{"odata.metadata":"https://storagename.table.core.windows.net/$metadata#querytablec12a1338/@Element","odata.etag":"W/\"datetime''2020-08-20T20%3A16%3A55.2929744Z''\"","PartitionKey":"pkc12a1338","RowKey":"rkc12a13381","Timestamp":"2020-08-20T20:16:55.2929744Z","age@odata.type":"Edm.Int64","age":"39","sex":"male","married":true,"deceased":false,"ratio":3.1,"evenratio":3.0,"large@odata.type":"Edm.Int64","large":"933311100","Birthday@odata.type":"Edm.DateTime","Birthday":"1973-10-04T00:00:00Z","birthday@odata.type":"Edm.DateTime","birthday":"1970-10-04T00:00:00Z","binary@odata.type":"Edm.Binary","binary":"YmluYXJ5","other":20,"clsid@odata.type":"Edm.Guid","clsid":"c9da6455-213d-42c9-9a79-3e9149a57833"}'
+    headers:
+      cache-control:
+      - no-cache
+      content-type:
+      - application/json;odata=minimalmetadata;streaming=true;charset=utf-8
+      date:
+      - Thu, 20 Aug 2020 20:16:54 GMT
       etag:
-      - W/"datetime'2020-08-20T19%3A41%3A08.94075Z'"
-=======
-      - Wed, 19 Aug 2020 21:18:42 GMT
-      etag:
-      - W/"datetime'2020-08-19T21%3A18%3A43.8267494Z'"
->>>>>>> 522498f3
+      - W/"datetime'2020-08-20T20%3A16%3A55.2929744Z'"
       location:
       - https://storagename.table.core.windows.net/querytablec12a1338(PartitionKey='pkc12a1338',RowKey='rkc12a13381')
       server:
@@ -215,45 +173,27 @@
       DataServiceVersion:
       - '3.0'
       Date:
-<<<<<<< HEAD
-      - Thu, 20 Aug 2020 19:41:08 GMT
-      User-Agent:
-      - azsdk-python-data-tables/2019-07-07 Python/3.8.4 (Windows-10-10.0.19041-SP0)
-      x-ms-date:
-      - Thu, 20 Aug 2020 19:41:08 GMT
-=======
-      - Wed, 19 Aug 2020 21:18:43 GMT
-      User-Agent:
-      - azsdk-python-storage-table/2019-07-07 Python/3.8.4 (Windows-10-10.0.19041-SP0)
-      x-ms-date:
-      - Wed, 19 Aug 2020 21:18:43 GMT
->>>>>>> 522498f3
+      - Thu, 20 Aug 2020 20:16:55 GMT
+      User-Agent:
+      - azsdk-python-data-tables/2019-07-07 Python/3.8.4 (Windows-10-10.0.19041-SP0)
+      x-ms-date:
+      - Thu, 20 Aug 2020 20:16:55 GMT
       x-ms-version:
       - '2019-07-07'
     method: POST
     uri: https://storagename.table.core.windows.net/querytablec12a1338
   response:
     body:
-<<<<<<< HEAD
-      string: '{"odata.metadata":"https://storagename.table.core.windows.net/$metadata#querytablec12a1338/@Element","odata.etag":"W/\"datetime''2020-08-20T19%3A41%3A09.0258096Z''\"","PartitionKey":"pkc12a1338","RowKey":"rkc12a133812","Timestamp":"2020-08-20T19:41:09.0258096Z","age@odata.type":"Edm.Int64","age":"39","sex":"male","married":true,"deceased":false,"ratio":3.1,"evenratio":3.0,"large@odata.type":"Edm.Int64","large":"933311100","Birthday@odata.type":"Edm.DateTime","Birthday":"1973-10-04T00:00:00Z","birthday@odata.type":"Edm.DateTime","birthday":"1970-10-04T00:00:00Z","binary@odata.type":"Edm.Binary","binary":"YmluYXJ5","other":20,"clsid@odata.type":"Edm.Guid","clsid":"c9da6455-213d-42c9-9a79-3e9149a57833"}'
-=======
-      string: '{"odata.metadata":"https://storagename.table.core.windows.net/$metadata#querytablec12a1338/@Element","odata.etag":"W/\"datetime''2020-08-19T21%3A18%3A43.9088067Z''\"","PartitionKey":"pkc12a1338","RowKey":"rkc12a133812","Timestamp":"2020-08-19T21:18:43.9088067Z","age@odata.type":"Edm.Int64","age":"39","sex":"male","married":true,"deceased":false,"ratio":3.1,"evenratio":3.0,"large@odata.type":"Edm.Int64","large":"933311100","Birthday@odata.type":"Edm.DateTime","Birthday":"1973-10-04T00:00:00Z","birthday@odata.type":"Edm.DateTime","birthday":"1970-10-04T00:00:00Z","binary@odata.type":"Edm.Binary","binary":"YmluYXJ5","other":20,"clsid@odata.type":"Edm.Guid","clsid":"c9da6455-213d-42c9-9a79-3e9149a57833"}'
->>>>>>> 522498f3
-    headers:
-      cache-control:
-      - no-cache
-      content-type:
-      - application/json;odata=minimalmetadata;streaming=true;charset=utf-8
-      date:
-<<<<<<< HEAD
-      - Thu, 20 Aug 2020 19:41:08 GMT
+      string: '{"odata.metadata":"https://storagename.table.core.windows.net/$metadata#querytablec12a1338/@Element","odata.etag":"W/\"datetime''2020-08-20T20%3A16%3A55.58025Z''\"","PartitionKey":"pkc12a1338","RowKey":"rkc12a133812","Timestamp":"2020-08-20T20:16:55.58025Z","age@odata.type":"Edm.Int64","age":"39","sex":"male","married":true,"deceased":false,"ratio":3.1,"evenratio":3.0,"large@odata.type":"Edm.Int64","large":"933311100","Birthday@odata.type":"Edm.DateTime","Birthday":"1973-10-04T00:00:00Z","birthday@odata.type":"Edm.DateTime","birthday":"1970-10-04T00:00:00Z","binary@odata.type":"Edm.Binary","binary":"YmluYXJ5","other":20,"clsid@odata.type":"Edm.Guid","clsid":"c9da6455-213d-42c9-9a79-3e9149a57833"}'
+    headers:
+      cache-control:
+      - no-cache
+      content-type:
+      - application/json;odata=minimalmetadata;streaming=true;charset=utf-8
+      date:
+      - Thu, 20 Aug 2020 20:16:54 GMT
       etag:
-      - W/"datetime'2020-08-20T19%3A41%3A09.0258096Z'"
-=======
-      - Wed, 19 Aug 2020 21:18:43 GMT
-      etag:
-      - W/"datetime'2020-08-19T21%3A18%3A43.9088067Z'"
->>>>>>> 522498f3
+      - W/"datetime'2020-08-20T20%3A16%3A55.58025Z'"
       location:
       - https://storagename.table.core.windows.net/querytablec12a1338(PartitionKey='pkc12a1338',RowKey='rkc12a133812')
       server:
@@ -289,45 +229,27 @@
       DataServiceVersion:
       - '3.0'
       Date:
-<<<<<<< HEAD
-      - Thu, 20 Aug 2020 19:41:08 GMT
-      User-Agent:
-      - azsdk-python-data-tables/2019-07-07 Python/3.8.4 (Windows-10-10.0.19041-SP0)
-      x-ms-date:
-      - Thu, 20 Aug 2020 19:41:08 GMT
-=======
-      - Wed, 19 Aug 2020 21:18:43 GMT
-      User-Agent:
-      - azsdk-python-storage-table/2019-07-07 Python/3.8.4 (Windows-10-10.0.19041-SP0)
-      x-ms-date:
-      - Wed, 19 Aug 2020 21:18:43 GMT
->>>>>>> 522498f3
+      - Thu, 20 Aug 2020 20:16:55 GMT
+      User-Agent:
+      - azsdk-python-data-tables/2019-07-07 Python/3.8.4 (Windows-10-10.0.19041-SP0)
+      x-ms-date:
+      - Thu, 20 Aug 2020 20:16:55 GMT
       x-ms-version:
       - '2019-07-07'
     method: POST
     uri: https://storagename.table.core.windows.net/querytablec12a1338
   response:
     body:
-<<<<<<< HEAD
-      string: '{"odata.metadata":"https://storagename.table.core.windows.net/$metadata#querytablec12a1338/@Element","odata.etag":"W/\"datetime''2020-08-20T19%3A41%3A09.1068677Z''\"","PartitionKey":"pkc12a1338","RowKey":"rkc12a1338123","Timestamp":"2020-08-20T19:41:09.1068677Z","age@odata.type":"Edm.Int64","age":"39","sex":"male","married":true,"deceased":false,"ratio":3.1,"evenratio":3.0,"large@odata.type":"Edm.Int64","large":"933311100","Birthday@odata.type":"Edm.DateTime","Birthday":"1973-10-04T00:00:00Z","birthday@odata.type":"Edm.DateTime","birthday":"1970-10-04T00:00:00Z","binary@odata.type":"Edm.Binary","binary":"YmluYXJ5","other":20,"clsid@odata.type":"Edm.Guid","clsid":"c9da6455-213d-42c9-9a79-3e9149a57833"}'
-=======
-      string: '{"odata.metadata":"https://storagename.table.core.windows.net/$metadata#querytablec12a1338/@Element","odata.etag":"W/\"datetime''2020-08-19T21%3A18%3A43.9908645Z''\"","PartitionKey":"pkc12a1338","RowKey":"rkc12a1338123","Timestamp":"2020-08-19T21:18:43.9908645Z","age@odata.type":"Edm.Int64","age":"39","sex":"male","married":true,"deceased":false,"ratio":3.1,"evenratio":3.0,"large@odata.type":"Edm.Int64","large":"933311100","Birthday@odata.type":"Edm.DateTime","Birthday":"1973-10-04T00:00:00Z","birthday@odata.type":"Edm.DateTime","birthday":"1970-10-04T00:00:00Z","binary@odata.type":"Edm.Binary","binary":"YmluYXJ5","other":20,"clsid@odata.type":"Edm.Guid","clsid":"c9da6455-213d-42c9-9a79-3e9149a57833"}'
->>>>>>> 522498f3
-    headers:
-      cache-control:
-      - no-cache
-      content-type:
-      - application/json;odata=minimalmetadata;streaming=true;charset=utf-8
-      date:
-<<<<<<< HEAD
-      - Thu, 20 Aug 2020 19:41:08 GMT
+      string: '{"odata.metadata":"https://storagename.table.core.windows.net/$metadata#querytablec12a1338/@Element","odata.etag":"W/\"datetime''2020-08-20T20%3A16%3A55.6843504Z''\"","PartitionKey":"pkc12a1338","RowKey":"rkc12a1338123","Timestamp":"2020-08-20T20:16:55.6843504Z","age@odata.type":"Edm.Int64","age":"39","sex":"male","married":true,"deceased":false,"ratio":3.1,"evenratio":3.0,"large@odata.type":"Edm.Int64","large":"933311100","Birthday@odata.type":"Edm.DateTime","Birthday":"1973-10-04T00:00:00Z","birthday@odata.type":"Edm.DateTime","birthday":"1970-10-04T00:00:00Z","binary@odata.type":"Edm.Binary","binary":"YmluYXJ5","other":20,"clsid@odata.type":"Edm.Guid","clsid":"c9da6455-213d-42c9-9a79-3e9149a57833"}'
+    headers:
+      cache-control:
+      - no-cache
+      content-type:
+      - application/json;odata=minimalmetadata;streaming=true;charset=utf-8
+      date:
+      - Thu, 20 Aug 2020 20:16:54 GMT
       etag:
-      - W/"datetime'2020-08-20T19%3A41%3A09.1068677Z'"
-=======
-      - Wed, 19 Aug 2020 21:18:43 GMT
-      etag:
-      - W/"datetime'2020-08-19T21%3A18%3A43.9908645Z'"
->>>>>>> 522498f3
+      - W/"datetime'2020-08-20T20%3A16%3A55.6843504Z'"
       location:
       - https://storagename.table.core.windows.net/querytablec12a1338(PartitionKey='pkc12a1338',RowKey='rkc12a1338123')
       server:
@@ -353,41 +275,25 @@
       DataServiceVersion:
       - '3.0'
       Date:
-<<<<<<< HEAD
-      - Thu, 20 Aug 2020 19:41:09 GMT
-      User-Agent:
-      - azsdk-python-data-tables/2019-07-07 Python/3.8.4 (Windows-10-10.0.19041-SP0)
-      x-ms-date:
-      - Thu, 20 Aug 2020 19:41:09 GMT
-=======
-      - Wed, 19 Aug 2020 21:18:43 GMT
-      User-Agent:
-      - azsdk-python-storage-table/2019-07-07 Python/3.8.4 (Windows-10-10.0.19041-SP0)
-      x-ms-date:
-      - Wed, 19 Aug 2020 21:18:43 GMT
->>>>>>> 522498f3
+      - Thu, 20 Aug 2020 20:16:55 GMT
+      User-Agent:
+      - azsdk-python-data-tables/2019-07-07 Python/3.8.4 (Windows-10-10.0.19041-SP0)
+      x-ms-date:
+      - Thu, 20 Aug 2020 20:16:55 GMT
       x-ms-version:
       - '2019-07-07'
     method: GET
     uri: https://storagename.table.core.windows.net/querytablec12a1338()?$top=2
   response:
     body:
-<<<<<<< HEAD
-      string: '{"odata.metadata":"https://storagename.table.core.windows.net/$metadata#querytablec12a1338","value":[{"odata.etag":"W/\"datetime''2020-08-20T19%3A41%3A08.94075Z''\"","PartitionKey":"pkc12a1338","RowKey":"rkc12a13381","Timestamp":"2020-08-20T19:41:08.94075Z","age@odata.type":"Edm.Int64","age":"39","sex":"male","married":true,"deceased":false,"ratio":3.1,"evenratio":3.0,"large@odata.type":"Edm.Int64","large":"933311100","Birthday@odata.type":"Edm.DateTime","Birthday":"1973-10-04T00:00:00Z","birthday@odata.type":"Edm.DateTime","birthday":"1970-10-04T00:00:00Z","binary@odata.type":"Edm.Binary","binary":"YmluYXJ5","other":20,"clsid@odata.type":"Edm.Guid","clsid":"c9da6455-213d-42c9-9a79-3e9149a57833"},{"odata.etag":"W/\"datetime''2020-08-20T19%3A41%3A09.0258096Z''\"","PartitionKey":"pkc12a1338","RowKey":"rkc12a133812","Timestamp":"2020-08-20T19:41:09.0258096Z","age@odata.type":"Edm.Int64","age":"39","sex":"male","married":true,"deceased":false,"ratio":3.1,"evenratio":3.0,"large@odata.type":"Edm.Int64","large":"933311100","Birthday@odata.type":"Edm.DateTime","Birthday":"1973-10-04T00:00:00Z","birthday@odata.type":"Edm.DateTime","birthday":"1970-10-04T00:00:00Z","binary@odata.type":"Edm.Binary","binary":"YmluYXJ5","other":20,"clsid@odata.type":"Edm.Guid","clsid":"c9da6455-213d-42c9-9a79-3e9149a57833"}]}'
-=======
-      string: '{"odata.metadata":"https://storagename.table.core.windows.net/$metadata#querytablec12a1338","value":[{"odata.etag":"W/\"datetime''2020-08-19T21%3A18%3A43.8267494Z''\"","PartitionKey":"pkc12a1338","RowKey":"rkc12a13381","Timestamp":"2020-08-19T21:18:43.8267494Z","age@odata.type":"Edm.Int64","age":"39","sex":"male","married":true,"deceased":false,"ratio":3.1,"evenratio":3.0,"large@odata.type":"Edm.Int64","large":"933311100","Birthday@odata.type":"Edm.DateTime","Birthday":"1973-10-04T00:00:00Z","birthday@odata.type":"Edm.DateTime","birthday":"1970-10-04T00:00:00Z","binary@odata.type":"Edm.Binary","binary":"YmluYXJ5","other":20,"clsid@odata.type":"Edm.Guid","clsid":"c9da6455-213d-42c9-9a79-3e9149a57833"},{"odata.etag":"W/\"datetime''2020-08-19T21%3A18%3A43.9088067Z''\"","PartitionKey":"pkc12a1338","RowKey":"rkc12a133812","Timestamp":"2020-08-19T21:18:43.9088067Z","age@odata.type":"Edm.Int64","age":"39","sex":"male","married":true,"deceased":false,"ratio":3.1,"evenratio":3.0,"large@odata.type":"Edm.Int64","large":"933311100","Birthday@odata.type":"Edm.DateTime","Birthday":"1973-10-04T00:00:00Z","birthday@odata.type":"Edm.DateTime","birthday":"1970-10-04T00:00:00Z","binary@odata.type":"Edm.Binary","binary":"YmluYXJ5","other":20,"clsid@odata.type":"Edm.Guid","clsid":"c9da6455-213d-42c9-9a79-3e9149a57833"}]}'
->>>>>>> 522498f3
-    headers:
-      cache-control:
-      - no-cache
-      content-type:
-      - application/json;odata=minimalmetadata;streaming=true;charset=utf-8
-      date:
-<<<<<<< HEAD
-      - Thu, 20 Aug 2020 19:41:08 GMT
-=======
-      - Wed, 19 Aug 2020 21:18:43 GMT
->>>>>>> 522498f3
+      string: '{"odata.metadata":"https://storagename.table.core.windows.net/$metadata#querytablec12a1338","value":[{"odata.etag":"W/\"datetime''2020-08-20T20%3A16%3A55.2929744Z''\"","PartitionKey":"pkc12a1338","RowKey":"rkc12a13381","Timestamp":"2020-08-20T20:16:55.2929744Z","age@odata.type":"Edm.Int64","age":"39","sex":"male","married":true,"deceased":false,"ratio":3.1,"evenratio":3.0,"large@odata.type":"Edm.Int64","large":"933311100","Birthday@odata.type":"Edm.DateTime","Birthday":"1973-10-04T00:00:00Z","birthday@odata.type":"Edm.DateTime","birthday":"1970-10-04T00:00:00Z","binary@odata.type":"Edm.Binary","binary":"YmluYXJ5","other":20,"clsid@odata.type":"Edm.Guid","clsid":"c9da6455-213d-42c9-9a79-3e9149a57833"},{"odata.etag":"W/\"datetime''2020-08-20T20%3A16%3A55.58025Z''\"","PartitionKey":"pkc12a1338","RowKey":"rkc12a133812","Timestamp":"2020-08-20T20:16:55.58025Z","age@odata.type":"Edm.Int64","age":"39","sex":"male","married":true,"deceased":false,"ratio":3.1,"evenratio":3.0,"large@odata.type":"Edm.Int64","large":"933311100","Birthday@odata.type":"Edm.DateTime","Birthday":"1973-10-04T00:00:00Z","birthday@odata.type":"Edm.DateTime","birthday":"1970-10-04T00:00:00Z","binary@odata.type":"Edm.Binary","binary":"YmluYXJ5","other":20,"clsid@odata.type":"Edm.Guid","clsid":"c9da6455-213d-42c9-9a79-3e9149a57833"}]}'
+    headers:
+      cache-control:
+      - no-cache
+      content-type:
+      - application/json;odata=minimalmetadata;streaming=true;charset=utf-8
+      date:
+      - Thu, 20 Aug 2020 20:16:54 GMT
       server:
       - Windows-Azure-Table/1.0 Microsoft-HTTPAPI/2.0
       transfer-encoding:
@@ -415,19 +321,11 @@
       Content-Length:
       - '0'
       Date:
-<<<<<<< HEAD
-      - Thu, 20 Aug 2020 19:41:09 GMT
-      User-Agent:
-      - azsdk-python-data-tables/2019-07-07 Python/3.8.4 (Windows-10-10.0.19041-SP0)
-      x-ms-date:
-      - Thu, 20 Aug 2020 19:41:09 GMT
-=======
-      - Wed, 19 Aug 2020 21:18:44 GMT
-      User-Agent:
-      - azsdk-python-storage-table/2019-07-07 Python/3.8.4 (Windows-10-10.0.19041-SP0)
-      x-ms-date:
-      - Wed, 19 Aug 2020 21:18:44 GMT
->>>>>>> 522498f3
+      - Thu, 20 Aug 2020 20:16:55 GMT
+      User-Agent:
+      - azsdk-python-data-tables/2019-07-07 Python/3.8.4 (Windows-10-10.0.19041-SP0)
+      x-ms-date:
+      - Thu, 20 Aug 2020 20:16:55 GMT
       x-ms-version:
       - '2019-07-07'
     method: DELETE
@@ -441,11 +339,7 @@
       content-length:
       - '0'
       date:
-<<<<<<< HEAD
-      - Thu, 20 Aug 2020 19:41:08 GMT
-=======
-      - Wed, 19 Aug 2020 21:18:43 GMT
->>>>>>> 522498f3
+      - Thu, 20 Aug 2020 20:16:55 GMT
       server:
       - Windows-Azure-Table/1.0 Microsoft-HTTPAPI/2.0
       x-content-type-options:
@@ -467,19 +361,11 @@
       Content-Length:
       - '0'
       Date:
-<<<<<<< HEAD
-      - Thu, 20 Aug 2020 19:41:09 GMT
-      User-Agent:
-      - azsdk-python-data-tables/2019-07-07 Python/3.8.4 (Windows-10-10.0.19041-SP0)
-      x-ms-date:
-      - Thu, 20 Aug 2020 19:41:09 GMT
-=======
-      - Wed, 19 Aug 2020 21:18:44 GMT
-      User-Agent:
-      - azsdk-python-storage-table/2019-07-07 Python/3.8.4 (Windows-10-10.0.19041-SP0)
-      x-ms-date:
-      - Wed, 19 Aug 2020 21:18:44 GMT
->>>>>>> 522498f3
+      - Thu, 20 Aug 2020 20:16:55 GMT
+      User-Agent:
+      - azsdk-python-data-tables/2019-07-07 Python/3.8.4 (Windows-10-10.0.19041-SP0)
+      x-ms-date:
+      - Thu, 20 Aug 2020 20:16:55 GMT
       x-ms-version:
       - '2019-07-07'
     method: DELETE
@@ -493,11 +379,7 @@
       content-length:
       - '0'
       date:
-<<<<<<< HEAD
-      - Thu, 20 Aug 2020 19:41:08 GMT
-=======
-      - Wed, 19 Aug 2020 21:18:43 GMT
->>>>>>> 522498f3
+      - Thu, 20 Aug 2020 20:16:55 GMT
       server:
       - Windows-Azure-Table/1.0 Microsoft-HTTPAPI/2.0
       x-content-type-options:
