--- conflicted
+++ resolved
@@ -15,224 +15,31 @@
       DataServiceVersion:
       - '3.0'
       Date:
-<<<<<<< HEAD
-      - Fri, 24 Jul 2020 15:03:06 GMT
-=======
-      - Fri, 24 Jul 2020 16:11:57 GMT
->>>>>>> 582fb262
+      - Fri, 24 Jul 2020 16:41:40 GMT
       User-Agent:
-      - azsdk-python-storage-table/2019-07-07 Python/3.8.4 (Windows-10-10.0.19041-SP0)
+      - azsdk-python-storage-table/12.0.0b1 Python/3.8.4 (Windows-10-10.0.19041-SP0)
       x-ms-date:
-<<<<<<< HEAD
-      - Fri, 24 Jul 2020 15:03:06 GMT
-=======
-      - Fri, 24 Jul 2020 16:11:57 GMT
->>>>>>> 582fb262
+      - Fri, 24 Jul 2020 16:41:40 GMT
       x-ms-version:
-      - '2019-07-07'
+      - 12.0.0b1
     method: POST
     uri: https://storagename.table.core.windows.net/Tables
   response:
     body:
-      string: '{"odata.metadata":"https://storagename.table.core.windows.net/$metadata#Tables/@Element","TableName":"uttable419d1e08"}'
+      string: "\uFEFF<?xml version=\"1.0\" encoding=\"utf-8\" standalone=\"yes\"?>\r\n<error
+        xmlns=\"http://schemas.microsoft.com/ado/2007/08/dataservices/metadata\">\r\n
+        \ <code>InvalidHeaderValue</code>\r\n  <message xml:lang=\"en-US\">The value
+        for one of the HTTP headers is not in the correct format.\nRequestId:34f9cac7-5002-0053-61d9-613c9e000000\nTime:2020-07-24T16:41:40.8983892Z</message>\r\n</error>"
     headers:
-      cache-control:
-      - no-cache
+      content-length:
+      - '371'
       content-type:
-      - application/json;odata=minimalmetadata;streaming=true;charset=utf-8
+      - application/xml
       date:
-<<<<<<< HEAD
-      - Fri, 24 Jul 2020 15:03:07 GMT
-=======
-      - Fri, 24 Jul 2020 16:11:55 GMT
->>>>>>> 582fb262
-      location:
-      - https://storagename.table.core.windows.net/Tables('uttable419d1e08')
+      - Fri, 24 Jul 2020 16:41:40 GMT
       server:
-      - Windows-Azure-Table/1.0 Microsoft-HTTPAPI/2.0
-      transfer-encoding:
-      - chunked
-      x-content-type-options:
-      - nosniff
-      x-ms-version:
-      - '2019-07-07'
+      - Microsoft-HTTPAPI/2.0
     status:
-      code: 201
-      message: Created
-- request:
-    body: '{"PartitionKey": "pk419d1e08", "RowKey": "rk419d1e08", "age": "abc", "sex":
-      "female", "sign": "aquarius", "birthday": "1991-10-04T00:00:00Z", "birthday@odata.type":
-      "Edm.DateTime"}'
-    headers:
-      Accept:
-      - '*/*'
-      Accept-Encoding:
-      - gzip, deflate
-      Connection:
-      - keep-alive
-      Content-Length:
-      - '180'
-      Content-Type:
-      - application/json
-      DataServiceVersion:
-      - '3.0'
-      Date:
-<<<<<<< HEAD
-      - Fri, 24 Jul 2020 15:03:07 GMT
-=======
-      - Fri, 24 Jul 2020 16:11:58 GMT
->>>>>>> 582fb262
-      User-Agent:
-      - azsdk-python-storage-table/2019-07-07 Python/3.8.4 (Windows-10-10.0.19041-SP0)
-      x-ms-date:
-<<<<<<< HEAD
-      - Fri, 24 Jul 2020 15:03:07 GMT
-=======
-      - Fri, 24 Jul 2020 16:11:58 GMT
->>>>>>> 582fb262
-      x-ms-version:
-      - '2019-07-07'
-    method: PUT
-    uri: https://storagename.table.core.windows.net/uttable419d1e08(PartitionKey='pk419d1e08',RowKey='rk419d1e08')
-  response:
-    body:
-      string: ''
-    headers:
-      cache-control:
-      - no-cache
-      content-length:
-      - '0'
-      date:
-<<<<<<< HEAD
-      - Fri, 24 Jul 2020 15:03:07 GMT
-      etag:
-      - W/"datetime'2020-07-24T15%3A03%3A08.1604379Z'"
-=======
-      - Fri, 24 Jul 2020 16:11:55 GMT
-      etag:
-      - W/"datetime'2020-07-24T16%3A11%3A55.6265426Z'"
->>>>>>> 582fb262
-      server:
-      - Windows-Azure-Table/1.0 Microsoft-HTTPAPI/2.0
-      x-content-type-options:
-      - nosniff
-      x-ms-version:
-      - '2019-07-07'
-    status:
-      code: 204
-      message: No Content
-- request:
-    body: null
-    headers:
-      Accept:
-      - application/json;odata=minimalmetadata
-      Accept-Encoding:
-      - gzip, deflate
-      Connection:
-      - keep-alive
-      DataServiceVersion:
-      - '3.0'
-      Date:
-<<<<<<< HEAD
-      - Fri, 24 Jul 2020 15:03:07 GMT
-=======
-      - Fri, 24 Jul 2020 16:11:58 GMT
->>>>>>> 582fb262
-      User-Agent:
-      - azsdk-python-storage-table/2019-07-07 Python/3.8.4 (Windows-10-10.0.19041-SP0)
-      x-ms-date:
-<<<<<<< HEAD
-      - Fri, 24 Jul 2020 15:03:07 GMT
-=======
-      - Fri, 24 Jul 2020 16:11:58 GMT
->>>>>>> 582fb262
-      x-ms-version:
-      - '2019-07-07'
-    method: GET
-    uri: https://storagename.table.core.windows.net/uttable419d1e08(PartitionKey='pk419d1e08',RowKey='rk419d1e08')
-  response:
-    body:
-<<<<<<< HEAD
-      string: '{"odata.metadata":"https://storagename.table.core.windows.net/$metadata#uttable419d1e08/@Element","odata.etag":"W/\"datetime''2020-07-24T15%3A03%3A08.1604379Z''\"","PartitionKey":"pk419d1e08","RowKey":"rk419d1e08","Timestamp":"2020-07-24T15:03:08.1604379Z","age":"abc","birthday@odata.type":"Edm.DateTime","birthday":"1991-10-04T00:00:00Z","sex":"female","sign":"aquarius"}'
-=======
-      string: '{"odata.metadata":"https://storagename.table.core.windows.net/$metadata#uttable419d1e08/@Element","odata.etag":"W/\"datetime''2020-07-24T16%3A11%3A55.6265426Z''\"","PartitionKey":"pk419d1e08","RowKey":"rk419d1e08","Timestamp":"2020-07-24T16:11:55.6265426Z","age":"abc","birthday@odata.type":"Edm.DateTime","birthday":"1991-10-04T00:00:00Z","sex":"female","sign":"aquarius"}'
->>>>>>> 582fb262
-    headers:
-      cache-control:
-      - no-cache
-      content-type:
-      - application/json;odata=minimalmetadata;streaming=true;charset=utf-8
-      date:
-<<<<<<< HEAD
-      - Fri, 24 Jul 2020 15:03:07 GMT
-      etag:
-      - W/"datetime'2020-07-24T15%3A03%3A08.1604379Z'"
-=======
-      - Fri, 24 Jul 2020 16:11:55 GMT
-      etag:
-      - W/"datetime'2020-07-24T16%3A11%3A55.6265426Z'"
->>>>>>> 582fb262
-      server:
-      - Windows-Azure-Table/1.0 Microsoft-HTTPAPI/2.0
-      transfer-encoding:
-      - chunked
-      x-content-type-options:
-      - nosniff
-      x-ms-version:
-      - '2019-07-07'
-    status:
-      code: 200
-      message: OK
-- request:
-    body: null
-    headers:
-      Accept:
-      - '*/*'
-      Accept-Encoding:
-      - gzip, deflate
-      Connection:
-      - keep-alive
-      Content-Length:
-      - '0'
-      Date:
-<<<<<<< HEAD
-      - Fri, 24 Jul 2020 15:03:07 GMT
-=======
-      - Fri, 24 Jul 2020 16:11:58 GMT
->>>>>>> 582fb262
-      User-Agent:
-      - azsdk-python-storage-table/2019-07-07 Python/3.8.4 (Windows-10-10.0.19041-SP0)
-      x-ms-date:
-<<<<<<< HEAD
-      - Fri, 24 Jul 2020 15:03:07 GMT
-=======
-      - Fri, 24 Jul 2020 16:11:58 GMT
->>>>>>> 582fb262
-      x-ms-version:
-      - '2019-07-07'
-    method: DELETE
-    uri: https://storagename.table.core.windows.net/Tables('uttable419d1e08')
-  response:
-    body:
-      string: ''
-    headers:
-      cache-control:
-      - no-cache
-      content-length:
-      - '0'
-      date:
-<<<<<<< HEAD
-      - Fri, 24 Jul 2020 15:03:07 GMT
-=======
-      - Fri, 24 Jul 2020 16:11:55 GMT
->>>>>>> 582fb262
-      server:
-      - Windows-Azure-Table/1.0 Microsoft-HTTPAPI/2.0
-      x-content-type-options:
-      - nosniff
-      x-ms-version:
-      - '2019-07-07'
-    status:
-      code: 204
-      message: No Content
+      code: 400
+      message: The value for one of the HTTP headers is not in the correct format.
 version: 1