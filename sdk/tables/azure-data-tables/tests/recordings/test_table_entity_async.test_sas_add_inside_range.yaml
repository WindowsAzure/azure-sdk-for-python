--- conflicted
+++ resolved
@@ -11,19 +11,11 @@
       DataServiceVersion:
       - '3.0'
       Date:
-<<<<<<< HEAD
-      - Thu, 20 Aug 2020 20:01:37 GMT
+      - Thu, 20 Aug 2020 20:17:39 GMT
       User-Agent:
       - azsdk-python-data-tables/2019-07-07 Python/3.8.4 (Windows-10-10.0.19041-SP0)
       x-ms-date:
-      - Thu, 20 Aug 2020 20:01:37 GMT
-=======
-      - Wed, 19 Aug 2020 21:19:28 GMT
-      User-Agent:
-      - azsdk-python-storage-table/2019-07-07 Python/3.8.4 (Windows-10-10.0.19041-SP0)
-      x-ms-date:
-      - Wed, 19 Aug 2020 21:19:28 GMT
->>>>>>> 522498f3
+      - Thu, 20 Aug 2020 20:17:39 GMT
       x-ms-version:
       - '2019-07-07'
     method: POST
@@ -34,11 +26,7 @@
     headers:
       cache-control: no-cache
       content-type: application/json;odata=minimalmetadata;streaming=true;charset=utf-8
-<<<<<<< HEAD
-      date: Thu, 20 Aug 2020 20:01:37 GMT
-=======
-      date: Wed, 19 Aug 2020 21:19:28 GMT
->>>>>>> 522498f3
+      date: Thu, 20 Aug 2020 20:17:39 GMT
       location: https://storagename.table.core.windows.net/Tables('uttablef8471404')
       server: Windows-Azure-Table/1.0 Microsoft-HTTPAPI/2.0
       transfer-encoding: chunked
@@ -47,11 +35,7 @@
     status:
       code: 201
       message: Created
-<<<<<<< HEAD
-    url: https://pyacrstoragewqh4lkqbianj.table.core.windows.net/Tables
-=======
-    url: https://pyacrstorageuwjvfxhidgpv.table.core.windows.net/Tables
->>>>>>> 522498f3
+    url: https://pyacrstoragewdjxux7eodqw.table.core.windows.net/Tables
 - request:
     body: '{"PartitionKey": "test", "RowKey": "test1", "age": "39", "age@odata.type":
       "Edm.Int64", "sex": "male", "married": true, "deceased": false, "ratio": 3.1,
@@ -70,43 +54,23 @@
       DataServiceVersion:
       - '3.0'
       Date:
-<<<<<<< HEAD
-      - Thu, 20 Aug 2020 20:01:37 GMT
+      - Thu, 20 Aug 2020 20:17:40 GMT
       User-Agent:
       - azsdk-python-data-tables/2019-07-07 Python/3.8.4 (Windows-10-10.0.19041-SP0)
       x-ms-date:
-      - Thu, 20 Aug 2020 20:01:37 GMT
+      - Thu, 20 Aug 2020 20:17:40 GMT
       x-ms-version:
       - '2019-07-07'
     method: POST
-    uri: https://storagename.table.core.windows.net/uttablef8471404?se=2020-08-20T21:01:37Z&sp=a&sv=2019-02-02&tn=uttablef8471404&spk=test&srk=test1&epk=test&erk=test1&sig=ySqDQBEqcrfOPDOKrhyrxgzutpvM0AI21g75YrsLfAY%3D
+    uri: https://storagename.table.core.windows.net/uttablef8471404?se=2020-08-20T21:17:40Z&sp=a&sv=2019-02-02&tn=uttablef8471404&spk=test&srk=test1&epk=test&erk=test1&sig=hBA1D%2BmsALg23iiVNvt1yL8KvZxp9W/cikCjSlLZZ38%3D
   response:
     body:
-      string: '{"odata.metadata":"https://storagename.table.core.windows.net/$metadata#uttablef8471404/@Element","odata.etag":"W/\"datetime''2020-08-20T20%3A01%3A38.0117723Z''\"","PartitionKey":"test","RowKey":"test1","Timestamp":"2020-08-20T20:01:38.0117723Z","age@odata.type":"Edm.Int64","age":"39","sex":"male","married":true,"deceased":false,"ratio":3.1,"evenratio":3.0,"large@odata.type":"Edm.Int64","large":"933311100","Birthday@odata.type":"Edm.DateTime","Birthday":"1973-10-04T00:00:00Z","birthday@odata.type":"Edm.DateTime","birthday":"1970-10-04T00:00:00Z","binary@odata.type":"Edm.Binary","binary":"YmluYXJ5","other":20,"clsid@odata.type":"Edm.Guid","clsid":"c9da6455-213d-42c9-9a79-3e9149a57833"}'
+      string: '{"odata.metadata":"https://storagename.table.core.windows.net/$metadata#uttablef8471404/@Element","odata.etag":"W/\"datetime''2020-08-20T20%3A17%3A40.6226259Z''\"","PartitionKey":"test","RowKey":"test1","Timestamp":"2020-08-20T20:17:40.6226259Z","age@odata.type":"Edm.Int64","age":"39","sex":"male","married":true,"deceased":false,"ratio":3.1,"evenratio":3.0,"large@odata.type":"Edm.Int64","large":"933311100","Birthday@odata.type":"Edm.DateTime","Birthday":"1973-10-04T00:00:00Z","birthday@odata.type":"Edm.DateTime","birthday":"1970-10-04T00:00:00Z","binary@odata.type":"Edm.Binary","binary":"YmluYXJ5","other":20,"clsid@odata.type":"Edm.Guid","clsid":"c9da6455-213d-42c9-9a79-3e9149a57833"}'
     headers:
       cache-control: no-cache
       content-type: application/json;odata=minimalmetadata;streaming=true;charset=utf-8
-      date: Thu, 20 Aug 2020 20:01:37 GMT
-      etag: W/"datetime'2020-08-20T20%3A01%3A38.0117723Z'"
-=======
-      - Wed, 19 Aug 2020 21:19:28 GMT
-      User-Agent:
-      - azsdk-python-storage-table/2019-07-07 Python/3.8.4 (Windows-10-10.0.19041-SP0)
-      x-ms-date:
-      - Wed, 19 Aug 2020 21:19:28 GMT
-      x-ms-version:
-      - '2019-07-07'
-    method: POST
-    uri: https://storagename.table.core.windows.net/uttablef8471404?se=2020-08-19T22:19:28Z&sp=a&sv=2019-07-07&tn=uttablef8471404&spk=test&srk=test1&epk=test&erk=test1&sig=rtMHKd8Jj40y5JtbjV8QV9VrBr5oSEj/Mpgqqie7Ejk%3D
-  response:
-    body:
-      string: '{"odata.metadata":"https://storagename.table.core.windows.net/$metadata#uttablef8471404/@Element","odata.etag":"W/\"datetime''2020-08-19T21%3A19%3A28.8342768Z''\"","PartitionKey":"test","RowKey":"test1","Timestamp":"2020-08-19T21:19:28.8342768Z","age@odata.type":"Edm.Int64","age":"39","sex":"male","married":true,"deceased":false,"ratio":3.1,"evenratio":3.0,"large@odata.type":"Edm.Int64","large":"933311100","Birthday@odata.type":"Edm.DateTime","Birthday":"1973-10-04T00:00:00Z","birthday@odata.type":"Edm.DateTime","birthday":"1970-10-04T00:00:00Z","binary@odata.type":"Edm.Binary","binary":"YmluYXJ5","other":20,"clsid@odata.type":"Edm.Guid","clsid":"c9da6455-213d-42c9-9a79-3e9149a57833"}'
-    headers:
-      cache-control: no-cache
-      content-type: application/json;odata=minimalmetadata;streaming=true;charset=utf-8
-      date: Wed, 19 Aug 2020 21:19:28 GMT
-      etag: W/"datetime'2020-08-19T21%3A19%3A28.8342768Z'"
->>>>>>> 522498f3
+      date: Thu, 20 Aug 2020 20:17:40 GMT
+      etag: W/"datetime'2020-08-20T20%3A17%3A40.6226259Z'"
       location: https://storagename.table.core.windows.net/uttablef8471404(PartitionKey='test',RowKey='test1')
       server: Windows-Azure-Table/1.0 Microsoft-HTTPAPI/2.0
       transfer-encoding: chunked
@@ -115,11 +79,7 @@
     status:
       code: 201
       message: Created
-<<<<<<< HEAD
-    url: https://pyacrstoragewqh4lkqbianj.table.core.windows.net/uttablef8471404?se=2020-08-20T21:01:37Z&sp=a&sv=2019-02-02&tn=uttablef8471404&spk=test&srk=test1&epk=test&erk=test1&sig=ySqDQBEqcrfOPDOKrhyrxgzutpvM0AI21g75YrsLfAY%3D
-=======
-    url: https://pyacrstorageuwjvfxhidgpv.table.core.windows.net/uttablef8471404?se=2020-08-19T22:19:28Z&sp=a&sv=2019-07-07&tn=uttablef8471404&spk=test&srk=test1&epk=test&erk=test1&sig=rtMHKd8Jj40y5JtbjV8QV9VrBr5oSEj/Mpgqqie7Ejk%3D
->>>>>>> 522498f3
+    url: https://pyacrstoragewdjxux7eodqw.table.core.windows.net/uttablef8471404?se=2020-08-20T21:17:40Z&sp=a&sv=2019-02-02&tn=uttablef8471404&spk=test&srk=test1&epk=test&erk=test1&sig=hBA1D%2BmsALg23iiVNvt1yL8KvZxp9W/cikCjSlLZZ38%3D
 - request:
     body: null
     headers:
@@ -128,40 +88,23 @@
       DataServiceVersion:
       - '3.0'
       Date:
-<<<<<<< HEAD
-      - Thu, 20 Aug 2020 20:01:37 GMT
+      - Thu, 20 Aug 2020 20:17:40 GMT
       User-Agent:
       - azsdk-python-data-tables/2019-07-07 Python/3.8.4 (Windows-10-10.0.19041-SP0)
       x-ms-date:
-      - Thu, 20 Aug 2020 20:01:37 GMT
-=======
-      - Wed, 19 Aug 2020 21:19:28 GMT
-      User-Agent:
-      - azsdk-python-storage-table/2019-07-07 Python/3.8.4 (Windows-10-10.0.19041-SP0)
-      x-ms-date:
-      - Wed, 19 Aug 2020 21:19:28 GMT
->>>>>>> 522498f3
+      - Thu, 20 Aug 2020 20:17:40 GMT
       x-ms-version:
       - '2019-07-07'
     method: GET
     uri: https://storagename.table.core.windows.net/uttablef8471404(PartitionKey='test',RowKey='test1')
   response:
     body:
-<<<<<<< HEAD
-      string: '{"odata.metadata":"https://storagename.table.core.windows.net/$metadata#uttablef8471404/@Element","odata.etag":"W/\"datetime''2020-08-20T20%3A01%3A38.0117723Z''\"","PartitionKey":"test","RowKey":"test1","Timestamp":"2020-08-20T20:01:38.0117723Z","age@odata.type":"Edm.Int64","age":"39","sex":"male","married":true,"deceased":false,"ratio":3.1,"evenratio":3.0,"large@odata.type":"Edm.Int64","large":"933311100","Birthday@odata.type":"Edm.DateTime","Birthday":"1973-10-04T00:00:00Z","birthday@odata.type":"Edm.DateTime","birthday":"1970-10-04T00:00:00Z","binary@odata.type":"Edm.Binary","binary":"YmluYXJ5","other":20,"clsid@odata.type":"Edm.Guid","clsid":"c9da6455-213d-42c9-9a79-3e9149a57833"}'
+      string: '{"odata.metadata":"https://storagename.table.core.windows.net/$metadata#uttablef8471404/@Element","odata.etag":"W/\"datetime''2020-08-20T20%3A17%3A40.6226259Z''\"","PartitionKey":"test","RowKey":"test1","Timestamp":"2020-08-20T20:17:40.6226259Z","age@odata.type":"Edm.Int64","age":"39","sex":"male","married":true,"deceased":false,"ratio":3.1,"evenratio":3.0,"large@odata.type":"Edm.Int64","large":"933311100","Birthday@odata.type":"Edm.DateTime","Birthday":"1973-10-04T00:00:00Z","birthday@odata.type":"Edm.DateTime","birthday":"1970-10-04T00:00:00Z","binary@odata.type":"Edm.Binary","binary":"YmluYXJ5","other":20,"clsid@odata.type":"Edm.Guid","clsid":"c9da6455-213d-42c9-9a79-3e9149a57833"}'
     headers:
       cache-control: no-cache
       content-type: application/json;odata=minimalmetadata;streaming=true;charset=utf-8
-      date: Thu, 20 Aug 2020 20:01:38 GMT
-      etag: W/"datetime'2020-08-20T20%3A01%3A38.0117723Z'"
-=======
-      string: '{"odata.metadata":"https://storagename.table.core.windows.net/$metadata#uttablef8471404/@Element","odata.etag":"W/\"datetime''2020-08-19T21%3A19%3A28.8342768Z''\"","PartitionKey":"test","RowKey":"test1","Timestamp":"2020-08-19T21:19:28.8342768Z","age@odata.type":"Edm.Int64","age":"39","sex":"male","married":true,"deceased":false,"ratio":3.1,"evenratio":3.0,"large@odata.type":"Edm.Int64","large":"933311100","Birthday@odata.type":"Edm.DateTime","Birthday":"1973-10-04T00:00:00Z","birthday@odata.type":"Edm.DateTime","birthday":"1970-10-04T00:00:00Z","binary@odata.type":"Edm.Binary","binary":"YmluYXJ5","other":20,"clsid@odata.type":"Edm.Guid","clsid":"c9da6455-213d-42c9-9a79-3e9149a57833"}'
-    headers:
-      cache-control: no-cache
-      content-type: application/json;odata=minimalmetadata;streaming=true;charset=utf-8
-      date: Wed, 19 Aug 2020 21:19:28 GMT
-      etag: W/"datetime'2020-08-19T21%3A19%3A28.8342768Z'"
->>>>>>> 522498f3
+      date: Thu, 20 Aug 2020 20:17:40 GMT
+      etag: W/"datetime'2020-08-20T20%3A17%3A40.6226259Z'"
       server: Windows-Azure-Table/1.0 Microsoft-HTTPAPI/2.0
       transfer-encoding: chunked
       x-content-type-options: nosniff
@@ -169,28 +112,16 @@
     status:
       code: 200
       message: OK
-<<<<<<< HEAD
-    url: https://pyacrstoragewqh4lkqbianj.table.core.windows.net/uttablef8471404(PartitionKey='test',RowKey='test1')
-=======
-    url: https://pyacrstorageuwjvfxhidgpv.table.core.windows.net/uttablef8471404(PartitionKey='test',RowKey='test1')
->>>>>>> 522498f3
+    url: https://pyacrstoragewdjxux7eodqw.table.core.windows.net/uttablef8471404(PartitionKey='test',RowKey='test1')
 - request:
     body: null
     headers:
       Date:
-<<<<<<< HEAD
-      - Thu, 20 Aug 2020 20:01:37 GMT
+      - Thu, 20 Aug 2020 20:17:40 GMT
       User-Agent:
       - azsdk-python-data-tables/2019-07-07 Python/3.8.4 (Windows-10-10.0.19041-SP0)
       x-ms-date:
-      - Thu, 20 Aug 2020 20:01:37 GMT
-=======
-      - Wed, 19 Aug 2020 21:19:28 GMT
-      User-Agent:
-      - azsdk-python-storage-table/2019-07-07 Python/3.8.4 (Windows-10-10.0.19041-SP0)
-      x-ms-date:
-      - Wed, 19 Aug 2020 21:19:28 GMT
->>>>>>> 522498f3
+      - Thu, 20 Aug 2020 20:17:40 GMT
       x-ms-version:
       - '2019-07-07'
     method: DELETE
@@ -201,20 +132,12 @@
     headers:
       cache-control: no-cache
       content-length: '0'
-<<<<<<< HEAD
-      date: Thu, 20 Aug 2020 20:01:38 GMT
-=======
-      date: Wed, 19 Aug 2020 21:19:28 GMT
->>>>>>> 522498f3
+      date: Thu, 20 Aug 2020 20:17:40 GMT
       server: Windows-Azure-Table/1.0 Microsoft-HTTPAPI/2.0
       x-content-type-options: nosniff
       x-ms-version: '2019-07-07'
     status:
       code: 204
       message: No Content
-<<<<<<< HEAD
-    url: https://pyacrstoragewqh4lkqbianj.table.core.windows.net/Tables('uttablef8471404')
-=======
-    url: https://pyacrstorageuwjvfxhidgpv.table.core.windows.net/Tables('uttablef8471404')
->>>>>>> 522498f3
+    url: https://pyacrstoragewdjxux7eodqw.table.core.windows.net/Tables('uttablef8471404')
 version: 1