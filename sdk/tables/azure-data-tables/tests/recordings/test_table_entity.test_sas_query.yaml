--- conflicted
+++ resolved
@@ -15,19 +15,11 @@
       DataServiceVersion:
       - '3.0'
       Date:
-<<<<<<< HEAD
-      - Thu, 20 Aug 2020 19:41:15 GMT
+      - Thu, 20 Aug 2020 20:17:02 GMT
       User-Agent:
       - azsdk-python-data-tables/2019-07-07 Python/3.8.4 (Windows-10-10.0.19041-SP0)
       x-ms-date:
-      - Thu, 20 Aug 2020 19:41:15 GMT
-=======
-      - Wed, 19 Aug 2020 21:18:50 GMT
-      User-Agent:
-      - azsdk-python-storage-table/2019-07-07 Python/3.8.4 (Windows-10-10.0.19041-SP0)
-      x-ms-date:
-      - Wed, 19 Aug 2020 21:18:50 GMT
->>>>>>> 522498f3
+      - Thu, 20 Aug 2020 20:17:02 GMT
       x-ms-version:
       - '2019-07-07'
     method: POST
@@ -41,11 +33,7 @@
       content-type:
       - application/json;odata=minimalmetadata;streaming=true;charset=utf-8
       date:
-<<<<<<< HEAD
-      - Thu, 20 Aug 2020 19:41:15 GMT
-=======
-      - Wed, 19 Aug 2020 21:18:50 GMT
->>>>>>> 522498f3
+      - Thu, 20 Aug 2020 20:17:02 GMT
       location:
       - https://storagename.table.core.windows.net/Tables('uttableda4d0d4d')
       server:
@@ -81,45 +69,27 @@
       DataServiceVersion:
       - '3.0'
       Date:
-<<<<<<< HEAD
-      - Thu, 20 Aug 2020 19:41:16 GMT
+      - Thu, 20 Aug 2020 20:17:03 GMT
       User-Agent:
       - azsdk-python-data-tables/2019-07-07 Python/3.8.4 (Windows-10-10.0.19041-SP0)
       x-ms-date:
-      - Thu, 20 Aug 2020 19:41:16 GMT
-=======
-      - Wed, 19 Aug 2020 21:18:50 GMT
-      User-Agent:
-      - azsdk-python-storage-table/2019-07-07 Python/3.8.4 (Windows-10-10.0.19041-SP0)
-      x-ms-date:
-      - Wed, 19 Aug 2020 21:18:50 GMT
->>>>>>> 522498f3
+      - Thu, 20 Aug 2020 20:17:03 GMT
       x-ms-version:
       - '2019-07-07'
     method: POST
     uri: https://storagename.table.core.windows.net/uttableda4d0d4d
   response:
     body:
-<<<<<<< HEAD
-      string: '{"odata.metadata":"https://storagename.table.core.windows.net/$metadata#uttableda4d0d4d/@Element","odata.etag":"W/\"datetime''2020-08-20T19%3A41%3A16.3644038Z''\"","PartitionKey":"pkda4d0d4d","RowKey":"rkda4d0d4d","Timestamp":"2020-08-20T19:41:16.3644038Z","age@odata.type":"Edm.Int64","age":"39","sex":"male","married":true,"deceased":false,"ratio":3.1,"evenratio":3.0,"large@odata.type":"Edm.Int64","large":"933311100","Birthday@odata.type":"Edm.DateTime","Birthday":"1973-10-04T00:00:00Z","birthday@odata.type":"Edm.DateTime","birthday":"1970-10-04T00:00:00Z","binary@odata.type":"Edm.Binary","binary":"YmluYXJ5","other":20,"clsid@odata.type":"Edm.Guid","clsid":"c9da6455-213d-42c9-9a79-3e9149a57833"}'
-=======
-      string: '{"odata.metadata":"https://storagename.table.core.windows.net/$metadata#uttableda4d0d4d/@Element","odata.etag":"W/\"datetime''2020-08-19T21%3A18%3A51.0300539Z''\"","PartitionKey":"pkda4d0d4d","RowKey":"rkda4d0d4d","Timestamp":"2020-08-19T21:18:51.0300539Z","age@odata.type":"Edm.Int64","age":"39","sex":"male","married":true,"deceased":false,"ratio":3.1,"evenratio":3.0,"large@odata.type":"Edm.Int64","large":"933311100","Birthday@odata.type":"Edm.DateTime","Birthday":"1973-10-04T00:00:00Z","birthday@odata.type":"Edm.DateTime","birthday":"1970-10-04T00:00:00Z","binary@odata.type":"Edm.Binary","binary":"YmluYXJ5","other":20,"clsid@odata.type":"Edm.Guid","clsid":"c9da6455-213d-42c9-9a79-3e9149a57833"}'
->>>>>>> 522498f3
+      string: '{"odata.metadata":"https://storagename.table.core.windows.net/$metadata#uttableda4d0d4d/@Element","odata.etag":"W/\"datetime''2020-08-20T20%3A17%3A03.2325174Z''\"","PartitionKey":"pkda4d0d4d","RowKey":"rkda4d0d4d","Timestamp":"2020-08-20T20:17:03.2325174Z","age@odata.type":"Edm.Int64","age":"39","sex":"male","married":true,"deceased":false,"ratio":3.1,"evenratio":3.0,"large@odata.type":"Edm.Int64","large":"933311100","Birthday@odata.type":"Edm.DateTime","Birthday":"1973-10-04T00:00:00Z","birthday@odata.type":"Edm.DateTime","birthday":"1970-10-04T00:00:00Z","binary@odata.type":"Edm.Binary","binary":"YmluYXJ5","other":20,"clsid@odata.type":"Edm.Guid","clsid":"c9da6455-213d-42c9-9a79-3e9149a57833"}'
     headers:
       cache-control:
       - no-cache
       content-type:
       - application/json;odata=minimalmetadata;streaming=true;charset=utf-8
       date:
-<<<<<<< HEAD
-      - Thu, 20 Aug 2020 19:41:15 GMT
+      - Thu, 20 Aug 2020 20:17:02 GMT
       etag:
-      - W/"datetime'2020-08-20T19%3A41%3A16.3644038Z'"
-=======
-      - Wed, 19 Aug 2020 21:18:50 GMT
-      etag:
-      - W/"datetime'2020-08-19T21%3A18%3A51.0300539Z'"
->>>>>>> 522498f3
+      - W/"datetime'2020-08-20T20%3A17%3A03.2325174Z'"
       location:
       - https://storagename.table.core.windows.net/uttableda4d0d4d(PartitionKey='pkda4d0d4d',RowKey='rkda4d0d4d')
       server:
@@ -145,44 +115,25 @@
       DataServiceVersion:
       - '3.0'
       Date:
-<<<<<<< HEAD
-      - Thu, 20 Aug 2020 19:41:16 GMT
+      - Thu, 20 Aug 2020 20:17:03 GMT
       User-Agent:
       - azsdk-python-data-tables/2019-07-07 Python/3.8.4 (Windows-10-10.0.19041-SP0)
       x-ms-date:
-      - Thu, 20 Aug 2020 19:41:16 GMT
+      - Thu, 20 Aug 2020 20:17:03 GMT
       x-ms-version:
       - '2019-07-07'
     method: GET
-    uri: https://storagename.table.core.windows.net/uttableda4d0d4d()?st=2020-08-20T19%3A40%3A16Z&se=2020-08-20T20%3A41%3A16Z&sp=r&sv=2019-02-02&tn=uttableda4d0d4d&sig=fSIWwuhSm3N1t0gAQk%2FdX9TyV2j57DjAk%2FjGyyQzJmk%3D
+    uri: https://storagename.table.core.windows.net/uttableda4d0d4d()?st=2020-08-20T20%3A16%3A03Z&se=2020-08-20T21%3A17%3A03Z&sp=r&sv=2019-02-02&tn=uttableda4d0d4d&sig=XYWdTG97JWISZ8kkDThgBwJ91KvxXe%2BKGY8whKrf5Ng%3D
   response:
     body:
-      string: '{"odata.metadata":"https://storagename.table.core.windows.net/$metadata#uttableda4d0d4d","value":[{"odata.etag":"W/\"datetime''2020-08-20T19%3A41%3A16.3644038Z''\"","PartitionKey":"pkda4d0d4d","RowKey":"rkda4d0d4d","Timestamp":"2020-08-20T19:41:16.3644038Z","age@odata.type":"Edm.Int64","age":"39","sex":"male","married":true,"deceased":false,"ratio":3.1,"evenratio":3.0,"large@odata.type":"Edm.Int64","large":"933311100","Birthday@odata.type":"Edm.DateTime","Birthday":"1973-10-04T00:00:00Z","birthday@odata.type":"Edm.DateTime","birthday":"1970-10-04T00:00:00Z","binary@odata.type":"Edm.Binary","binary":"YmluYXJ5","other":20,"clsid@odata.type":"Edm.Guid","clsid":"c9da6455-213d-42c9-9a79-3e9149a57833"}]}'
-=======
-      - Wed, 19 Aug 2020 21:18:50 GMT
-      User-Agent:
-      - azsdk-python-storage-table/2019-07-07 Python/3.8.4 (Windows-10-10.0.19041-SP0)
-      x-ms-date:
-      - Wed, 19 Aug 2020 21:18:50 GMT
-      x-ms-version:
-      - '2019-07-07'
-    method: GET
-    uri: https://storagename.table.core.windows.net/uttableda4d0d4d()?st=2020-08-19T21%3A17%3A50Z&se=2020-08-19T22%3A18%3A50Z&sp=r&sv=2019-07-07&tn=uttableda4d0d4d&sig=41f%2BeCq%2FiQgtWkQ8RBAyJgfEiTOY7jpMWW81AWJdEDA%3D
-  response:
-    body:
-      string: '{"odata.metadata":"https://storagename.table.core.windows.net/$metadata#uttableda4d0d4d","value":[{"odata.etag":"W/\"datetime''2020-08-19T21%3A18%3A51.0300539Z''\"","PartitionKey":"pkda4d0d4d","RowKey":"rkda4d0d4d","Timestamp":"2020-08-19T21:18:51.0300539Z","age@odata.type":"Edm.Int64","age":"39","sex":"male","married":true,"deceased":false,"ratio":3.1,"evenratio":3.0,"large@odata.type":"Edm.Int64","large":"933311100","Birthday@odata.type":"Edm.DateTime","Birthday":"1973-10-04T00:00:00Z","birthday@odata.type":"Edm.DateTime","birthday":"1970-10-04T00:00:00Z","binary@odata.type":"Edm.Binary","binary":"YmluYXJ5","other":20,"clsid@odata.type":"Edm.Guid","clsid":"c9da6455-213d-42c9-9a79-3e9149a57833"}]}'
->>>>>>> 522498f3
+      string: '{"odata.metadata":"https://storagename.table.core.windows.net/$metadata#uttableda4d0d4d","value":[{"odata.etag":"W/\"datetime''2020-08-20T20%3A17%3A03.2325174Z''\"","PartitionKey":"pkda4d0d4d","RowKey":"rkda4d0d4d","Timestamp":"2020-08-20T20:17:03.2325174Z","age@odata.type":"Edm.Int64","age":"39","sex":"male","married":true,"deceased":false,"ratio":3.1,"evenratio":3.0,"large@odata.type":"Edm.Int64","large":"933311100","Birthday@odata.type":"Edm.DateTime","Birthday":"1973-10-04T00:00:00Z","birthday@odata.type":"Edm.DateTime","birthday":"1970-10-04T00:00:00Z","binary@odata.type":"Edm.Binary","binary":"YmluYXJ5","other":20,"clsid@odata.type":"Edm.Guid","clsid":"c9da6455-213d-42c9-9a79-3e9149a57833"}]}'
     headers:
       cache-control:
       - no-cache
       content-type:
       - application/json;odata=minimalmetadata;streaming=true;charset=utf-8
       date:
-<<<<<<< HEAD
-      - Thu, 20 Aug 2020 19:41:16 GMT
-=======
-      - Wed, 19 Aug 2020 21:18:51 GMT
->>>>>>> 522498f3
+      - Thu, 20 Aug 2020 20:17:03 GMT
       server:
       - Windows-Azure-Table/1.0 Microsoft-HTTPAPI/2.0
       transfer-encoding:
@@ -206,19 +157,11 @@
       Content-Length:
       - '0'
       Date:
-<<<<<<< HEAD
-      - Thu, 20 Aug 2020 19:41:16 GMT
+      - Thu, 20 Aug 2020 20:17:03 GMT
       User-Agent:
       - azsdk-python-data-tables/2019-07-07 Python/3.8.4 (Windows-10-10.0.19041-SP0)
       x-ms-date:
-      - Thu, 20 Aug 2020 19:41:16 GMT
-=======
-      - Wed, 19 Aug 2020 21:18:51 GMT
-      User-Agent:
-      - azsdk-python-storage-table/2019-07-07 Python/3.8.4 (Windows-10-10.0.19041-SP0)
-      x-ms-date:
-      - Wed, 19 Aug 2020 21:18:51 GMT
->>>>>>> 522498f3
+      - Thu, 20 Aug 2020 20:17:03 GMT
       x-ms-version:
       - '2019-07-07'
     method: DELETE
@@ -232,11 +175,7 @@
       content-length:
       - '0'
       date:
-<<<<<<< HEAD
-      - Thu, 20 Aug 2020 19:41:16 GMT
-=======
-      - Wed, 19 Aug 2020 21:18:51 GMT
->>>>>>> 522498f3
+      - Thu, 20 Aug 2020 20:17:02 GMT
       server:
       - Windows-Azure-Table/1.0 Microsoft-HTTPAPI/2.0
       x-content-type-options:
