--- conflicted
+++ resolved
@@ -15,19 +15,11 @@
       DataServiceVersion:
       - '3.0'
       Date:
-<<<<<<< HEAD
-      - Thu, 20 Aug 2020 19:41:03 GMT
-      User-Agent:
-      - azsdk-python-data-tables/2019-07-07 Python/3.8.4 (Windows-10-10.0.19041-SP0)
-      x-ms-date:
-      - Thu, 20 Aug 2020 19:41:03 GMT
-=======
-      - Wed, 19 Aug 2020 21:18:38 GMT
-      User-Agent:
-      - azsdk-python-storage-table/2019-07-07 Python/3.8.4 (Windows-10-10.0.19041-SP0)
-      x-ms-date:
-      - Wed, 19 Aug 2020 21:18:38 GMT
->>>>>>> 522498f3
+      - Thu, 20 Aug 2020 20:16:50 GMT
+      User-Agent:
+      - azsdk-python-data-tables/2019-07-07 Python/3.8.4 (Windows-10-10.0.19041-SP0)
+      x-ms-date:
+      - Thu, 20 Aug 2020 20:16:50 GMT
       x-ms-version:
       - '2019-07-07'
     method: POST
@@ -41,11 +33,7 @@
       content-type:
       - application/json;odata=minimalmetadata;streaming=true;charset=utf-8
       date:
-<<<<<<< HEAD
-      - Thu, 20 Aug 2020 19:41:03 GMT
-=======
-      - Wed, 19 Aug 2020 21:18:39 GMT
->>>>>>> 522498f3
+      - Thu, 20 Aug 2020 20:16:49 GMT
       location:
       - https://storagename.table.core.windows.net/Tables('uttable23930f6b')
       server:
@@ -75,19 +63,11 @@
       DataServiceVersion:
       - '3.0'
       Date:
-<<<<<<< HEAD
-      - Thu, 20 Aug 2020 19:41:04 GMT
-      User-Agent:
-      - azsdk-python-data-tables/2019-07-07 Python/3.8.4 (Windows-10-10.0.19041-SP0)
-      x-ms-date:
-      - Thu, 20 Aug 2020 19:41:04 GMT
-=======
-      - Wed, 19 Aug 2020 21:18:39 GMT
-      User-Agent:
-      - azsdk-python-storage-table/2019-07-07 Python/3.8.4 (Windows-10-10.0.19041-SP0)
-      x-ms-date:
-      - Wed, 19 Aug 2020 21:18:39 GMT
->>>>>>> 522498f3
+      - Thu, 20 Aug 2020 20:16:50 GMT
+      User-Agent:
+      - azsdk-python-data-tables/2019-07-07 Python/3.8.4 (Windows-10-10.0.19041-SP0)
+      x-ms-date:
+      - Thu, 20 Aug 2020 20:16:50 GMT
       x-ms-version:
       - '2019-07-07'
     method: POST
@@ -101,11 +81,7 @@
       content-type:
       - application/json;odata=minimalmetadata;streaming=true;charset=utf-8
       date:
-<<<<<<< HEAD
-      - Thu, 20 Aug 2020 19:41:04 GMT
-=======
-      - Wed, 19 Aug 2020 21:18:39 GMT
->>>>>>> 522498f3
+      - Thu, 20 Aug 2020 20:16:49 GMT
       location:
       - https://storagename.table.core.windows.net/Tables('querytable23930f6b')
       server:
@@ -141,45 +117,27 @@
       DataServiceVersion:
       - '3.0'
       Date:
-<<<<<<< HEAD
-      - Thu, 20 Aug 2020 19:41:04 GMT
-      User-Agent:
-      - azsdk-python-data-tables/2019-07-07 Python/3.8.4 (Windows-10-10.0.19041-SP0)
-      x-ms-date:
-      - Thu, 20 Aug 2020 19:41:04 GMT
-=======
-      - Wed, 19 Aug 2020 21:18:39 GMT
-      User-Agent:
-      - azsdk-python-storage-table/2019-07-07 Python/3.8.4 (Windows-10-10.0.19041-SP0)
-      x-ms-date:
-      - Wed, 19 Aug 2020 21:18:39 GMT
->>>>>>> 522498f3
+      - Thu, 20 Aug 2020 20:16:50 GMT
+      User-Agent:
+      - azsdk-python-data-tables/2019-07-07 Python/3.8.4 (Windows-10-10.0.19041-SP0)
+      x-ms-date:
+      - Thu, 20 Aug 2020 20:16:50 GMT
       x-ms-version:
       - '2019-07-07'
     method: POST
     uri: https://storagename.table.core.windows.net/querytable23930f6b
   response:
     body:
-<<<<<<< HEAD
-      string: '{"odata.metadata":"https://storagename.table.core.windows.net/$metadata#querytable23930f6b/@Element","odata.etag":"W/\"datetime''2020-08-20T19%3A41%3A04.6053159Z''\"","PartitionKey":"pk23930f6b","RowKey":"rk23930f6b1","Timestamp":"2020-08-20T19:41:04.6053159Z","age@odata.type":"Edm.Int64","age":"39","sex":"male","married":true,"deceased":false,"ratio":3.1,"evenratio":3.0,"large@odata.type":"Edm.Int64","large":"933311100","Birthday@odata.type":"Edm.DateTime","Birthday":"1973-10-04T00:00:00Z","birthday@odata.type":"Edm.DateTime","birthday":"1970-10-04T00:00:00Z","binary@odata.type":"Edm.Binary","binary":"YmluYXJ5","other":20,"clsid@odata.type":"Edm.Guid","clsid":"c9da6455-213d-42c9-9a79-3e9149a57833"}'
-=======
-      string: '{"odata.metadata":"https://storagename.table.core.windows.net/$metadata#querytable23930f6b/@Element","odata.etag":"W/\"datetime''2020-08-19T21%3A18%3A39.3186981Z''\"","PartitionKey":"pk23930f6b","RowKey":"rk23930f6b1","Timestamp":"2020-08-19T21:18:39.3186981Z","age@odata.type":"Edm.Int64","age":"39","sex":"male","married":true,"deceased":false,"ratio":3.1,"evenratio":3.0,"large@odata.type":"Edm.Int64","large":"933311100","Birthday@odata.type":"Edm.DateTime","Birthday":"1973-10-04T00:00:00Z","birthday@odata.type":"Edm.DateTime","birthday":"1970-10-04T00:00:00Z","binary@odata.type":"Edm.Binary","binary":"YmluYXJ5","other":20,"clsid@odata.type":"Edm.Guid","clsid":"c9da6455-213d-42c9-9a79-3e9149a57833"}'
->>>>>>> 522498f3
-    headers:
-      cache-control:
-      - no-cache
-      content-type:
-      - application/json;odata=minimalmetadata;streaming=true;charset=utf-8
-      date:
-<<<<<<< HEAD
-      - Thu, 20 Aug 2020 19:41:04 GMT
+      string: '{"odata.metadata":"https://storagename.table.core.windows.net/$metadata#querytable23930f6b/@Element","odata.etag":"W/\"datetime''2020-08-20T20%3A16%3A50.7261492Z''\"","PartitionKey":"pk23930f6b","RowKey":"rk23930f6b1","Timestamp":"2020-08-20T20:16:50.7261492Z","age@odata.type":"Edm.Int64","age":"39","sex":"male","married":true,"deceased":false,"ratio":3.1,"evenratio":3.0,"large@odata.type":"Edm.Int64","large":"933311100","Birthday@odata.type":"Edm.DateTime","Birthday":"1973-10-04T00:00:00Z","birthday@odata.type":"Edm.DateTime","birthday":"1970-10-04T00:00:00Z","binary@odata.type":"Edm.Binary","binary":"YmluYXJ5","other":20,"clsid@odata.type":"Edm.Guid","clsid":"c9da6455-213d-42c9-9a79-3e9149a57833"}'
+    headers:
+      cache-control:
+      - no-cache
+      content-type:
+      - application/json;odata=minimalmetadata;streaming=true;charset=utf-8
+      date:
+      - Thu, 20 Aug 2020 20:16:49 GMT
       etag:
-      - W/"datetime'2020-08-20T19%3A41%3A04.6053159Z'"
-=======
-      - Wed, 19 Aug 2020 21:18:39 GMT
-      etag:
-      - W/"datetime'2020-08-19T21%3A18%3A39.3186981Z'"
->>>>>>> 522498f3
+      - W/"datetime'2020-08-20T20%3A16%3A50.7261492Z'"
       location:
       - https://storagename.table.core.windows.net/querytable23930f6b(PartitionKey='pk23930f6b',RowKey='rk23930f6b1')
       server:
@@ -215,45 +173,27 @@
       DataServiceVersion:
       - '3.0'
       Date:
-<<<<<<< HEAD
-      - Thu, 20 Aug 2020 19:41:04 GMT
-      User-Agent:
-      - azsdk-python-data-tables/2019-07-07 Python/3.8.4 (Windows-10-10.0.19041-SP0)
-      x-ms-date:
-      - Thu, 20 Aug 2020 19:41:04 GMT
-=======
-      - Wed, 19 Aug 2020 21:18:39 GMT
-      User-Agent:
-      - azsdk-python-storage-table/2019-07-07 Python/3.8.4 (Windows-10-10.0.19041-SP0)
-      x-ms-date:
-      - Wed, 19 Aug 2020 21:18:39 GMT
->>>>>>> 522498f3
+      - Thu, 20 Aug 2020 20:16:50 GMT
+      User-Agent:
+      - azsdk-python-data-tables/2019-07-07 Python/3.8.4 (Windows-10-10.0.19041-SP0)
+      x-ms-date:
+      - Thu, 20 Aug 2020 20:16:50 GMT
       x-ms-version:
       - '2019-07-07'
     method: POST
     uri: https://storagename.table.core.windows.net/querytable23930f6b
   response:
     body:
-<<<<<<< HEAD
-      string: '{"odata.metadata":"https://storagename.table.core.windows.net/$metadata#querytable23930f6b/@Element","odata.etag":"W/\"datetime''2020-08-20T19%3A41%3A04.6903771Z''\"","PartitionKey":"pk23930f6b","RowKey":"rk23930f6b12","Timestamp":"2020-08-20T19:41:04.6903771Z","age@odata.type":"Edm.Int64","age":"39","sex":"male","married":true,"deceased":false,"ratio":3.1,"evenratio":3.0,"large@odata.type":"Edm.Int64","large":"933311100","Birthday@odata.type":"Edm.DateTime","Birthday":"1973-10-04T00:00:00Z","birthday@odata.type":"Edm.DateTime","birthday":"1970-10-04T00:00:00Z","binary@odata.type":"Edm.Binary","binary":"YmluYXJ5","other":20,"clsid@odata.type":"Edm.Guid","clsid":"c9da6455-213d-42c9-9a79-3e9149a57833"}'
-=======
-      string: '{"odata.metadata":"https://storagename.table.core.windows.net/$metadata#querytable23930f6b/@Element","odata.etag":"W/\"datetime''2020-08-19T21%3A18%3A39.4107628Z''\"","PartitionKey":"pk23930f6b","RowKey":"rk23930f6b12","Timestamp":"2020-08-19T21:18:39.4107628Z","age@odata.type":"Edm.Int64","age":"39","sex":"male","married":true,"deceased":false,"ratio":3.1,"evenratio":3.0,"large@odata.type":"Edm.Int64","large":"933311100","Birthday@odata.type":"Edm.DateTime","Birthday":"1973-10-04T00:00:00Z","birthday@odata.type":"Edm.DateTime","birthday":"1970-10-04T00:00:00Z","binary@odata.type":"Edm.Binary","binary":"YmluYXJ5","other":20,"clsid@odata.type":"Edm.Guid","clsid":"c9da6455-213d-42c9-9a79-3e9149a57833"}'
->>>>>>> 522498f3
-    headers:
-      cache-control:
-      - no-cache
-      content-type:
-      - application/json;odata=minimalmetadata;streaming=true;charset=utf-8
-      date:
-<<<<<<< HEAD
-      - Thu, 20 Aug 2020 19:41:04 GMT
+      string: '{"odata.metadata":"https://storagename.table.core.windows.net/$metadata#querytable23930f6b/@Element","odata.etag":"W/\"datetime''2020-08-20T20%3A16%3A50.815235Z''\"","PartitionKey":"pk23930f6b","RowKey":"rk23930f6b12","Timestamp":"2020-08-20T20:16:50.815235Z","age@odata.type":"Edm.Int64","age":"39","sex":"male","married":true,"deceased":false,"ratio":3.1,"evenratio":3.0,"large@odata.type":"Edm.Int64","large":"933311100","Birthday@odata.type":"Edm.DateTime","Birthday":"1973-10-04T00:00:00Z","birthday@odata.type":"Edm.DateTime","birthday":"1970-10-04T00:00:00Z","binary@odata.type":"Edm.Binary","binary":"YmluYXJ5","other":20,"clsid@odata.type":"Edm.Guid","clsid":"c9da6455-213d-42c9-9a79-3e9149a57833"}'
+    headers:
+      cache-control:
+      - no-cache
+      content-type:
+      - application/json;odata=minimalmetadata;streaming=true;charset=utf-8
+      date:
+      - Thu, 20 Aug 2020 20:16:49 GMT
       etag:
-      - W/"datetime'2020-08-20T19%3A41%3A04.6903771Z'"
-=======
-      - Wed, 19 Aug 2020 21:18:39 GMT
-      etag:
-      - W/"datetime'2020-08-19T21%3A18%3A39.4107628Z'"
->>>>>>> 522498f3
+      - W/"datetime'2020-08-20T20%3A16%3A50.815235Z'"
       location:
       - https://storagename.table.core.windows.net/querytable23930f6b(PartitionKey='pk23930f6b',RowKey='rk23930f6b12')
       server:
@@ -279,41 +219,25 @@
       DataServiceVersion:
       - '3.0'
       Date:
-<<<<<<< HEAD
-      - Thu, 20 Aug 2020 19:41:04 GMT
-      User-Agent:
-      - azsdk-python-data-tables/2019-07-07 Python/3.8.4 (Windows-10-10.0.19041-SP0)
-      x-ms-date:
-      - Thu, 20 Aug 2020 19:41:04 GMT
-=======
-      - Wed, 19 Aug 2020 21:18:39 GMT
-      User-Agent:
-      - azsdk-python-storage-table/2019-07-07 Python/3.8.4 (Windows-10-10.0.19041-SP0)
-      x-ms-date:
-      - Wed, 19 Aug 2020 21:18:39 GMT
->>>>>>> 522498f3
+      - Thu, 20 Aug 2020 20:16:50 GMT
+      User-Agent:
+      - azsdk-python-data-tables/2019-07-07 Python/3.8.4 (Windows-10-10.0.19041-SP0)
+      x-ms-date:
+      - Thu, 20 Aug 2020 20:16:50 GMT
       x-ms-version:
       - '2019-07-07'
     method: GET
     uri: https://storagename.table.core.windows.net/querytable23930f6b()
   response:
     body:
-<<<<<<< HEAD
-      string: '{"odata.metadata":"https://storagename.table.core.windows.net/$metadata#querytable23930f6b","value":[{"odata.etag":"W/\"datetime''2020-08-20T19%3A41%3A04.6053159Z''\"","PartitionKey":"pk23930f6b","RowKey":"rk23930f6b1","Timestamp":"2020-08-20T19:41:04.6053159Z","age@odata.type":"Edm.Int64","age":"39","sex":"male","married":true,"deceased":false,"ratio":3.1,"evenratio":3.0,"large@odata.type":"Edm.Int64","large":"933311100","Birthday@odata.type":"Edm.DateTime","Birthday":"1973-10-04T00:00:00Z","birthday@odata.type":"Edm.DateTime","birthday":"1970-10-04T00:00:00Z","binary@odata.type":"Edm.Binary","binary":"YmluYXJ5","other":20,"clsid@odata.type":"Edm.Guid","clsid":"c9da6455-213d-42c9-9a79-3e9149a57833"},{"odata.etag":"W/\"datetime''2020-08-20T19%3A41%3A04.6903771Z''\"","PartitionKey":"pk23930f6b","RowKey":"rk23930f6b12","Timestamp":"2020-08-20T19:41:04.6903771Z","age@odata.type":"Edm.Int64","age":"39","sex":"male","married":true,"deceased":false,"ratio":3.1,"evenratio":3.0,"large@odata.type":"Edm.Int64","large":"933311100","Birthday@odata.type":"Edm.DateTime","Birthday":"1973-10-04T00:00:00Z","birthday@odata.type":"Edm.DateTime","birthday":"1970-10-04T00:00:00Z","binary@odata.type":"Edm.Binary","binary":"YmluYXJ5","other":20,"clsid@odata.type":"Edm.Guid","clsid":"c9da6455-213d-42c9-9a79-3e9149a57833"}]}'
-=======
-      string: '{"odata.metadata":"https://storagename.table.core.windows.net/$metadata#querytable23930f6b","value":[{"odata.etag":"W/\"datetime''2020-08-19T21%3A18%3A39.3186981Z''\"","PartitionKey":"pk23930f6b","RowKey":"rk23930f6b1","Timestamp":"2020-08-19T21:18:39.3186981Z","age@odata.type":"Edm.Int64","age":"39","sex":"male","married":true,"deceased":false,"ratio":3.1,"evenratio":3.0,"large@odata.type":"Edm.Int64","large":"933311100","Birthday@odata.type":"Edm.DateTime","Birthday":"1973-10-04T00:00:00Z","birthday@odata.type":"Edm.DateTime","birthday":"1970-10-04T00:00:00Z","binary@odata.type":"Edm.Binary","binary":"YmluYXJ5","other":20,"clsid@odata.type":"Edm.Guid","clsid":"c9da6455-213d-42c9-9a79-3e9149a57833"},{"odata.etag":"W/\"datetime''2020-08-19T21%3A18%3A39.4107628Z''\"","PartitionKey":"pk23930f6b","RowKey":"rk23930f6b12","Timestamp":"2020-08-19T21:18:39.4107628Z","age@odata.type":"Edm.Int64","age":"39","sex":"male","married":true,"deceased":false,"ratio":3.1,"evenratio":3.0,"large@odata.type":"Edm.Int64","large":"933311100","Birthday@odata.type":"Edm.DateTime","Birthday":"1973-10-04T00:00:00Z","birthday@odata.type":"Edm.DateTime","birthday":"1970-10-04T00:00:00Z","binary@odata.type":"Edm.Binary","binary":"YmluYXJ5","other":20,"clsid@odata.type":"Edm.Guid","clsid":"c9da6455-213d-42c9-9a79-3e9149a57833"}]}'
->>>>>>> 522498f3
-    headers:
-      cache-control:
-      - no-cache
-      content-type:
-      - application/json;odata=minimalmetadata;streaming=true;charset=utf-8
-      date:
-<<<<<<< HEAD
-      - Thu, 20 Aug 2020 19:41:04 GMT
-=======
-      - Wed, 19 Aug 2020 21:18:39 GMT
->>>>>>> 522498f3
+      string: '{"odata.metadata":"https://storagename.table.core.windows.net/$metadata#querytable23930f6b","value":[{"odata.etag":"W/\"datetime''2020-08-20T20%3A16%3A50.7261492Z''\"","PartitionKey":"pk23930f6b","RowKey":"rk23930f6b1","Timestamp":"2020-08-20T20:16:50.7261492Z","age@odata.type":"Edm.Int64","age":"39","sex":"male","married":true,"deceased":false,"ratio":3.1,"evenratio":3.0,"large@odata.type":"Edm.Int64","large":"933311100","Birthday@odata.type":"Edm.DateTime","Birthday":"1973-10-04T00:00:00Z","birthday@odata.type":"Edm.DateTime","birthday":"1970-10-04T00:00:00Z","binary@odata.type":"Edm.Binary","binary":"YmluYXJ5","other":20,"clsid@odata.type":"Edm.Guid","clsid":"c9da6455-213d-42c9-9a79-3e9149a57833"},{"odata.etag":"W/\"datetime''2020-08-20T20%3A16%3A50.815235Z''\"","PartitionKey":"pk23930f6b","RowKey":"rk23930f6b12","Timestamp":"2020-08-20T20:16:50.815235Z","age@odata.type":"Edm.Int64","age":"39","sex":"male","married":true,"deceased":false,"ratio":3.1,"evenratio":3.0,"large@odata.type":"Edm.Int64","large":"933311100","Birthday@odata.type":"Edm.DateTime","Birthday":"1973-10-04T00:00:00Z","birthday@odata.type":"Edm.DateTime","birthday":"1970-10-04T00:00:00Z","binary@odata.type":"Edm.Binary","binary":"YmluYXJ5","other":20,"clsid@odata.type":"Edm.Guid","clsid":"c9da6455-213d-42c9-9a79-3e9149a57833"}]}'
+    headers:
+      cache-control:
+      - no-cache
+      content-type:
+      - application/json;odata=minimalmetadata;streaming=true;charset=utf-8
+      date:
+      - Thu, 20 Aug 2020 20:16:50 GMT
       server:
       - Windows-Azure-Table/1.0 Microsoft-HTTPAPI/2.0
       transfer-encoding:
@@ -337,19 +261,11 @@
       Content-Length:
       - '0'
       Date:
-<<<<<<< HEAD
-      - Thu, 20 Aug 2020 19:41:04 GMT
-      User-Agent:
-      - azsdk-python-data-tables/2019-07-07 Python/3.8.4 (Windows-10-10.0.19041-SP0)
-      x-ms-date:
-      - Thu, 20 Aug 2020 19:41:04 GMT
-=======
-      - Wed, 19 Aug 2020 21:18:39 GMT
-      User-Agent:
-      - azsdk-python-storage-table/2019-07-07 Python/3.8.4 (Windows-10-10.0.19041-SP0)
-      x-ms-date:
-      - Wed, 19 Aug 2020 21:18:39 GMT
->>>>>>> 522498f3
+      - Thu, 20 Aug 2020 20:16:50 GMT
+      User-Agent:
+      - azsdk-python-data-tables/2019-07-07 Python/3.8.4 (Windows-10-10.0.19041-SP0)
+      x-ms-date:
+      - Thu, 20 Aug 2020 20:16:50 GMT
       x-ms-version:
       - '2019-07-07'
     method: DELETE
@@ -363,11 +279,7 @@
       content-length:
       - '0'
       date:
-<<<<<<< HEAD
-      - Thu, 20 Aug 2020 19:41:04 GMT
-=======
-      - Wed, 19 Aug 2020 21:18:39 GMT
->>>>>>> 522498f3
+      - Thu, 20 Aug 2020 20:16:50 GMT
       server:
       - Windows-Azure-Table/1.0 Microsoft-HTTPAPI/2.0
       x-content-type-options:
@@ -389,19 +301,11 @@
       Content-Length:
       - '0'
       Date:
-<<<<<<< HEAD
-      - Thu, 20 Aug 2020 19:41:04 GMT
-      User-Agent:
-      - azsdk-python-data-tables/2019-07-07 Python/3.8.4 (Windows-10-10.0.19041-SP0)
-      x-ms-date:
-      - Thu, 20 Aug 2020 19:41:04 GMT
-=======
-      - Wed, 19 Aug 2020 21:18:39 GMT
-      User-Agent:
-      - azsdk-python-storage-table/2019-07-07 Python/3.8.4 (Windows-10-10.0.19041-SP0)
-      x-ms-date:
-      - Wed, 19 Aug 2020 21:18:39 GMT
->>>>>>> 522498f3
+      - Thu, 20 Aug 2020 20:16:50 GMT
+      User-Agent:
+      - azsdk-python-data-tables/2019-07-07 Python/3.8.4 (Windows-10-10.0.19041-SP0)
+      x-ms-date:
+      - Thu, 20 Aug 2020 20:16:50 GMT
       x-ms-version:
       - '2019-07-07'
     method: DELETE
@@ -415,11 +319,7 @@
       content-length:
       - '0'
       date:
-<<<<<<< HEAD
-      - Thu, 20 Aug 2020 19:41:04 GMT
-=======
-      - Wed, 19 Aug 2020 21:18:39 GMT
->>>>>>> 522498f3
+      - Thu, 20 Aug 2020 20:16:50 GMT
       server:
       - Windows-Azure-Table/1.0 Microsoft-HTTPAPI/2.0
       x-content-type-options:
