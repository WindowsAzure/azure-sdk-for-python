interactions:
- request:
    body: '{"TableName": "uttablee64a13f7"}'
    headers:
      Accept:
      - application/json;odata=minimalmetadata
      Accept-Encoding:
      - gzip, deflate
      Connection:
      - keep-alive
      Content-Length:
      - '32'
      Content-Type:
      - application/json;odata=nometadata
      DataServiceVersion:
      - '3.0'
      Date:
<<<<<<< HEAD
      - Thu, 20 Aug 2020 19:41:00 GMT
      User-Agent:
      - azsdk-python-data-tables/2019-07-07 Python/3.8.4 (Windows-10-10.0.19041-SP0)
      x-ms-date:
      - Thu, 20 Aug 2020 19:41:00 GMT
=======
      - Wed, 19 Aug 2020 21:18:34 GMT
      User-Agent:
      - azsdk-python-storage-table/2019-07-07 Python/3.8.4 (Windows-10-10.0.19041-SP0)
      x-ms-date:
      - Wed, 19 Aug 2020 21:18:34 GMT
>>>>>>> 522498f3
      x-ms-version:
      - '2019-07-07'
    method: POST
    uri: https://storagename.table.core.windows.net/Tables
  response:
    body:
      string: '{"odata.metadata":"https://storagename.table.core.windows.net/$metadata#Tables/@Element","TableName":"uttablee64a13f7"}'
    headers:
      cache-control:
      - no-cache
      content-type:
      - application/json;odata=minimalmetadata;streaming=true;charset=utf-8
      date:
<<<<<<< HEAD
      - Thu, 20 Aug 2020 19:40:59 GMT
=======
      - Wed, 19 Aug 2020 21:18:34 GMT
>>>>>>> 522498f3
      location:
      - https://storagename.table.core.windows.net/Tables('uttablee64a13f7')
      server:
      - Windows-Azure-Table/1.0 Microsoft-HTTPAPI/2.0
      transfer-encoding:
      - chunked
      x-content-type-options:
      - nosniff
      x-ms-version:
      - '2019-07-07'
    status:
      code: 201
      message: Created
- request:
    body: '{"PartitionKey": "pke64a13f7", "RowKey": "rke64a13f7", "age": "abc", "sex":
      "female", "sign": "aquarius", "birthday": "1991-10-04T00:00:00Z", "birthday@odata.type":
      "Edm.DateTime"}'
    headers:
      Accept:
      - '*/*'
      Accept-Encoding:
      - gzip, deflate
      Connection:
      - keep-alive
      Content-Length:
      - '180'
      Content-Type:
      - application/json
      DataServiceVersion:
      - '3.0'
      Date:
<<<<<<< HEAD
      - Thu, 20 Aug 2020 19:41:00 GMT
      If-Match:
      - '*'
      User-Agent:
      - azsdk-python-data-tables/2019-07-07 Python/3.8.4 (Windows-10-10.0.19041-SP0)
      x-ms-date:
      - Thu, 20 Aug 2020 19:41:00 GMT
=======
      - Wed, 19 Aug 2020 21:18:35 GMT
      If-Match:
      - '*'
      User-Agent:
      - azsdk-python-storage-table/2019-07-07 Python/3.8.4 (Windows-10-10.0.19041-SP0)
      x-ms-date:
      - Wed, 19 Aug 2020 21:18:35 GMT
>>>>>>> 522498f3
      x-ms-version:
      - '2019-07-07'
    method: PATCH
    uri: https://storagename.table.core.windows.net/uttablee64a13f7(PartitionKey='pke64a13f7',RowKey='rke64a13f7')
  response:
    body:
      string: '<?xml version="1.0" encoding="utf-8"?><error xmlns="http://schemas.microsoft.com/ado/2007/08/dataservices/metadata"><code>ResourceNotFound</code><message
        xml:lang="en-US">The specified resource does not exist.

<<<<<<< HEAD
        RequestId:bb7a4359-6002-004b-1229-77a630000000

        Time:2020-08-20T19:41:00.6317136Z</message></error>'
=======
        RequestId:db0db249-b002-0094-0c6e-7651ad000000

        Time:2020-08-19T21:18:35.2077355Z</message></error>'
>>>>>>> 522498f3
    headers:
      cache-control:
      - no-cache
      content-type:
      - application/xml;charset=utf-8
      date:
<<<<<<< HEAD
      - Thu, 20 Aug 2020 19:40:59 GMT
=======
      - Wed, 19 Aug 2020 21:18:34 GMT
>>>>>>> 522498f3
      server:
      - Windows-Azure-Table/1.0 Microsoft-HTTPAPI/2.0
      transfer-encoding:
      - chunked
      x-content-type-options:
      - nosniff
      x-ms-version:
      - '2019-07-07'
    status:
      code: 404
      message: Not Found
- request:
    body: null
    headers:
      Accept:
      - '*/*'
      Accept-Encoding:
      - gzip, deflate
      Connection:
      - keep-alive
      Content-Length:
      - '0'
      Date:
<<<<<<< HEAD
      - Thu, 20 Aug 2020 19:41:00 GMT
      User-Agent:
      - azsdk-python-data-tables/2019-07-07 Python/3.8.4 (Windows-10-10.0.19041-SP0)
      x-ms-date:
      - Thu, 20 Aug 2020 19:41:00 GMT
=======
      - Wed, 19 Aug 2020 21:18:35 GMT
      User-Agent:
      - azsdk-python-storage-table/2019-07-07 Python/3.8.4 (Windows-10-10.0.19041-SP0)
      x-ms-date:
      - Wed, 19 Aug 2020 21:18:35 GMT
>>>>>>> 522498f3
      x-ms-version:
      - '2019-07-07'
    method: DELETE
    uri: https://storagename.table.core.windows.net/Tables('uttablee64a13f7')
  response:
    body:
      string: ''
    headers:
      cache-control:
      - no-cache
      content-length:
      - '0'
      date:
<<<<<<< HEAD
      - Thu, 20 Aug 2020 19:41:00 GMT
=======
      - Wed, 19 Aug 2020 21:18:34 GMT
>>>>>>> 522498f3
      server:
      - Windows-Azure-Table/1.0 Microsoft-HTTPAPI/2.0
      x-content-type-options:
      - nosniff
      x-ms-version:
      - '2019-07-07'
    status:
      code: 204
      message: No Content
version: 1<|MERGE_RESOLUTION|>--- conflicted
+++ resolved
@@ -15,19 +15,11 @@
       DataServiceVersion:
       - '3.0'
       Date:
-<<<<<<< HEAD
-      - Thu, 20 Aug 2020 19:41:00 GMT
+      - Thu, 20 Aug 2020 20:16:46 GMT
       User-Agent:
       - azsdk-python-data-tables/2019-07-07 Python/3.8.4 (Windows-10-10.0.19041-SP0)
       x-ms-date:
-      - Thu, 20 Aug 2020 19:41:00 GMT
-=======
-      - Wed, 19 Aug 2020 21:18:34 GMT
-      User-Agent:
-      - azsdk-python-storage-table/2019-07-07 Python/3.8.4 (Windows-10-10.0.19041-SP0)
-      x-ms-date:
-      - Wed, 19 Aug 2020 21:18:34 GMT
->>>>>>> 522498f3
+      - Thu, 20 Aug 2020 20:16:46 GMT
       x-ms-version:
       - '2019-07-07'
     method: POST
@@ -41,11 +33,7 @@
       content-type:
       - application/json;odata=minimalmetadata;streaming=true;charset=utf-8
       date:
-<<<<<<< HEAD
-      - Thu, 20 Aug 2020 19:40:59 GMT
-=======
-      - Wed, 19 Aug 2020 21:18:34 GMT
->>>>>>> 522498f3
+      - Thu, 20 Aug 2020 20:16:46 GMT
       location:
       - https://storagename.table.core.windows.net/Tables('uttablee64a13f7')
       server:
@@ -77,23 +65,13 @@
       DataServiceVersion:
       - '3.0'
       Date:
-<<<<<<< HEAD
-      - Thu, 20 Aug 2020 19:41:00 GMT
+      - Thu, 20 Aug 2020 20:16:46 GMT
       If-Match:
       - '*'
       User-Agent:
       - azsdk-python-data-tables/2019-07-07 Python/3.8.4 (Windows-10-10.0.19041-SP0)
       x-ms-date:
-      - Thu, 20 Aug 2020 19:41:00 GMT
-=======
-      - Wed, 19 Aug 2020 21:18:35 GMT
-      If-Match:
-      - '*'
-      User-Agent:
-      - azsdk-python-storage-table/2019-07-07 Python/3.8.4 (Windows-10-10.0.19041-SP0)
-      x-ms-date:
-      - Wed, 19 Aug 2020 21:18:35 GMT
->>>>>>> 522498f3
+      - Thu, 20 Aug 2020 20:16:46 GMT
       x-ms-version:
       - '2019-07-07'
     method: PATCH
@@ -103,26 +81,16 @@
       string: '<?xml version="1.0" encoding="utf-8"?><error xmlns="http://schemas.microsoft.com/ado/2007/08/dataservices/metadata"><code>ResourceNotFound</code><message
         xml:lang="en-US">The specified resource does not exist.
 
-<<<<<<< HEAD
-        RequestId:bb7a4359-6002-004b-1229-77a630000000
+        RequestId:7f5ea233-d002-0081-2e2e-77465f000000
 
-        Time:2020-08-20T19:41:00.6317136Z</message></error>'
-=======
-        RequestId:db0db249-b002-0094-0c6e-7651ad000000
-
-        Time:2020-08-19T21:18:35.2077355Z</message></error>'
->>>>>>> 522498f3
+        Time:2020-08-20T20:16:46.7432094Z</message></error>'
     headers:
       cache-control:
       - no-cache
       content-type:
       - application/xml;charset=utf-8
       date:
-<<<<<<< HEAD
-      - Thu, 20 Aug 2020 19:40:59 GMT
-=======
-      - Wed, 19 Aug 2020 21:18:34 GMT
->>>>>>> 522498f3
+      - Thu, 20 Aug 2020 20:16:46 GMT
       server:
       - Windows-Azure-Table/1.0 Microsoft-HTTPAPI/2.0
       transfer-encoding:
@@ -146,19 +114,11 @@
       Content-Length:
       - '0'
       Date:
-<<<<<<< HEAD
-      - Thu, 20 Aug 2020 19:41:00 GMT
+      - Thu, 20 Aug 2020 20:16:46 GMT
       User-Agent:
       - azsdk-python-data-tables/2019-07-07 Python/3.8.4 (Windows-10-10.0.19041-SP0)
       x-ms-date:
-      - Thu, 20 Aug 2020 19:41:00 GMT
-=======
-      - Wed, 19 Aug 2020 21:18:35 GMT
-      User-Agent:
-      - azsdk-python-storage-table/2019-07-07 Python/3.8.4 (Windows-10-10.0.19041-SP0)
-      x-ms-date:
-      - Wed, 19 Aug 2020 21:18:35 GMT
->>>>>>> 522498f3
+      - Thu, 20 Aug 2020 20:16:46 GMT
       x-ms-version:
       - '2019-07-07'
     method: DELETE
@@ -172,11 +132,7 @@
       content-length:
       - '0'
       date:
-<<<<<<< HEAD
-      - Thu, 20 Aug 2020 19:41:00 GMT
-=======
-      - Wed, 19 Aug 2020 21:18:34 GMT
->>>>>>> 522498f3
+      - Thu, 20 Aug 2020 20:16:46 GMT
       server:
       - Windows-Azure-Table/1.0 Microsoft-HTTPAPI/2.0
       x-content-type-options:
