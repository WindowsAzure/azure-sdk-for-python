--- conflicted
+++ resolved
@@ -11,19 +11,11 @@
       DataServiceVersion:
       - '3.0'
       Date:
-<<<<<<< HEAD
-      - Thu, 20 Aug 2020 20:01:23 GMT
+      - Thu, 20 Aug 2020 20:17:26 GMT
       User-Agent:
       - azsdk-python-data-tables/2019-07-07 Python/3.8.4 (Windows-10-10.0.19041-SP0)
       x-ms-date:
-      - Thu, 20 Aug 2020 20:01:23 GMT
-=======
-      - Wed, 19 Aug 2020 21:19:13 GMT
-      User-Agent:
-      - azsdk-python-storage-table/2019-07-07 Python/3.8.4 (Windows-10-10.0.19041-SP0)
-      x-ms-date:
-      - Wed, 19 Aug 2020 21:19:13 GMT
->>>>>>> 522498f3
+      - Thu, 20 Aug 2020 20:17:26 GMT
       x-ms-version:
       - '2019-07-07'
     method: POST
@@ -34,11 +26,7 @@
     headers:
       cache-control: no-cache
       content-type: application/json;odata=minimalmetadata;streaming=true;charset=utf-8
-<<<<<<< HEAD
-      date: Thu, 20 Aug 2020 20:01:23 GMT
-=======
-      date: Wed, 19 Aug 2020 21:19:12 GMT
->>>>>>> 522498f3
+      date: Thu, 20 Aug 2020 20:17:25 GMT
       location: https://storagename.table.core.windows.net/Tables('uttable42df1e0f')
       server: Windows-Azure-Table/1.0 Microsoft-HTTPAPI/2.0
       transfer-encoding: chunked
@@ -47,11 +35,7 @@
     status:
       code: 201
       message: Created
-<<<<<<< HEAD
-    url: https://pyacrstoragewqh4lkqbianj.table.core.windows.net/Tables
-=======
-    url: https://pyacrstorageuwjvfxhidgpv.table.core.windows.net/Tables
->>>>>>> 522498f3
+    url: https://pyacrstoragewdjxux7eodqw.table.core.windows.net/Tables
 - request:
     body: '{"PartitionKey": "pk42df1e0f", "RowKey": "rk42df1e0f", "age": "39", "age@odata.type":
       "Edm.Int64", "sex": "male", "married": true, "deceased": false, "ratio": 3.1,
@@ -70,40 +54,23 @@
       DataServiceVersion:
       - '3.0'
       Date:
-<<<<<<< HEAD
-      - Thu, 20 Aug 2020 20:01:23 GMT
+      - Thu, 20 Aug 2020 20:17:26 GMT
       User-Agent:
       - azsdk-python-data-tables/2019-07-07 Python/3.8.4 (Windows-10-10.0.19041-SP0)
       x-ms-date:
-      - Thu, 20 Aug 2020 20:01:23 GMT
-=======
-      - Wed, 19 Aug 2020 21:19:13 GMT
-      User-Agent:
-      - azsdk-python-storage-table/2019-07-07 Python/3.8.4 (Windows-10-10.0.19041-SP0)
-      x-ms-date:
-      - Wed, 19 Aug 2020 21:19:13 GMT
->>>>>>> 522498f3
+      - Thu, 20 Aug 2020 20:17:26 GMT
       x-ms-version:
       - '2019-07-07'
     method: POST
     uri: https://storagename.table.core.windows.net/uttable42df1e0f
   response:
     body:
-<<<<<<< HEAD
-      string: '{"odata.metadata":"https://storagename.table.core.windows.net/$metadata#uttable42df1e0f/@Element","odata.etag":"W/\"datetime''2020-08-20T20%3A01%3A23.8415267Z''\"","PartitionKey":"pk42df1e0f","RowKey":"rk42df1e0f","Timestamp":"2020-08-20T20:01:23.8415267Z","age@odata.type":"Edm.Int64","age":"39","sex":"male","married":true,"deceased":false,"ratio":3.1,"evenratio":3.0,"large@odata.type":"Edm.Int64","large":"933311100","Birthday@odata.type":"Edm.DateTime","Birthday":"1973-10-04T00:00:00Z","birthday@odata.type":"Edm.DateTime","birthday":"1970-10-04T00:00:00Z","binary@odata.type":"Edm.Binary","binary":"YmluYXJ5","other":20,"clsid@odata.type":"Edm.Guid","clsid":"c9da6455-213d-42c9-9a79-3e9149a57833"}'
+      string: '{"odata.metadata":"https://storagename.table.core.windows.net/$metadata#uttable42df1e0f/@Element","odata.etag":"W/\"datetime''2020-08-20T20%3A17%3A26.7335531Z''\"","PartitionKey":"pk42df1e0f","RowKey":"rk42df1e0f","Timestamp":"2020-08-20T20:17:26.7335531Z","age@odata.type":"Edm.Int64","age":"39","sex":"male","married":true,"deceased":false,"ratio":3.1,"evenratio":3.0,"large@odata.type":"Edm.Int64","large":"933311100","Birthday@odata.type":"Edm.DateTime","Birthday":"1973-10-04T00:00:00Z","birthday@odata.type":"Edm.DateTime","birthday":"1970-10-04T00:00:00Z","binary@odata.type":"Edm.Binary","binary":"YmluYXJ5","other":20,"clsid@odata.type":"Edm.Guid","clsid":"c9da6455-213d-42c9-9a79-3e9149a57833"}'
     headers:
       cache-control: no-cache
       content-type: application/json;odata=minimalmetadata;streaming=true;charset=utf-8
-      date: Thu, 20 Aug 2020 20:01:23 GMT
-      etag: W/"datetime'2020-08-20T20%3A01%3A23.8415267Z'"
-=======
-      string: '{"odata.metadata":"https://storagename.table.core.windows.net/$metadata#uttable42df1e0f/@Element","odata.etag":"W/\"datetime''2020-08-19T21%3A19%3A13.9158312Z''\"","PartitionKey":"pk42df1e0f","RowKey":"rk42df1e0f","Timestamp":"2020-08-19T21:19:13.9158312Z","age@odata.type":"Edm.Int64","age":"39","sex":"male","married":true,"deceased":false,"ratio":3.1,"evenratio":3.0,"large@odata.type":"Edm.Int64","large":"933311100","Birthday@odata.type":"Edm.DateTime","Birthday":"1973-10-04T00:00:00Z","birthday@odata.type":"Edm.DateTime","birthday":"1970-10-04T00:00:00Z","binary@odata.type":"Edm.Binary","binary":"YmluYXJ5","other":20,"clsid@odata.type":"Edm.Guid","clsid":"c9da6455-213d-42c9-9a79-3e9149a57833"}'
-    headers:
-      cache-control: no-cache
-      content-type: application/json;odata=minimalmetadata;streaming=true;charset=utf-8
-      date: Wed, 19 Aug 2020 21:19:13 GMT
-      etag: W/"datetime'2020-08-19T21%3A19%3A13.9158312Z'"
->>>>>>> 522498f3
+      date: Thu, 20 Aug 2020 20:17:25 GMT
+      etag: W/"datetime'2020-08-20T20%3A17%3A26.7335531Z'"
       location: https://storagename.table.core.windows.net/uttable42df1e0f(PartitionKey='pk42df1e0f',RowKey='rk42df1e0f')
       server: Windows-Azure-Table/1.0 Microsoft-HTTPAPI/2.0
       transfer-encoding: chunked
@@ -112,11 +79,7 @@
     status:
       code: 201
       message: Created
-<<<<<<< HEAD
-    url: https://pyacrstoragewqh4lkqbianj.table.core.windows.net/uttable42df1e0f
-=======
-    url: https://pyacrstorageuwjvfxhidgpv.table.core.windows.net/uttable42df1e0f
->>>>>>> 522498f3
+    url: https://pyacrstoragewdjxux7eodqw.table.core.windows.net/uttable42df1e0f
 - request:
     body: '{"PartitionKey": "pk42df1e0f", "RowKey": "rk42df1e0f", "age": "abc", "sex":
       "female", "sign": "aquarius", "birthday": "1991-10-04T00:00:00Z", "birthday@odata.type":
@@ -129,19 +92,11 @@
       DataServiceVersion:
       - '3.0'
       Date:
-<<<<<<< HEAD
-      - Thu, 20 Aug 2020 20:01:23 GMT
+      - Thu, 20 Aug 2020 20:17:26 GMT
       User-Agent:
       - azsdk-python-data-tables/2019-07-07 Python/3.8.4 (Windows-10-10.0.19041-SP0)
       x-ms-date:
-      - Thu, 20 Aug 2020 20:01:23 GMT
-=======
-      - Wed, 19 Aug 2020 21:19:13 GMT
-      User-Agent:
-      - azsdk-python-storage-table/2019-07-07 Python/3.8.4 (Windows-10-10.0.19041-SP0)
-      x-ms-date:
-      - Wed, 19 Aug 2020 21:19:13 GMT
->>>>>>> 522498f3
+      - Thu, 20 Aug 2020 20:17:26 GMT
       x-ms-version:
       - '2019-07-07'
     method: PATCH
@@ -152,24 +107,15 @@
     headers:
       cache-control: no-cache
       content-length: '0'
-<<<<<<< HEAD
-      date: Thu, 20 Aug 2020 20:01:23 GMT
-      etag: W/"datetime'2020-08-20T20%3A01%3A23.9271462Z'"
-=======
-      date: Wed, 19 Aug 2020 21:19:13 GMT
-      etag: W/"datetime'2020-08-19T21%3A19%3A14.0057587Z'"
->>>>>>> 522498f3
+      date: Thu, 20 Aug 2020 20:17:26 GMT
+      etag: W/"datetime'2020-08-20T20%3A17%3A26.813264Z'"
       server: Windows-Azure-Table/1.0 Microsoft-HTTPAPI/2.0
       x-content-type-options: nosniff
       x-ms-version: '2019-07-07'
     status:
       code: 204
       message: No Content
-<<<<<<< HEAD
-    url: https://pyacrstoragewqh4lkqbianj.table.core.windows.net/uttable42df1e0f(PartitionKey='pk42df1e0f',RowKey='rk42df1e0f')
-=======
-    url: https://pyacrstorageuwjvfxhidgpv.table.core.windows.net/uttable42df1e0f(PartitionKey='pk42df1e0f',RowKey='rk42df1e0f')
->>>>>>> 522498f3
+    url: https://pyacrstoragewdjxux7eodqw.table.core.windows.net/uttable42df1e0f(PartitionKey='pk42df1e0f',RowKey='rk42df1e0f')
 - request:
     body: null
     headers:
@@ -178,40 +124,23 @@
       DataServiceVersion:
       - '3.0'
       Date:
-<<<<<<< HEAD
-      - Thu, 20 Aug 2020 20:01:23 GMT
+      - Thu, 20 Aug 2020 20:17:26 GMT
       User-Agent:
       - azsdk-python-data-tables/2019-07-07 Python/3.8.4 (Windows-10-10.0.19041-SP0)
       x-ms-date:
-      - Thu, 20 Aug 2020 20:01:23 GMT
-=======
-      - Wed, 19 Aug 2020 21:19:13 GMT
-      User-Agent:
-      - azsdk-python-storage-table/2019-07-07 Python/3.8.4 (Windows-10-10.0.19041-SP0)
-      x-ms-date:
-      - Wed, 19 Aug 2020 21:19:13 GMT
->>>>>>> 522498f3
+      - Thu, 20 Aug 2020 20:17:26 GMT
       x-ms-version:
       - '2019-07-07'
     method: GET
     uri: https://storagename.table.core.windows.net/uttable42df1e0f(PartitionKey='pk42df1e0f',RowKey='rk42df1e0f')
   response:
     body:
-<<<<<<< HEAD
-      string: '{"odata.metadata":"https://storagename.table.core.windows.net/$metadata#uttable42df1e0f/@Element","odata.etag":"W/\"datetime''2020-08-20T20%3A01%3A23.9271462Z''\"","PartitionKey":"pk42df1e0f","RowKey":"rk42df1e0f","Timestamp":"2020-08-20T20:01:23.9271462Z","Birthday@odata.type":"Edm.DateTime","Birthday":"1973-10-04T00:00:00Z","age":"abc","binary@odata.type":"Edm.Binary","binary":"YmluYXJ5","birthday@odata.type":"Edm.DateTime","birthday":"1991-10-04T00:00:00Z","clsid@odata.type":"Edm.Guid","clsid":"c9da6455-213d-42c9-9a79-3e9149a57833","deceased":false,"evenratio":3.0,"large@odata.type":"Edm.Int64","large":"933311100","married":true,"other":20,"ratio":3.1,"sex":"female","sign":"aquarius"}'
+      string: '{"odata.metadata":"https://storagename.table.core.windows.net/$metadata#uttable42df1e0f/@Element","odata.etag":"W/\"datetime''2020-08-20T20%3A17%3A26.813264Z''\"","PartitionKey":"pk42df1e0f","RowKey":"rk42df1e0f","Timestamp":"2020-08-20T20:17:26.813264Z","Birthday@odata.type":"Edm.DateTime","Birthday":"1973-10-04T00:00:00Z","age":"abc","binary@odata.type":"Edm.Binary","binary":"YmluYXJ5","birthday@odata.type":"Edm.DateTime","birthday":"1991-10-04T00:00:00Z","clsid@odata.type":"Edm.Guid","clsid":"c9da6455-213d-42c9-9a79-3e9149a57833","deceased":false,"evenratio":3.0,"large@odata.type":"Edm.Int64","large":"933311100","married":true,"other":20,"ratio":3.1,"sex":"female","sign":"aquarius"}'
     headers:
       cache-control: no-cache
       content-type: application/json;odata=minimalmetadata;streaming=true;charset=utf-8
-      date: Thu, 20 Aug 2020 20:01:23 GMT
-      etag: W/"datetime'2020-08-20T20%3A01%3A23.9271462Z'"
-=======
-      string: '{"odata.metadata":"https://storagename.table.core.windows.net/$metadata#uttable42df1e0f/@Element","odata.etag":"W/\"datetime''2020-08-19T21%3A19%3A14.0057587Z''\"","PartitionKey":"pk42df1e0f","RowKey":"rk42df1e0f","Timestamp":"2020-08-19T21:19:14.0057587Z","Birthday@odata.type":"Edm.DateTime","Birthday":"1973-10-04T00:00:00Z","age":"abc","binary@odata.type":"Edm.Binary","binary":"YmluYXJ5","birthday@odata.type":"Edm.DateTime","birthday":"1991-10-04T00:00:00Z","clsid@odata.type":"Edm.Guid","clsid":"c9da6455-213d-42c9-9a79-3e9149a57833","deceased":false,"evenratio":3.0,"large@odata.type":"Edm.Int64","large":"933311100","married":true,"other":20,"ratio":3.1,"sex":"female","sign":"aquarius"}'
-    headers:
-      cache-control: no-cache
-      content-type: application/json;odata=minimalmetadata;streaming=true;charset=utf-8
-      date: Wed, 19 Aug 2020 21:19:13 GMT
-      etag: W/"datetime'2020-08-19T21%3A19%3A14.0057587Z'"
->>>>>>> 522498f3
+      date: Thu, 20 Aug 2020 20:17:26 GMT
+      etag: W/"datetime'2020-08-20T20%3A17%3A26.813264Z'"
       server: Windows-Azure-Table/1.0 Microsoft-HTTPAPI/2.0
       transfer-encoding: chunked
       x-content-type-options: nosniff
@@ -219,28 +148,16 @@
     status:
       code: 200
       message: OK
-<<<<<<< HEAD
-    url: https://pyacrstoragewqh4lkqbianj.table.core.windows.net/uttable42df1e0f(PartitionKey='pk42df1e0f',RowKey='rk42df1e0f')
-=======
-    url: https://pyacrstorageuwjvfxhidgpv.table.core.windows.net/uttable42df1e0f(PartitionKey='pk42df1e0f',RowKey='rk42df1e0f')
->>>>>>> 522498f3
+    url: https://pyacrstoragewdjxux7eodqw.table.core.windows.net/uttable42df1e0f(PartitionKey='pk42df1e0f',RowKey='rk42df1e0f')
 - request:
     body: null
     headers:
       Date:
-<<<<<<< HEAD
-      - Thu, 20 Aug 2020 20:01:23 GMT
+      - Thu, 20 Aug 2020 20:17:26 GMT
       User-Agent:
       - azsdk-python-data-tables/2019-07-07 Python/3.8.4 (Windows-10-10.0.19041-SP0)
       x-ms-date:
-      - Thu, 20 Aug 2020 20:01:23 GMT
-=======
-      - Wed, 19 Aug 2020 21:19:14 GMT
-      User-Agent:
-      - azsdk-python-storage-table/2019-07-07 Python/3.8.4 (Windows-10-10.0.19041-SP0)
-      x-ms-date:
-      - Wed, 19 Aug 2020 21:19:14 GMT
->>>>>>> 522498f3
+      - Thu, 20 Aug 2020 20:17:26 GMT
       x-ms-version:
       - '2019-07-07'
     method: DELETE
@@ -251,20 +168,12 @@
     headers:
       cache-control: no-cache
       content-length: '0'
-<<<<<<< HEAD
-      date: Thu, 20 Aug 2020 20:01:23 GMT
-=======
-      date: Wed, 19 Aug 2020 21:19:13 GMT
->>>>>>> 522498f3
+      date: Thu, 20 Aug 2020 20:17:26 GMT
       server: Windows-Azure-Table/1.0 Microsoft-HTTPAPI/2.0
       x-content-type-options: nosniff
       x-ms-version: '2019-07-07'
     status:
       code: 204
       message: No Content
-<<<<<<< HEAD
-    url: https://pyacrstoragewqh4lkqbianj.table.core.windows.net/Tables('uttable42df1e0f')
-=======
-    url: https://pyacrstorageuwjvfxhidgpv.table.core.windows.net/Tables('uttable42df1e0f')
->>>>>>> 522498f3
+    url: https://pyacrstoragewdjxux7eodqw.table.core.windows.net/Tables('uttable42df1e0f')
 version: 1