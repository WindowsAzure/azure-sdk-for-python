--- conflicted
+++ resolved
@@ -11,19 +11,11 @@
       DataServiceVersion:
       - '3.0'
       Date:
-<<<<<<< HEAD
-      - Thu, 20 Aug 2020 20:01:09 GMT
+      - Thu, 20 Aug 2020 20:17:12 GMT
       User-Agent:
       - azsdk-python-data-tables/2019-07-07 Python/3.8.4 (Windows-10-10.0.19041-SP0)
       x-ms-date:
-      - Thu, 20 Aug 2020 20:01:09 GMT
-=======
-      - Wed, 19 Aug 2020 21:18:59 GMT
-      User-Agent:
-      - azsdk-python-storage-table/2019-07-07 Python/3.8.4 (Windows-10-10.0.19041-SP0)
-      x-ms-date:
-      - Wed, 19 Aug 2020 21:18:59 GMT
->>>>>>> 522498f3
+      - Thu, 20 Aug 2020 20:17:12 GMT
       x-ms-version:
       - '2019-07-07'
     method: POST
@@ -34,11 +26,7 @@
     headers:
       cache-control: no-cache
       content-type: application/json;odata=minimalmetadata;streaming=true;charset=utf-8
-<<<<<<< HEAD
-      date: Thu, 20 Aug 2020 20:01:09 GMT
-=======
-      date: Wed, 19 Aug 2020 21:18:58 GMT
->>>>>>> 522498f3
+      date: Thu, 20 Aug 2020 20:17:11 GMT
       location: https://storagename.table.core.windows.net/Tables('uttable74f8115d')
       server: Windows-Azure-Table/1.0 Microsoft-HTTPAPI/2.0
       transfer-encoding: chunked
@@ -47,11 +35,7 @@
     status:
       code: 201
       message: Created
-<<<<<<< HEAD
-    url: https://pyacrstoragewqh4lkqbianj.table.core.windows.net/Tables
-=======
-    url: https://pyacrstorageuwjvfxhidgpv.table.core.windows.net/Tables
->>>>>>> 522498f3
+    url: https://pyacrstoragewdjxux7eodqw.table.core.windows.net/Tables
 - request:
     body: '{"PartitionKey": "pk74f8115d", "RowKey": "rk74f8115d", "age": "39", "age@odata.type":
       "Edm.Int64", "sex": "male", "married": true, "deceased": false, "ratio": 3.1,
@@ -70,40 +54,23 @@
       DataServiceVersion:
       - '3.0'
       Date:
-<<<<<<< HEAD
-      - Thu, 20 Aug 2020 20:01:09 GMT
+      - Thu, 20 Aug 2020 20:17:12 GMT
       User-Agent:
       - azsdk-python-data-tables/2019-07-07 Python/3.8.4 (Windows-10-10.0.19041-SP0)
       x-ms-date:
-      - Thu, 20 Aug 2020 20:01:09 GMT
-=======
-      - Wed, 19 Aug 2020 21:18:59 GMT
-      User-Agent:
-      - azsdk-python-storage-table/2019-07-07 Python/3.8.4 (Windows-10-10.0.19041-SP0)
-      x-ms-date:
-      - Wed, 19 Aug 2020 21:18:59 GMT
->>>>>>> 522498f3
+      - Thu, 20 Aug 2020 20:17:12 GMT
       x-ms-version:
       - '2019-07-07'
     method: POST
     uri: https://storagename.table.core.windows.net/uttable74f8115d
   response:
     body:
-<<<<<<< HEAD
-      string: '{"odata.metadata":"https://storagename.table.core.windows.net/$metadata#uttable74f8115d/@Element","odata.etag":"W/\"datetime''2020-08-20T20%3A01%3A10.0218077Z''\"","PartitionKey":"pk74f8115d","RowKey":"rk74f8115d","Timestamp":"2020-08-20T20:01:10.0218077Z","age@odata.type":"Edm.Int64","age":"39","sex":"male","married":true,"deceased":false,"ratio":3.1,"evenratio":3.0,"large@odata.type":"Edm.Int64","large":"933311100","Birthday@odata.type":"Edm.DateTime","Birthday":"1973-10-04T00:00:00Z","birthday@odata.type":"Edm.DateTime","birthday":"1970-10-04T00:00:00Z","binary@odata.type":"Edm.Binary","binary":"YmluYXJ5","other":20,"clsid@odata.type":"Edm.Guid","clsid":"c9da6455-213d-42c9-9a79-3e9149a57833"}'
+      string: '{"odata.metadata":"https://storagename.table.core.windows.net/$metadata#uttable74f8115d/@Element","odata.etag":"W/\"datetime''2020-08-20T20%3A17%3A12.5375814Z''\"","PartitionKey":"pk74f8115d","RowKey":"rk74f8115d","Timestamp":"2020-08-20T20:17:12.5375814Z","age@odata.type":"Edm.Int64","age":"39","sex":"male","married":true,"deceased":false,"ratio":3.1,"evenratio":3.0,"large@odata.type":"Edm.Int64","large":"933311100","Birthday@odata.type":"Edm.DateTime","Birthday":"1973-10-04T00:00:00Z","birthday@odata.type":"Edm.DateTime","birthday":"1970-10-04T00:00:00Z","binary@odata.type":"Edm.Binary","binary":"YmluYXJ5","other":20,"clsid@odata.type":"Edm.Guid","clsid":"c9da6455-213d-42c9-9a79-3e9149a57833"}'
     headers:
       cache-control: no-cache
       content-type: application/json;odata=minimalmetadata;streaming=true;charset=utf-8
-      date: Thu, 20 Aug 2020 20:01:10 GMT
-      etag: W/"datetime'2020-08-20T20%3A01%3A10.0218077Z'"
-=======
-      string: '{"odata.metadata":"https://storagename.table.core.windows.net/$metadata#uttable74f8115d/@Element","odata.etag":"W/\"datetime''2020-08-19T21%3A18%3A59.8039679Z''\"","PartitionKey":"pk74f8115d","RowKey":"rk74f8115d","Timestamp":"2020-08-19T21:18:59.8039679Z","age@odata.type":"Edm.Int64","age":"39","sex":"male","married":true,"deceased":false,"ratio":3.1,"evenratio":3.0,"large@odata.type":"Edm.Int64","large":"933311100","Birthday@odata.type":"Edm.DateTime","Birthday":"1973-10-04T00:00:00Z","birthday@odata.type":"Edm.DateTime","birthday":"1970-10-04T00:00:00Z","binary@odata.type":"Edm.Binary","binary":"YmluYXJ5","other":20,"clsid@odata.type":"Edm.Guid","clsid":"c9da6455-213d-42c9-9a79-3e9149a57833"}'
-    headers:
-      cache-control: no-cache
-      content-type: application/json;odata=minimalmetadata;streaming=true;charset=utf-8
-      date: Wed, 19 Aug 2020 21:18:58 GMT
-      etag: W/"datetime'2020-08-19T21%3A18%3A59.8039679Z'"
->>>>>>> 522498f3
+      date: Thu, 20 Aug 2020 20:17:11 GMT
+      etag: W/"datetime'2020-08-20T20%3A17%3A12.5375814Z'"
       location: https://storagename.table.core.windows.net/uttable74f8115d(PartitionKey='pk74f8115d',RowKey='rk74f8115d')
       server: Windows-Azure-Table/1.0 Microsoft-HTTPAPI/2.0
       transfer-encoding: chunked
@@ -112,34 +79,20 @@
     status:
       code: 201
       message: Created
-<<<<<<< HEAD
-    url: https://pyacrstoragewqh4lkqbianj.table.core.windows.net/uttable74f8115d
-=======
-    url: https://pyacrstorageuwjvfxhidgpv.table.core.windows.net/uttable74f8115d
->>>>>>> 522498f3
+    url: https://pyacrstoragewdjxux7eodqw.table.core.windows.net/uttable74f8115d
 - request:
     body: null
     headers:
       DataServiceVersion:
       - '3.0'
       Date:
-<<<<<<< HEAD
-      - Thu, 20 Aug 2020 20:01:09 GMT
+      - Thu, 20 Aug 2020 20:17:12 GMT
       If-Match:
       - '*'
       User-Agent:
       - azsdk-python-data-tables/2019-07-07 Python/3.8.4 (Windows-10-10.0.19041-SP0)
       x-ms-date:
-      - Thu, 20 Aug 2020 20:01:09 GMT
-=======
-      - Wed, 19 Aug 2020 21:18:59 GMT
-      If-Match:
-      - '*'
-      User-Agent:
-      - azsdk-python-storage-table/2019-07-07 Python/3.8.4 (Windows-10-10.0.19041-SP0)
-      x-ms-date:
-      - Wed, 19 Aug 2020 21:18:59 GMT
->>>>>>> 522498f3
+      - Thu, 20 Aug 2020 20:17:12 GMT
       x-ms-version:
       - '2019-07-07'
     method: DELETE
@@ -150,22 +103,14 @@
     headers:
       cache-control: no-cache
       content-length: '0'
-<<<<<<< HEAD
-      date: Thu, 20 Aug 2020 20:01:10 GMT
-=======
-      date: Wed, 19 Aug 2020 21:18:58 GMT
->>>>>>> 522498f3
+      date: Thu, 20 Aug 2020 20:17:11 GMT
       server: Windows-Azure-Table/1.0 Microsoft-HTTPAPI/2.0
       x-content-type-options: nosniff
       x-ms-version: '2019-07-07'
     status:
       code: 204
       message: No Content
-<<<<<<< HEAD
-    url: https://pyacrstoragewqh4lkqbianj.table.core.windows.net/uttable74f8115d(PartitionKey='pk74f8115d',RowKey='rk74f8115d')
-=======
-    url: https://pyacrstorageuwjvfxhidgpv.table.core.windows.net/uttable74f8115d(PartitionKey='pk74f8115d',RowKey='rk74f8115d')
->>>>>>> 522498f3
+    url: https://pyacrstoragewdjxux7eodqw.table.core.windows.net/uttable74f8115d(PartitionKey='pk74f8115d',RowKey='rk74f8115d')
 - request:
     body: null
     headers:
@@ -174,19 +119,11 @@
       DataServiceVersion:
       - '3.0'
       Date:
-<<<<<<< HEAD
-      - Thu, 20 Aug 2020 20:01:09 GMT
+      - Thu, 20 Aug 2020 20:17:12 GMT
       User-Agent:
       - azsdk-python-data-tables/2019-07-07 Python/3.8.4 (Windows-10-10.0.19041-SP0)
       x-ms-date:
-      - Thu, 20 Aug 2020 20:01:09 GMT
-=======
-      - Wed, 19 Aug 2020 21:18:59 GMT
-      User-Agent:
-      - azsdk-python-storage-table/2019-07-07 Python/3.8.4 (Windows-10-10.0.19041-SP0)
-      x-ms-date:
-      - Wed, 19 Aug 2020 21:18:59 GMT
->>>>>>> 522498f3
+      - Thu, 20 Aug 2020 20:17:12 GMT
       x-ms-version:
       - '2019-07-07'
     method: GET
@@ -194,19 +131,11 @@
   response:
     body:
       string: '{"odata.error":{"code":"ResourceNotFound","message":{"lang":"en-US","value":"The
-<<<<<<< HEAD
-        specified resource does not exist.\nRequestId:4ecd210b-1002-001c-642c-770803000000\nTime:2020-08-20T20:01:10.1769173Z"}}}'
+        specified resource does not exist.\nRequestId:1b301508-a002-0102-142e-77a0a7000000\nTime:2020-08-20T20:17:12.7097467Z"}}}'
     headers:
       cache-control: no-cache
       content-type: application/json;odata=minimalmetadata;streaming=true;charset=utf-8
-      date: Thu, 20 Aug 2020 20:01:10 GMT
-=======
-        specified resource does not exist.\nRequestId:cf1fd1bd-1002-00bb-7d6e-76d097000000\nTime:2020-08-19T21:18:59.9710851Z"}}}'
-    headers:
-      cache-control: no-cache
-      content-type: application/json;odata=minimalmetadata;streaming=true;charset=utf-8
-      date: Wed, 19 Aug 2020 21:18:58 GMT
->>>>>>> 522498f3
+      date: Thu, 20 Aug 2020 20:17:11 GMT
       server: Windows-Azure-Table/1.0 Microsoft-HTTPAPI/2.0
       transfer-encoding: chunked
       x-content-type-options: nosniff
@@ -214,28 +143,16 @@
     status:
       code: 404
       message: Not Found
-<<<<<<< HEAD
-    url: https://pyacrstoragewqh4lkqbianj.table.core.windows.net/uttable74f8115d(PartitionKey='pk74f8115d',RowKey='rk74f8115d')
-=======
-    url: https://pyacrstorageuwjvfxhidgpv.table.core.windows.net/uttable74f8115d(PartitionKey='pk74f8115d',RowKey='rk74f8115d')
->>>>>>> 522498f3
+    url: https://pyacrstoragewdjxux7eodqw.table.core.windows.net/uttable74f8115d(PartitionKey='pk74f8115d',RowKey='rk74f8115d')
 - request:
     body: null
     headers:
       Date:
-<<<<<<< HEAD
-      - Thu, 20 Aug 2020 20:01:10 GMT
+      - Thu, 20 Aug 2020 20:17:12 GMT
       User-Agent:
       - azsdk-python-data-tables/2019-07-07 Python/3.8.4 (Windows-10-10.0.19041-SP0)
       x-ms-date:
-      - Thu, 20 Aug 2020 20:01:10 GMT
-=======
-      - Wed, 19 Aug 2020 21:18:59 GMT
-      User-Agent:
-      - azsdk-python-storage-table/2019-07-07 Python/3.8.4 (Windows-10-10.0.19041-SP0)
-      x-ms-date:
-      - Wed, 19 Aug 2020 21:18:59 GMT
->>>>>>> 522498f3
+      - Thu, 20 Aug 2020 20:17:12 GMT
       x-ms-version:
       - '2019-07-07'
     method: DELETE
@@ -246,20 +163,12 @@
     headers:
       cache-control: no-cache
       content-length: '0'
-<<<<<<< HEAD
-      date: Thu, 20 Aug 2020 20:01:10 GMT
-=======
-      date: Wed, 19 Aug 2020 21:18:59 GMT
->>>>>>> 522498f3
+      date: Thu, 20 Aug 2020 20:17:11 GMT
       server: Windows-Azure-Table/1.0 Microsoft-HTTPAPI/2.0
       x-content-type-options: nosniff
       x-ms-version: '2019-07-07'
     status:
       code: 204
       message: No Content
-<<<<<<< HEAD
-    url: https://pyacrstoragewqh4lkqbianj.table.core.windows.net/Tables('uttable74f8115d')
-=======
-    url: https://pyacrstorageuwjvfxhidgpv.table.core.windows.net/Tables('uttable74f8115d')
->>>>>>> 522498f3
+    url: https://pyacrstoragewdjxux7eodqw.table.core.windows.net/Tables('uttable74f8115d')
 version: 1