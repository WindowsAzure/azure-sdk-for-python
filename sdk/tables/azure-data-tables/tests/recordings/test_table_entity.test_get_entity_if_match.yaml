interactions:
- request:
    body: '{"TableName": "uttable74691147"}'
    headers:
      Accept:
      - application/json;odata=minimalmetadata
      Accept-Encoding:
      - gzip, deflate
      Connection:
      - keep-alive
      Content-Length:
      - '32'
      Content-Type:
      - application/json;odata=nometadata
      DataServiceVersion:
      - '3.0'
      Date:
      - Wed, 02 Sep 2020 21:16:57 GMT
      User-Agent:
      - azsdk-python-data-tables/12.0.0b1 Python/3.8.4 (Windows-10-10.0.19041-SP0)
      x-ms-date:
      - Wed, 02 Sep 2020 21:16:57 GMT
      x-ms-version:
      - '2019-02-02'
    method: POST
    uri: https://storagename.table.core.windows.net/Tables
  response:
    body:
      string: '{"odata.metadata":"https://storagename.table.core.windows.net/$metadata#Tables/@Element","TableName":"uttable74691147"}'
    headers:
      cache-control:
      - no-cache
      content-type:
      - application/json;odata=minimalmetadata;streaming=true;charset=utf-8
      date:
      - Wed, 02 Sep 2020 21:16:58 GMT
      location:
      - https://storagename.table.core.windows.net/Tables('uttable74691147')
      server:
      - Windows-Azure-Table/1.0 Microsoft-HTTPAPI/2.0
      transfer-encoding:
      - chunked
      x-content-type-options:
      - nosniff
      x-ms-version:
      - '2019-02-02'
    status:
      code: 201
      message: Created
- request:
    body: '{"PartitionKey": "pk74691147", "RowKey": "rk74691147", "age": 39, "sex":
      "male", "married": true, "deceased": false, "ratio": 3.1, "evenratio": 3.0,
      "large": 933311100, "Birthday": "1973-10-04T00:00:00Z", "Birthday@odata.type":
      "Edm.DateTime", "birthday": "1970-10-04T00:00:00Z", "birthday@odata.type": "Edm.DateTime",
      "binary": "YmluYXJ5", "binary@odata.type": "Edm.Binary", "other": 20, "clsid":
      "c9da6455-213d-42c9-9a79-3e9149a57833", "clsid@odata.type": "Edm.Guid"}'
    headers:
      Accept:
      - application/json;odata=minimalmetadata
      Accept-Encoding:
      - gzip, deflate
      Connection:
      - keep-alive
      Content-Length:
      - '469'
      Content-Type:
      - application/json;odata=nometadata
      DataServiceVersion:
      - '3.0'
      Date:
      - Wed, 02 Sep 2020 21:16:57 GMT
      User-Agent:
      - azsdk-python-data-tables/12.0.0b1 Python/3.8.4 (Windows-10-10.0.19041-SP0)
      x-ms-date:
      - Wed, 02 Sep 2020 21:16:57 GMT
      x-ms-version:
      - '2019-02-02'
    method: POST
    uri: https://storagename.table.core.windows.net/uttable74691147
  response:
    body:
      string: '{"odata.metadata":"https://storagename.table.core.windows.net/$metadata#uttable74691147/@Element","odata.etag":"W/\"datetime''2020-09-02T21%3A16%3A58.430276Z''\"","PartitionKey":"pk74691147","RowKey":"rk74691147","Timestamp":"2020-09-02T21:16:58.430276Z","age":39,"sex":"male","married":true,"deceased":false,"ratio":3.1,"evenratio":3.0,"large":933311100,"Birthday@odata.type":"Edm.DateTime","Birthday":"1973-10-04T00:00:00Z","birthday@odata.type":"Edm.DateTime","birthday":"1970-10-04T00:00:00Z","binary@odata.type":"Edm.Binary","binary":"YmluYXJ5","other":20,"clsid@odata.type":"Edm.Guid","clsid":"c9da6455-213d-42c9-9a79-3e9149a57833"}'
    headers:
      cache-control:
      - no-cache
      content-type:
      - application/json;odata=minimalmetadata;streaming=true;charset=utf-8
      date:
      - Wed, 02 Sep 2020 21:16:58 GMT
      etag:
      - W/"datetime'2020-09-02T21%3A16%3A58.430276Z'"
      location:
      - https://storagename.table.core.windows.net/uttable74691147(PartitionKey='pk74691147',RowKey='rk74691147')
      server:
      - Windows-Azure-Table/1.0 Microsoft-HTTPAPI/2.0
      transfer-encoding:
      - chunked
      x-content-type-options:
      - nosniff
      x-ms-version:
      - '2019-02-02'
    status:
      code: 201
      message: Created
- request:
    body: null
    headers:
      Accept:
      - application/json;odata=minimalmetadata
      Accept-Encoding:
      - gzip, deflate
      Connection:
      - keep-alive
      DataServiceVersion:
      - '3.0'
      Date:
      - Wed, 02 Sep 2020 21:16:57 GMT
      User-Agent:
      - azsdk-python-data-tables/12.0.0b1 Python/3.8.4 (Windows-10-10.0.19041-SP0)
      x-ms-date:
      - Wed, 02 Sep 2020 21:16:57 GMT
      x-ms-version:
      - '2019-02-02'
    method: GET
    uri: https://storagename.table.core.windows.net/uttable74691147(PartitionKey='pk74691147',RowKey='rk74691147')
  response:
    body:
      string: '{"odata.metadata":"https://storagename.table.core.windows.net/$metadata#uttable74691147/@Element","odata.etag":"W/\"datetime''2020-09-02T21%3A16%3A58.430276Z''\"","PartitionKey":"pk74691147","RowKey":"rk74691147","Timestamp":"2020-09-02T21:16:58.430276Z","age":39,"sex":"male","married":true,"deceased":false,"ratio":3.1,"evenratio":3.0,"large":933311100,"Birthday@odata.type":"Edm.DateTime","Birthday":"1973-10-04T00:00:00Z","birthday@odata.type":"Edm.DateTime","birthday":"1970-10-04T00:00:00Z","binary@odata.type":"Edm.Binary","binary":"YmluYXJ5","other":20,"clsid@odata.type":"Edm.Guid","clsid":"c9da6455-213d-42c9-9a79-3e9149a57833"}'
    headers:
      cache-control:
      - no-cache
      content-type:
      - application/json;odata=minimalmetadata;streaming=true;charset=utf-8
      date:
      - Wed, 02 Sep 2020 21:16:58 GMT
      etag:
      - W/"datetime'2020-09-02T21%3A16%3A58.430276Z'"
      server:
      - Windows-Azure-Table/1.0 Microsoft-HTTPAPI/2.0
      transfer-encoding:
      - chunked
      x-content-type-options:
      - nosniff
      x-ms-version:
      - '2019-02-02'
    status:
      code: 200
      message: OK
- request:
    body: null
    headers:
      Accept:
      - application/json;odata=minimalmetadata
      Accept-Encoding:
      - gzip, deflate
      Connection:
      - keep-alive
      Content-Length:
      - '0'
      DataServiceVersion:
      - '3.0'
      Date:
      - Wed, 02 Sep 2020 21:16:57 GMT
      If-Match:
      - W/"datetime'2020-09-02T21%3A16%3A58.430276Z'"
      User-Agent:
      - azsdk-python-data-tables/12.0.0b1 Python/3.8.4 (Windows-10-10.0.19041-SP0)
      x-ms-date:
      - Wed, 02 Sep 2020 21:16:57 GMT
      x-ms-version:
      - '2019-02-02'
    method: DELETE
    uri: https://storagename.table.core.windows.net/uttable74691147(PartitionKey='pk74691147',RowKey='rk74691147')
  response:
    body:
      string: ''
    headers:
      cache-control:
      - no-cache
      content-length:
      - '0'
      date:
      - Wed, 02 Sep 2020 21:16:58 GMT
      server:
      - Windows-Azure-Table/1.0 Microsoft-HTTPAPI/2.0
      x-content-type-options:
      - nosniff
      x-ms-version:
      - '2019-02-02'
    status:
      code: 204
      message: No Content
- request:
    body: null
    headers:
      Accept:
<<<<<<< HEAD
      - application/json
=======
      - application/json;odata=minimalmetadata
      Accept-Encoding:
      - gzip, deflate
      Connection:
      - keep-alive
      DataServiceVersion:
      - '3.0'
      Date:
      - Tue, 25 Aug 2020 15:09:34 GMT
      User-Agent:
      - azsdk-python-data-tables/2019-07-07 Python/3.8.4 (Windows-10-10.0.19041-SP0)
      x-ms-date:
      - Tue, 25 Aug 2020 15:09:34 GMT
      x-ms-version:
      - '2019-07-07'
    method: GET
    uri: https://storagename.table.core.windows.net/uttable74691147(PartitionKey='pk74691147',RowKey='rk74691147')
  response:
    body:
      string: '{"odata.error":{"code":"ResourceNotFound","message":{"lang":"en-US","value":"The
        specified resource does not exist.\nRequestId:32d896fc-f002-0081-26f1-7abf70000000\nTime:2020-08-25T15:09:35.2385928Z"}}}'
    headers:
      cache-control:
      - no-cache
      content-type:
      - application/json;odata=minimalmetadata;streaming=true;charset=utf-8
      date:
      - Tue, 25 Aug 2020 15:09:34 GMT
      server:
      - Windows-Azure-Table/1.0 Microsoft-HTTPAPI/2.0
      transfer-encoding:
      - chunked
      x-content-type-options:
      - nosniff
      x-ms-version:
      - '2019-07-07'
    status:
      code: 404
      message: Not Found
- request:
    body: null
    headers:
      Accept:
      - '*/*'
>>>>>>> d32cfe4c
      Accept-Encoding:
      - gzip, deflate
      Connection:
      - keep-alive
      Content-Length:
      - '0'
      Date:
      - Wed, 02 Sep 2020 21:16:57 GMT
      User-Agent:
      - azsdk-python-data-tables/12.0.0b1 Python/3.8.4 (Windows-10-10.0.19041-SP0)
      x-ms-date:
      - Wed, 02 Sep 2020 21:16:57 GMT
      x-ms-version:
      - '2019-02-02'
    method: DELETE
    uri: https://storagename.table.core.windows.net/Tables('uttable74691147')
  response:
    body:
      string: ''
    headers:
      cache-control:
      - no-cache
      content-length:
      - '0'
      date:
      - Wed, 02 Sep 2020 21:16:58 GMT
      server:
      - Windows-Azure-Table/1.0 Microsoft-HTTPAPI/2.0
      x-content-type-options:
      - nosniff
      x-ms-version:
      - '2019-02-02'
    status:
      code: 204
      message: No Content
version: 1<|MERGE_RESOLUTION|>--- conflicted
+++ resolved
@@ -15,11 +15,11 @@
       DataServiceVersion:
       - '3.0'
       Date:
-      - Wed, 02 Sep 2020 21:16:57 GMT
-      User-Agent:
-      - azsdk-python-data-tables/12.0.0b1 Python/3.8.4 (Windows-10-10.0.19041-SP0)
-      x-ms-date:
-      - Wed, 02 Sep 2020 21:16:57 GMT
+      - Wed, 02 Sep 2020 21:28:43 GMT
+      User-Agent:
+      - azsdk-python-data-tables/12.0.0b1 Python/3.8.4 (Windows-10-10.0.19041-SP0)
+      x-ms-date:
+      - Wed, 02 Sep 2020 21:28:43 GMT
       x-ms-version:
       - '2019-02-02'
     method: POST
@@ -33,7 +33,7 @@
       content-type:
       - application/json;odata=minimalmetadata;streaming=true;charset=utf-8
       date:
-      - Wed, 02 Sep 2020 21:16:58 GMT
+      - Wed, 02 Sep 2020 21:28:44 GMT
       location:
       - https://storagename.table.core.windows.net/Tables('uttable74691147')
       server:
@@ -68,27 +68,27 @@
       DataServiceVersion:
       - '3.0'
       Date:
-      - Wed, 02 Sep 2020 21:16:57 GMT
-      User-Agent:
-      - azsdk-python-data-tables/12.0.0b1 Python/3.8.4 (Windows-10-10.0.19041-SP0)
-      x-ms-date:
-      - Wed, 02 Sep 2020 21:16:57 GMT
+      - Wed, 02 Sep 2020 21:28:43 GMT
+      User-Agent:
+      - azsdk-python-data-tables/12.0.0b1 Python/3.8.4 (Windows-10-10.0.19041-SP0)
+      x-ms-date:
+      - Wed, 02 Sep 2020 21:28:43 GMT
       x-ms-version:
       - '2019-02-02'
     method: POST
     uri: https://storagename.table.core.windows.net/uttable74691147
   response:
     body:
-      string: '{"odata.metadata":"https://storagename.table.core.windows.net/$metadata#uttable74691147/@Element","odata.etag":"W/\"datetime''2020-09-02T21%3A16%3A58.430276Z''\"","PartitionKey":"pk74691147","RowKey":"rk74691147","Timestamp":"2020-09-02T21:16:58.430276Z","age":39,"sex":"male","married":true,"deceased":false,"ratio":3.1,"evenratio":3.0,"large":933311100,"Birthday@odata.type":"Edm.DateTime","Birthday":"1973-10-04T00:00:00Z","birthday@odata.type":"Edm.DateTime","birthday":"1970-10-04T00:00:00Z","binary@odata.type":"Edm.Binary","binary":"YmluYXJ5","other":20,"clsid@odata.type":"Edm.Guid","clsid":"c9da6455-213d-42c9-9a79-3e9149a57833"}'
-    headers:
-      cache-control:
-      - no-cache
-      content-type:
-      - application/json;odata=minimalmetadata;streaming=true;charset=utf-8
-      date:
-      - Wed, 02 Sep 2020 21:16:58 GMT
+      string: '{"odata.metadata":"https://storagename.table.core.windows.net/$metadata#uttable74691147/@Element","odata.etag":"W/\"datetime''2020-09-02T21%3A28%3A44.1144829Z''\"","PartitionKey":"pk74691147","RowKey":"rk74691147","Timestamp":"2020-09-02T21:28:44.1144829Z","age":39,"sex":"male","married":true,"deceased":false,"ratio":3.1,"evenratio":3.0,"large":933311100,"Birthday@odata.type":"Edm.DateTime","Birthday":"1973-10-04T00:00:00Z","birthday@odata.type":"Edm.DateTime","birthday":"1970-10-04T00:00:00Z","binary@odata.type":"Edm.Binary","binary":"YmluYXJ5","other":20,"clsid@odata.type":"Edm.Guid","clsid":"c9da6455-213d-42c9-9a79-3e9149a57833"}'
+    headers:
+      cache-control:
+      - no-cache
+      content-type:
+      - application/json;odata=minimalmetadata;streaming=true;charset=utf-8
+      date:
+      - Wed, 02 Sep 2020 21:28:44 GMT
       etag:
-      - W/"datetime'2020-09-02T21%3A16%3A58.430276Z'"
+      - W/"datetime'2020-09-02T21%3A28%3A44.1144829Z'"
       location:
       - https://storagename.table.core.windows.net/uttable74691147(PartitionKey='pk74691147',RowKey='rk74691147')
       server:
@@ -114,27 +114,27 @@
       DataServiceVersion:
       - '3.0'
       Date:
-      - Wed, 02 Sep 2020 21:16:57 GMT
-      User-Agent:
-      - azsdk-python-data-tables/12.0.0b1 Python/3.8.4 (Windows-10-10.0.19041-SP0)
-      x-ms-date:
-      - Wed, 02 Sep 2020 21:16:57 GMT
+      - Wed, 02 Sep 2020 21:28:43 GMT
+      User-Agent:
+      - azsdk-python-data-tables/12.0.0b1 Python/3.8.4 (Windows-10-10.0.19041-SP0)
+      x-ms-date:
+      - Wed, 02 Sep 2020 21:28:43 GMT
       x-ms-version:
       - '2019-02-02'
     method: GET
     uri: https://storagename.table.core.windows.net/uttable74691147(PartitionKey='pk74691147',RowKey='rk74691147')
   response:
     body:
-      string: '{"odata.metadata":"https://storagename.table.core.windows.net/$metadata#uttable74691147/@Element","odata.etag":"W/\"datetime''2020-09-02T21%3A16%3A58.430276Z''\"","PartitionKey":"pk74691147","RowKey":"rk74691147","Timestamp":"2020-09-02T21:16:58.430276Z","age":39,"sex":"male","married":true,"deceased":false,"ratio":3.1,"evenratio":3.0,"large":933311100,"Birthday@odata.type":"Edm.DateTime","Birthday":"1973-10-04T00:00:00Z","birthday@odata.type":"Edm.DateTime","birthday":"1970-10-04T00:00:00Z","binary@odata.type":"Edm.Binary","binary":"YmluYXJ5","other":20,"clsid@odata.type":"Edm.Guid","clsid":"c9da6455-213d-42c9-9a79-3e9149a57833"}'
-    headers:
-      cache-control:
-      - no-cache
-      content-type:
-      - application/json;odata=minimalmetadata;streaming=true;charset=utf-8
-      date:
-      - Wed, 02 Sep 2020 21:16:58 GMT
+      string: '{"odata.metadata":"https://storagename.table.core.windows.net/$metadata#uttable74691147/@Element","odata.etag":"W/\"datetime''2020-09-02T21%3A28%3A44.1144829Z''\"","PartitionKey":"pk74691147","RowKey":"rk74691147","Timestamp":"2020-09-02T21:28:44.1144829Z","age":39,"sex":"male","married":true,"deceased":false,"ratio":3.1,"evenratio":3.0,"large":933311100,"Birthday@odata.type":"Edm.DateTime","Birthday":"1973-10-04T00:00:00Z","birthday@odata.type":"Edm.DateTime","birthday":"1970-10-04T00:00:00Z","binary@odata.type":"Edm.Binary","binary":"YmluYXJ5","other":20,"clsid@odata.type":"Edm.Guid","clsid":"c9da6455-213d-42c9-9a79-3e9149a57833"}'
+    headers:
+      cache-control:
+      - no-cache
+      content-type:
+      - application/json;odata=minimalmetadata;streaming=true;charset=utf-8
+      date:
+      - Wed, 02 Sep 2020 21:28:44 GMT
       etag:
-      - W/"datetime'2020-09-02T21%3A16%3A58.430276Z'"
+      - W/"datetime'2020-09-02T21%3A28%3A44.1144829Z'"
       server:
       - Windows-Azure-Table/1.0 Microsoft-HTTPAPI/2.0
       transfer-encoding:
@@ -160,13 +160,13 @@
       DataServiceVersion:
       - '3.0'
       Date:
-      - Wed, 02 Sep 2020 21:16:57 GMT
+      - Wed, 02 Sep 2020 21:28:43 GMT
       If-Match:
-      - W/"datetime'2020-09-02T21%3A16%3A58.430276Z'"
-      User-Agent:
-      - azsdk-python-data-tables/12.0.0b1 Python/3.8.4 (Windows-10-10.0.19041-SP0)
-      x-ms-date:
-      - Wed, 02 Sep 2020 21:16:57 GMT
+      - W/"datetime'2020-09-02T21%3A28%3A44.1144829Z'"
+      User-Agent:
+      - azsdk-python-data-tables/12.0.0b1 Python/3.8.4 (Windows-10-10.0.19041-SP0)
+      x-ms-date:
+      - Wed, 02 Sep 2020 21:28:43 GMT
       x-ms-version:
       - '2019-02-02'
     method: DELETE
@@ -180,7 +180,7 @@
       content-length:
       - '0'
       date:
-      - Wed, 02 Sep 2020 21:16:58 GMT
+      - Wed, 02 Sep 2020 21:28:44 GMT
       server:
       - Windows-Azure-Table/1.0 Microsoft-HTTPAPI/2.0
       x-content-type-options:
@@ -194,45 +194,42 @@
     body: null
     headers:
       Accept:
-<<<<<<< HEAD
-      - application/json
-=======
-      - application/json;odata=minimalmetadata
-      Accept-Encoding:
-      - gzip, deflate
-      Connection:
-      - keep-alive
-      DataServiceVersion:
-      - '3.0'
-      Date:
-      - Tue, 25 Aug 2020 15:09:34 GMT
-      User-Agent:
-      - azsdk-python-data-tables/2019-07-07 Python/3.8.4 (Windows-10-10.0.19041-SP0)
-      x-ms-date:
-      - Tue, 25 Aug 2020 15:09:34 GMT
-      x-ms-version:
-      - '2019-07-07'
+      - application/json;odata=minimalmetadata
+      Accept-Encoding:
+      - gzip, deflate
+      Connection:
+      - keep-alive
+      DataServiceVersion:
+      - '3.0'
+      Date:
+      - Wed, 02 Sep 2020 21:28:43 GMT
+      User-Agent:
+      - azsdk-python-data-tables/12.0.0b1 Python/3.8.4 (Windows-10-10.0.19041-SP0)
+      x-ms-date:
+      - Wed, 02 Sep 2020 21:28:43 GMT
+      x-ms-version:
+      - '2019-02-02'
     method: GET
     uri: https://storagename.table.core.windows.net/uttable74691147(PartitionKey='pk74691147',RowKey='rk74691147')
   response:
     body:
       string: '{"odata.error":{"code":"ResourceNotFound","message":{"lang":"en-US","value":"The
-        specified resource does not exist.\nRequestId:32d896fc-f002-0081-26f1-7abf70000000\nTime:2020-08-25T15:09:35.2385928Z"}}}'
-    headers:
-      cache-control:
-      - no-cache
-      content-type:
-      - application/json;odata=minimalmetadata;streaming=true;charset=utf-8
-      date:
-      - Tue, 25 Aug 2020 15:09:34 GMT
-      server:
-      - Windows-Azure-Table/1.0 Microsoft-HTTPAPI/2.0
-      transfer-encoding:
-      - chunked
-      x-content-type-options:
-      - nosniff
-      x-ms-version:
-      - '2019-07-07'
+        specified resource does not exist.\nRequestId:e39c2d9e-6002-0016-0470-81acb4000000\nTime:2020-09-02T21:28:44.2255610Z"}}}'
+    headers:
+      cache-control:
+      - no-cache
+      content-type:
+      - application/json;odata=minimalmetadata;streaming=true;charset=utf-8
+      date:
+      - Wed, 02 Sep 2020 21:28:44 GMT
+      server:
+      - Windows-Azure-Table/1.0 Microsoft-HTTPAPI/2.0
+      transfer-encoding:
+      - chunked
+      x-content-type-options:
+      - nosniff
+      x-ms-version:
+      - '2019-02-02'
     status:
       code: 404
       message: Not Found
@@ -240,20 +237,19 @@
     body: null
     headers:
       Accept:
-      - '*/*'
->>>>>>> d32cfe4c
-      Accept-Encoding:
-      - gzip, deflate
-      Connection:
-      - keep-alive
-      Content-Length:
-      - '0'
-      Date:
-      - Wed, 02 Sep 2020 21:16:57 GMT
-      User-Agent:
-      - azsdk-python-data-tables/12.0.0b1 Python/3.8.4 (Windows-10-10.0.19041-SP0)
-      x-ms-date:
-      - Wed, 02 Sep 2020 21:16:57 GMT
+      - application/json
+      Accept-Encoding:
+      - gzip, deflate
+      Connection:
+      - keep-alive
+      Content-Length:
+      - '0'
+      Date:
+      - Wed, 02 Sep 2020 21:28:43 GMT
+      User-Agent:
+      - azsdk-python-data-tables/12.0.0b1 Python/3.8.4 (Windows-10-10.0.19041-SP0)
+      x-ms-date:
+      - Wed, 02 Sep 2020 21:28:43 GMT
       x-ms-version:
       - '2019-02-02'
     method: DELETE
@@ -267,7 +263,7 @@
       content-length:
       - '0'
       date:
-      - Wed, 02 Sep 2020 21:16:58 GMT
+      - Wed, 02 Sep 2020 21:28:44 GMT
       server:
       - Windows-Azure-Table/1.0 Microsoft-HTTPAPI/2.0
       x-content-type-options:
