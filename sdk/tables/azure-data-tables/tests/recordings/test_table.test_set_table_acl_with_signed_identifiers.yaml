interactions:
- request:
    body: '{"TableName": "pytablesync45dd15a0"}'
    headers:
      Accept:
      - application/json;odata=minimalmetadata
      Accept-Encoding:
      - gzip, deflate
      Connection:
      - keep-alive
      Content-Length:
      - '36'
      Content-Type:
      - application/json;odata=nometadata
      DataServiceVersion:
      - '3.0'
      Date:
<<<<<<< HEAD
      - Thu, 23 Jul 2020 16:28:19 GMT
=======
      - Thu, 23 Jul 2020 13:54:41 GMT
>>>>>>> 874dcb56
      User-Agent:
      - azsdk-python-storage-table/2019-07-07 Python/3.8.4 (Windows-10-10.0.19041-SP0)
      x-ms-date:
<<<<<<< HEAD
      - Thu, 23 Jul 2020 16:28:19 GMT
=======
      - Thu, 23 Jul 2020 13:54:41 GMT
>>>>>>> 874dcb56
      x-ms-version:
      - '2019-07-07'
    method: POST
    uri: https://storagename.table.core.windows.net/Tables
  response:
    body:
      string: '{"odata.metadata":"https://storagename.table.core.windows.net/$metadata#Tables/@Element","TableName":"pytablesync45dd15a0"}'
    headers:
      cache-control:
      - no-cache
      content-type:
      - application/json;odata=minimalmetadata;streaming=true;charset=utf-8
      date:
<<<<<<< HEAD
      - Thu, 23 Jul 2020 16:28:20 GMT
=======
      - Thu, 23 Jul 2020 13:54:40 GMT
>>>>>>> 874dcb56
      location:
      - https://storagename.table.core.windows.net/Tables('pytablesync45dd15a0')
      server:
      - Windows-Azure-Table/1.0 Microsoft-HTTPAPI/2.0
      transfer-encoding:
      - chunked
      x-content-type-options:
      - nosniff
      x-ms-version:
      - '2019-07-07'
    status:
      code: 201
      message: Created
- request:
    body: '<?xml version=''1.0'' encoding=''utf-8''?>

<<<<<<< HEAD
      <SignedIdentifiers><SignedIdentifier><Id>testid</Id><AccessPolicy><Start>2020-07-23T16:23:19Z</Start><Expiry>2020-07-23T17:28:19Z</Expiry><Permission
=======
      <SignedIdentifiers><SignedIdentifier><Id>testid</Id><AccessPolicy><Start>2020-07-23T13:49:41Z</Start><Expiry>2020-07-23T14:54:41Z</Expiry><Permission
>>>>>>> 874dcb56
      /></AccessPolicy></SignedIdentifier></SignedIdentifiers>'
    headers:
      Accept:
      - application/xml
      Accept-Encoding:
      - gzip, deflate
      Connection:
      - keep-alive
      Content-Length:
      - '245'
      Content-Type:
      - application/xml
      Date:
<<<<<<< HEAD
      - Thu, 23 Jul 2020 16:28:19 GMT
=======
      - Thu, 23 Jul 2020 13:54:41 GMT
>>>>>>> 874dcb56
      User-Agent:
      - azsdk-python-storage-table/2019-07-07 Python/3.8.4 (Windows-10-10.0.19041-SP0)
      x-ms-date:
<<<<<<< HEAD
      - Thu, 23 Jul 2020 16:28:19 GMT
=======
      - Thu, 23 Jul 2020 13:54:41 GMT
>>>>>>> 874dcb56
      x-ms-version:
      - '2019-07-07'
    method: PUT
    uri: https://storagename.table.core.windows.net/pytablesync45dd15a0?comp=acl
  response:
    body:
      string: ''
    headers:
      content-length:
      - '0'
      date:
<<<<<<< HEAD
      - Thu, 23 Jul 2020 16:28:20 GMT
=======
      - Thu, 23 Jul 2020 13:54:40 GMT
>>>>>>> 874dcb56
      server:
      - Windows-Azure-Table/1.0 Microsoft-HTTPAPI/2.0
      x-ms-version:
      - '2019-07-07'
    status:
      code: 204
      message: No Content
- request:
    body: null
    headers:
      Accept:
      - application/xml
      Accept-Encoding:
      - gzip, deflate
      Connection:
      - keep-alive
      Date:
<<<<<<< HEAD
      - Thu, 23 Jul 2020 16:28:20 GMT
=======
      - Thu, 23 Jul 2020 13:54:42 GMT
>>>>>>> 874dcb56
      User-Agent:
      - azsdk-python-storage-table/2019-07-07 Python/3.8.4 (Windows-10-10.0.19041-SP0)
      x-ms-date:
<<<<<<< HEAD
      - Thu, 23 Jul 2020 16:28:20 GMT
=======
      - Thu, 23 Jul 2020 13:54:42 GMT
>>>>>>> 874dcb56
      x-ms-version:
      - '2019-07-07'
    method: GET
    uri: https://storagename.table.core.windows.net/pytablesync45dd15a0?comp=acl
  response:
    body:
<<<<<<< HEAD
      string: "\uFEFF<?xml version=\"1.0\" encoding=\"utf-8\"?><SignedIdentifiers><SignedIdentifier><Id>testid</Id><AccessPolicy><Start>2020-07-23T16:23:19.0000000Z</Start><Expiry>2020-07-23T17:28:19.0000000Z</Expiry></AccessPolicy></SignedIdentifier></SignedIdentifiers>"
=======
      string: "\uFEFF<?xml version=\"1.0\" encoding=\"utf-8\"?><SignedIdentifiers><SignedIdentifier><Id>testid</Id><AccessPolicy><Start>2020-07-23T13:49:41.0000000Z</Start><Expiry>2020-07-23T14:54:41.0000000Z</Expiry></AccessPolicy></SignedIdentifier></SignedIdentifiers>"
>>>>>>> 874dcb56
    headers:
      content-type:
      - application/xml
      date:
<<<<<<< HEAD
      - Thu, 23 Jul 2020 16:28:20 GMT
=======
      - Thu, 23 Jul 2020 13:54:40 GMT
>>>>>>> 874dcb56
      server:
      - Windows-Azure-Table/1.0 Microsoft-HTTPAPI/2.0
      transfer-encoding:
      - chunked
      x-ms-version:
      - '2019-07-07'
    status:
      code: 200
      message: OK
- request:
    body: null
    headers:
      Accept:
      - '*/*'
      Accept-Encoding:
      - gzip, deflate
      Connection:
      - keep-alive
      Content-Length:
      - '0'
      Date:
<<<<<<< HEAD
      - Thu, 23 Jul 2020 16:28:20 GMT
=======
      - Thu, 23 Jul 2020 13:54:42 GMT
>>>>>>> 874dcb56
      User-Agent:
      - azsdk-python-storage-table/2019-07-07 Python/3.8.4 (Windows-10-10.0.19041-SP0)
      x-ms-date:
<<<<<<< HEAD
      - Thu, 23 Jul 2020 16:28:20 GMT
=======
      - Thu, 23 Jul 2020 13:54:42 GMT
>>>>>>> 874dcb56
      x-ms-version:
      - '2019-07-07'
    method: DELETE
    uri: https://storagename.table.core.windows.net/Tables('pytablesync45dd15a0')
  response:
    body:
      string: ''
    headers:
      cache-control:
      - no-cache
      content-length:
      - '0'
      date:
<<<<<<< HEAD
      - Thu, 23 Jul 2020 16:28:20 GMT
=======
      - Thu, 23 Jul 2020 13:54:40 GMT
>>>>>>> 874dcb56
      server:
      - Windows-Azure-Table/1.0 Microsoft-HTTPAPI/2.0
      x-content-type-options:
      - nosniff
      x-ms-version:
      - '2019-07-07'
    status:
      code: 204
      message: No Content
version: 1<|MERGE_RESOLUTION|>--- conflicted
+++ resolved
@@ -15,19 +15,11 @@
       DataServiceVersion:
       - '3.0'
       Date:
-<<<<<<< HEAD
-      - Thu, 23 Jul 2020 16:28:19 GMT
-=======
-      - Thu, 23 Jul 2020 13:54:41 GMT
->>>>>>> 874dcb56
+      - Thu, 23 Jul 2020 16:43:22 GMT
       User-Agent:
       - azsdk-python-storage-table/2019-07-07 Python/3.8.4 (Windows-10-10.0.19041-SP0)
       x-ms-date:
-<<<<<<< HEAD
-      - Thu, 23 Jul 2020 16:28:19 GMT
-=======
-      - Thu, 23 Jul 2020 13:54:41 GMT
->>>>>>> 874dcb56
+      - Thu, 23 Jul 2020 16:43:22 GMT
       x-ms-version:
       - '2019-07-07'
     method: POST
@@ -41,11 +33,7 @@
       content-type:
       - application/json;odata=minimalmetadata;streaming=true;charset=utf-8
       date:
-<<<<<<< HEAD
-      - Thu, 23 Jul 2020 16:28:20 GMT
-=======
-      - Thu, 23 Jul 2020 13:54:40 GMT
->>>>>>> 874dcb56
+      - Thu, 23 Jul 2020 16:43:22 GMT
       location:
       - https://storagename.table.core.windows.net/Tables('pytablesync45dd15a0')
       server:
@@ -62,11 +50,7 @@
 - request:
     body: '<?xml version=''1.0'' encoding=''utf-8''?>
 
-<<<<<<< HEAD
-      <SignedIdentifiers><SignedIdentifier><Id>testid</Id><AccessPolicy><Start>2020-07-23T16:23:19Z</Start><Expiry>2020-07-23T17:28:19Z</Expiry><Permission
-=======
-      <SignedIdentifiers><SignedIdentifier><Id>testid</Id><AccessPolicy><Start>2020-07-23T13:49:41Z</Start><Expiry>2020-07-23T14:54:41Z</Expiry><Permission
->>>>>>> 874dcb56
+      <SignedIdentifiers><SignedIdentifier><Id>testid</Id><AccessPolicy><Start>2020-07-23T16:38:23Z</Start><Expiry>2020-07-23T17:43:23Z</Expiry><Permission
       /></AccessPolicy></SignedIdentifier></SignedIdentifiers>'
     headers:
       Accept:
@@ -80,19 +64,11 @@
       Content-Type:
       - application/xml
       Date:
-<<<<<<< HEAD
-      - Thu, 23 Jul 2020 16:28:19 GMT
-=======
-      - Thu, 23 Jul 2020 13:54:41 GMT
->>>>>>> 874dcb56
+      - Thu, 23 Jul 2020 16:43:23 GMT
       User-Agent:
       - azsdk-python-storage-table/2019-07-07 Python/3.8.4 (Windows-10-10.0.19041-SP0)
       x-ms-date:
-<<<<<<< HEAD
-      - Thu, 23 Jul 2020 16:28:19 GMT
-=======
-      - Thu, 23 Jul 2020 13:54:41 GMT
->>>>>>> 874dcb56
+      - Thu, 23 Jul 2020 16:43:23 GMT
       x-ms-version:
       - '2019-07-07'
     method: PUT
@@ -104,11 +80,7 @@
       content-length:
       - '0'
       date:
-<<<<<<< HEAD
-      - Thu, 23 Jul 2020 16:28:20 GMT
-=======
-      - Thu, 23 Jul 2020 13:54:40 GMT
->>>>>>> 874dcb56
+      - Thu, 23 Jul 2020 16:43:22 GMT
       server:
       - Windows-Azure-Table/1.0 Microsoft-HTTPAPI/2.0
       x-ms-version:
@@ -126,39 +98,23 @@
       Connection:
       - keep-alive
       Date:
-<<<<<<< HEAD
-      - Thu, 23 Jul 2020 16:28:20 GMT
-=======
-      - Thu, 23 Jul 2020 13:54:42 GMT
->>>>>>> 874dcb56
+      - Thu, 23 Jul 2020 16:43:23 GMT
       User-Agent:
       - azsdk-python-storage-table/2019-07-07 Python/3.8.4 (Windows-10-10.0.19041-SP0)
       x-ms-date:
-<<<<<<< HEAD
-      - Thu, 23 Jul 2020 16:28:20 GMT
-=======
-      - Thu, 23 Jul 2020 13:54:42 GMT
->>>>>>> 874dcb56
+      - Thu, 23 Jul 2020 16:43:23 GMT
       x-ms-version:
       - '2019-07-07'
     method: GET
     uri: https://storagename.table.core.windows.net/pytablesync45dd15a0?comp=acl
   response:
     body:
-<<<<<<< HEAD
-      string: "\uFEFF<?xml version=\"1.0\" encoding=\"utf-8\"?><SignedIdentifiers><SignedIdentifier><Id>testid</Id><AccessPolicy><Start>2020-07-23T16:23:19.0000000Z</Start><Expiry>2020-07-23T17:28:19.0000000Z</Expiry></AccessPolicy></SignedIdentifier></SignedIdentifiers>"
-=======
-      string: "\uFEFF<?xml version=\"1.0\" encoding=\"utf-8\"?><SignedIdentifiers><SignedIdentifier><Id>testid</Id><AccessPolicy><Start>2020-07-23T13:49:41.0000000Z</Start><Expiry>2020-07-23T14:54:41.0000000Z</Expiry></AccessPolicy></SignedIdentifier></SignedIdentifiers>"
->>>>>>> 874dcb56
+      string: "\uFEFF<?xml version=\"1.0\" encoding=\"utf-8\"?><SignedIdentifiers><SignedIdentifier><Id>testid</Id><AccessPolicy><Start>2020-07-23T16:38:23.0000000Z</Start><Expiry>2020-07-23T17:43:23.0000000Z</Expiry></AccessPolicy></SignedIdentifier></SignedIdentifiers>"
     headers:
       content-type:
       - application/xml
       date:
-<<<<<<< HEAD
-      - Thu, 23 Jul 2020 16:28:20 GMT
-=======
-      - Thu, 23 Jul 2020 13:54:40 GMT
->>>>>>> 874dcb56
+      - Thu, 23 Jul 2020 16:43:22 GMT
       server:
       - Windows-Azure-Table/1.0 Microsoft-HTTPAPI/2.0
       transfer-encoding:
@@ -180,19 +136,11 @@
       Content-Length:
       - '0'
       Date:
-<<<<<<< HEAD
-      - Thu, 23 Jul 2020 16:28:20 GMT
-=======
-      - Thu, 23 Jul 2020 13:54:42 GMT
->>>>>>> 874dcb56
+      - Thu, 23 Jul 2020 16:43:23 GMT
       User-Agent:
       - azsdk-python-storage-table/2019-07-07 Python/3.8.4 (Windows-10-10.0.19041-SP0)
       x-ms-date:
-<<<<<<< HEAD
-      - Thu, 23 Jul 2020 16:28:20 GMT
-=======
-      - Thu, 23 Jul 2020 13:54:42 GMT
->>>>>>> 874dcb56
+      - Thu, 23 Jul 2020 16:43:23 GMT
       x-ms-version:
       - '2019-07-07'
     method: DELETE
@@ -206,11 +154,7 @@
       content-length:
       - '0'
       date:
-<<<<<<< HEAD
-      - Thu, 23 Jul 2020 16:28:20 GMT
-=======
-      - Thu, 23 Jul 2020 13:54:40 GMT
->>>>>>> 874dcb56
+      - Thu, 23 Jul 2020 16:43:22 GMT
       server:
       - Windows-Azure-Table/1.0 Microsoft-HTTPAPI/2.0
       x-content-type-options:
