interactions:
- request:
    body: '{"TableName": "uttable8bc116c4"}'
    headers:
      Accept:
      - application/json;odata=minimalmetadata
      Content-Length:
      - '32'
      Content-Type:
      - application/json;odata=nometadata
      DataServiceVersion:
      - '3.0'
      Date:
<<<<<<< HEAD
      - Tue, 03 Nov 2020 21:25:47 GMT
=======
      - Sat, 07 Nov 2020 01:36:25 GMT
>>>>>>> 8e8324ad
      User-Agent:
      - azsdk-python-data-tables/12.0.0b3 Python/3.5.3 (Windows-10-10.0.19041-SP0)
      x-ms-date:
<<<<<<< HEAD
      - Tue, 03 Nov 2020 21:25:47 GMT
=======
      - Sat, 07 Nov 2020 01:36:25 GMT
>>>>>>> 8e8324ad
      x-ms-version:
      - '2019-02-02'
    method: POST
    uri: https://tablestestcosmosname.table.cosmos.azure.com/Tables
  response:
    body:
      string: '{"TableName":"uttable8bc116c4","odata.metadata":"https://tablestestcosmosname.table.cosmos.azure.com/$metadata#Tables/@Element"}'
    headers:
      content-type: application/json;odata=minimalmetadata
<<<<<<< HEAD
      date: Tue, 03 Nov 2020 21:25:46 GMT
      etag: W/"datetime'2020-11-03T21%3A25%3A47.4796551Z'"
=======
      date: Sat, 07 Nov 2020 01:36:26 GMT
      etag: W/"datetime'2020-11-07T01%3A36%3A27.3078279Z'"
>>>>>>> 8e8324ad
      location: https://tablestestcosmosname.table.cosmos.azure.com/Tables('uttable8bc116c4')
      server: Microsoft-HTTPAPI/2.0
      transfer-encoding: chunked
    status:
      code: 201
      message: Ok
<<<<<<< HEAD
    url: https://tablestestvu6ysotlcesvd5.table.cosmos.azure.com/Tables
=======
    url: https://tablestestussw52mubjcwms.table.cosmos.azure.com/Tables
>>>>>>> 8e8324ad
- request:
    body: '{"birthday": "1970-10-04T00:00:00Z", "age": 39, "sex@odata.type": "Edm.String",
      "other": 20, "binary": "YmluYXJ5", "Birthday": "1973-10-04T00:00:00Z", "RowKey@odata.type":
      "Edm.String", "binary@odata.type": "Edm.Binary", "RowKey": "rk8bc116c4", "married":
      true, "sex": "male", "clsid": "c9da6455-213d-42c9-9a79-3e9149a57833", "Birthday@odata.type":
      "Edm.DateTime", "ratio": 3.1, "large": 933311100, "clsid@odata.type": "Edm.Guid",
      "evenratio": 3.0, "PartitionKey": "pk8bc116c4", "deceased": false, "birthday@odata.type":
      "Edm.DateTime", "PartitionKey@odata.type": "Edm.String"}'
    headers:
      Accept:
      - application/json;odata=minimalmetadata
      Content-Length:
      - '577'
      Content-Type:
      - application/json;odata=nometadata
      DataServiceVersion:
      - '3.0'
      Date:
<<<<<<< HEAD
      - Tue, 03 Nov 2020 21:25:47 GMT
=======
      - Sat, 07 Nov 2020 01:36:26 GMT
>>>>>>> 8e8324ad
      User-Agent:
      - azsdk-python-data-tables/12.0.0b3 Python/3.5.3 (Windows-10-10.0.19041-SP0)
      x-ms-date:
<<<<<<< HEAD
      - Tue, 03 Nov 2020 21:25:47 GMT
=======
      - Sat, 07 Nov 2020 01:36:26 GMT
>>>>>>> 8e8324ad
      x-ms-version:
      - '2019-02-02'
    method: POST
    uri: https://tablestestcosmosname.table.cosmos.azure.com/uttable8bc116c4
  response:
    body:
<<<<<<< HEAD
      string: '{"odata.metadata":"https://tablestestcosmosname.table.cosmos.azure.com/uttable8bc116c4/$metadata#uttable8bc116c4/@Element","odata.etag":"W/\"datetime''2020-11-03T21%3A25%3A47.9064583Z''\"","PartitionKey":"pk8bc116c4","RowKey":"rk8bc116c4","age":39,"sex":"male","married":true,"deceased":false,"ratio":3.1,"evenratio":3.0,"large":933311100,"Birthday@odata.type":"Edm.DateTime","Birthday":"1973-10-04T00:00:00.0000000Z","birthday@odata.type":"Edm.DateTime","birthday":"1970-10-04T00:00:00.0000000Z","binary@odata.type":"Edm.Binary","binary":"YmluYXJ5","other":20,"clsid@odata.type":"Edm.Guid","clsid":"c9da6455-213d-42c9-9a79-3e9149a57833","Timestamp":"2020-11-03T21:25:47.9064583Z"}'
    headers:
      content-type: application/json;odata=minimalmetadata
      date: Tue, 03 Nov 2020 21:25:47 GMT
      etag: W/"datetime'2020-11-03T21%3A25%3A47.9064583Z'"
=======
      string: '{"odata.metadata":"https://tablestestcosmosname.table.cosmos.azure.com/uttable8bc116c4/$metadata#uttable8bc116c4/@Element","odata.etag":"W/\"datetime''2020-11-07T01%3A36%3A27.8348807Z''\"","birthday@odata.type":"Edm.DateTime","birthday":"1970-10-04T00:00:00.0000000Z","age":39,"other":20,"binary@odata.type":"Edm.Binary","binary":"YmluYXJ5","Birthday@odata.type":"Edm.DateTime","Birthday":"1973-10-04T00:00:00.0000000Z","RowKey":"rk8bc116c4","married":true,"sex":"male","clsid@odata.type":"Edm.Guid","clsid":"c9da6455-213d-42c9-9a79-3e9149a57833","ratio":3.1,"large":933311100,"evenratio":3.0,"PartitionKey":"pk8bc116c4","deceased":false,"Timestamp":"2020-11-07T01:36:27.8348807Z"}'
    headers:
      content-type: application/json;odata=minimalmetadata
      date: Sat, 07 Nov 2020 01:36:26 GMT
      etag: W/"datetime'2020-11-07T01%3A36%3A27.8348807Z'"
>>>>>>> 8e8324ad
      location: https://tablestestcosmosname.table.cosmos.azure.com/uttable8bc116c4(PartitionKey='pk8bc116c4',RowKey='rk8bc116c4')
      server: Microsoft-HTTPAPI/2.0
      transfer-encoding: chunked
    status:
      code: 201
      message: Created
<<<<<<< HEAD
    url: https://tablestestvu6ysotlcesvd5.table.cosmos.azure.com/uttable8bc116c4
- request:
    body: "--batch_f69d33b0-aacb-40bb-8e91-7e4f8a418334\r\nContent-Type: multipart/mixed;\
      \ boundary=changeset_c36caae5-7866-4e38-8dfb-f3c4df9eaca8\r\n\r\n--changeset_c36caae5-7866-4e38-8dfb-f3c4df9eaca8\r\
      \nContent-Type: application/http\r\nContent-Transfer-Encoding: binary\r\nContent-ID:\
      \ 0\r\n\r\nPUT https://tablestestvu6ysotlcesvd5.table.cosmos.azure.com/uttable8bc116c4(PartitionKey='pk8bc116c4',RowKey='rk8bc116c4')\
      \ HTTP/1.1\r\nx-ms-version: 2019-02-02\r\nDataServiceVersion: 3.0\r\nIf-Match:\
      \ W/\"datetime'2020-11-03T21%3A25%3A47.9064583Z'\"\r\nContent-Type: application/json\r\
      \nAccept: application/json\r\nContent-Length: 353\r\nx-ms-date: Tue, 03 Nov\
      \ 2020 21:25:48 GMT\r\nDate: Tue, 03 Nov 2020 21:25:48 GMT\r\nx-ms-client-request-id:\
      \ 23edaa28-1e1b-11eb-8f64-58961df361d1\r\n\r\n{\"PartitionKey\": \"pk8bc116c4\"\
      , \"PartitionKey@odata.type\": \"Edm.String\", \"RowKey\": \"rk8bc116c4\", \"\
      RowKey@odata.type\": \"Edm.String\", \"age\": \"abc\", \"age@odata.type\": \"\
      Edm.String\", \"sex\": \"female\", \"sex@odata.type\": \"Edm.String\", \"sign\"\
      : \"aquarius\", \"sign@odata.type\": \"Edm.String\", \"birthday\": \"1991-10-04T00:00:00Z\"\
      , \"birthday@odata.type\": \"Edm.DateTime\"}\r\n--changeset_c36caae5-7866-4e38-8dfb-f3c4df9eaca8--\r\
      \n\r\n--batch_f69d33b0-aacb-40bb-8e91-7e4f8a418334--\r\n"
=======
    url: https://tablestestussw52mubjcwms.table.cosmos.azure.com/uttable8bc116c4
- request:
    body: "--batch_77df4ada-49c5-4b0f-b051-bacd3c98f252\r\nContent-Type: multipart/mixed;
      boundary=changeset_cd3963c2-9fb5-458a-8a6a-f49b64684d45\r\n\r\n--changeset_cd3963c2-9fb5-458a-8a6a-f49b64684d45\r\nContent-Type:
      application/http\r\nContent-Transfer-Encoding: binary\r\nContent-ID: 0\r\n\r\nPUT
      https://tablestestussw52mubjcwms.table.cosmos.azure.com/uttable8bc116c4(PartitionKey='pk8bc116c4',RowKey='rk8bc116c4')
      HTTP/1.1\r\nIf-Match: W/\"datetime'2020-11-07T01%3A36%3A27.8348807Z'\"\r\nContent-Type:
      application/json\r\nx-ms-version: 2019-02-02\r\nDataServiceVersion: 3.0\r\nAccept:
      application/json\r\nContent-Length: 353\r\nx-ms-date: Sat, 07 Nov 2020 01:36:27
      GMT\r\nDate: Sat, 07 Nov 2020 01:36:27 GMT\r\nx-ms-client-request-id: a7174278-2099-11eb-99b2-58961df361d1\r\n\r\n{\"PartitionKey@odata.type\":
      \"Edm.String\", \"sign\": \"aquarius\", \"sex@odata.type\": \"Edm.String\",
      \"birthday@odata.type\": \"Edm.DateTime\", \"RowKey@odata.type\": \"Edm.String\",
      \"RowKey\": \"rk8bc116c4\", \"sex\": \"female\", \"PartitionKey\": \"pk8bc116c4\",
      \"sign@odata.type\": \"Edm.String\", \"age@odata.type\": \"Edm.String\", \"birthday\":
      \"1991-10-04T00:00:00Z\", \"age\": \"abc\"}\r\n--changeset_cd3963c2-9fb5-458a-8a6a-f49b64684d45--\r\n\r\n--batch_77df4ada-49c5-4b0f-b051-bacd3c98f252--\r\n"
>>>>>>> 8e8324ad
    headers:
      Content-Length:
      - '1191'
      Content-Type:
<<<<<<< HEAD
      - multipart/mixed; boundary=batch_f69d33b0-aacb-40bb-8e91-7e4f8a418334
      DataServiceVersion:
      - '3.0'
      Date:
      - Tue, 03 Nov 2020 21:25:48 GMT
=======
      - multipart/mixed; boundary=batch_77df4ada-49c5-4b0f-b051-bacd3c98f252
      DataServiceVersion:
      - '3.0'
      Date:
      - Sat, 07 Nov 2020 01:36:27 GMT
>>>>>>> 8e8324ad
      MaxDataServiceVersion:
      - 3.0;NetFx
      User-Agent:
      - azsdk-python-data-tables/12.0.0b3 Python/3.5.3 (Windows-10-10.0.19041-SP0)
      x-ms-date:
<<<<<<< HEAD
      - Tue, 03 Nov 2020 21:25:48 GMT
=======
      - Sat, 07 Nov 2020 01:36:27 GMT
>>>>>>> 8e8324ad
      x-ms-version:
      - '2019-02-02'
    method: POST
    uri: https://tablestestcosmosname.table.cosmos.azure.com/$batch
  response:
    body:
<<<<<<< HEAD
      string: "--batchresponse_245fed92-340f-45fe-b9b0-e8a14ea81d3f\nContent-Type:\
        \ multipart/mixed; boundary=changesetresponse_bbbf0a39-4448-4e24-a176-abe1ec92e832\r\
        \n\r\n--changesetresponse_bbbf0a39-4448-4e24-a176-abe1ec92e832\nContent-Type:\
        \ application/http\nContent-Transfer-Encoding: binary\n\nHTTP/1.1 204 No Content\r\
        \nETag: W/\"datetime'2020-11-03T21%3A25%3A47.9733255Z'\"\r\nContent-ID: 1\r\
        \n\r\n\r\n--changesetresponse_bbbf0a39-4448-4e24-a176-abe1ec92e832--\n--batchresponse_245fed92-340f-45fe-b9b0-e8a14ea81d3f--\r\
        \n"
    headers:
      content-type: multipart/mixed; boundary=batchresponse_245fed92-340f-45fe-b9b0-e8a14ea81d3f
      date: Tue, 03 Nov 2020 21:25:47 GMT
=======
      string: "--batchresponse_f6516f72-aa40-4a3a-85f5-f51f9081c167\nContent-Type:
        multipart/mixed; boundary=changesetresponse_4e17ac90-4a1e-4462-8a6a-d18aa412baab\r\n\r\n--changesetresponse_4e17ac90-4a1e-4462-8a6a-d18aa412baab\nContent-Type:
        application/http\nContent-Transfer-Encoding: binary\n\nHTTP/1.1 204 No Content\r\nETag:
        W/\"datetime'2020-11-07T01%3A36%3A27.8913031Z'\"\r\nContent-ID: 1\r\n\r\n\r\n--changesetresponse_4e17ac90-4a1e-4462-8a6a-d18aa412baab--\n--batchresponse_f6516f72-aa40-4a3a-85f5-f51f9081c167--\r\n"
    headers:
      content-type: multipart/mixed; boundary=batchresponse_f6516f72-aa40-4a3a-85f5-f51f9081c167
      date: Sat, 07 Nov 2020 01:36:27 GMT
>>>>>>> 8e8324ad
      server: Microsoft-HTTPAPI/2.0
      transfer-encoding: chunked
    status:
      code: 202
      message: Accepted
<<<<<<< HEAD
    url: https://tablestestvu6ysotlcesvd5.table.cosmos.azure.com/$batch
=======
    url: https://tablestestussw52mubjcwms.table.cosmos.azure.com/$batch
>>>>>>> 8e8324ad
- request:
    body: null
    headers:
      Accept:
      - application/json;odata=minimalmetadata
      DataServiceVersion:
      - '3.0'
      Date:
<<<<<<< HEAD
      - Tue, 03 Nov 2020 21:25:48 GMT
=======
      - Sat, 07 Nov 2020 01:36:27 GMT
>>>>>>> 8e8324ad
      User-Agent:
      - azsdk-python-data-tables/12.0.0b3 Python/3.5.3 (Windows-10-10.0.19041-SP0)
      x-ms-date:
<<<<<<< HEAD
      - Tue, 03 Nov 2020 21:25:48 GMT
=======
      - Sat, 07 Nov 2020 01:36:27 GMT
>>>>>>> 8e8324ad
      x-ms-version:
      - '2019-02-02'
    method: GET
    uri: https://tablestestcosmosname.table.cosmos.azure.com/uttable8bc116c4(PartitionKey='pk8bc116c4',RowKey='rk8bc116c4')
  response:
    body:
<<<<<<< HEAD
      string: '{"odata.metadata":"https://tablestestcosmosname.table.cosmos.azure.com/uttable8bc116c4/$metadata#uttable8bc116c4/@Element","odata.etag":"W/\"datetime''2020-11-03T21%3A25%3A47.9733255Z''\"","PartitionKey":"pk8bc116c4","RowKey":"rk8bc116c4","age":"abc","sex":"female","sign":"aquarius","birthday@odata.type":"Edm.DateTime","birthday":"1991-10-04T00:00:00.0000000Z","Timestamp":"2020-11-03T21:25:47.9733255Z"}'
    headers:
      content-type: application/json;odata=minimalmetadata
      date: Tue, 03 Nov 2020 21:25:47 GMT
      etag: W/"datetime'2020-11-03T21%3A25%3A47.9733255Z'"
=======
      string: '{"odata.metadata":"https://tablestestcosmosname.table.cosmos.azure.com/uttable8bc116c4/$metadata#uttable8bc116c4/@Element","odata.etag":"W/\"datetime''2020-11-07T01%3A36%3A27.8913031Z''\"","PartitionKey":"pk8bc116c4","RowKey":"rk8bc116c4","sign":"aquarius","sex":"female","birthday@odata.type":"Edm.DateTime","birthday":"1991-10-04T00:00:00.0000000Z","age":"abc","Timestamp":"2020-11-07T01:36:27.8913031Z"}'
    headers:
      content-type: application/json;odata=minimalmetadata
      date: Sat, 07 Nov 2020 01:36:27 GMT
      etag: W/"datetime'2020-11-07T01%3A36%3A27.8913031Z'"
>>>>>>> 8e8324ad
      server: Microsoft-HTTPAPI/2.0
      transfer-encoding: chunked
    status:
      code: 200
      message: Ok
<<<<<<< HEAD
    url: https://tablestestvu6ysotlcesvd5.table.cosmos.azure.com/uttable8bc116c4(PartitionKey='pk8bc116c4',RowKey='rk8bc116c4')
=======
    url: https://tablestestussw52mubjcwms.table.cosmos.azure.com/uttable8bc116c4(PartitionKey='pk8bc116c4',RowKey='rk8bc116c4')
>>>>>>> 8e8324ad
- request:
    body: null
    headers:
      Accept:
      - application/json
      Date:
<<<<<<< HEAD
      - Tue, 03 Nov 2020 21:25:48 GMT
=======
      - Sat, 07 Nov 2020 01:36:27 GMT
>>>>>>> 8e8324ad
      User-Agent:
      - azsdk-python-data-tables/12.0.0b3 Python/3.5.3 (Windows-10-10.0.19041-SP0)
      x-ms-date:
<<<<<<< HEAD
      - Tue, 03 Nov 2020 21:25:48 GMT
=======
      - Sat, 07 Nov 2020 01:36:27 GMT
>>>>>>> 8e8324ad
      x-ms-version:
      - '2019-02-02'
    method: DELETE
    uri: https://tablestestcosmosname.table.cosmos.azure.com/Tables('uttable8bc116c4')
  response:
    body:
      string: ''
    headers:
      content-length: '0'
<<<<<<< HEAD
      date: Tue, 03 Nov 2020 21:25:47 GMT
=======
      date: Sat, 07 Nov 2020 01:36:27 GMT
>>>>>>> 8e8324ad
      server: Microsoft-HTTPAPI/2.0
    status:
      code: 204
      message: No Content
<<<<<<< HEAD
    url: https://tablestestvu6ysotlcesvd5.table.cosmos.azure.com/Tables('uttable8bc116c4')
=======
    url: https://tablestestussw52mubjcwms.table.cosmos.azure.com/Tables('uttable8bc116c4')
>>>>>>> 8e8324ad
version: 1<|MERGE_RESOLUTION|>--- conflicted
+++ resolved
@@ -11,19 +11,11 @@
       DataServiceVersion:
       - '3.0'
       Date:
-<<<<<<< HEAD
-      - Tue, 03 Nov 2020 21:25:47 GMT
-=======
-      - Sat, 07 Nov 2020 01:36:25 GMT
->>>>>>> 8e8324ad
+      - Tue, 17 Nov 2020 01:26:10 GMT
       User-Agent:
-      - azsdk-python-data-tables/12.0.0b3 Python/3.5.3 (Windows-10-10.0.19041-SP0)
+      - azsdk-python-data-tables/12.0.0a20201110001 Python/3.9.0rc1 (Windows-10-10.0.19041-SP0)
       x-ms-date:
-<<<<<<< HEAD
-      - Tue, 03 Nov 2020 21:25:47 GMT
-=======
-      - Sat, 07 Nov 2020 01:36:25 GMT
->>>>>>> 8e8324ad
+      - Tue, 17 Nov 2020 01:26:10 GMT
       x-ms-version:
       - '2019-02-02'
     method: POST
@@ -33,32 +25,23 @@
       string: '{"TableName":"uttable8bc116c4","odata.metadata":"https://tablestestcosmosname.table.cosmos.azure.com/$metadata#Tables/@Element"}'
     headers:
       content-type: application/json;odata=minimalmetadata
-<<<<<<< HEAD
-      date: Tue, 03 Nov 2020 21:25:46 GMT
-      etag: W/"datetime'2020-11-03T21%3A25%3A47.4796551Z'"
-=======
-      date: Sat, 07 Nov 2020 01:36:26 GMT
-      etag: W/"datetime'2020-11-07T01%3A36%3A27.3078279Z'"
->>>>>>> 8e8324ad
+      date: Tue, 17 Nov 2020 01:26:11 GMT
+      etag: W/"datetime'2020-11-17T01%3A26%3A11.5058695Z'"
       location: https://tablestestcosmosname.table.cosmos.azure.com/Tables('uttable8bc116c4')
       server: Microsoft-HTTPAPI/2.0
       transfer-encoding: chunked
     status:
       code: 201
       message: Ok
-<<<<<<< HEAD
-    url: https://tablestestvu6ysotlcesvd5.table.cosmos.azure.com/Tables
-=======
-    url: https://tablestestussw52mubjcwms.table.cosmos.azure.com/Tables
->>>>>>> 8e8324ad
+    url: https://tablestestqzxwn47gjlmshe.table.cosmos.azure.com/Tables
 - request:
-    body: '{"birthday": "1970-10-04T00:00:00Z", "age": 39, "sex@odata.type": "Edm.String",
-      "other": 20, "binary": "YmluYXJ5", "Birthday": "1973-10-04T00:00:00Z", "RowKey@odata.type":
-      "Edm.String", "binary@odata.type": "Edm.Binary", "RowKey": "rk8bc116c4", "married":
-      true, "sex": "male", "clsid": "c9da6455-213d-42c9-9a79-3e9149a57833", "Birthday@odata.type":
-      "Edm.DateTime", "ratio": 3.1, "large": 933311100, "clsid@odata.type": "Edm.Guid",
-      "evenratio": 3.0, "PartitionKey": "pk8bc116c4", "deceased": false, "birthday@odata.type":
-      "Edm.DateTime", "PartitionKey@odata.type": "Edm.String"}'
+    body: '{"PartitionKey": "pk8bc116c4", "PartitionKey@odata.type": "Edm.String",
+      "RowKey": "rk8bc116c4", "RowKey@odata.type": "Edm.String", "age": 39, "sex":
+      "male", "sex@odata.type": "Edm.String", "married": true, "deceased": false,
+      "ratio": 3.1, "evenratio": 3.0, "large": 933311100, "Birthday": "1973-10-04T00:00:00Z",
+      "Birthday@odata.type": "Edm.DateTime", "birthday": "1970-10-04T00:00:00Z", "birthday@odata.type":
+      "Edm.DateTime", "binary": "YmluYXJ5", "binary@odata.type": "Edm.Binary", "other":
+      20, "clsid": "c9da6455-213d-42c9-9a79-3e9149a57833", "clsid@odata.type": "Edm.Guid"}'
     headers:
       Accept:
       - application/json;odata=minimalmetadata
@@ -69,142 +52,82 @@
       DataServiceVersion:
       - '3.0'
       Date:
-<<<<<<< HEAD
-      - Tue, 03 Nov 2020 21:25:47 GMT
-=======
-      - Sat, 07 Nov 2020 01:36:26 GMT
->>>>>>> 8e8324ad
+      - Tue, 17 Nov 2020 01:26:11 GMT
       User-Agent:
-      - azsdk-python-data-tables/12.0.0b3 Python/3.5.3 (Windows-10-10.0.19041-SP0)
+      - azsdk-python-data-tables/12.0.0a20201110001 Python/3.9.0rc1 (Windows-10-10.0.19041-SP0)
       x-ms-date:
-<<<<<<< HEAD
-      - Tue, 03 Nov 2020 21:25:47 GMT
-=======
-      - Sat, 07 Nov 2020 01:36:26 GMT
->>>>>>> 8e8324ad
+      - Tue, 17 Nov 2020 01:26:11 GMT
       x-ms-version:
       - '2019-02-02'
     method: POST
     uri: https://tablestestcosmosname.table.cosmos.azure.com/uttable8bc116c4
   response:
     body:
-<<<<<<< HEAD
-      string: '{"odata.metadata":"https://tablestestcosmosname.table.cosmos.azure.com/uttable8bc116c4/$metadata#uttable8bc116c4/@Element","odata.etag":"W/\"datetime''2020-11-03T21%3A25%3A47.9064583Z''\"","PartitionKey":"pk8bc116c4","RowKey":"rk8bc116c4","age":39,"sex":"male","married":true,"deceased":false,"ratio":3.1,"evenratio":3.0,"large":933311100,"Birthday@odata.type":"Edm.DateTime","Birthday":"1973-10-04T00:00:00.0000000Z","birthday@odata.type":"Edm.DateTime","birthday":"1970-10-04T00:00:00.0000000Z","binary@odata.type":"Edm.Binary","binary":"YmluYXJ5","other":20,"clsid@odata.type":"Edm.Guid","clsid":"c9da6455-213d-42c9-9a79-3e9149a57833","Timestamp":"2020-11-03T21:25:47.9064583Z"}'
+      string: '{"odata.metadata":"https://tablestestcosmosname.table.cosmos.azure.com/uttable8bc116c4/$metadata#uttable8bc116c4/@Element","odata.etag":"W/\"datetime''2020-11-17T01%3A26%3A11.9194631Z''\"","PartitionKey":"pk8bc116c4","RowKey":"rk8bc116c4","age":39,"sex":"male","married":true,"deceased":false,"ratio":3.1,"evenratio":3.0,"large":933311100,"Birthday@odata.type":"Edm.DateTime","Birthday":"1973-10-04T00:00:00.0000000Z","birthday@odata.type":"Edm.DateTime","birthday":"1970-10-04T00:00:00.0000000Z","binary@odata.type":"Edm.Binary","binary":"YmluYXJ5","other":20,"clsid@odata.type":"Edm.Guid","clsid":"c9da6455-213d-42c9-9a79-3e9149a57833","Timestamp":"2020-11-17T01:26:11.9194631Z"}'
     headers:
       content-type: application/json;odata=minimalmetadata
-      date: Tue, 03 Nov 2020 21:25:47 GMT
-      etag: W/"datetime'2020-11-03T21%3A25%3A47.9064583Z'"
-=======
-      string: '{"odata.metadata":"https://tablestestcosmosname.table.cosmos.azure.com/uttable8bc116c4/$metadata#uttable8bc116c4/@Element","odata.etag":"W/\"datetime''2020-11-07T01%3A36%3A27.8348807Z''\"","birthday@odata.type":"Edm.DateTime","birthday":"1970-10-04T00:00:00.0000000Z","age":39,"other":20,"binary@odata.type":"Edm.Binary","binary":"YmluYXJ5","Birthday@odata.type":"Edm.DateTime","Birthday":"1973-10-04T00:00:00.0000000Z","RowKey":"rk8bc116c4","married":true,"sex":"male","clsid@odata.type":"Edm.Guid","clsid":"c9da6455-213d-42c9-9a79-3e9149a57833","ratio":3.1,"large":933311100,"evenratio":3.0,"PartitionKey":"pk8bc116c4","deceased":false,"Timestamp":"2020-11-07T01:36:27.8348807Z"}'
-    headers:
-      content-type: application/json;odata=minimalmetadata
-      date: Sat, 07 Nov 2020 01:36:26 GMT
-      etag: W/"datetime'2020-11-07T01%3A36%3A27.8348807Z'"
->>>>>>> 8e8324ad
+      date: Tue, 17 Nov 2020 01:26:11 GMT
+      etag: W/"datetime'2020-11-17T01%3A26%3A11.9194631Z'"
       location: https://tablestestcosmosname.table.cosmos.azure.com/uttable8bc116c4(PartitionKey='pk8bc116c4',RowKey='rk8bc116c4')
       server: Microsoft-HTTPAPI/2.0
       transfer-encoding: chunked
     status:
       code: 201
       message: Created
-<<<<<<< HEAD
-    url: https://tablestestvu6ysotlcesvd5.table.cosmos.azure.com/uttable8bc116c4
+    url: https://tablestestqzxwn47gjlmshe.table.cosmos.azure.com/uttable8bc116c4
 - request:
-    body: "--batch_f69d33b0-aacb-40bb-8e91-7e4f8a418334\r\nContent-Type: multipart/mixed;\
-      \ boundary=changeset_c36caae5-7866-4e38-8dfb-f3c4df9eaca8\r\n\r\n--changeset_c36caae5-7866-4e38-8dfb-f3c4df9eaca8\r\
+    body: "--batch_450cde9c-6b3e-4039-b67d-adff097a3f00\r\nContent-Type: multipart/mixed;\
+      \ boundary=changeset_98037a9c-7aba-43f5-80a5-f58dac05c854\r\n\r\n--changeset_98037a9c-7aba-43f5-80a5-f58dac05c854\r\
       \nContent-Type: application/http\r\nContent-Transfer-Encoding: binary\r\nContent-ID:\
-      \ 0\r\n\r\nPUT https://tablestestvu6ysotlcesvd5.table.cosmos.azure.com/uttable8bc116c4(PartitionKey='pk8bc116c4',RowKey='rk8bc116c4')\
+      \ 0\r\n\r\nPUT https://tablestestqzxwn47gjlmshe.table.cosmos.azure.com/uttable8bc116c4(PartitionKey='pk8bc116c4',RowKey='rk8bc116c4')\
       \ HTTP/1.1\r\nx-ms-version: 2019-02-02\r\nDataServiceVersion: 3.0\r\nIf-Match:\
-      \ W/\"datetime'2020-11-03T21%3A25%3A47.9064583Z'\"\r\nContent-Type: application/json\r\
-      \nAccept: application/json\r\nContent-Length: 353\r\nx-ms-date: Tue, 03 Nov\
-      \ 2020 21:25:48 GMT\r\nDate: Tue, 03 Nov 2020 21:25:48 GMT\r\nx-ms-client-request-id:\
-      \ 23edaa28-1e1b-11eb-8f64-58961df361d1\r\n\r\n{\"PartitionKey\": \"pk8bc116c4\"\
+      \ W/\"datetime'2020-11-17T01%3A26%3A11.9194631Z'\"\r\nContent-Type: application/json\r\
+      \nAccept: application/json\r\nContent-Length: 353\r\nx-ms-date: Tue, 17 Nov\
+      \ 2020 01:26:11 GMT\r\nDate: Tue, 17 Nov 2020 01:26:11 GMT\r\nx-ms-client-request-id:\
+      \ e050d340-2873-11eb-94eb-58961df361d1\r\n\r\n{\"PartitionKey\": \"pk8bc116c4\"\
       , \"PartitionKey@odata.type\": \"Edm.String\", \"RowKey\": \"rk8bc116c4\", \"\
       RowKey@odata.type\": \"Edm.String\", \"age\": \"abc\", \"age@odata.type\": \"\
       Edm.String\", \"sex\": \"female\", \"sex@odata.type\": \"Edm.String\", \"sign\"\
       : \"aquarius\", \"sign@odata.type\": \"Edm.String\", \"birthday\": \"1991-10-04T00:00:00Z\"\
-      , \"birthday@odata.type\": \"Edm.DateTime\"}\r\n--changeset_c36caae5-7866-4e38-8dfb-f3c4df9eaca8--\r\
-      \n\r\n--batch_f69d33b0-aacb-40bb-8e91-7e4f8a418334--\r\n"
-=======
-    url: https://tablestestussw52mubjcwms.table.cosmos.azure.com/uttable8bc116c4
-- request:
-    body: "--batch_77df4ada-49c5-4b0f-b051-bacd3c98f252\r\nContent-Type: multipart/mixed;
-      boundary=changeset_cd3963c2-9fb5-458a-8a6a-f49b64684d45\r\n\r\n--changeset_cd3963c2-9fb5-458a-8a6a-f49b64684d45\r\nContent-Type:
-      application/http\r\nContent-Transfer-Encoding: binary\r\nContent-ID: 0\r\n\r\nPUT
-      https://tablestestussw52mubjcwms.table.cosmos.azure.com/uttable8bc116c4(PartitionKey='pk8bc116c4',RowKey='rk8bc116c4')
-      HTTP/1.1\r\nIf-Match: W/\"datetime'2020-11-07T01%3A36%3A27.8348807Z'\"\r\nContent-Type:
-      application/json\r\nx-ms-version: 2019-02-02\r\nDataServiceVersion: 3.0\r\nAccept:
-      application/json\r\nContent-Length: 353\r\nx-ms-date: Sat, 07 Nov 2020 01:36:27
-      GMT\r\nDate: Sat, 07 Nov 2020 01:36:27 GMT\r\nx-ms-client-request-id: a7174278-2099-11eb-99b2-58961df361d1\r\n\r\n{\"PartitionKey@odata.type\":
-      \"Edm.String\", \"sign\": \"aquarius\", \"sex@odata.type\": \"Edm.String\",
-      \"birthday@odata.type\": \"Edm.DateTime\", \"RowKey@odata.type\": \"Edm.String\",
-      \"RowKey\": \"rk8bc116c4\", \"sex\": \"female\", \"PartitionKey\": \"pk8bc116c4\",
-      \"sign@odata.type\": \"Edm.String\", \"age@odata.type\": \"Edm.String\", \"birthday\":
-      \"1991-10-04T00:00:00Z\", \"age\": \"abc\"}\r\n--changeset_cd3963c2-9fb5-458a-8a6a-f49b64684d45--\r\n\r\n--batch_77df4ada-49c5-4b0f-b051-bacd3c98f252--\r\n"
->>>>>>> 8e8324ad
+      , \"birthday@odata.type\": \"Edm.DateTime\"}\r\n--changeset_98037a9c-7aba-43f5-80a5-f58dac05c854--\r\
+      \n\r\n--batch_450cde9c-6b3e-4039-b67d-adff097a3f00--\r\n"
     headers:
       Content-Length:
       - '1191'
       Content-Type:
-<<<<<<< HEAD
-      - multipart/mixed; boundary=batch_f69d33b0-aacb-40bb-8e91-7e4f8a418334
+      - multipart/mixed; boundary=batch_450cde9c-6b3e-4039-b67d-adff097a3f00
       DataServiceVersion:
       - '3.0'
       Date:
-      - Tue, 03 Nov 2020 21:25:48 GMT
-=======
-      - multipart/mixed; boundary=batch_77df4ada-49c5-4b0f-b051-bacd3c98f252
-      DataServiceVersion:
-      - '3.0'
-      Date:
-      - Sat, 07 Nov 2020 01:36:27 GMT
->>>>>>> 8e8324ad
+      - Tue, 17 Nov 2020 01:26:11 GMT
       MaxDataServiceVersion:
       - 3.0;NetFx
       User-Agent:
-      - azsdk-python-data-tables/12.0.0b3 Python/3.5.3 (Windows-10-10.0.19041-SP0)
+      - azsdk-python-data-tables/12.0.0a20201110001 Python/3.9.0rc1 (Windows-10-10.0.19041-SP0)
       x-ms-date:
-<<<<<<< HEAD
-      - Tue, 03 Nov 2020 21:25:48 GMT
-=======
-      - Sat, 07 Nov 2020 01:36:27 GMT
->>>>>>> 8e8324ad
+      - Tue, 17 Nov 2020 01:26:11 GMT
       x-ms-version:
       - '2019-02-02'
     method: POST
     uri: https://tablestestcosmosname.table.cosmos.azure.com/$batch
   response:
     body:
-<<<<<<< HEAD
-      string: "--batchresponse_245fed92-340f-45fe-b9b0-e8a14ea81d3f\nContent-Type:\
-        \ multipart/mixed; boundary=changesetresponse_bbbf0a39-4448-4e24-a176-abe1ec92e832\r\
-        \n\r\n--changesetresponse_bbbf0a39-4448-4e24-a176-abe1ec92e832\nContent-Type:\
+      string: "--batchresponse_f9d4edd6-993d-44cb-b416-faf1e29ceadd\nContent-Type:\
+        \ multipart/mixed; boundary=changesetresponse_0fc5e1e8-fdf0-44a3-9642-42a57226063b\r\
+        \n\r\n--changesetresponse_0fc5e1e8-fdf0-44a3-9642-42a57226063b\nContent-Type:\
         \ application/http\nContent-Transfer-Encoding: binary\n\nHTTP/1.1 204 No Content\r\
-        \nETag: W/\"datetime'2020-11-03T21%3A25%3A47.9733255Z'\"\r\nContent-ID: 1\r\
-        \n\r\n\r\n--changesetresponse_bbbf0a39-4448-4e24-a176-abe1ec92e832--\n--batchresponse_245fed92-340f-45fe-b9b0-e8a14ea81d3f--\r\
+        \nETag: W/\"datetime'2020-11-17T01%3A26%3A11.9811079Z'\"\r\nContent-ID: 1\r\
+        \n\r\n\r\n--changesetresponse_0fc5e1e8-fdf0-44a3-9642-42a57226063b--\n--batchresponse_f9d4edd6-993d-44cb-b416-faf1e29ceadd--\r\
         \n"
     headers:
-      content-type: multipart/mixed; boundary=batchresponse_245fed92-340f-45fe-b9b0-e8a14ea81d3f
-      date: Tue, 03 Nov 2020 21:25:47 GMT
-=======
-      string: "--batchresponse_f6516f72-aa40-4a3a-85f5-f51f9081c167\nContent-Type:
-        multipart/mixed; boundary=changesetresponse_4e17ac90-4a1e-4462-8a6a-d18aa412baab\r\n\r\n--changesetresponse_4e17ac90-4a1e-4462-8a6a-d18aa412baab\nContent-Type:
-        application/http\nContent-Transfer-Encoding: binary\n\nHTTP/1.1 204 No Content\r\nETag:
-        W/\"datetime'2020-11-07T01%3A36%3A27.8913031Z'\"\r\nContent-ID: 1\r\n\r\n\r\n--changesetresponse_4e17ac90-4a1e-4462-8a6a-d18aa412baab--\n--batchresponse_f6516f72-aa40-4a3a-85f5-f51f9081c167--\r\n"
-    headers:
-      content-type: multipart/mixed; boundary=batchresponse_f6516f72-aa40-4a3a-85f5-f51f9081c167
-      date: Sat, 07 Nov 2020 01:36:27 GMT
->>>>>>> 8e8324ad
+      content-type: multipart/mixed; boundary=batchresponse_f9d4edd6-993d-44cb-b416-faf1e29ceadd
+      date: Tue, 17 Nov 2020 01:26:11 GMT
       server: Microsoft-HTTPAPI/2.0
       transfer-encoding: chunked
     status:
       code: 202
       message: Accepted
-<<<<<<< HEAD
-    url: https://tablestestvu6ysotlcesvd5.table.cosmos.azure.com/$batch
-=======
-    url: https://tablestestussw52mubjcwms.table.cosmos.azure.com/$batch
->>>>>>> 8e8324ad
+    url: https://tablestestqzxwn47gjlmshe.table.cosmos.azure.com/$batch
 - request:
     body: null
     headers:
@@ -213,67 +136,39 @@
       DataServiceVersion:
       - '3.0'
       Date:
-<<<<<<< HEAD
-      - Tue, 03 Nov 2020 21:25:48 GMT
-=======
-      - Sat, 07 Nov 2020 01:36:27 GMT
->>>>>>> 8e8324ad
+      - Tue, 17 Nov 2020 01:26:11 GMT
       User-Agent:
-      - azsdk-python-data-tables/12.0.0b3 Python/3.5.3 (Windows-10-10.0.19041-SP0)
+      - azsdk-python-data-tables/12.0.0a20201110001 Python/3.9.0rc1 (Windows-10-10.0.19041-SP0)
       x-ms-date:
-<<<<<<< HEAD
-      - Tue, 03 Nov 2020 21:25:48 GMT
-=======
-      - Sat, 07 Nov 2020 01:36:27 GMT
->>>>>>> 8e8324ad
+      - Tue, 17 Nov 2020 01:26:11 GMT
       x-ms-version:
       - '2019-02-02'
     method: GET
     uri: https://tablestestcosmosname.table.cosmos.azure.com/uttable8bc116c4(PartitionKey='pk8bc116c4',RowKey='rk8bc116c4')
   response:
     body:
-<<<<<<< HEAD
-      string: '{"odata.metadata":"https://tablestestcosmosname.table.cosmos.azure.com/uttable8bc116c4/$metadata#uttable8bc116c4/@Element","odata.etag":"W/\"datetime''2020-11-03T21%3A25%3A47.9733255Z''\"","PartitionKey":"pk8bc116c4","RowKey":"rk8bc116c4","age":"abc","sex":"female","sign":"aquarius","birthday@odata.type":"Edm.DateTime","birthday":"1991-10-04T00:00:00.0000000Z","Timestamp":"2020-11-03T21:25:47.9733255Z"}'
+      string: '{"odata.metadata":"https://tablestestcosmosname.table.cosmos.azure.com/uttable8bc116c4/$metadata#uttable8bc116c4/@Element","odata.etag":"W/\"datetime''2020-11-17T01%3A26%3A11.9811079Z''\"","PartitionKey":"pk8bc116c4","RowKey":"rk8bc116c4","age":"abc","sex":"female","sign":"aquarius","birthday@odata.type":"Edm.DateTime","birthday":"1991-10-04T00:00:00.0000000Z","Timestamp":"2020-11-17T01:26:11.9811079Z"}'
     headers:
       content-type: application/json;odata=minimalmetadata
-      date: Tue, 03 Nov 2020 21:25:47 GMT
-      etag: W/"datetime'2020-11-03T21%3A25%3A47.9733255Z'"
-=======
-      string: '{"odata.metadata":"https://tablestestcosmosname.table.cosmos.azure.com/uttable8bc116c4/$metadata#uttable8bc116c4/@Element","odata.etag":"W/\"datetime''2020-11-07T01%3A36%3A27.8913031Z''\"","PartitionKey":"pk8bc116c4","RowKey":"rk8bc116c4","sign":"aquarius","sex":"female","birthday@odata.type":"Edm.DateTime","birthday":"1991-10-04T00:00:00.0000000Z","age":"abc","Timestamp":"2020-11-07T01:36:27.8913031Z"}'
-    headers:
-      content-type: application/json;odata=minimalmetadata
-      date: Sat, 07 Nov 2020 01:36:27 GMT
-      etag: W/"datetime'2020-11-07T01%3A36%3A27.8913031Z'"
->>>>>>> 8e8324ad
+      date: Tue, 17 Nov 2020 01:26:12 GMT
+      etag: W/"datetime'2020-11-17T01%3A26%3A11.9811079Z'"
       server: Microsoft-HTTPAPI/2.0
       transfer-encoding: chunked
     status:
       code: 200
       message: Ok
-<<<<<<< HEAD
-    url: https://tablestestvu6ysotlcesvd5.table.cosmos.azure.com/uttable8bc116c4(PartitionKey='pk8bc116c4',RowKey='rk8bc116c4')
-=======
-    url: https://tablestestussw52mubjcwms.table.cosmos.azure.com/uttable8bc116c4(PartitionKey='pk8bc116c4',RowKey='rk8bc116c4')
->>>>>>> 8e8324ad
+    url: https://tablestestqzxwn47gjlmshe.table.cosmos.azure.com/uttable8bc116c4(PartitionKey='pk8bc116c4',RowKey='rk8bc116c4')
 - request:
     body: null
     headers:
       Accept:
       - application/json
       Date:
-<<<<<<< HEAD
-      - Tue, 03 Nov 2020 21:25:48 GMT
-=======
-      - Sat, 07 Nov 2020 01:36:27 GMT
->>>>>>> 8e8324ad
+      - Tue, 17 Nov 2020 01:26:11 GMT
       User-Agent:
-      - azsdk-python-data-tables/12.0.0b3 Python/3.5.3 (Windows-10-10.0.19041-SP0)
+      - azsdk-python-data-tables/12.0.0a20201110001 Python/3.9.0rc1 (Windows-10-10.0.19041-SP0)
       x-ms-date:
-<<<<<<< HEAD
-      - Tue, 03 Nov 2020 21:25:48 GMT
-=======
-      - Sat, 07 Nov 2020 01:36:27 GMT
->>>>>>> 8e8324ad
+      - Tue, 17 Nov 2020 01:26:11 GMT
       x-ms-version:
       - '2019-02-02'
     method: DELETE
@@ -283,18 +178,10 @@
       string: ''
     headers:
       content-length: '0'
-<<<<<<< HEAD
-      date: Tue, 03 Nov 2020 21:25:47 GMT
-=======
-      date: Sat, 07 Nov 2020 01:36:27 GMT
->>>>>>> 8e8324ad
+      date: Tue, 17 Nov 2020 01:26:12 GMT
       server: Microsoft-HTTPAPI/2.0
     status:
       code: 204
       message: No Content
-<<<<<<< HEAD
-    url: https://tablestestvu6ysotlcesvd5.table.cosmos.azure.com/Tables('uttable8bc116c4')
-=======
-    url: https://tablestestussw52mubjcwms.table.cosmos.azure.com/Tables('uttable8bc116c4')
->>>>>>> 8e8324ad
+    url: https://tablestestqzxwn47gjlmshe.table.cosmos.azure.com/Tables('uttable8bc116c4')
 version: 1