interactions:
- request:
    body: '{"TableName": "uttablee7bd0d9a"}'
    headers:
      Accept:
      - application/json;odata=minimalmetadata
      Accept-Encoding:
      - gzip, deflate
      Connection:
      - keep-alive
      Content-Length:
      - '32'
      Content-Type:
      - application/json;odata=nometadata
      DataServiceVersion:
      - '3.0'
      Date:
<<<<<<< HEAD
      - Fri, 24 Jul 2020 15:03:29 GMT
=======
      - Fri, 24 Jul 2020 16:12:17 GMT
>>>>>>> 582fb262
      User-Agent:
      - azsdk-python-storage-table/2019-07-07 Python/3.8.4 (Windows-10-10.0.19041-SP0)
      x-ms-date:
<<<<<<< HEAD
      - Fri, 24 Jul 2020 15:03:29 GMT
=======
      - Fri, 24 Jul 2020 16:12:17 GMT
>>>>>>> 582fb262
      x-ms-version:
      - '2019-07-07'
    method: POST
    uri: https://storagename.table.core.windows.net/Tables
  response:
    body:
      string: '{"odata.metadata":"https://storagename.table.core.windows.net/$metadata#Tables/@Element","TableName":"uttablee7bd0d9a"}'
    headers:
      cache-control:
      - no-cache
      content-type:
      - application/json;odata=minimalmetadata;streaming=true;charset=utf-8
      date:
<<<<<<< HEAD
      - Fri, 24 Jul 2020 15:03:29 GMT
=======
      - Fri, 24 Jul 2020 16:12:14 GMT
>>>>>>> 582fb262
      location:
      - https://storagename.table.core.windows.net/Tables('uttablee7bd0d9a')
      server:
      - Windows-Azure-Table/1.0 Microsoft-HTTPAPI/2.0
      transfer-encoding:
      - chunked
      x-content-type-options:
      - nosniff
      x-ms-version:
      - '2019-07-07'
    status:
      code: 201
      message: Created
- request:
    body: '{"PartitionKey": "pke7bd0d9a", "RowKey": "rke7bd0d9a", "age": "39", "age@odata.type":
      "Edm.Int64", "sex": "male", "married": true, "deceased": false, "ratio": 3.1,
      "evenratio": 3.0, "large": "933311100", "large@odata.type": "Edm.Int64", "Birthday":
      "1973-10-04T00:00:00Z", "Birthday@odata.type": "Edm.DateTime", "birthday": "1970-10-04T00:00:00Z",
      "birthday@odata.type": "Edm.DateTime", "binary": "YmluYXJ5", "binary@odata.type":
      "Edm.Binary", "other": 20, "clsid": "c9da6455-213d-42c9-9a79-3e9149a57833",
      "clsid@odata.type": "Edm.Guid"}'
    headers:
      Accept:
      - application/json;odata=minimalmetadata
      Accept-Encoding:
      - gzip, deflate
      Connection:
      - keep-alive
      Content-Length:
      - '537'
      Content-Type:
      - application/json;odata=nometadata
      DataServiceVersion:
      - '3.0'
      Date:
<<<<<<< HEAD
      - Fri, 24 Jul 2020 15:03:29 GMT
=======
      - Fri, 24 Jul 2020 16:12:17 GMT
>>>>>>> 582fb262
      User-Agent:
      - azsdk-python-storage-table/2019-07-07 Python/3.8.4 (Windows-10-10.0.19041-SP0)
      x-ms-date:
<<<<<<< HEAD
      - Fri, 24 Jul 2020 15:03:29 GMT
=======
      - Fri, 24 Jul 2020 16:12:17 GMT
>>>>>>> 582fb262
      x-ms-version:
      - '2019-07-07'
    method: POST
    uri: https://storagename.table.core.windows.net/uttablee7bd0d9a
  response:
    body:
<<<<<<< HEAD
      string: '{"odata.metadata":"https://storagename.table.core.windows.net/$metadata#uttablee7bd0d9a/@Element","odata.etag":"W/\"datetime''2020-07-24T15%3A03%3A29.8925584Z''\"","PartitionKey":"pke7bd0d9a","RowKey":"rke7bd0d9a","Timestamp":"2020-07-24T15:03:29.8925584Z","age@odata.type":"Edm.Int64","age":"39","sex":"male","married":true,"deceased":false,"ratio":3.1,"evenratio":3.0,"large@odata.type":"Edm.Int64","large":"933311100","Birthday@odata.type":"Edm.DateTime","Birthday":"1973-10-04T00:00:00Z","birthday@odata.type":"Edm.DateTime","birthday":"1970-10-04T00:00:00Z","binary@odata.type":"Edm.Binary","binary":"YmluYXJ5","other":20,"clsid@odata.type":"Edm.Guid","clsid":"c9da6455-213d-42c9-9a79-3e9149a57833"}'
=======
      string: '{"odata.metadata":"https://storagename.table.core.windows.net/$metadata#uttablee7bd0d9a/@Element","odata.etag":"W/\"datetime''2020-07-24T16%3A12%3A15.1345735Z''\"","PartitionKey":"pke7bd0d9a","RowKey":"rke7bd0d9a","Timestamp":"2020-07-24T16:12:15.1345735Z","age@odata.type":"Edm.Int64","age":"39","sex":"male","married":true,"deceased":false,"ratio":3.1,"evenratio":3.0,"large@odata.type":"Edm.Int64","large":"933311100","Birthday@odata.type":"Edm.DateTime","Birthday":"1973-10-04T00:00:00Z","birthday@odata.type":"Edm.DateTime","birthday":"1970-10-04T00:00:00Z","binary@odata.type":"Edm.Binary","binary":"YmluYXJ5","other":20,"clsid@odata.type":"Edm.Guid","clsid":"c9da6455-213d-42c9-9a79-3e9149a57833"}'
>>>>>>> 582fb262
    headers:
      cache-control:
      - no-cache
      content-type:
      - application/json;odata=minimalmetadata;streaming=true;charset=utf-8
      date:
<<<<<<< HEAD
      - Fri, 24 Jul 2020 15:03:29 GMT
      etag:
      - W/"datetime'2020-07-24T15%3A03%3A29.8925584Z'"
=======
      - Fri, 24 Jul 2020 16:12:14 GMT
      etag:
      - W/"datetime'2020-07-24T16%3A12%3A15.1345735Z'"
>>>>>>> 582fb262
      location:
      - https://storagename.table.core.windows.net/uttablee7bd0d9a(PartitionKey='pke7bd0d9a',RowKey='rke7bd0d9a')
      server:
      - Windows-Azure-Table/1.0 Microsoft-HTTPAPI/2.0
      transfer-encoding:
      - chunked
      x-content-type-options:
      - nosniff
      x-ms-version:
      - '2019-07-07'
    status:
      code: 201
      message: Created
- request:
    body: '{"PartitionKey": "pke7bd0d9a", "RowKey": "rke7bd0d9a", "age": "abc", "sex":
      "female", "sign": "aquarius", "birthday": "1991-10-04T00:00:00Z", "birthday@odata.type":
      "Edm.DateTime"}'
    headers:
      Accept:
      - '*/*'
      Accept-Encoding:
      - gzip, deflate
      Connection:
      - keep-alive
      Content-Length:
      - '180'
      Content-Type:
      - application/json
      DataServiceVersion:
      - '3.0'
      Date:
<<<<<<< HEAD
      - Fri, 24 Jul 2020 15:03:29 GMT
=======
      - Fri, 24 Jul 2020 16:12:17 GMT
>>>>>>> 582fb262
      If-Match:
      - '*'
      User-Agent:
      - azsdk-python-storage-table/2019-07-07 Python/3.8.4 (Windows-10-10.0.19041-SP0)
      x-ms-date:
<<<<<<< HEAD
      - Fri, 24 Jul 2020 15:03:29 GMT
      x-ms-version:
      - '2019-07-07'
    method: PUT
    uri: https://storagename.table.core.windows.net/uttablee7bd0d9a(PartitionKey='pke7bd0d9a',RowKey='rke7bd0d9a')?se=2020-07-24T16%3A03%3A29Z&sp=u&sv=2019-07-07&tn=uttablee7bd0d9a&sig=OoCS1OV3BNhjBpxzuJ2C1yfbd9BnxMzdwfd09YP8pEI%3D
=======
      - Fri, 24 Jul 2020 16:12:17 GMT
      x-ms-version:
      - '2019-07-07'
    method: PUT
    uri: https://storagename.table.core.windows.net/uttablee7bd0d9a(PartitionKey='pke7bd0d9a',RowKey='rke7bd0d9a')?se=2020-07-24T17%3A12%3A17Z&sp=u&sv=2019-07-07&tn=uttablee7bd0d9a&sig=9%2BgYJ8dMAR0HaiEGsj6qokLzNxYK3kvWibOY21QpaBk%3D
>>>>>>> 582fb262
  response:
    body:
      string: '<?xml version="1.0" encoding="utf-8"?><m:error xmlns:m="http://schemas.microsoft.com/ado/2007/08/dataservices/metadata"><m:code>InvalidUri</m:code><m:message
        xml:lang="en-US">The requested URI does not represent any resource on the
        server.

        RequestId:84312f5d-3002-0068-47cb-61f7a8000000

        Time:2020-07-24T15:03:30.2705803Z</m:message></m:error>'
    headers:
      content-length:
<<<<<<< HEAD
      - '342'
=======
      - '0'
      date:
      - Fri, 24 Jul 2020 16:12:15 GMT
      etag:
      - W/"datetime'2020-07-24T16%3A12%3A15.5058735Z'"
      server:
      - Windows-Azure-Table/1.0 Microsoft-HTTPAPI/2.0
      x-content-type-options:
      - nosniff
      x-ms-version:
      - '2019-07-07'
    status:
      code: 204
      message: No Content
- request:
    body: null
    headers:
      Accept:
      - application/json;odata=minimalmetadata
      Accept-Encoding:
      - gzip, deflate
      Connection:
      - keep-alive
      DataServiceVersion:
      - '3.0'
      Date:
      - Fri, 24 Jul 2020 16:12:18 GMT
      User-Agent:
      - azsdk-python-storage-table/2019-07-07 Python/3.8.3 (Windows-10-10.0.19041-SP0)
      x-ms-date:
      - Fri, 24 Jul 2020 16:12:18 GMT
      x-ms-version:
      - '2019-07-07'
    method: GET
    uri: https://storagename.table.core.windows.net/uttablee7bd0d9a(PartitionKey='pke7bd0d9a',RowKey='rke7bd0d9a')
  response:
    body:
      string: '{"odata.metadata":"https://storagename.table.core.windows.net/$metadata#uttablee7bd0d9a/@Element","odata.etag":"W/\"datetime''2020-07-24T16%3A12%3A15.5058735Z''\"","PartitionKey":"pke7bd0d9a","RowKey":"rke7bd0d9a","Timestamp":"2020-07-24T16:12:15.5058735Z","age":"abc","birthday@odata.type":"Edm.DateTime","birthday":"1991-10-04T00:00:00Z","sex":"female","sign":"aquarius"}'
    headers:
      cache-control:
      - no-cache
>>>>>>> 582fb262
      content-type:
      - application/xml
      date:
<<<<<<< HEAD
      - Fri, 24 Jul 2020 15:03:29 GMT
=======
      - Fri, 24 Jul 2020 16:12:15 GMT
      etag:
      - W/"datetime'2020-07-24T16%3A12%3A15.5058735Z'"
>>>>>>> 582fb262
      server:
      - Microsoft-HTTPAPI/2.0
      x-ms-error-code:
      - InvalidUri
    status:
      code: 400
      message: The requested URI does not represent any resource on the server.
- request:
    body: null
    headers:
      Accept:
      - '*/*'
      Accept-Encoding:
      - gzip, deflate
      Connection:
      - keep-alive
      Content-Length:
      - '0'
      Date:
<<<<<<< HEAD
      - Fri, 24 Jul 2020 15:03:29 GMT
=======
      - Fri, 24 Jul 2020 16:12:18 GMT
>>>>>>> 582fb262
      User-Agent:
      - azsdk-python-storage-table/2019-07-07 Python/3.8.4 (Windows-10-10.0.19041-SP0)
      x-ms-date:
<<<<<<< HEAD
      - Fri, 24 Jul 2020 15:03:29 GMT
=======
      - Fri, 24 Jul 2020 16:12:18 GMT
>>>>>>> 582fb262
      x-ms-version:
      - '2019-07-07'
    method: DELETE
    uri: https://storagename.table.core.windows.net/Tables('uttablee7bd0d9a')
  response:
    body:
      string: ''
    headers:
      cache-control:
      - no-cache
      content-length:
      - '0'
      date:
<<<<<<< HEAD
      - Fri, 24 Jul 2020 15:03:29 GMT
=======
      - Fri, 24 Jul 2020 16:12:15 GMT
>>>>>>> 582fb262
      server:
      - Windows-Azure-Table/1.0 Microsoft-HTTPAPI/2.0
      x-content-type-options:
      - nosniff
      x-ms-version:
      - '2019-07-07'
    status:
      code: 204
      message: No Content
version: 1<|MERGE_RESOLUTION|>--- conflicted
+++ resolved
@@ -15,288 +15,31 @@
       DataServiceVersion:
       - '3.0'
       Date:
-<<<<<<< HEAD
-      - Fri, 24 Jul 2020 15:03:29 GMT
-=======
-      - Fri, 24 Jul 2020 16:12:17 GMT
->>>>>>> 582fb262
+      - Fri, 24 Jul 2020 16:41:56 GMT
       User-Agent:
-      - azsdk-python-storage-table/2019-07-07 Python/3.8.4 (Windows-10-10.0.19041-SP0)
+      - azsdk-python-storage-table/12.0.0b1 Python/3.8.4 (Windows-10-10.0.19041-SP0)
       x-ms-date:
-<<<<<<< HEAD
-      - Fri, 24 Jul 2020 15:03:29 GMT
-=======
-      - Fri, 24 Jul 2020 16:12:17 GMT
->>>>>>> 582fb262
+      - Fri, 24 Jul 2020 16:41:56 GMT
       x-ms-version:
-      - '2019-07-07'
+      - 12.0.0b1
     method: POST
     uri: https://storagename.table.core.windows.net/Tables
   response:
     body:
-      string: '{"odata.metadata":"https://storagename.table.core.windows.net/$metadata#Tables/@Element","TableName":"uttablee7bd0d9a"}'
-    headers:
-      cache-control:
-      - no-cache
-      content-type:
-      - application/json;odata=minimalmetadata;streaming=true;charset=utf-8
-      date:
-<<<<<<< HEAD
-      - Fri, 24 Jul 2020 15:03:29 GMT
-=======
-      - Fri, 24 Jul 2020 16:12:14 GMT
->>>>>>> 582fb262
-      location:
-      - https://storagename.table.core.windows.net/Tables('uttablee7bd0d9a')
-      server:
-      - Windows-Azure-Table/1.0 Microsoft-HTTPAPI/2.0
-      transfer-encoding:
-      - chunked
-      x-content-type-options:
-      - nosniff
-      x-ms-version:
-      - '2019-07-07'
-    status:
-      code: 201
-      message: Created
-- request:
-    body: '{"PartitionKey": "pke7bd0d9a", "RowKey": "rke7bd0d9a", "age": "39", "age@odata.type":
-      "Edm.Int64", "sex": "male", "married": true, "deceased": false, "ratio": 3.1,
-      "evenratio": 3.0, "large": "933311100", "large@odata.type": "Edm.Int64", "Birthday":
-      "1973-10-04T00:00:00Z", "Birthday@odata.type": "Edm.DateTime", "birthday": "1970-10-04T00:00:00Z",
-      "birthday@odata.type": "Edm.DateTime", "binary": "YmluYXJ5", "binary@odata.type":
-      "Edm.Binary", "other": 20, "clsid": "c9da6455-213d-42c9-9a79-3e9149a57833",
-      "clsid@odata.type": "Edm.Guid"}'
-    headers:
-      Accept:
-      - application/json;odata=minimalmetadata
-      Accept-Encoding:
-      - gzip, deflate
-      Connection:
-      - keep-alive
-      Content-Length:
-      - '537'
-      Content-Type:
-      - application/json;odata=nometadata
-      DataServiceVersion:
-      - '3.0'
-      Date:
-<<<<<<< HEAD
-      - Fri, 24 Jul 2020 15:03:29 GMT
-=======
-      - Fri, 24 Jul 2020 16:12:17 GMT
->>>>>>> 582fb262
-      User-Agent:
-      - azsdk-python-storage-table/2019-07-07 Python/3.8.4 (Windows-10-10.0.19041-SP0)
-      x-ms-date:
-<<<<<<< HEAD
-      - Fri, 24 Jul 2020 15:03:29 GMT
-=======
-      - Fri, 24 Jul 2020 16:12:17 GMT
->>>>>>> 582fb262
-      x-ms-version:
-      - '2019-07-07'
-    method: POST
-    uri: https://storagename.table.core.windows.net/uttablee7bd0d9a
-  response:
-    body:
-<<<<<<< HEAD
-      string: '{"odata.metadata":"https://storagename.table.core.windows.net/$metadata#uttablee7bd0d9a/@Element","odata.etag":"W/\"datetime''2020-07-24T15%3A03%3A29.8925584Z''\"","PartitionKey":"pke7bd0d9a","RowKey":"rke7bd0d9a","Timestamp":"2020-07-24T15:03:29.8925584Z","age@odata.type":"Edm.Int64","age":"39","sex":"male","married":true,"deceased":false,"ratio":3.1,"evenratio":3.0,"large@odata.type":"Edm.Int64","large":"933311100","Birthday@odata.type":"Edm.DateTime","Birthday":"1973-10-04T00:00:00Z","birthday@odata.type":"Edm.DateTime","birthday":"1970-10-04T00:00:00Z","binary@odata.type":"Edm.Binary","binary":"YmluYXJ5","other":20,"clsid@odata.type":"Edm.Guid","clsid":"c9da6455-213d-42c9-9a79-3e9149a57833"}'
-=======
-      string: '{"odata.metadata":"https://storagename.table.core.windows.net/$metadata#uttablee7bd0d9a/@Element","odata.etag":"W/\"datetime''2020-07-24T16%3A12%3A15.1345735Z''\"","PartitionKey":"pke7bd0d9a","RowKey":"rke7bd0d9a","Timestamp":"2020-07-24T16:12:15.1345735Z","age@odata.type":"Edm.Int64","age":"39","sex":"male","married":true,"deceased":false,"ratio":3.1,"evenratio":3.0,"large@odata.type":"Edm.Int64","large":"933311100","Birthday@odata.type":"Edm.DateTime","Birthday":"1973-10-04T00:00:00Z","birthday@odata.type":"Edm.DateTime","birthday":"1970-10-04T00:00:00Z","binary@odata.type":"Edm.Binary","binary":"YmluYXJ5","other":20,"clsid@odata.type":"Edm.Guid","clsid":"c9da6455-213d-42c9-9a79-3e9149a57833"}'
->>>>>>> 582fb262
-    headers:
-      cache-control:
-      - no-cache
-      content-type:
-      - application/json;odata=minimalmetadata;streaming=true;charset=utf-8
-      date:
-<<<<<<< HEAD
-      - Fri, 24 Jul 2020 15:03:29 GMT
-      etag:
-      - W/"datetime'2020-07-24T15%3A03%3A29.8925584Z'"
-=======
-      - Fri, 24 Jul 2020 16:12:14 GMT
-      etag:
-      - W/"datetime'2020-07-24T16%3A12%3A15.1345735Z'"
->>>>>>> 582fb262
-      location:
-      - https://storagename.table.core.windows.net/uttablee7bd0d9a(PartitionKey='pke7bd0d9a',RowKey='rke7bd0d9a')
-      server:
-      - Windows-Azure-Table/1.0 Microsoft-HTTPAPI/2.0
-      transfer-encoding:
-      - chunked
-      x-content-type-options:
-      - nosniff
-      x-ms-version:
-      - '2019-07-07'
-    status:
-      code: 201
-      message: Created
-- request:
-    body: '{"PartitionKey": "pke7bd0d9a", "RowKey": "rke7bd0d9a", "age": "abc", "sex":
-      "female", "sign": "aquarius", "birthday": "1991-10-04T00:00:00Z", "birthday@odata.type":
-      "Edm.DateTime"}'
-    headers:
-      Accept:
-      - '*/*'
-      Accept-Encoding:
-      - gzip, deflate
-      Connection:
-      - keep-alive
-      Content-Length:
-      - '180'
-      Content-Type:
-      - application/json
-      DataServiceVersion:
-      - '3.0'
-      Date:
-<<<<<<< HEAD
-      - Fri, 24 Jul 2020 15:03:29 GMT
-=======
-      - Fri, 24 Jul 2020 16:12:17 GMT
->>>>>>> 582fb262
-      If-Match:
-      - '*'
-      User-Agent:
-      - azsdk-python-storage-table/2019-07-07 Python/3.8.4 (Windows-10-10.0.19041-SP0)
-      x-ms-date:
-<<<<<<< HEAD
-      - Fri, 24 Jul 2020 15:03:29 GMT
-      x-ms-version:
-      - '2019-07-07'
-    method: PUT
-    uri: https://storagename.table.core.windows.net/uttablee7bd0d9a(PartitionKey='pke7bd0d9a',RowKey='rke7bd0d9a')?se=2020-07-24T16%3A03%3A29Z&sp=u&sv=2019-07-07&tn=uttablee7bd0d9a&sig=OoCS1OV3BNhjBpxzuJ2C1yfbd9BnxMzdwfd09YP8pEI%3D
-=======
-      - Fri, 24 Jul 2020 16:12:17 GMT
-      x-ms-version:
-      - '2019-07-07'
-    method: PUT
-    uri: https://storagename.table.core.windows.net/uttablee7bd0d9a(PartitionKey='pke7bd0d9a',RowKey='rke7bd0d9a')?se=2020-07-24T17%3A12%3A17Z&sp=u&sv=2019-07-07&tn=uttablee7bd0d9a&sig=9%2BgYJ8dMAR0HaiEGsj6qokLzNxYK3kvWibOY21QpaBk%3D
->>>>>>> 582fb262
-  response:
-    body:
-      string: '<?xml version="1.0" encoding="utf-8"?><m:error xmlns:m="http://schemas.microsoft.com/ado/2007/08/dataservices/metadata"><m:code>InvalidUri</m:code><m:message
-        xml:lang="en-US">The requested URI does not represent any resource on the
-        server.
-
-        RequestId:84312f5d-3002-0068-47cb-61f7a8000000
-
-        Time:2020-07-24T15:03:30.2705803Z</m:message></m:error>'
+      string: "\uFEFF<?xml version=\"1.0\" encoding=\"utf-8\" standalone=\"yes\"?>\r\n<error
+        xmlns=\"http://schemas.microsoft.com/ado/2007/08/dataservices/metadata\">\r\n
+        \ <code>InvalidHeaderValue</code>\r\n  <message xml:lang=\"en-US\">The value
+        for one of the HTTP headers is not in the correct format.\nRequestId:60c8a101-6002-003a-52d9-6105d2000000\nTime:2020-07-24T16:41:57.5221484Z</message>\r\n</error>"
     headers:
       content-length:
-<<<<<<< HEAD
-      - '342'
-=======
-      - '0'
-      date:
-      - Fri, 24 Jul 2020 16:12:15 GMT
-      etag:
-      - W/"datetime'2020-07-24T16%3A12%3A15.5058735Z'"
-      server:
-      - Windows-Azure-Table/1.0 Microsoft-HTTPAPI/2.0
-      x-content-type-options:
-      - nosniff
-      x-ms-version:
-      - '2019-07-07'
-    status:
-      code: 204
-      message: No Content
-- request:
-    body: null
-    headers:
-      Accept:
-      - application/json;odata=minimalmetadata
-      Accept-Encoding:
-      - gzip, deflate
-      Connection:
-      - keep-alive
-      DataServiceVersion:
-      - '3.0'
-      Date:
-      - Fri, 24 Jul 2020 16:12:18 GMT
-      User-Agent:
-      - azsdk-python-storage-table/2019-07-07 Python/3.8.3 (Windows-10-10.0.19041-SP0)
-      x-ms-date:
-      - Fri, 24 Jul 2020 16:12:18 GMT
-      x-ms-version:
-      - '2019-07-07'
-    method: GET
-    uri: https://storagename.table.core.windows.net/uttablee7bd0d9a(PartitionKey='pke7bd0d9a',RowKey='rke7bd0d9a')
-  response:
-    body:
-      string: '{"odata.metadata":"https://storagename.table.core.windows.net/$metadata#uttablee7bd0d9a/@Element","odata.etag":"W/\"datetime''2020-07-24T16%3A12%3A15.5058735Z''\"","PartitionKey":"pke7bd0d9a","RowKey":"rke7bd0d9a","Timestamp":"2020-07-24T16:12:15.5058735Z","age":"abc","birthday@odata.type":"Edm.DateTime","birthday":"1991-10-04T00:00:00Z","sex":"female","sign":"aquarius"}'
-    headers:
-      cache-control:
-      - no-cache
->>>>>>> 582fb262
+      - '371'
       content-type:
       - application/xml
       date:
-<<<<<<< HEAD
-      - Fri, 24 Jul 2020 15:03:29 GMT
-=======
-      - Fri, 24 Jul 2020 16:12:15 GMT
-      etag:
-      - W/"datetime'2020-07-24T16%3A12%3A15.5058735Z'"
->>>>>>> 582fb262
+      - Fri, 24 Jul 2020 16:41:57 GMT
       server:
       - Microsoft-HTTPAPI/2.0
-      x-ms-error-code:
-      - InvalidUri
     status:
       code: 400
-      message: The requested URI does not represent any resource on the server.
-- request:
-    body: null
-    headers:
-      Accept:
-      - '*/*'
-      Accept-Encoding:
-      - gzip, deflate
-      Connection:
-      - keep-alive
-      Content-Length:
-      - '0'
-      Date:
-<<<<<<< HEAD
-      - Fri, 24 Jul 2020 15:03:29 GMT
-=======
-      - Fri, 24 Jul 2020 16:12:18 GMT
->>>>>>> 582fb262
-      User-Agent:
-      - azsdk-python-storage-table/2019-07-07 Python/3.8.4 (Windows-10-10.0.19041-SP0)
-      x-ms-date:
-<<<<<<< HEAD
-      - Fri, 24 Jul 2020 15:03:29 GMT
-=======
-      - Fri, 24 Jul 2020 16:12:18 GMT
->>>>>>> 582fb262
-      x-ms-version:
-      - '2019-07-07'
-    method: DELETE
-    uri: https://storagename.table.core.windows.net/Tables('uttablee7bd0d9a')
-  response:
-    body:
-      string: ''
-    headers:
-      cache-control:
-      - no-cache
-      content-length:
-      - '0'
-      date:
-<<<<<<< HEAD
-      - Fri, 24 Jul 2020 15:03:29 GMT
-=======
-      - Fri, 24 Jul 2020 16:12:15 GMT
->>>>>>> 582fb262
-      server:
-      - Windows-Azure-Table/1.0 Microsoft-HTTPAPI/2.0
-      x-content-type-options:
-      - nosniff
-      x-ms-version:
-      - '2019-07-07'
-    status:
-      code: 204
-      message: No Content
+      message: The value for one of the HTTP headers is not in the correct format.
 version: 1