interactions:
- request:
    body: '{"TableName": "uttable52411612"}'
    headers:
      Accept:
      - application/json;odata=minimalmetadata
      Content-Length:
      - '32'
      Content-Type:
      - application/json;odata=nometadata
      DataServiceVersion:
      - '3.0'
      Date:
<<<<<<< HEAD
      - Thu, 20 Aug 2020 20:01:18 GMT
      User-Agent:
      - azsdk-python-data-tables/2019-07-07 Python/3.8.4 (Windows-10-10.0.19041-SP0)
      x-ms-date:
      - Thu, 20 Aug 2020 20:01:18 GMT
=======
      - Wed, 19 Aug 2020 21:19:09 GMT
      User-Agent:
      - azsdk-python-storage-table/2019-07-07 Python/3.8.4 (Windows-10-10.0.19041-SP0)
      x-ms-date:
      - Wed, 19 Aug 2020 21:19:09 GMT
>>>>>>> 522498f3
      x-ms-version:
      - '2019-07-07'
    method: POST
    uri: https://storagename.table.core.windows.net/Tables
  response:
    body:
      string: '{"odata.metadata":"https://storagename.table.core.windows.net/$metadata#Tables/@Element","TableName":"uttable52411612"}'
    headers:
      cache-control: no-cache
      content-type: application/json;odata=minimalmetadata;streaming=true;charset=utf-8
<<<<<<< HEAD
      date: Thu, 20 Aug 2020 20:01:19 GMT
=======
      date: Wed, 19 Aug 2020 21:19:08 GMT
>>>>>>> 522498f3
      location: https://storagename.table.core.windows.net/Tables('uttable52411612')
      server: Windows-Azure-Table/1.0 Microsoft-HTTPAPI/2.0
      transfer-encoding: chunked
      x-content-type-options: nosniff
      x-ms-version: '2019-07-07'
    status:
      code: 201
      message: Created
<<<<<<< HEAD
    url: https://pyacrstoragewqh4lkqbianj.table.core.windows.net/Tables
=======
    url: https://pyacrstorageuwjvfxhidgpv.table.core.windows.net/Tables
>>>>>>> 522498f3
- request:
    body: null
    headers:
      Date:
<<<<<<< HEAD
      - Thu, 20 Aug 2020 20:01:19 GMT
      User-Agent:
      - azsdk-python-data-tables/2019-07-07 Python/3.8.4 (Windows-10-10.0.19041-SP0)
      x-ms-date:
      - Thu, 20 Aug 2020 20:01:19 GMT
=======
      - Wed, 19 Aug 2020 21:19:09 GMT
      User-Agent:
      - azsdk-python-storage-table/2019-07-07 Python/3.8.4 (Windows-10-10.0.19041-SP0)
      x-ms-date:
      - Wed, 19 Aug 2020 21:19:09 GMT
>>>>>>> 522498f3
      x-ms-version:
      - '2019-07-07'
    method: DELETE
    uri: https://storagename.table.core.windows.net/Tables('uttable52411612')
  response:
    body:
      string: ''
    headers:
      cache-control: no-cache
      content-length: '0'
<<<<<<< HEAD
      date: Thu, 20 Aug 2020 20:01:19 GMT
=======
      date: Wed, 19 Aug 2020 21:19:09 GMT
>>>>>>> 522498f3
      server: Windows-Azure-Table/1.0 Microsoft-HTTPAPI/2.0
      x-content-type-options: nosniff
      x-ms-version: '2019-07-07'
    status:
      code: 204
      message: No Content
<<<<<<< HEAD
    url: https://pyacrstoragewqh4lkqbianj.table.core.windows.net/Tables('uttable52411612')
=======
    url: https://pyacrstorageuwjvfxhidgpv.table.core.windows.net/Tables('uttable52411612')
>>>>>>> 522498f3
version: 1<|MERGE_RESOLUTION|>--- conflicted
+++ resolved
@@ -11,19 +11,11 @@
       DataServiceVersion:
       - '3.0'
       Date:
-<<<<<<< HEAD
-      - Thu, 20 Aug 2020 20:01:18 GMT
+      - Thu, 20 Aug 2020 20:17:21 GMT
       User-Agent:
       - azsdk-python-data-tables/2019-07-07 Python/3.8.4 (Windows-10-10.0.19041-SP0)
       x-ms-date:
-      - Thu, 20 Aug 2020 20:01:18 GMT
-=======
-      - Wed, 19 Aug 2020 21:19:09 GMT
-      User-Agent:
-      - azsdk-python-storage-table/2019-07-07 Python/3.8.4 (Windows-10-10.0.19041-SP0)
-      x-ms-date:
-      - Wed, 19 Aug 2020 21:19:09 GMT
->>>>>>> 522498f3
+      - Thu, 20 Aug 2020 20:17:21 GMT
       x-ms-version:
       - '2019-07-07'
     method: POST
@@ -34,11 +26,7 @@
     headers:
       cache-control: no-cache
       content-type: application/json;odata=minimalmetadata;streaming=true;charset=utf-8
-<<<<<<< HEAD
-      date: Thu, 20 Aug 2020 20:01:19 GMT
-=======
-      date: Wed, 19 Aug 2020 21:19:08 GMT
->>>>>>> 522498f3
+      date: Thu, 20 Aug 2020 20:17:21 GMT
       location: https://storagename.table.core.windows.net/Tables('uttable52411612')
       server: Windows-Azure-Table/1.0 Microsoft-HTTPAPI/2.0
       transfer-encoding: chunked
@@ -47,28 +35,16 @@
     status:
       code: 201
       message: Created
-<<<<<<< HEAD
-    url: https://pyacrstoragewqh4lkqbianj.table.core.windows.net/Tables
-=======
-    url: https://pyacrstorageuwjvfxhidgpv.table.core.windows.net/Tables
->>>>>>> 522498f3
+    url: https://pyacrstoragewdjxux7eodqw.table.core.windows.net/Tables
 - request:
     body: null
     headers:
       Date:
-<<<<<<< HEAD
-      - Thu, 20 Aug 2020 20:01:19 GMT
+      - Thu, 20 Aug 2020 20:17:21 GMT
       User-Agent:
       - azsdk-python-data-tables/2019-07-07 Python/3.8.4 (Windows-10-10.0.19041-SP0)
       x-ms-date:
-      - Thu, 20 Aug 2020 20:01:19 GMT
-=======
-      - Wed, 19 Aug 2020 21:19:09 GMT
-      User-Agent:
-      - azsdk-python-storage-table/2019-07-07 Python/3.8.4 (Windows-10-10.0.19041-SP0)
-      x-ms-date:
-      - Wed, 19 Aug 2020 21:19:09 GMT
->>>>>>> 522498f3
+      - Thu, 20 Aug 2020 20:17:21 GMT
       x-ms-version:
       - '2019-07-07'
     method: DELETE
@@ -79,20 +55,12 @@
     headers:
       cache-control: no-cache
       content-length: '0'
-<<<<<<< HEAD
-      date: Thu, 20 Aug 2020 20:01:19 GMT
-=======
-      date: Wed, 19 Aug 2020 21:19:09 GMT
->>>>>>> 522498f3
+      date: Thu, 20 Aug 2020 20:17:21 GMT
       server: Windows-Azure-Table/1.0 Microsoft-HTTPAPI/2.0
       x-content-type-options: nosniff
       x-ms-version: '2019-07-07'
     status:
       code: 204
       message: No Content
-<<<<<<< HEAD
-    url: https://pyacrstoragewqh4lkqbianj.table.core.windows.net/Tables('uttable52411612')
-=======
-    url: https://pyacrstorageuwjvfxhidgpv.table.core.windows.net/Tables('uttable52411612')
->>>>>>> 522498f3
+    url: https://pyacrstoragewdjxux7eodqw.table.core.windows.net/Tables('uttable52411612')
 version: 1