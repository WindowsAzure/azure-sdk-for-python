--- conflicted
+++ resolved
@@ -15,19 +15,11 @@
       DataServiceVersion:
       - '3.0'
       Date:
-<<<<<<< HEAD
-      - Thu, 20 Aug 2020 19:41:23 GMT
-      User-Agent:
-      - azsdk-python-data-tables/2019-07-07 Python/3.8.4 (Windows-10-10.0.19041-SP0)
-      x-ms-date:
-      - Thu, 20 Aug 2020 19:41:23 GMT
-=======
-      - Wed, 19 Aug 2020 21:18:58 GMT
-      User-Agent:
-      - azsdk-python-storage-table/2019-07-07 Python/3.8.4 (Windows-10-10.0.19041-SP0)
-      x-ms-date:
-      - Wed, 19 Aug 2020 21:18:58 GMT
->>>>>>> 522498f3
+      - Thu, 20 Aug 2020 20:17:10 GMT
+      User-Agent:
+      - azsdk-python-data-tables/2019-07-07 Python/3.8.4 (Windows-10-10.0.19041-SP0)
+      x-ms-date:
+      - Thu, 20 Aug 2020 20:17:10 GMT
       x-ms-version:
       - '2019-07-07'
     method: POST
@@ -41,11 +33,7 @@
       content-type:
       - application/json;odata=minimalmetadata;streaming=true;charset=utf-8
       date:
-<<<<<<< HEAD
-      - Thu, 20 Aug 2020 19:41:23 GMT
-=======
-      - Wed, 19 Aug 2020 21:18:57 GMT
->>>>>>> 522498f3
+      - Thu, 20 Aug 2020 20:17:10 GMT
       location:
       - https://storagename.table.core.windows.net/Tables('uttable39e2157d')
       server:
@@ -81,45 +69,27 @@
       DataServiceVersion:
       - '3.0'
       Date:
-<<<<<<< HEAD
-      - Thu, 20 Aug 2020 19:41:23 GMT
-      User-Agent:
-      - azsdk-python-data-tables/2019-07-07 Python/3.8.4 (Windows-10-10.0.19041-SP0)
-      x-ms-date:
-      - Thu, 20 Aug 2020 19:41:23 GMT
-=======
-      - Wed, 19 Aug 2020 21:18:58 GMT
-      User-Agent:
-      - azsdk-python-storage-table/2019-07-07 Python/3.8.4 (Windows-10-10.0.19041-SP0)
-      x-ms-date:
-      - Wed, 19 Aug 2020 21:18:58 GMT
->>>>>>> 522498f3
+      - Thu, 20 Aug 2020 20:17:10 GMT
+      User-Agent:
+      - azsdk-python-data-tables/2019-07-07 Python/3.8.4 (Windows-10-10.0.19041-SP0)
+      x-ms-date:
+      - Thu, 20 Aug 2020 20:17:10 GMT
       x-ms-version:
       - '2019-07-07'
     method: POST
     uri: https://storagename.table.core.windows.net/uttable39e2157d
   response:
     body:
-<<<<<<< HEAD
-      string: '{"odata.metadata":"https://storagename.table.core.windows.net/$metadata#uttable39e2157d/@Element","odata.etag":"W/\"datetime''2020-08-20T19%3A41%3A23.6292633Z''\"","PartitionKey":"pk39e2157d","RowKey":"rk39e2157d","Timestamp":"2020-08-20T19:41:23.6292633Z","age@odata.type":"Edm.Int64","age":"39","sex":"male","married":true,"deceased":false,"ratio":3.1,"evenratio":3.0,"large@odata.type":"Edm.Int64","large":"933311100","Birthday@odata.type":"Edm.DateTime","Birthday":"1973-10-04T00:00:00Z","birthday@odata.type":"Edm.DateTime","birthday":"1970-10-04T00:00:00Z","binary@odata.type":"Edm.Binary","binary":"YmluYXJ5","other":20,"clsid@odata.type":"Edm.Guid","clsid":"c9da6455-213d-42c9-9a79-3e9149a57833"}'
-=======
-      string: '{"odata.metadata":"https://storagename.table.core.windows.net/$metadata#uttable39e2157d/@Element","odata.etag":"W/\"datetime''2020-08-19T21%3A18%3A58.5187369Z''\"","PartitionKey":"pk39e2157d","RowKey":"rk39e2157d","Timestamp":"2020-08-19T21:18:58.5187369Z","age@odata.type":"Edm.Int64","age":"39","sex":"male","married":true,"deceased":false,"ratio":3.1,"evenratio":3.0,"large@odata.type":"Edm.Int64","large":"933311100","Birthday@odata.type":"Edm.DateTime","Birthday":"1973-10-04T00:00:00Z","birthday@odata.type":"Edm.DateTime","birthday":"1970-10-04T00:00:00Z","binary@odata.type":"Edm.Binary","binary":"YmluYXJ5","other":20,"clsid@odata.type":"Edm.Guid","clsid":"c9da6455-213d-42c9-9a79-3e9149a57833"}'
->>>>>>> 522498f3
+      string: '{"odata.metadata":"https://storagename.table.core.windows.net/$metadata#uttable39e2157d/@Element","odata.etag":"W/\"datetime''2020-08-20T20%3A17%3A11.1759385Z''\"","PartitionKey":"pk39e2157d","RowKey":"rk39e2157d","Timestamp":"2020-08-20T20:17:11.1759385Z","age@odata.type":"Edm.Int64","age":"39","sex":"male","married":true,"deceased":false,"ratio":3.1,"evenratio":3.0,"large@odata.type":"Edm.Int64","large":"933311100","Birthday@odata.type":"Edm.DateTime","Birthday":"1973-10-04T00:00:00Z","birthday@odata.type":"Edm.DateTime","birthday":"1970-10-04T00:00:00Z","binary@odata.type":"Edm.Binary","binary":"YmluYXJ5","other":20,"clsid@odata.type":"Edm.Guid","clsid":"c9da6455-213d-42c9-9a79-3e9149a57833"}'
     headers:
       cache-control:
       - no-cache
       content-type:
       - application/json;odata=minimalmetadata;streaming=true;charset=utf-8
       date:
-<<<<<<< HEAD
-      - Thu, 20 Aug 2020 19:41:23 GMT
+      - Thu, 20 Aug 2020 20:17:10 GMT
       etag:
-      - W/"datetime'2020-08-20T19%3A41%3A23.6292633Z'"
-=======
-      - Wed, 19 Aug 2020 21:18:57 GMT
-      etag:
-      - W/"datetime'2020-08-19T21%3A18%3A58.5187369Z'"
->>>>>>> 522498f3
+      - W/"datetime'2020-08-20T20%3A17%3A11.1759385Z'"
       location:
       - https://storagename.table.core.windows.net/uttable39e2157d(PartitionKey='pk39e2157d',RowKey='rk39e2157d')
       server:
@@ -151,23 +121,13 @@
       DataServiceVersion:
       - '3.0'
       Date:
-<<<<<<< HEAD
-      - Thu, 20 Aug 2020 19:41:23 GMT
+      - Thu, 20 Aug 2020 20:17:11 GMT
       If-Match:
-      - W/"datetime'2020-08-20T19%3A41%3A23.6292633Z'"
-      User-Agent:
-      - azsdk-python-data-tables/2019-07-07 Python/3.8.4 (Windows-10-10.0.19041-SP0)
-      x-ms-date:
-      - Thu, 20 Aug 2020 19:41:23 GMT
-=======
-      - Wed, 19 Aug 2020 21:18:58 GMT
-      If-Match:
-      - W/"datetime'2020-08-19T21%3A18%3A58.5187369Z'"
-      User-Agent:
-      - azsdk-python-storage-table/2019-07-07 Python/3.8.4 (Windows-10-10.0.19041-SP0)
-      x-ms-date:
-      - Wed, 19 Aug 2020 21:18:58 GMT
->>>>>>> 522498f3
+      - W/"datetime'2020-08-20T20%3A17%3A11.1759385Z'"
+      User-Agent:
+      - azsdk-python-data-tables/2019-07-07 Python/3.8.4 (Windows-10-10.0.19041-SP0)
+      x-ms-date:
+      - Thu, 20 Aug 2020 20:17:11 GMT
       x-ms-version:
       - '2019-07-07'
     method: PUT
@@ -181,15 +141,9 @@
       content-length:
       - '0'
       date:
-<<<<<<< HEAD
-      - Thu, 20 Aug 2020 19:41:23 GMT
+      - Thu, 20 Aug 2020 20:17:10 GMT
       etag:
-      - W/"datetime'2020-08-20T19%3A41%3A23.7232503Z'"
-=======
-      - Wed, 19 Aug 2020 21:18:57 GMT
-      etag:
-      - W/"datetime'2020-08-19T21%3A18%3A58.6027262Z'"
->>>>>>> 522498f3
+      - W/"datetime'2020-08-20T20%3A17%3A11.271353Z'"
       server:
       - Windows-Azure-Table/1.0 Microsoft-HTTPAPI/2.0
       x-content-type-options:
@@ -211,45 +165,27 @@
       DataServiceVersion:
       - '3.0'
       Date:
-<<<<<<< HEAD
-      - Thu, 20 Aug 2020 19:41:23 GMT
-      User-Agent:
-      - azsdk-python-data-tables/2019-07-07 Python/3.8.4 (Windows-10-10.0.19041-SP0)
-      x-ms-date:
-      - Thu, 20 Aug 2020 19:41:23 GMT
-=======
-      - Wed, 19 Aug 2020 21:18:58 GMT
-      User-Agent:
-      - azsdk-python-storage-table/2019-07-07 Python/3.8.4 (Windows-10-10.0.19041-SP0)
-      x-ms-date:
-      - Wed, 19 Aug 2020 21:18:58 GMT
->>>>>>> 522498f3
+      - Thu, 20 Aug 2020 20:17:11 GMT
+      User-Agent:
+      - azsdk-python-data-tables/2019-07-07 Python/3.8.4 (Windows-10-10.0.19041-SP0)
+      x-ms-date:
+      - Thu, 20 Aug 2020 20:17:11 GMT
       x-ms-version:
       - '2019-07-07'
     method: GET
     uri: https://storagename.table.core.windows.net/uttable39e2157d(PartitionKey='pk39e2157d',RowKey='rk39e2157d')
   response:
     body:
-<<<<<<< HEAD
-      string: '{"odata.metadata":"https://storagename.table.core.windows.net/$metadata#uttable39e2157d/@Element","odata.etag":"W/\"datetime''2020-08-20T19%3A41%3A23.7232503Z''\"","PartitionKey":"pk39e2157d","RowKey":"rk39e2157d","Timestamp":"2020-08-20T19:41:23.7232503Z","age":"abc","birthday@odata.type":"Edm.DateTime","birthday":"1991-10-04T00:00:00Z","sex":"female","sign":"aquarius"}'
-=======
-      string: '{"odata.metadata":"https://storagename.table.core.windows.net/$metadata#uttable39e2157d/@Element","odata.etag":"W/\"datetime''2020-08-19T21%3A18%3A58.6027262Z''\"","PartitionKey":"pk39e2157d","RowKey":"rk39e2157d","Timestamp":"2020-08-19T21:18:58.6027262Z","age":"abc","birthday@odata.type":"Edm.DateTime","birthday":"1991-10-04T00:00:00Z","sex":"female","sign":"aquarius"}'
->>>>>>> 522498f3
+      string: '{"odata.metadata":"https://storagename.table.core.windows.net/$metadata#uttable39e2157d/@Element","odata.etag":"W/\"datetime''2020-08-20T20%3A17%3A11.271353Z''\"","PartitionKey":"pk39e2157d","RowKey":"rk39e2157d","Timestamp":"2020-08-20T20:17:11.271353Z","age":"abc","birthday@odata.type":"Edm.DateTime","birthday":"1991-10-04T00:00:00Z","sex":"female","sign":"aquarius"}'
     headers:
       cache-control:
       - no-cache
       content-type:
       - application/json;odata=minimalmetadata;streaming=true;charset=utf-8
       date:
-<<<<<<< HEAD
-      - Thu, 20 Aug 2020 19:41:23 GMT
+      - Thu, 20 Aug 2020 20:17:10 GMT
       etag:
-      - W/"datetime'2020-08-20T19%3A41%3A23.7232503Z'"
-=======
-      - Wed, 19 Aug 2020 21:18:57 GMT
-      etag:
-      - W/"datetime'2020-08-19T21%3A18%3A58.6027262Z'"
->>>>>>> 522498f3
+      - W/"datetime'2020-08-20T20%3A17%3A11.271353Z'"
       server:
       - Windows-Azure-Table/1.0 Microsoft-HTTPAPI/2.0
       transfer-encoding:
@@ -273,19 +209,11 @@
       Content-Length:
       - '0'
       Date:
-<<<<<<< HEAD
-      - Thu, 20 Aug 2020 19:41:23 GMT
-      User-Agent:
-      - azsdk-python-data-tables/2019-07-07 Python/3.8.4 (Windows-10-10.0.19041-SP0)
-      x-ms-date:
-      - Thu, 20 Aug 2020 19:41:23 GMT
-=======
-      - Wed, 19 Aug 2020 21:18:58 GMT
-      User-Agent:
-      - azsdk-python-storage-table/2019-07-07 Python/3.8.4 (Windows-10-10.0.19041-SP0)
-      x-ms-date:
-      - Wed, 19 Aug 2020 21:18:58 GMT
->>>>>>> 522498f3
+      - Thu, 20 Aug 2020 20:17:11 GMT
+      User-Agent:
+      - azsdk-python-data-tables/2019-07-07 Python/3.8.4 (Windows-10-10.0.19041-SP0)
+      x-ms-date:
+      - Thu, 20 Aug 2020 20:17:11 GMT
       x-ms-version:
       - '2019-07-07'
     method: DELETE
@@ -299,11 +227,7 @@
       content-length:
       - '0'
       date:
-<<<<<<< HEAD
-      - Thu, 20 Aug 2020 19:41:23 GMT
-=======
-      - Wed, 19 Aug 2020 21:18:58 GMT
->>>>>>> 522498f3
+      - Thu, 20 Aug 2020 20:17:10 GMT
       server:
       - Windows-Azure-Table/1.0 Microsoft-HTTPAPI/2.0
       x-content-type-options:
