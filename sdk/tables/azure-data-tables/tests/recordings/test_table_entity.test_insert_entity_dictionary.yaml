interactions:
- request:
    body: '{"TableName": "uttabled3851397"}'
    headers:
      Accept:
      - application/json;odata=minimalmetadata
      Accept-Encoding:
      - gzip, deflate
      Connection:
      - keep-alive
      Content-Length:
      - '32'
      Content-Type:
      - application/json;odata=nometadata
      DataServiceVersion:
      - '3.0'
      Date:
<<<<<<< HEAD
      - Thu, 20 Aug 2020 19:40:49 GMT
      User-Agent:
      - azsdk-python-data-tables/2019-07-07 Python/3.8.4 (Windows-10-10.0.19041-SP0)
      x-ms-date:
      - Thu, 20 Aug 2020 19:40:49 GMT
=======
      - Wed, 19 Aug 2020 21:18:23 GMT
      User-Agent:
      - azsdk-python-storage-table/2019-07-07 Python/3.8.4 (Windows-10-10.0.19041-SP0)
      x-ms-date:
      - Wed, 19 Aug 2020 21:18:23 GMT
>>>>>>> 522498f3
      x-ms-version:
      - '2019-07-07'
    method: POST
    uri: https://storagename.table.core.windows.net/Tables
  response:
    body:
      string: '{"odata.metadata":"https://storagename.table.core.windows.net/$metadata#Tables/@Element","TableName":"uttabled3851397"}'
    headers:
      cache-control:
      - no-cache
      content-type:
      - application/json;odata=minimalmetadata;streaming=true;charset=utf-8
      date:
<<<<<<< HEAD
      - Thu, 20 Aug 2020 19:40:49 GMT
=======
      - Wed, 19 Aug 2020 21:18:23 GMT
>>>>>>> 522498f3
      location:
      - https://storagename.table.core.windows.net/Tables('uttabled3851397')
      server:
      - Windows-Azure-Table/1.0 Microsoft-HTTPAPI/2.0
      transfer-encoding:
      - chunked
      x-content-type-options:
      - nosniff
      x-ms-version:
      - '2019-07-07'
    status:
      code: 201
      message: Created
- request:
    body: '{"PartitionKey": "pkd3851397", "RowKey": "rkd3851397", "age": "39", "age@odata.type":
      "Edm.Int64", "sex": "male", "married": true, "deceased": false, "ratio": 3.1,
      "evenratio": 3.0, "large": "933311100", "large@odata.type": "Edm.Int64", "Birthday":
      "1973-10-04T00:00:00Z", "Birthday@odata.type": "Edm.DateTime", "birthday": "1970-10-04T00:00:00Z",
      "birthday@odata.type": "Edm.DateTime", "binary": "YmluYXJ5", "binary@odata.type":
      "Edm.Binary", "other": 20, "clsid": "c9da6455-213d-42c9-9a79-3e9149a57833",
      "clsid@odata.type": "Edm.Guid"}'
    headers:
      Accept:
      - application/json;odata=minimalmetadata
      Accept-Encoding:
      - gzip, deflate
      Connection:
      - keep-alive
      Content-Length:
      - '537'
      Content-Type:
      - application/json;odata=nometadata
      DataServiceVersion:
      - '3.0'
      Date:
<<<<<<< HEAD
      - Thu, 20 Aug 2020 19:40:49 GMT
      User-Agent:
      - azsdk-python-data-tables/2019-07-07 Python/3.8.4 (Windows-10-10.0.19041-SP0)
      x-ms-date:
      - Thu, 20 Aug 2020 19:40:49 GMT
=======
      - Wed, 19 Aug 2020 21:18:24 GMT
      User-Agent:
      - azsdk-python-storage-table/2019-07-07 Python/3.8.4 (Windows-10-10.0.19041-SP0)
      x-ms-date:
      - Wed, 19 Aug 2020 21:18:24 GMT
>>>>>>> 522498f3
      x-ms-version:
      - '2019-07-07'
    method: POST
    uri: https://storagename.table.core.windows.net/uttabled3851397
  response:
    body:
<<<<<<< HEAD
      string: '{"odata.metadata":"https://storagename.table.core.windows.net/$metadata#uttabled3851397/@Element","odata.etag":"W/\"datetime''2020-08-20T19%3A40%3A49.997407Z''\"","PartitionKey":"pkd3851397","RowKey":"rkd3851397","Timestamp":"2020-08-20T19:40:49.997407Z","age@odata.type":"Edm.Int64","age":"39","sex":"male","married":true,"deceased":false,"ratio":3.1,"evenratio":3.0,"large@odata.type":"Edm.Int64","large":"933311100","Birthday@odata.type":"Edm.DateTime","Birthday":"1973-10-04T00:00:00Z","birthday@odata.type":"Edm.DateTime","birthday":"1970-10-04T00:00:00Z","binary@odata.type":"Edm.Binary","binary":"YmluYXJ5","other":20,"clsid@odata.type":"Edm.Guid","clsid":"c9da6455-213d-42c9-9a79-3e9149a57833"}'
=======
      string: '{"odata.metadata":"https://storagename.table.core.windows.net/$metadata#uttabled3851397/@Element","odata.etag":"W/\"datetime''2020-08-19T21%3A18%3A24.2486453Z''\"","PartitionKey":"pkd3851397","RowKey":"rkd3851397","Timestamp":"2020-08-19T21:18:24.2486453Z","age@odata.type":"Edm.Int64","age":"39","sex":"male","married":true,"deceased":false,"ratio":3.1,"evenratio":3.0,"large@odata.type":"Edm.Int64","large":"933311100","Birthday@odata.type":"Edm.DateTime","Birthday":"1973-10-04T00:00:00Z","birthday@odata.type":"Edm.DateTime","birthday":"1970-10-04T00:00:00Z","binary@odata.type":"Edm.Binary","binary":"YmluYXJ5","other":20,"clsid@odata.type":"Edm.Guid","clsid":"c9da6455-213d-42c9-9a79-3e9149a57833"}'
>>>>>>> 522498f3
    headers:
      cache-control:
      - no-cache
      content-type:
      - application/json;odata=minimalmetadata;streaming=true;charset=utf-8
      date:
<<<<<<< HEAD
      - Thu, 20 Aug 2020 19:40:49 GMT
      etag:
      - W/"datetime'2020-08-20T19%3A40%3A49.997407Z'"
=======
      - Wed, 19 Aug 2020 21:18:23 GMT
      etag:
      - W/"datetime'2020-08-19T21%3A18%3A24.2486453Z'"
>>>>>>> 522498f3
      location:
      - https://storagename.table.core.windows.net/uttabled3851397(PartitionKey='pkd3851397',RowKey='rkd3851397')
      server:
      - Windows-Azure-Table/1.0 Microsoft-HTTPAPI/2.0
      transfer-encoding:
      - chunked
      x-content-type-options:
      - nosniff
      x-ms-version:
      - '2019-07-07'
    status:
      code: 201
      message: Created
- request:
    body: null
    headers:
      Accept:
      - '*/*'
      Accept-Encoding:
      - gzip, deflate
      Connection:
      - keep-alive
      Content-Length:
      - '0'
      Date:
<<<<<<< HEAD
      - Thu, 20 Aug 2020 19:40:49 GMT
      User-Agent:
      - azsdk-python-data-tables/2019-07-07 Python/3.8.4 (Windows-10-10.0.19041-SP0)
      x-ms-date:
      - Thu, 20 Aug 2020 19:40:49 GMT
=======
      - Wed, 19 Aug 2020 21:18:24 GMT
      User-Agent:
      - azsdk-python-storage-table/2019-07-07 Python/3.8.4 (Windows-10-10.0.19041-SP0)
      x-ms-date:
      - Wed, 19 Aug 2020 21:18:24 GMT
>>>>>>> 522498f3
      x-ms-version:
      - '2019-07-07'
    method: DELETE
    uri: https://storagename.table.core.windows.net/Tables('uttabled3851397')
  response:
    body:
      string: ''
    headers:
      cache-control:
      - no-cache
      content-length:
      - '0'
      date:
<<<<<<< HEAD
      - Thu, 20 Aug 2020 19:40:49 GMT
=======
      - Wed, 19 Aug 2020 21:18:23 GMT
>>>>>>> 522498f3
      server:
      - Windows-Azure-Table/1.0 Microsoft-HTTPAPI/2.0
      x-content-type-options:
      - nosniff
      x-ms-version:
      - '2019-07-07'
    status:
      code: 204
      message: No Content
version: 1<|MERGE_RESOLUTION|>--- conflicted
+++ resolved
@@ -15,19 +15,11 @@
       DataServiceVersion:
       - '3.0'
       Date:
-<<<<<<< HEAD
-      - Thu, 20 Aug 2020 19:40:49 GMT
+      - Thu, 20 Aug 2020 20:16:35 GMT
       User-Agent:
       - azsdk-python-data-tables/2019-07-07 Python/3.8.4 (Windows-10-10.0.19041-SP0)
       x-ms-date:
-      - Thu, 20 Aug 2020 19:40:49 GMT
-=======
-      - Wed, 19 Aug 2020 21:18:23 GMT
-      User-Agent:
-      - azsdk-python-storage-table/2019-07-07 Python/3.8.4 (Windows-10-10.0.19041-SP0)
-      x-ms-date:
-      - Wed, 19 Aug 2020 21:18:23 GMT
->>>>>>> 522498f3
+      - Thu, 20 Aug 2020 20:16:35 GMT
       x-ms-version:
       - '2019-07-07'
     method: POST
@@ -41,11 +33,7 @@
       content-type:
       - application/json;odata=minimalmetadata;streaming=true;charset=utf-8
       date:
-<<<<<<< HEAD
-      - Thu, 20 Aug 2020 19:40:49 GMT
-=======
-      - Wed, 19 Aug 2020 21:18:23 GMT
->>>>>>> 522498f3
+      - Thu, 20 Aug 2020 20:16:34 GMT
       location:
       - https://storagename.table.core.windows.net/Tables('uttabled3851397')
       server:
@@ -81,45 +69,27 @@
       DataServiceVersion:
       - '3.0'
       Date:
-<<<<<<< HEAD
-      - Thu, 20 Aug 2020 19:40:49 GMT
+      - Thu, 20 Aug 2020 20:16:35 GMT
       User-Agent:
       - azsdk-python-data-tables/2019-07-07 Python/3.8.4 (Windows-10-10.0.19041-SP0)
       x-ms-date:
-      - Thu, 20 Aug 2020 19:40:49 GMT
-=======
-      - Wed, 19 Aug 2020 21:18:24 GMT
-      User-Agent:
-      - azsdk-python-storage-table/2019-07-07 Python/3.8.4 (Windows-10-10.0.19041-SP0)
-      x-ms-date:
-      - Wed, 19 Aug 2020 21:18:24 GMT
->>>>>>> 522498f3
+      - Thu, 20 Aug 2020 20:16:35 GMT
       x-ms-version:
       - '2019-07-07'
     method: POST
     uri: https://storagename.table.core.windows.net/uttabled3851397
   response:
     body:
-<<<<<<< HEAD
-      string: '{"odata.metadata":"https://storagename.table.core.windows.net/$metadata#uttabled3851397/@Element","odata.etag":"W/\"datetime''2020-08-20T19%3A40%3A49.997407Z''\"","PartitionKey":"pkd3851397","RowKey":"rkd3851397","Timestamp":"2020-08-20T19:40:49.997407Z","age@odata.type":"Edm.Int64","age":"39","sex":"male","married":true,"deceased":false,"ratio":3.1,"evenratio":3.0,"large@odata.type":"Edm.Int64","large":"933311100","Birthday@odata.type":"Edm.DateTime","Birthday":"1973-10-04T00:00:00Z","birthday@odata.type":"Edm.DateTime","birthday":"1970-10-04T00:00:00Z","binary@odata.type":"Edm.Binary","binary":"YmluYXJ5","other":20,"clsid@odata.type":"Edm.Guid","clsid":"c9da6455-213d-42c9-9a79-3e9149a57833"}'
-=======
-      string: '{"odata.metadata":"https://storagename.table.core.windows.net/$metadata#uttabled3851397/@Element","odata.etag":"W/\"datetime''2020-08-19T21%3A18%3A24.2486453Z''\"","PartitionKey":"pkd3851397","RowKey":"rkd3851397","Timestamp":"2020-08-19T21:18:24.2486453Z","age@odata.type":"Edm.Int64","age":"39","sex":"male","married":true,"deceased":false,"ratio":3.1,"evenratio":3.0,"large@odata.type":"Edm.Int64","large":"933311100","Birthday@odata.type":"Edm.DateTime","Birthday":"1973-10-04T00:00:00Z","birthday@odata.type":"Edm.DateTime","birthday":"1970-10-04T00:00:00Z","binary@odata.type":"Edm.Binary","binary":"YmluYXJ5","other":20,"clsid@odata.type":"Edm.Guid","clsid":"c9da6455-213d-42c9-9a79-3e9149a57833"}'
->>>>>>> 522498f3
+      string: '{"odata.metadata":"https://storagename.table.core.windows.net/$metadata#uttabled3851397/@Element","odata.etag":"W/\"datetime''2020-08-20T20%3A16%3A35.6091223Z''\"","PartitionKey":"pkd3851397","RowKey":"rkd3851397","Timestamp":"2020-08-20T20:16:35.6091223Z","age@odata.type":"Edm.Int64","age":"39","sex":"male","married":true,"deceased":false,"ratio":3.1,"evenratio":3.0,"large@odata.type":"Edm.Int64","large":"933311100","Birthday@odata.type":"Edm.DateTime","Birthday":"1973-10-04T00:00:00Z","birthday@odata.type":"Edm.DateTime","birthday":"1970-10-04T00:00:00Z","binary@odata.type":"Edm.Binary","binary":"YmluYXJ5","other":20,"clsid@odata.type":"Edm.Guid","clsid":"c9da6455-213d-42c9-9a79-3e9149a57833"}'
     headers:
       cache-control:
       - no-cache
       content-type:
       - application/json;odata=minimalmetadata;streaming=true;charset=utf-8
       date:
-<<<<<<< HEAD
-      - Thu, 20 Aug 2020 19:40:49 GMT
+      - Thu, 20 Aug 2020 20:16:34 GMT
       etag:
-      - W/"datetime'2020-08-20T19%3A40%3A49.997407Z'"
-=======
-      - Wed, 19 Aug 2020 21:18:23 GMT
-      etag:
-      - W/"datetime'2020-08-19T21%3A18%3A24.2486453Z'"
->>>>>>> 522498f3
+      - W/"datetime'2020-08-20T20%3A16%3A35.6091223Z'"
       location:
       - https://storagename.table.core.windows.net/uttabled3851397(PartitionKey='pkd3851397',RowKey='rkd3851397')
       server:
@@ -145,19 +115,11 @@
       Content-Length:
       - '0'
       Date:
-<<<<<<< HEAD
-      - Thu, 20 Aug 2020 19:40:49 GMT
+      - Thu, 20 Aug 2020 20:16:35 GMT
       User-Agent:
       - azsdk-python-data-tables/2019-07-07 Python/3.8.4 (Windows-10-10.0.19041-SP0)
       x-ms-date:
-      - Thu, 20 Aug 2020 19:40:49 GMT
-=======
-      - Wed, 19 Aug 2020 21:18:24 GMT
-      User-Agent:
-      - azsdk-python-storage-table/2019-07-07 Python/3.8.4 (Windows-10-10.0.19041-SP0)
-      x-ms-date:
-      - Wed, 19 Aug 2020 21:18:24 GMT
->>>>>>> 522498f3
+      - Thu, 20 Aug 2020 20:16:35 GMT
       x-ms-version:
       - '2019-07-07'
     method: DELETE
@@ -171,11 +133,7 @@
       content-length:
       - '0'
       date:
-<<<<<<< HEAD
-      - Thu, 20 Aug 2020 19:40:49 GMT
-=======
-      - Wed, 19 Aug 2020 21:18:23 GMT
->>>>>>> 522498f3
+      - Thu, 20 Aug 2020 20:16:34 GMT
       server:
       - Windows-Azure-Table/1.0 Microsoft-HTTPAPI/2.0
       x-content-type-options:
