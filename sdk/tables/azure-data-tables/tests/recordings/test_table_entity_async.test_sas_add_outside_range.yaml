interactions:
- request:
    body: '{"TableName": "uttablede71485"}'
    headers:
      Accept:
      - application/json;odata=minimalmetadata
      Content-Length:
      - '31'
      Content-Type:
      - application/json;odata=nometadata
      DataServiceVersion:
      - '3.0'
      Date:
<<<<<<< HEAD
      - Thu, 20 Aug 2020 20:01:38 GMT
      User-Agent:
      - azsdk-python-data-tables/2019-07-07 Python/3.8.4 (Windows-10-10.0.19041-SP0)
      x-ms-date:
      - Thu, 20 Aug 2020 20:01:38 GMT
=======
      - Wed, 19 Aug 2020 21:19:28 GMT
      User-Agent:
      - azsdk-python-storage-table/2019-07-07 Python/3.8.4 (Windows-10-10.0.19041-SP0)
      x-ms-date:
      - Wed, 19 Aug 2020 21:19:28 GMT
>>>>>>> 522498f3
      x-ms-version:
      - '2019-07-07'
    method: POST
    uri: https://storagename.table.core.windows.net/Tables
  response:
    body:
      string: '{"odata.metadata":"https://storagename.table.core.windows.net/$metadata#Tables/@Element","TableName":"uttablede71485"}'
    headers:
      cache-control: no-cache
      content-type: application/json;odata=minimalmetadata;streaming=true;charset=utf-8
<<<<<<< HEAD
      date: Thu, 20 Aug 2020 20:01:37 GMT
=======
      date: Wed, 19 Aug 2020 21:19:28 GMT
>>>>>>> 522498f3
      location: https://storagename.table.core.windows.net/Tables('uttablede71485')
      server: Windows-Azure-Table/1.0 Microsoft-HTTPAPI/2.0
      transfer-encoding: chunked
      x-content-type-options: nosniff
      x-ms-version: '2019-07-07'
    status:
      code: 201
      message: Created
<<<<<<< HEAD
    url: https://pyacrstoragewqh4lkqbianj.table.core.windows.net/Tables
=======
    url: https://pyacrstorageuwjvfxhidgpv.table.core.windows.net/Tables
>>>>>>> 522498f3
- request:
    body: '{"PartitionKey": "pkde71485", "RowKey": "rkde71485", "age": "39", "age@odata.type":
      "Edm.Int64", "sex": "male", "married": true, "deceased": false, "ratio": 3.1,
      "evenratio": 3.0, "large": "933311100", "large@odata.type": "Edm.Int64", "Birthday":
      "1973-10-04T00:00:00Z", "Birthday@odata.type": "Edm.DateTime", "birthday": "1970-10-04T00:00:00Z",
      "birthday@odata.type": "Edm.DateTime", "binary": "YmluYXJ5", "binary@odata.type":
      "Edm.Binary", "other": 20, "clsid": "c9da6455-213d-42c9-9a79-3e9149a57833",
      "clsid@odata.type": "Edm.Guid"}'
    headers:
      Accept:
      - application/json;odata=minimalmetadata
      Content-Length:
      - '535'
      Content-Type:
      - application/json;odata=nometadata
      DataServiceVersion:
      - '3.0'
      Date:
<<<<<<< HEAD
      - Thu, 20 Aug 2020 20:01:38 GMT
      User-Agent:
      - azsdk-python-data-tables/2019-07-07 Python/3.8.4 (Windows-10-10.0.19041-SP0)
      x-ms-date:
      - Thu, 20 Aug 2020 20:01:38 GMT
      x-ms-version:
      - '2019-07-07'
    method: POST
    uri: https://storagename.table.core.windows.net/uttablede71485?se=2020-08-20T21:01:38Z&sp=a&sv=2019-02-02&tn=uttablede71485&spk=test&srk=test1&epk=test&erk=test1&sig=YuTgJXOaCx4uuh21Shd0AfbPniVUNfZC%2BsdqR8HVnpk%3D
  response:
    body:
      string: '{"odata.error":{"code":"AuthorizationFailure","message":{"lang":"en-US","value":"This
        request is not authorized to perform this operation.\nRequestId:cc296d0c-9002-0084-582c-772862000000\nTime:2020-08-20T20:01:38.8952898Z"}}}'
    headers:
      cache-control: no-cache
      content-type: application/json;odata=minimalmetadata;streaming=true;charset=utf-8
      date: Thu, 20 Aug 2020 20:01:38 GMT
=======
      - Wed, 19 Aug 2020 21:19:29 GMT
      User-Agent:
      - azsdk-python-storage-table/2019-07-07 Python/3.8.4 (Windows-10-10.0.19041-SP0)
      x-ms-date:
      - Wed, 19 Aug 2020 21:19:29 GMT
      x-ms-version:
      - '2019-07-07'
    method: POST
    uri: https://storagename.table.core.windows.net/uttablede71485?se=2020-08-19T22:19:29Z&sp=a&sv=2019-07-07&tn=uttablede71485&spk=test&srk=test1&epk=test&erk=test1&sig=n/vlDyIiNefgqqpjkT/cdFJZ6gahCpqIXtNwqUCPsU%3D
  response:
    body:
      string: '{"odata.error":{"code":"AuthorizationFailure","message":{"lang":"en-US","value":"This
        request is not authorized to perform this operation.\nRequestId:3cae7700-a002-0080-806e-7692c9000000\nTime:2020-08-19T21:19:29.9961342Z"}}}'
    headers:
      cache-control: no-cache
      content-type: application/json;odata=minimalmetadata;streaming=true;charset=utf-8
      date: Wed, 19 Aug 2020 21:19:29 GMT
>>>>>>> 522498f3
      server: Windows-Azure-Table/1.0 Microsoft-HTTPAPI/2.0
      transfer-encoding: chunked
      x-content-type-options: nosniff
      x-ms-version: '2019-07-07'
    status:
      code: 403
      message: Forbidden
<<<<<<< HEAD
    url: https://pyacrstoragewqh4lkqbianj.table.core.windows.net/uttablede71485?se=2020-08-20T21:01:38Z&sp=a&sv=2019-02-02&tn=uttablede71485&spk=test&srk=test1&epk=test&erk=test1&sig=YuTgJXOaCx4uuh21Shd0AfbPniVUNfZC%2BsdqR8HVnpk%3D
=======
    url: https://pyacrstorageuwjvfxhidgpv.table.core.windows.net/uttablede71485?se=2020-08-19T22:19:29Z&sp=a&sv=2019-07-07&tn=uttablede71485&spk=test&srk=test1&epk=test&erk=test1&sig=n//vlDyIiNefgqqpjkT/cdFJZ6gahCpqIXtNwqUCPsU%3D
>>>>>>> 522498f3
- request:
    body: null
    headers:
      Date:
<<<<<<< HEAD
      - Thu, 20 Aug 2020 20:01:38 GMT
      User-Agent:
      - azsdk-python-data-tables/2019-07-07 Python/3.8.4 (Windows-10-10.0.19041-SP0)
      x-ms-date:
      - Thu, 20 Aug 2020 20:01:38 GMT
=======
      - Wed, 19 Aug 2020 21:19:29 GMT
      User-Agent:
      - azsdk-python-storage-table/2019-07-07 Python/3.8.4 (Windows-10-10.0.19041-SP0)
      x-ms-date:
      - Wed, 19 Aug 2020 21:19:29 GMT
>>>>>>> 522498f3
      x-ms-version:
      - '2019-07-07'
    method: DELETE
    uri: https://storagename.table.core.windows.net/Tables('uttablede71485')
  response:
    body:
      string: ''
    headers:
      cache-control: no-cache
      content-length: '0'
<<<<<<< HEAD
      date: Thu, 20 Aug 2020 20:01:38 GMT
=======
      date: Wed, 19 Aug 2020 21:19:29 GMT
>>>>>>> 522498f3
      server: Windows-Azure-Table/1.0 Microsoft-HTTPAPI/2.0
      x-content-type-options: nosniff
      x-ms-version: '2019-07-07'
    status:
      code: 204
      message: No Content
<<<<<<< HEAD
    url: https://pyacrstoragewqh4lkqbianj.table.core.windows.net/Tables('uttablede71485')
=======
    url: https://pyacrstorageuwjvfxhidgpv.table.core.windows.net/Tables('uttablede71485')
>>>>>>> 522498f3
version: 1<|MERGE_RESOLUTION|>--- conflicted
+++ resolved
@@ -11,19 +11,11 @@
       DataServiceVersion:
       - '3.0'
       Date:
-<<<<<<< HEAD
-      - Thu, 20 Aug 2020 20:01:38 GMT
+      - Thu, 20 Aug 2020 20:17:40 GMT
       User-Agent:
       - azsdk-python-data-tables/2019-07-07 Python/3.8.4 (Windows-10-10.0.19041-SP0)
       x-ms-date:
-      - Thu, 20 Aug 2020 20:01:38 GMT
-=======
-      - Wed, 19 Aug 2020 21:19:28 GMT
-      User-Agent:
-      - azsdk-python-storage-table/2019-07-07 Python/3.8.4 (Windows-10-10.0.19041-SP0)
-      x-ms-date:
-      - Wed, 19 Aug 2020 21:19:28 GMT
->>>>>>> 522498f3
+      - Thu, 20 Aug 2020 20:17:40 GMT
       x-ms-version:
       - '2019-07-07'
     method: POST
@@ -34,11 +26,7 @@
     headers:
       cache-control: no-cache
       content-type: application/json;odata=minimalmetadata;streaming=true;charset=utf-8
-<<<<<<< HEAD
-      date: Thu, 20 Aug 2020 20:01:37 GMT
-=======
-      date: Wed, 19 Aug 2020 21:19:28 GMT
->>>>>>> 522498f3
+      date: Thu, 20 Aug 2020 20:17:41 GMT
       location: https://storagename.table.core.windows.net/Tables('uttablede71485')
       server: Windows-Azure-Table/1.0 Microsoft-HTTPAPI/2.0
       transfer-encoding: chunked
@@ -47,11 +35,7 @@
     status:
       code: 201
       message: Created
-<<<<<<< HEAD
-    url: https://pyacrstoragewqh4lkqbianj.table.core.windows.net/Tables
-=======
-    url: https://pyacrstorageuwjvfxhidgpv.table.core.windows.net/Tables
->>>>>>> 522498f3
+    url: https://pyacrstoragewdjxux7eodqw.table.core.windows.net/Tables
 - request:
     body: '{"PartitionKey": "pkde71485", "RowKey": "rkde71485", "age": "39", "age@odata.type":
       "Edm.Int64", "sex": "male", "married": true, "deceased": false, "ratio": 3.1,
@@ -70,43 +54,23 @@
       DataServiceVersion:
       - '3.0'
       Date:
-<<<<<<< HEAD
-      - Thu, 20 Aug 2020 20:01:38 GMT
+      - Thu, 20 Aug 2020 20:17:41 GMT
       User-Agent:
       - azsdk-python-data-tables/2019-07-07 Python/3.8.4 (Windows-10-10.0.19041-SP0)
       x-ms-date:
-      - Thu, 20 Aug 2020 20:01:38 GMT
+      - Thu, 20 Aug 2020 20:17:41 GMT
       x-ms-version:
       - '2019-07-07'
     method: POST
-    uri: https://storagename.table.core.windows.net/uttablede71485?se=2020-08-20T21:01:38Z&sp=a&sv=2019-02-02&tn=uttablede71485&spk=test&srk=test1&epk=test&erk=test1&sig=YuTgJXOaCx4uuh21Shd0AfbPniVUNfZC%2BsdqR8HVnpk%3D
+    uri: https://storagename.table.core.windows.net/uttablede71485?se=2020-08-20T21:17:41Z&sp=a&sv=2019-02-02&tn=uttablede71485&spk=test&srk=test1&epk=test&erk=test1&sig=oeGMvIcgqg9i9dobIk/6a4jpsxsRtx0eZnnYU9q11IQ%3D
   response:
     body:
       string: '{"odata.error":{"code":"AuthorizationFailure","message":{"lang":"en-US","value":"This
-        request is not authorized to perform this operation.\nRequestId:cc296d0c-9002-0084-582c-772862000000\nTime:2020-08-20T20:01:38.8952898Z"}}}'
+        request is not authorized to perform this operation.\nRequestId:6aee5057-3002-006e-142e-774d21000000\nTime:2020-08-20T20:17:41.4764045Z"}}}'
     headers:
       cache-control: no-cache
       content-type: application/json;odata=minimalmetadata;streaming=true;charset=utf-8
-      date: Thu, 20 Aug 2020 20:01:38 GMT
-=======
-      - Wed, 19 Aug 2020 21:19:29 GMT
-      User-Agent:
-      - azsdk-python-storage-table/2019-07-07 Python/3.8.4 (Windows-10-10.0.19041-SP0)
-      x-ms-date:
-      - Wed, 19 Aug 2020 21:19:29 GMT
-      x-ms-version:
-      - '2019-07-07'
-    method: POST
-    uri: https://storagename.table.core.windows.net/uttablede71485?se=2020-08-19T22:19:29Z&sp=a&sv=2019-07-07&tn=uttablede71485&spk=test&srk=test1&epk=test&erk=test1&sig=n/vlDyIiNefgqqpjkT/cdFJZ6gahCpqIXtNwqUCPsU%3D
-  response:
-    body:
-      string: '{"odata.error":{"code":"AuthorizationFailure","message":{"lang":"en-US","value":"This
-        request is not authorized to perform this operation.\nRequestId:3cae7700-a002-0080-806e-7692c9000000\nTime:2020-08-19T21:19:29.9961342Z"}}}'
-    headers:
-      cache-control: no-cache
-      content-type: application/json;odata=minimalmetadata;streaming=true;charset=utf-8
-      date: Wed, 19 Aug 2020 21:19:29 GMT
->>>>>>> 522498f3
+      date: Thu, 20 Aug 2020 20:17:40 GMT
       server: Windows-Azure-Table/1.0 Microsoft-HTTPAPI/2.0
       transfer-encoding: chunked
       x-content-type-options: nosniff
@@ -114,28 +78,16 @@
     status:
       code: 403
       message: Forbidden
-<<<<<<< HEAD
-    url: https://pyacrstoragewqh4lkqbianj.table.core.windows.net/uttablede71485?se=2020-08-20T21:01:38Z&sp=a&sv=2019-02-02&tn=uttablede71485&spk=test&srk=test1&epk=test&erk=test1&sig=YuTgJXOaCx4uuh21Shd0AfbPniVUNfZC%2BsdqR8HVnpk%3D
-=======
-    url: https://pyacrstorageuwjvfxhidgpv.table.core.windows.net/uttablede71485?se=2020-08-19T22:19:29Z&sp=a&sv=2019-07-07&tn=uttablede71485&spk=test&srk=test1&epk=test&erk=test1&sig=n//vlDyIiNefgqqpjkT/cdFJZ6gahCpqIXtNwqUCPsU%3D
->>>>>>> 522498f3
+    url: https://pyacrstoragewdjxux7eodqw.table.core.windows.net/uttablede71485?se=2020-08-20T21:17:41Z&sp=a&sv=2019-02-02&tn=uttablede71485&spk=test&srk=test1&epk=test&erk=test1&sig=oeGMvIcgqg9i9dobIk/6a4jpsxsRtx0eZnnYU9q11IQ%3D
 - request:
     body: null
     headers:
       Date:
-<<<<<<< HEAD
-      - Thu, 20 Aug 2020 20:01:38 GMT
+      - Thu, 20 Aug 2020 20:17:41 GMT
       User-Agent:
       - azsdk-python-data-tables/2019-07-07 Python/3.8.4 (Windows-10-10.0.19041-SP0)
       x-ms-date:
-      - Thu, 20 Aug 2020 20:01:38 GMT
-=======
-      - Wed, 19 Aug 2020 21:19:29 GMT
-      User-Agent:
-      - azsdk-python-storage-table/2019-07-07 Python/3.8.4 (Windows-10-10.0.19041-SP0)
-      x-ms-date:
-      - Wed, 19 Aug 2020 21:19:29 GMT
->>>>>>> 522498f3
+      - Thu, 20 Aug 2020 20:17:41 GMT
       x-ms-version:
       - '2019-07-07'
     method: DELETE
@@ -146,20 +98,12 @@
     headers:
       cache-control: no-cache
       content-length: '0'
-<<<<<<< HEAD
-      date: Thu, 20 Aug 2020 20:01:38 GMT
-=======
-      date: Wed, 19 Aug 2020 21:19:29 GMT
->>>>>>> 522498f3
+      date: Thu, 20 Aug 2020 20:17:41 GMT
       server: Windows-Azure-Table/1.0 Microsoft-HTTPAPI/2.0
       x-content-type-options: nosniff
       x-ms-version: '2019-07-07'
     status:
       code: 204
       message: No Content
-<<<<<<< HEAD
-    url: https://pyacrstoragewqh4lkqbianj.table.core.windows.net/Tables('uttablede71485')
-=======
-    url: https://pyacrstorageuwjvfxhidgpv.table.core.windows.net/Tables('uttablede71485')
->>>>>>> 522498f3
+    url: https://pyacrstoragewdjxux7eodqw.table.core.windows.net/Tables('uttablede71485')
 version: 1