interactions:
- request:
    body: '{"TableName": "pytableasyncdea11390"}'
    headers:
      Accept:
      - application/json;odata=minimalmetadata
      Content-Length:
      - '37'
      Content-Type:
      - application/json;odata=nometadata
      DataServiceVersion:
      - '3.0'
      Date:
<<<<<<< HEAD
      - Wed, 02 Sep 2020 21:16:50 GMT
      User-Agent:
      - azsdk-python-data-tables/12.0.0b1 Python/3.8.4 (Windows-10-10.0.19041-SP0)
      x-ms-date:
      - Wed, 02 Sep 2020 21:16:50 GMT
=======
      - Mon, 31 Aug 2020 19:51:30 GMT
      User-Agent:
      - azsdk-python-data-tables/12.0.0b1 Python/3.8.4 (Windows-10-10.0.19041-SP0)
      x-ms-date:
      - Mon, 31 Aug 2020 19:51:30 GMT
>>>>>>> d32cfe4c
      x-ms-version:
      - '2019-02-02'
    method: POST
    uri: https://storagename.table.core.windows.net/Tables
  response:
    body:
      string: '{"odata.metadata":"https://storagename.table.core.windows.net/$metadata#Tables/@Element","TableName":"pytableasyncdea11390"}'
    headers:
      cache-control: no-cache
      content-type: application/json;odata=minimalmetadata;streaming=true;charset=utf-8
<<<<<<< HEAD
      date: Wed, 02 Sep 2020 21:16:51 GMT
=======
      date: Mon, 31 Aug 2020 19:51:28 GMT
>>>>>>> d32cfe4c
      location: https://storagename.table.core.windows.net/Tables('pytableasyncdea11390')
      server: Windows-Azure-Table/1.0 Microsoft-HTTPAPI/2.0
      transfer-encoding: chunked
      x-content-type-options: nosniff
      x-ms-version: '2019-02-02'
    status:
      code: 201
      message: Created
<<<<<<< HEAD
    url: https://pyacrstoragewfzwusgqqhrx.table.core.windows.net/Tables
=======
    url: https://pyacrstoragexy7ydrblpc47.table.core.windows.net/Tables
>>>>>>> d32cfe4c
- request:
    body: '{"TableName": "pytableasyncdea11390"}'
    headers:
      Accept:
      - application/json;odata=minimalmetadata
      Content-Length:
      - '37'
      Content-Type:
      - application/json;odata=nometadata
      DataServiceVersion:
      - '3.0'
      Date:
<<<<<<< HEAD
      - Wed, 02 Sep 2020 21:16:50 GMT
      User-Agent:
      - azsdk-python-data-tables/12.0.0b1 Python/3.8.4 (Windows-10-10.0.19041-SP0)
      x-ms-date:
      - Wed, 02 Sep 2020 21:16:50 GMT
=======
      - Mon, 31 Aug 2020 19:51:30 GMT
      User-Agent:
      - azsdk-python-data-tables/12.0.0b1 Python/3.8.4 (Windows-10-10.0.19041-SP0)
      x-ms-date:
      - Mon, 31 Aug 2020 19:51:30 GMT
>>>>>>> d32cfe4c
      x-ms-version:
      - '2019-02-02'
    method: POST
    uri: https://storagename.table.core.windows.net/Tables
  response:
    body:
      string: '{"odata.error":{"code":"TableAlreadyExists","message":{"lang":"en-US","value":"The
<<<<<<< HEAD
        table specified already exists.\nRequestId:dbb37adb-b002-0021-3e6e-81b350000000\nTime:2020-09-02T21:16:51.4338308Z"}}}'
    headers:
      cache-control: no-cache
      content-type: application/json;odata=minimalmetadata;streaming=true;charset=utf-8
      date: Wed, 02 Sep 2020 21:16:51 GMT
=======
        table specified already exists.\nRequestId:bbb52734-c002-0061-23d0-7f9abe000000\nTime:2020-08-31T19:51:28.5285988Z"}}}'
    headers:
      cache-control: no-cache
      content-type: application/json;odata=minimalmetadata;streaming=true;charset=utf-8
      date: Mon, 31 Aug 2020 19:51:28 GMT
>>>>>>> d32cfe4c
      server: Windows-Azure-Table/1.0 Microsoft-HTTPAPI/2.0
      transfer-encoding: chunked
      x-content-type-options: nosniff
      x-ms-version: '2019-02-02'
    status:
      code: 409
      message: Conflict
<<<<<<< HEAD
    url: https://pyacrstoragewfzwusgqqhrx.table.core.windows.net/Tables
=======
    url: https://pyacrstoragexy7ydrblpc47.table.core.windows.net/Tables
>>>>>>> d32cfe4c
- request:
    body: null
    headers:
      Accept:
      - application/json
      Date:
<<<<<<< HEAD
      - Wed, 02 Sep 2020 21:16:50 GMT
      User-Agent:
      - azsdk-python-data-tables/12.0.0b1 Python/3.8.4 (Windows-10-10.0.19041-SP0)
      x-ms-date:
      - Wed, 02 Sep 2020 21:16:50 GMT
=======
      - Mon, 31 Aug 2020 19:51:30 GMT
      User-Agent:
      - azsdk-python-data-tables/12.0.0b1 Python/3.8.4 (Windows-10-10.0.19041-SP0)
      x-ms-date:
      - Mon, 31 Aug 2020 19:51:30 GMT
>>>>>>> d32cfe4c
      x-ms-version:
      - '2019-02-02'
    method: DELETE
    uri: https://storagename.table.core.windows.net/Tables('pytableasyncdea11390')
  response:
    body:
      string: ''
    headers:
      cache-control: no-cache
      content-length: '0'
<<<<<<< HEAD
      date: Wed, 02 Sep 2020 21:16:51 GMT
=======
      date: Mon, 31 Aug 2020 19:51:28 GMT
>>>>>>> d32cfe4c
      server: Windows-Azure-Table/1.0 Microsoft-HTTPAPI/2.0
      x-content-type-options: nosniff
      x-ms-version: '2019-02-02'
    status:
      code: 204
      message: No Content
<<<<<<< HEAD
    url: https://pyacrstoragewfzwusgqqhrx.table.core.windows.net/Tables('pytableasyncdea11390')
=======
    url: https://pyacrstoragexy7ydrblpc47.table.core.windows.net/Tables('pytableasyncdea11390')
>>>>>>> d32cfe4c
version: 1<|MERGE_RESOLUTION|>--- conflicted
+++ resolved
@@ -11,19 +11,11 @@
       DataServiceVersion:
       - '3.0'
       Date:
-<<<<<<< HEAD
-      - Wed, 02 Sep 2020 21:16:50 GMT
+      - Wed, 02 Sep 2020 21:28:38 GMT
       User-Agent:
       - azsdk-python-data-tables/12.0.0b1 Python/3.8.4 (Windows-10-10.0.19041-SP0)
       x-ms-date:
-      - Wed, 02 Sep 2020 21:16:50 GMT
-=======
-      - Mon, 31 Aug 2020 19:51:30 GMT
-      User-Agent:
-      - azsdk-python-data-tables/12.0.0b1 Python/3.8.4 (Windows-10-10.0.19041-SP0)
-      x-ms-date:
-      - Mon, 31 Aug 2020 19:51:30 GMT
->>>>>>> d32cfe4c
+      - Wed, 02 Sep 2020 21:28:38 GMT
       x-ms-version:
       - '2019-02-02'
     method: POST
@@ -34,11 +26,7 @@
     headers:
       cache-control: no-cache
       content-type: application/json;odata=minimalmetadata;streaming=true;charset=utf-8
-<<<<<<< HEAD
-      date: Wed, 02 Sep 2020 21:16:51 GMT
-=======
-      date: Mon, 31 Aug 2020 19:51:28 GMT
->>>>>>> d32cfe4c
+      date: Wed, 02 Sep 2020 21:28:38 GMT
       location: https://storagename.table.core.windows.net/Tables('pytableasyncdea11390')
       server: Windows-Azure-Table/1.0 Microsoft-HTTPAPI/2.0
       transfer-encoding: chunked
@@ -47,11 +35,7 @@
     status:
       code: 201
       message: Created
-<<<<<<< HEAD
-    url: https://pyacrstoragewfzwusgqqhrx.table.core.windows.net/Tables
-=======
-    url: https://pyacrstoragexy7ydrblpc47.table.core.windows.net/Tables
->>>>>>> d32cfe4c
+    url: https://pyacrstoragee2wquyekbhmp.table.core.windows.net/Tables
 - request:
     body: '{"TableName": "pytableasyncdea11390"}'
     headers:
@@ -64,19 +48,11 @@
       DataServiceVersion:
       - '3.0'
       Date:
-<<<<<<< HEAD
-      - Wed, 02 Sep 2020 21:16:50 GMT
+      - Wed, 02 Sep 2020 21:28:38 GMT
       User-Agent:
       - azsdk-python-data-tables/12.0.0b1 Python/3.8.4 (Windows-10-10.0.19041-SP0)
       x-ms-date:
-      - Wed, 02 Sep 2020 21:16:50 GMT
-=======
-      - Mon, 31 Aug 2020 19:51:30 GMT
-      User-Agent:
-      - azsdk-python-data-tables/12.0.0b1 Python/3.8.4 (Windows-10-10.0.19041-SP0)
-      x-ms-date:
-      - Mon, 31 Aug 2020 19:51:30 GMT
->>>>>>> d32cfe4c
+      - Wed, 02 Sep 2020 21:28:38 GMT
       x-ms-version:
       - '2019-02-02'
     method: POST
@@ -84,19 +60,11 @@
   response:
     body:
       string: '{"odata.error":{"code":"TableAlreadyExists","message":{"lang":"en-US","value":"The
-<<<<<<< HEAD
-        table specified already exists.\nRequestId:dbb37adb-b002-0021-3e6e-81b350000000\nTime:2020-09-02T21:16:51.4338308Z"}}}'
+        table specified already exists.\nRequestId:a2cd558a-f002-003b-2e70-811fc7000000\nTime:2020-09-02T21:28:39.1331094Z"}}}'
     headers:
       cache-control: no-cache
       content-type: application/json;odata=minimalmetadata;streaming=true;charset=utf-8
-      date: Wed, 02 Sep 2020 21:16:51 GMT
-=======
-        table specified already exists.\nRequestId:bbb52734-c002-0061-23d0-7f9abe000000\nTime:2020-08-31T19:51:28.5285988Z"}}}'
-    headers:
-      cache-control: no-cache
-      content-type: application/json;odata=minimalmetadata;streaming=true;charset=utf-8
-      date: Mon, 31 Aug 2020 19:51:28 GMT
->>>>>>> d32cfe4c
+      date: Wed, 02 Sep 2020 21:28:38 GMT
       server: Windows-Azure-Table/1.0 Microsoft-HTTPAPI/2.0
       transfer-encoding: chunked
       x-content-type-options: nosniff
@@ -104,30 +72,18 @@
     status:
       code: 409
       message: Conflict
-<<<<<<< HEAD
-    url: https://pyacrstoragewfzwusgqqhrx.table.core.windows.net/Tables
-=======
-    url: https://pyacrstoragexy7ydrblpc47.table.core.windows.net/Tables
->>>>>>> d32cfe4c
+    url: https://pyacrstoragee2wquyekbhmp.table.core.windows.net/Tables
 - request:
     body: null
     headers:
       Accept:
       - application/json
       Date:
-<<<<<<< HEAD
-      - Wed, 02 Sep 2020 21:16:50 GMT
+      - Wed, 02 Sep 2020 21:28:38 GMT
       User-Agent:
       - azsdk-python-data-tables/12.0.0b1 Python/3.8.4 (Windows-10-10.0.19041-SP0)
       x-ms-date:
-      - Wed, 02 Sep 2020 21:16:50 GMT
-=======
-      - Mon, 31 Aug 2020 19:51:30 GMT
-      User-Agent:
-      - azsdk-python-data-tables/12.0.0b1 Python/3.8.4 (Windows-10-10.0.19041-SP0)
-      x-ms-date:
-      - Mon, 31 Aug 2020 19:51:30 GMT
->>>>>>> d32cfe4c
+      - Wed, 02 Sep 2020 21:28:38 GMT
       x-ms-version:
       - '2019-02-02'
     method: DELETE
@@ -138,20 +94,12 @@
     headers:
       cache-control: no-cache
       content-length: '0'
-<<<<<<< HEAD
-      date: Wed, 02 Sep 2020 21:16:51 GMT
-=======
-      date: Mon, 31 Aug 2020 19:51:28 GMT
->>>>>>> d32cfe4c
+      date: Wed, 02 Sep 2020 21:28:38 GMT
       server: Windows-Azure-Table/1.0 Microsoft-HTTPAPI/2.0
       x-content-type-options: nosniff
       x-ms-version: '2019-02-02'
     status:
       code: 204
       message: No Content
-<<<<<<< HEAD
-    url: https://pyacrstoragewfzwusgqqhrx.table.core.windows.net/Tables('pytableasyncdea11390')
-=======
-    url: https://pyacrstoragexy7ydrblpc47.table.core.windows.net/Tables('pytableasyncdea11390')
->>>>>>> d32cfe4c
+    url: https://pyacrstoragee2wquyekbhmp.table.core.windows.net/Tables('pytableasyncdea11390')
 version: 1