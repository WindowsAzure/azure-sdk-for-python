--- conflicted
+++ resolved
@@ -11,19 +11,11 @@
       DataServiceVersion:
       - '3.0'
       Date:
-<<<<<<< HEAD
-      - Fri, 06 Nov 2020 19:21:58 GMT
+      - Tue, 17 Nov 2020 01:04:04 GMT
       User-Agent:
-      - azsdk-python-data-tables/12.0.0b3 Python/3.5.3 (Windows-10-10.0.19041-SP0)
+      - azsdk-python-data-tables/12.0.0a20201110001 Python/3.9.0rc1 (Windows-10-10.0.19041-SP0)
       x-ms-date:
-      - Fri, 06 Nov 2020 19:21:58 GMT
-=======
-      - Sat, 07 Nov 2020 01:23:26 GMT
-      User-Agent:
-      - azsdk-python-data-tables/12.0.0b3 Python/3.5.3 (Windows-10-10.0.19041-SP0)
-      x-ms-date:
-      - Sat, 07 Nov 2020 01:23:26 GMT
->>>>>>> 8e8324ad
+      - Tue, 17 Nov 2020 01:04:04 GMT
       x-ms-version:
       - '2019-02-02'
     method: POST
@@ -34,11 +26,7 @@
     headers:
       cache-control: no-cache
       content-type: application/json;odata=minimalmetadata;streaming=true;charset=utf-8
-<<<<<<< HEAD
-      date: Fri, 06 Nov 2020 19:21:58 GMT
-=======
-      date: Sat, 07 Nov 2020 01:23:27 GMT
->>>>>>> 8e8324ad
+      date: Tue, 17 Nov 2020 01:04:05 GMT
       location: https://tablesteststorname.table.core.windows.net/Tables('uttableb85917af')
       server: Windows-Azure-Table/1.0 Microsoft-HTTPAPI/2.0
       transfer-encoding: chunked
@@ -47,27 +35,15 @@
     status:
       code: 201
       message: Created
-<<<<<<< HEAD
-    url: https://tablestestsesxwovyvoub2b.table.core.windows.net/Tables
+    url: https://tablestestan4apqetbs62cf.table.core.windows.net/Tables
 - request:
-    body: '{"RowKey": "batch_negative_1", "other": 20, "PartitionKey@odata.type":
-      "Edm.String", "RowKey@odata.type": "Edm.String", "Birthday@odata.type": "Edm.DateTime",
-      "ratio": 3.1, "binary@odata.type": "Edm.Binary", "binary": "YmluYXJ5", "large":
-      933311100, "deceased": false, "Birthday": "1973-10-04T00:00:00Z", "married":
-      true, "sex@odata.type": "Edm.String", "sex": "male", "age": 39, "clsid": "c9da6455-213d-42c9-9a79-3e9149a57833",
-      "PartitionKey": "001", "birthday": "1970-10-04T00:00:00Z", "birthday@odata.type":
-      "Edm.DateTime", "evenratio": 3.0, "clsid@odata.type": "Edm.Guid"}'
-=======
-    url: https://tablestestxjz4vq7ewcdgud.table.core.windows.net/Tables
-- request:
-    body: '{"birthday": "1970-10-04T00:00:00Z", "age": 39, "sex@odata.type": "Edm.String",
-      "other": 20, "binary": "YmluYXJ5", "Birthday": "1973-10-04T00:00:00Z", "RowKey@odata.type":
-      "Edm.String", "binary@odata.type": "Edm.Binary", "RowKey": "batch_negative_1",
-      "married": true, "sex": "male", "clsid": "c9da6455-213d-42c9-9a79-3e9149a57833",
-      "Birthday@odata.type": "Edm.DateTime", "ratio": 3.1, "large": 933311100, "clsid@odata.type":
-      "Edm.Guid", "evenratio": 3.0, "PartitionKey": "001", "deceased": false, "birthday@odata.type":
-      "Edm.DateTime", "PartitionKey@odata.type": "Edm.String"}'
->>>>>>> 8e8324ad
+    body: '{"PartitionKey": "001", "PartitionKey@odata.type": "Edm.String", "RowKey":
+      "batch_negative_1", "RowKey@odata.type": "Edm.String", "age": 39, "sex": "male",
+      "sex@odata.type": "Edm.String", "married": true, "deceased": false, "ratio":
+      3.1, "evenratio": 3.0, "large": 933311100, "Birthday": "1973-10-04T00:00:00Z",
+      "Birthday@odata.type": "Edm.DateTime", "birthday": "1970-10-04T00:00:00Z", "birthday@odata.type":
+      "Edm.DateTime", "binary": "YmluYXJ5", "binary@odata.type": "Edm.Binary", "other":
+      20, "clsid": "c9da6455-213d-42c9-9a79-3e9149a57833", "clsid@odata.type": "Edm.Guid"}'
     headers:
       Accept:
       - application/json;odata=minimalmetadata
@@ -78,40 +54,23 @@
       DataServiceVersion:
       - '3.0'
       Date:
-<<<<<<< HEAD
-      - Fri, 06 Nov 2020 19:21:58 GMT
+      - Tue, 17 Nov 2020 01:04:05 GMT
       User-Agent:
-      - azsdk-python-data-tables/12.0.0b3 Python/3.5.3 (Windows-10-10.0.19041-SP0)
+      - azsdk-python-data-tables/12.0.0a20201110001 Python/3.9.0rc1 (Windows-10-10.0.19041-SP0)
       x-ms-date:
-      - Fri, 06 Nov 2020 19:21:58 GMT
-=======
-      - Sat, 07 Nov 2020 01:23:27 GMT
-      User-Agent:
-      - azsdk-python-data-tables/12.0.0b3 Python/3.5.3 (Windows-10-10.0.19041-SP0)
-      x-ms-date:
-      - Sat, 07 Nov 2020 01:23:27 GMT
->>>>>>> 8e8324ad
+      - Tue, 17 Nov 2020 01:04:05 GMT
       x-ms-version:
       - '2019-02-02'
     method: POST
     uri: https://tablesteststorname.table.core.windows.net/uttableb85917af
   response:
     body:
-<<<<<<< HEAD
-      string: '{"odata.metadata":"https://tablesteststorname.table.core.windows.net/$metadata#uttableb85917af/@Element","odata.etag":"W/\"datetime''2020-11-06T19%3A21%3A59.2212007Z''\"","PartitionKey":"001","RowKey":"batch_negative_1","Timestamp":"2020-11-06T19:21:59.2212007Z","other":20,"ratio":3.1,"binary@odata.type":"Edm.Binary","binary":"YmluYXJ5","large":933311100,"deceased":false,"Birthday@odata.type":"Edm.DateTime","Birthday":"1973-10-04T00:00:00Z","married":true,"sex":"male","age":39,"clsid@odata.type":"Edm.Guid","clsid":"c9da6455-213d-42c9-9a79-3e9149a57833","birthday@odata.type":"Edm.DateTime","birthday":"1970-10-04T00:00:00Z","evenratio":3.0}'
+      string: '{"odata.metadata":"https://tablesteststorname.table.core.windows.net/$metadata#uttableb85917af/@Element","odata.etag":"W/\"datetime''2020-11-17T01%3A04%3A06.0083665Z''\"","PartitionKey":"001","RowKey":"batch_negative_1","Timestamp":"2020-11-17T01:04:06.0083665Z","age":39,"sex":"male","married":true,"deceased":false,"ratio":3.1,"evenratio":3.0,"large":933311100,"Birthday@odata.type":"Edm.DateTime","Birthday":"1973-10-04T00:00:00Z","birthday@odata.type":"Edm.DateTime","birthday":"1970-10-04T00:00:00Z","binary@odata.type":"Edm.Binary","binary":"YmluYXJ5","other":20,"clsid@odata.type":"Edm.Guid","clsid":"c9da6455-213d-42c9-9a79-3e9149a57833"}'
     headers:
       cache-control: no-cache
       content-type: application/json;odata=minimalmetadata;streaming=true;charset=utf-8
-      date: Fri, 06 Nov 2020 19:21:58 GMT
-      etag: W/"datetime'2020-11-06T19%3A21%3A59.2212007Z'"
-=======
-      string: '{"odata.metadata":"https://tablesteststorname.table.core.windows.net/$metadata#uttableb85917af/@Element","odata.etag":"W/\"datetime''2020-11-07T01%3A23%3A28.0044766Z''\"","PartitionKey":"001","RowKey":"batch_negative_1","Timestamp":"2020-11-07T01:23:28.0044766Z","birthday@odata.type":"Edm.DateTime","birthday":"1970-10-04T00:00:00Z","age":39,"other":20,"binary@odata.type":"Edm.Binary","binary":"YmluYXJ5","Birthday@odata.type":"Edm.DateTime","Birthday":"1973-10-04T00:00:00Z","married":true,"sex":"male","clsid@odata.type":"Edm.Guid","clsid":"c9da6455-213d-42c9-9a79-3e9149a57833","ratio":3.1,"large":933311100,"evenratio":3.0,"deceased":false}'
-    headers:
-      cache-control: no-cache
-      content-type: application/json;odata=minimalmetadata;streaming=true;charset=utf-8
-      date: Sat, 07 Nov 2020 01:23:27 GMT
-      etag: W/"datetime'2020-11-07T01%3A23%3A28.0044766Z'"
->>>>>>> 8e8324ad
+      date: Tue, 17 Nov 2020 01:04:05 GMT
+      etag: W/"datetime'2020-11-17T01%3A04%3A06.0083665Z'"
       location: https://tablesteststorname.table.core.windows.net/uttableb85917af(PartitionKey='001',RowKey='batch_negative_1')
       server: Windows-Azure-Table/1.0 Microsoft-HTTPAPI/2.0
       transfer-encoding: chunked
@@ -120,123 +79,74 @@
     status:
       code: 201
       message: Created
-<<<<<<< HEAD
-    url: https://tablestestsesxwovyvoub2b.table.core.windows.net/uttableb85917af
+    url: https://tablestestan4apqetbs62cf.table.core.windows.net/uttableb85917af
 - request:
-    body: "--batch_79d3585e-f211-4edb-bb21-78f442b6bfb7\r\nContent-Type: multipart/mixed;
-      boundary=changeset_7165e46c-5360-42f9-97cf-db37a89486df\r\n\r\n--changeset_7165e46c-5360-42f9-97cf-db37a89486df\r\nContent-Type:
-      application/http\r\nContent-Transfer-Encoding: binary\r\nContent-ID: 0\r\n\r\nPATCH
-      https://tablestestsesxwovyvoub2b.table.core.windows.net/uttableb85917af(PartitionKey='001',RowKey='batch_negative_1')
-      HTTP/1.1\r\nContent-Type: application/json\r\nAccept: application/json\r\nDataServiceVersion:
-      3.0\r\nx-ms-version: 2019-02-02\r\nIf-Match: *\r\nContent-Length: 352\r\nx-ms-date:
-      Fri, 06 Nov 2020 19:21:58 GMT\r\nDate: Fri, 06 Nov 2020 19:21:58 GMT\r\nx-ms-client-request-id:
-      56d2536f-2065-11eb-a240-58961df361d1\r\n\r\n{\"RowKey\": \"batch_negative_1\",
-      \"PartitionKey@odata.type\": \"Edm.String\", \"RowKey@odata.type\": \"Edm.String\",
-      \"age@odata.type\": \"Edm.String\", \"sign\": \"aquarius\", \"sign@odata.type\":
-      \"Edm.String\", \"sex@odata.type\": \"Edm.String\", \"sex\": \"female\", \"age\":
-      \"abc\", \"PartitionKey\": \"001\", \"birthday\": \"1991-10-04T00:00:00Z\",
-      \"birthday@odata.type\": \"Edm.DateTime\"}\r\n--changeset_7165e46c-5360-42f9-97cf-db37a89486df\r\nContent-Type:
-      application/http\r\nContent-Transfer-Encoding: binary\r\nContent-ID: 1\r\n\r\nPATCH
-      https://tablestestsesxwovyvoub2b.table.core.windows.net/uttableb85917af(PartitionKey='001',RowKey='batch_negative_1')
-      HTTP/1.1\r\nContent-Type: application/json\r\nAccept: application/json\r\nDataServiceVersion:
-      3.0\r\nx-ms-version: 2019-02-02\r\nIf-Match: *\r\nContent-Length: 576\r\nx-ms-date:
-      Fri, 06 Nov 2020 19:21:58 GMT\r\nDate: Fri, 06 Nov 2020 19:21:58 GMT\r\nx-ms-client-request-id:
-      56d2536e-2065-11eb-a172-58961df361d1\r\n\r\n{\"RowKey\": \"batch_negative_1\",
-      \"other\": 20, \"PartitionKey@odata.type\": \"Edm.String\", \"RowKey@odata.type\":
-      \"Edm.String\", \"Birthday@odata.type\": \"Edm.DateTime\", \"ratio\": 3.1, \"binary@odata.type\":
-      \"Edm.Binary\", \"binary\": \"YmluYXJ5\", \"large\": 933311100, \"deceased\":
-      false, \"Birthday\": \"1973-10-04T00:00:00Z\", \"married\": true, \"sex@odata.type\":
-      \"Edm.String\", \"sex\": \"male\", \"age\": 39, \"clsid\": \"c9da6455-213d-42c9-9a79-3e9149a57833\",
-      \"PartitionKey\": \"001\", \"birthday\": \"1970-10-04T00:00:00Z\", \"birthday@odata.type\":
-      \"Edm.DateTime\", \"evenratio\": 3.0, \"clsid@odata.type\": \"Edm.Guid\"}\r\n--changeset_7165e46c-5360-42f9-97cf-db37a89486df--\r\n\r\n--batch_79d3585e-f211-4edb-bb21-78f442b6bfb7--\r\n"
-=======
-    url: https://tablestestxjz4vq7ewcdgud.table.core.windows.net/uttableb85917af
-- request:
-    body: "--batch_eb612489-e2ad-4863-a2cb-61c5f8c55e21\r\nContent-Type: multipart/mixed;
-      boundary=changeset_b912e36e-7aed-4b2e-a036-1539cf65a34a\r\n\r\n--changeset_b912e36e-7aed-4b2e-a036-1539cf65a34a\r\nContent-Type:
-      application/http\r\nContent-Transfer-Encoding: binary\r\nContent-ID: 0\r\n\r\nPATCH
-      https://tablestestxjz4vq7ewcdgud.table.core.windows.net/uttableb85917af(PartitionKey='001',RowKey='batch_negative_1')
-      HTTP/1.1\r\nIf-Match: *\r\nContent-Type: application/json\r\nx-ms-version: 2019-02-02\r\nDataServiceVersion:
-      3.0\r\nAccept: application/json\r\nContent-Length: 352\r\nx-ms-date: Sat, 07
-      Nov 2020 01:23:27 GMT\r\nDate: Sat, 07 Nov 2020 01:23:27 GMT\r\nx-ms-client-request-id:
-      d64843c9-2097-11eb-9973-58961df361d1\r\n\r\n{\"PartitionKey@odata.type\": \"Edm.String\",
-      \"sign\": \"aquarius\", \"sex@odata.type\": \"Edm.String\", \"birthday@odata.type\":
-      \"Edm.DateTime\", \"RowKey@odata.type\": \"Edm.String\", \"RowKey\": \"batch_negative_1\",
-      \"sex\": \"female\", \"PartitionKey\": \"001\", \"sign@odata.type\": \"Edm.String\",
-      \"age@odata.type\": \"Edm.String\", \"birthday\": \"1991-10-04T00:00:00Z\",
-      \"age\": \"abc\"}\r\n--changeset_b912e36e-7aed-4b2e-a036-1539cf65a34a\r\nContent-Type:
-      application/http\r\nContent-Transfer-Encoding: binary\r\nContent-ID: 1\r\n\r\nPATCH
-      https://tablestestxjz4vq7ewcdgud.table.core.windows.net/uttableb85917af(PartitionKey='001',RowKey='batch_negative_1')
-      HTTP/1.1\r\nIf-Match: *\r\nContent-Type: application/json\r\nx-ms-version: 2019-02-02\r\nDataServiceVersion:
-      3.0\r\nAccept: application/json\r\nContent-Length: 576\r\nx-ms-date: Sat, 07
-      Nov 2020 01:23:27 GMT\r\nDate: Sat, 07 Nov 2020 01:23:27 GMT\r\nx-ms-client-request-id:
-      d64843c8-2097-11eb-841e-58961df361d1\r\n\r\n{\"birthday\": \"1970-10-04T00:00:00Z\",
-      \"age\": 39, \"sex@odata.type\": \"Edm.String\", \"other\": 20, \"binary\":
-      \"YmluYXJ5\", \"Birthday\": \"1973-10-04T00:00:00Z\", \"RowKey@odata.type\":
-      \"Edm.String\", \"binary@odata.type\": \"Edm.Binary\", \"RowKey\": \"batch_negative_1\",
-      \"married\": true, \"sex\": \"male\", \"clsid\": \"c9da6455-213d-42c9-9a79-3e9149a57833\",
-      \"Birthday@odata.type\": \"Edm.DateTime\", \"ratio\": 3.1, \"large\": 933311100,
-      \"clsid@odata.type\": \"Edm.Guid\", \"evenratio\": 3.0, \"PartitionKey\": \"001\",
-      \"deceased\": false, \"birthday@odata.type\": \"Edm.DateTime\", \"PartitionKey@odata.type\":
-      \"Edm.String\"}\r\n--changeset_b912e36e-7aed-4b2e-a036-1539cf65a34a--\r\n\r\n--batch_eb612489-e2ad-4863-a2cb-61c5f8c55e21--\r\n"
->>>>>>> 8e8324ad
+    body: "--batch_283126b2-e6f5-414e-b524-b8e595204b0c\r\nContent-Type: multipart/mixed;\
+      \ boundary=changeset_274e2e44-28c8-44e7-b1c0-985b48bbc2fe\r\n\r\n--changeset_274e2e44-28c8-44e7-b1c0-985b48bbc2fe\r\
+      \nContent-Type: application/http\r\nContent-Transfer-Encoding: binary\r\nContent-ID:\
+      \ 0\r\n\r\nPATCH https://tablestestan4apqetbs62cf.table.core.windows.net/uttableb85917af(PartitionKey='001',RowKey='batch_negative_1')\
+      \ HTTP/1.1\r\nx-ms-version: 2019-02-02\r\nDataServiceVersion: 3.0\r\nIf-Match:\
+      \ *\r\nContent-Type: application/json\r\nAccept: application/json\r\nContent-Length:\
+      \ 352\r\nx-ms-date: Tue, 17 Nov 2020 01:04:05 GMT\r\nDate: Tue, 17 Nov 2020\
+      \ 01:04:05 GMT\r\nx-ms-client-request-id: ca03c9bc-2870-11eb-bffb-58961df361d1\r\
+      \n\r\n{\"PartitionKey\": \"001\", \"PartitionKey@odata.type\": \"Edm.String\"\
+      , \"RowKey\": \"batch_negative_1\", \"RowKey@odata.type\": \"Edm.String\", \"\
+      age\": \"abc\", \"age@odata.type\": \"Edm.String\", \"sex\": \"female\", \"\
+      sex@odata.type\": \"Edm.String\", \"sign\": \"aquarius\", \"sign@odata.type\"\
+      : \"Edm.String\", \"birthday\": \"1991-10-04T00:00:00Z\", \"birthday@odata.type\"\
+      : \"Edm.DateTime\"}\r\n--changeset_274e2e44-28c8-44e7-b1c0-985b48bbc2fe\r\n\
+      Content-Type: application/http\r\nContent-Transfer-Encoding: binary\r\nContent-ID:\
+      \ 1\r\n\r\nPATCH https://tablestestan4apqetbs62cf.table.core.windows.net/uttableb85917af(PartitionKey='001',RowKey='batch_negative_1')\
+      \ HTTP/1.1\r\nx-ms-version: 2019-02-02\r\nDataServiceVersion: 3.0\r\nIf-Match:\
+      \ *\r\nContent-Type: application/json\r\nAccept: application/json\r\nContent-Length:\
+      \ 576\r\nx-ms-date: Tue, 17 Nov 2020 01:04:05 GMT\r\nDate: Tue, 17 Nov 2020\
+      \ 01:04:05 GMT\r\nx-ms-client-request-id: ca03c9bd-2870-11eb-832a-58961df361d1\r\
+      \n\r\n{\"PartitionKey\": \"001\", \"PartitionKey@odata.type\": \"Edm.String\"\
+      , \"RowKey\": \"batch_negative_1\", \"RowKey@odata.type\": \"Edm.String\", \"\
+      age\": 39, \"sex\": \"male\", \"sex@odata.type\": \"Edm.String\", \"married\"\
+      : true, \"deceased\": false, \"ratio\": 3.1, \"evenratio\": 3.0, \"large\":\
+      \ 933311100, \"Birthday\": \"1973-10-04T00:00:00Z\", \"Birthday@odata.type\"\
+      : \"Edm.DateTime\", \"birthday\": \"1970-10-04T00:00:00Z\", \"birthday@odata.type\"\
+      : \"Edm.DateTime\", \"binary\": \"YmluYXJ5\", \"binary@odata.type\": \"Edm.Binary\"\
+      , \"other\": 20, \"clsid\": \"c9da6455-213d-42c9-9a79-3e9149a57833\", \"clsid@odata.type\"\
+      : \"Edm.Guid\"}\r\n--changeset_274e2e44-28c8-44e7-b1c0-985b48bbc2fe--\r\n\r\n\
+      --batch_283126b2-e6f5-414e-b524-b8e595204b0c--\r\n"
     headers:
       Content-Length:
       - '2278'
       Content-Type:
-<<<<<<< HEAD
-      - multipart/mixed; boundary=batch_79d3585e-f211-4edb-bb21-78f442b6bfb7
+      - multipart/mixed; boundary=batch_283126b2-e6f5-414e-b524-b8e595204b0c
       DataServiceVersion:
       - '3.0'
       Date:
-      - Fri, 06 Nov 2020 19:21:58 GMT
-=======
-      - multipart/mixed; boundary=batch_eb612489-e2ad-4863-a2cb-61c5f8c55e21
-      DataServiceVersion:
-      - '3.0'
-      Date:
-      - Sat, 07 Nov 2020 01:23:27 GMT
->>>>>>> 8e8324ad
+      - Tue, 17 Nov 2020 01:04:05 GMT
       MaxDataServiceVersion:
       - 3.0;NetFx
       User-Agent:
-      - azsdk-python-data-tables/12.0.0b3 Python/3.5.3 (Windows-10-10.0.19041-SP0)
+      - azsdk-python-data-tables/12.0.0a20201110001 Python/3.9.0rc1 (Windows-10-10.0.19041-SP0)
       x-ms-date:
-<<<<<<< HEAD
-      - Fri, 06 Nov 2020 19:21:58 GMT
-=======
-      - Sat, 07 Nov 2020 01:23:27 GMT
->>>>>>> 8e8324ad
+      - Tue, 17 Nov 2020 01:04:05 GMT
       x-ms-version:
       - '2019-02-02'
     method: POST
     uri: https://tablesteststorname.table.core.windows.net/$batch
   response:
     body:
-<<<<<<< HEAD
-      string: "--batchresponse_7dfd8757-c15c-488a-82a1-43b4bd82bc01\r\nContent-Type:
-        multipart/mixed; boundary=changesetresponse_596e58d1-47d3-4f48-b832-465fabe2e1f4\r\n\r\n--changesetresponse_596e58d1-47d3-4f48-b832-465fabe2e1f4\r\nContent-Type:
-=======
-      string: "--batchresponse_96d07981-91d9-4a31-8cc7-c6405fa2965a\r\nContent-Type:
-        multipart/mixed; boundary=changesetresponse_39d55c4b-0204-4fea-960a-529ecf68c417\r\n\r\n--changesetresponse_39d55c4b-0204-4fea-960a-529ecf68c417\r\nContent-Type:
->>>>>>> 8e8324ad
-        application/http\r\nContent-Transfer-Encoding: binary\r\n\r\nHTTP/1.1 400
-        Bad Request\r\nX-Content-Type-Options: nosniff\r\nCache-Control: no-cache\r\nDataServiceVersion:
-        3.0;\r\nContent-Type: application/json;odata=minimalmetadata;streaming=true;charset=utf-8\r\n\r\n{\"odata.error\":{\"code\":\"InvalidDuplicateRow\",\"message\":{\"lang\":\"en-US\",\"value\":\"1:The
-        batch request contains multiple changes with same row key. An entity can appear
-<<<<<<< HEAD
-        only once in a batch request.\\nRequestId:5276568c-4002-005c-1972-b4d292000000\\nTime:2020-11-06T19:21:59.2682345Z\"}}}\r\n--changesetresponse_596e58d1-47d3-4f48-b832-465fabe2e1f4--\r\n--batchresponse_7dfd8757-c15c-488a-82a1-43b4bd82bc01--\r\n"
+      string: "--batchresponse_995b8e0f-9170-4513-b540-8209bf005223\r\nContent-Type:\
+        \ multipart/mixed; boundary=changesetresponse_1ff4530f-e8bf-4695-a762-b8c5ffc55f68\r\
+        \n\r\n--changesetresponse_1ff4530f-e8bf-4695-a762-b8c5ffc55f68\r\nContent-Type:\
+        \ application/http\r\nContent-Transfer-Encoding: binary\r\n\r\nHTTP/1.1 400\
+        \ Bad Request\r\nX-Content-Type-Options: nosniff\r\nCache-Control: no-cache\r\
+        \nDataServiceVersion: 3.0;\r\nContent-Type: application/json;odata=minimalmetadata;streaming=true;charset=utf-8\r\
+        \n\r\n{\"odata.error\":{\"code\":\"InvalidDuplicateRow\",\"message\":{\"lang\"\
+        :\"en-US\",\"value\":\"1:The batch request contains multiple changes with\
+        \ same row key. An entity can appear only once in a batch request.\\nRequestId:51ec4d6f-4002-0029-167d-bc138f000000\\\
+        nTime:2020-11-17T01:04:06.0744140Z\"}}}\r\n--changesetresponse_1ff4530f-e8bf-4695-a762-b8c5ffc55f68--\r\
+        \n--batchresponse_995b8e0f-9170-4513-b540-8209bf005223--\r\n"
     headers:
       cache-control: no-cache
-      content-type: multipart/mixed; boundary=batchresponse_7dfd8757-c15c-488a-82a1-43b4bd82bc01
-      date: Fri, 06 Nov 2020 19:21:58 GMT
-=======
-        only once in a batch request.\\nRequestId:5e9aa67e-f002-0010-5ea4-b4c749000000\\nTime:2020-11-07T01:23:28.0645194Z\"}}}\r\n--changesetresponse_39d55c4b-0204-4fea-960a-529ecf68c417--\r\n--batchresponse_96d07981-91d9-4a31-8cc7-c6405fa2965a--\r\n"
-    headers:
-      cache-control: no-cache
-      content-type: multipart/mixed; boundary=batchresponse_96d07981-91d9-4a31-8cc7-c6405fa2965a
-      date: Sat, 07 Nov 2020 01:23:27 GMT
->>>>>>> 8e8324ad
+      content-type: multipart/mixed; boundary=batchresponse_995b8e0f-9170-4513-b540-8209bf005223
+      date: Tue, 17 Nov 2020 01:04:05 GMT
       server: Windows-Azure-Table/1.0 Microsoft-HTTPAPI/2.0
       transfer-encoding: chunked
       x-content-type-options: nosniff
@@ -244,30 +154,18 @@
     status:
       code: 202
       message: Accepted
-<<<<<<< HEAD
-    url: https://tablestestsesxwovyvoub2b.table.core.windows.net/$batch
-=======
-    url: https://tablestestxjz4vq7ewcdgud.table.core.windows.net/$batch
->>>>>>> 8e8324ad
+    url: https://tablestestan4apqetbs62cf.table.core.windows.net/$batch
 - request:
     body: null
     headers:
       Accept:
       - application/json
       Date:
-<<<<<<< HEAD
-      - Fri, 06 Nov 2020 19:21:58 GMT
+      - Tue, 17 Nov 2020 01:04:05 GMT
       User-Agent:
-      - azsdk-python-data-tables/12.0.0b3 Python/3.5.3 (Windows-10-10.0.19041-SP0)
+      - azsdk-python-data-tables/12.0.0a20201110001 Python/3.9.0rc1 (Windows-10-10.0.19041-SP0)
       x-ms-date:
-      - Fri, 06 Nov 2020 19:21:58 GMT
-=======
-      - Sat, 07 Nov 2020 01:23:27 GMT
-      User-Agent:
-      - azsdk-python-data-tables/12.0.0b3 Python/3.5.3 (Windows-10-10.0.19041-SP0)
-      x-ms-date:
-      - Sat, 07 Nov 2020 01:23:27 GMT
->>>>>>> 8e8324ad
+      - Tue, 17 Nov 2020 01:04:05 GMT
       x-ms-version:
       - '2019-02-02'
     method: DELETE
@@ -278,20 +176,12 @@
     headers:
       cache-control: no-cache
       content-length: '0'
-<<<<<<< HEAD
-      date: Fri, 06 Nov 2020 19:21:59 GMT
-=======
-      date: Sat, 07 Nov 2020 01:23:27 GMT
->>>>>>> 8e8324ad
+      date: Tue, 17 Nov 2020 01:04:05 GMT
       server: Windows-Azure-Table/1.0 Microsoft-HTTPAPI/2.0
       x-content-type-options: nosniff
       x-ms-version: '2019-02-02'
     status:
       code: 204
       message: No Content
-<<<<<<< HEAD
-    url: https://tablestestsesxwovyvoub2b.table.core.windows.net/Tables('uttableb85917af')
-=======
-    url: https://tablestestxjz4vq7ewcdgud.table.core.windows.net/Tables('uttableb85917af')
->>>>>>> 8e8324ad
+    url: https://tablestestan4apqetbs62cf.table.core.windows.net/Tables('uttableb85917af')
 version: 1