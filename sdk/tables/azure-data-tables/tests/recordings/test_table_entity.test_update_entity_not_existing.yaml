--- conflicted
+++ resolved
@@ -15,173 +15,31 @@
       DataServiceVersion:
       - '3.0'
       Date:
-<<<<<<< HEAD
-      - Fri, 24 Jul 2020 15:03:34 GMT
-=======
-      - Fri, 24 Jul 2020 16:12:21 GMT
->>>>>>> 582fb262
+      - Fri, 24 Jul 2020 16:41:59 GMT
       User-Agent:
-      - azsdk-python-storage-table/2019-07-07 Python/3.8.4 (Windows-10-10.0.19041-SP0)
+      - azsdk-python-storage-table/12.0.0b1 Python/3.8.4 (Windows-10-10.0.19041-SP0)
       x-ms-date:
-<<<<<<< HEAD
-      - Fri, 24 Jul 2020 15:03:34 GMT
-=======
-      - Fri, 24 Jul 2020 16:12:21 GMT
->>>>>>> 582fb262
+      - Fri, 24 Jul 2020 16:41:59 GMT
       x-ms-version:
-      - '2019-07-07'
+      - 12.0.0b1
     method: POST
     uri: https://storagename.table.core.windows.net/Tables
   response:
     body:
-      string: '{"odata.metadata":"https://storagename.table.core.windows.net/$metadata#Tables/@Element","TableName":"uttablefb67146a"}'
+      string: "\uFEFF<?xml version=\"1.0\" encoding=\"utf-8\" standalone=\"yes\"?>\r\n<error
+        xmlns=\"http://schemas.microsoft.com/ado/2007/08/dataservices/metadata\">\r\n
+        \ <code>InvalidHeaderValue</code>\r\n  <message xml:lang=\"en-US\">The value
+        for one of the HTTP headers is not in the correct format.\nRequestId:6cb224f6-c002-008a-58d9-61441b000000\nTime:2020-07-24T16:42:00.2559086Z</message>\r\n</error>"
     headers:
-      cache-control:
-      - no-cache
+      content-length:
+      - '371'
       content-type:
-      - application/json;odata=minimalmetadata;streaming=true;charset=utf-8
+      - application/xml
       date:
-<<<<<<< HEAD
-      - Fri, 24 Jul 2020 15:03:34 GMT
-=======
-      - Fri, 24 Jul 2020 16:12:19 GMT
->>>>>>> 582fb262
-      location:
-      - https://storagename.table.core.windows.net/Tables('uttablefb67146a')
+      - Fri, 24 Jul 2020 16:42:00 GMT
       server:
-      - Windows-Azure-Table/1.0 Microsoft-HTTPAPI/2.0
-      transfer-encoding:
-      - chunked
-      x-content-type-options:
-      - nosniff
-      x-ms-version:
-      - '2019-07-07'
+      - Microsoft-HTTPAPI/2.0
     status:
-      code: 201
-      message: Created
-- request:
-    body: '{"PartitionKey": "pkfb67146a", "RowKey": "rkfb67146a", "age": "abc", "sex":
-      "female", "sign": "aquarius", "birthday": "1991-10-04T00:00:00Z", "birthday@odata.type":
-      "Edm.DateTime"}'
-    headers:
-      Accept:
-      - '*/*'
-      Accept-Encoding:
-      - gzip, deflate
-      Connection:
-      - keep-alive
-      Content-Length:
-      - '180'
-      Content-Type:
-      - application/json
-      DataServiceVersion:
-      - '3.0'
-      Date:
-<<<<<<< HEAD
-      - Fri, 24 Jul 2020 15:03:34 GMT
-=======
-      - Fri, 24 Jul 2020 16:12:22 GMT
->>>>>>> 582fb262
-      If-Match:
-      - '*'
-      User-Agent:
-      - azsdk-python-storage-table/2019-07-07 Python/3.8.4 (Windows-10-10.0.19041-SP0)
-      x-ms-date:
-<<<<<<< HEAD
-      - Fri, 24 Jul 2020 15:03:34 GMT
-=======
-      - Fri, 24 Jul 2020 16:12:22 GMT
->>>>>>> 582fb262
-      x-ms-version:
-      - '2019-07-07'
-    method: PUT
-    uri: https://storagename.table.core.windows.net/uttablefb67146a(PartitionKey='pkfb67146a',RowKey='rkfb67146a')
-  response:
-    body:
-      string: '<?xml version="1.0" encoding="utf-8"?><error xmlns="http://schemas.microsoft.com/ado/2007/08/dataservices/metadata"><code>ResourceNotFound</code><message
-        xml:lang="en-US">The specified resource does not exist.
-
-<<<<<<< HEAD
-        RequestId:7c899fb1-6002-0070-20cb-61da3d000000
-
-        Time:2020-07-24T15:03:35.0265053Z</message></error>'
-=======
-        RequestId:b54c0d97-3002-008d-55d5-616db1000000
-
-        Time:2020-07-24T16:12:19.5825391Z</message></error>'
->>>>>>> 582fb262
-    headers:
-      cache-control:
-      - no-cache
-      content-type:
-      - application/xml;charset=utf-8
-      date:
-<<<<<<< HEAD
-      - Fri, 24 Jul 2020 15:03:34 GMT
-=======
-      - Fri, 24 Jul 2020 16:12:19 GMT
->>>>>>> 582fb262
-      server:
-      - Windows-Azure-Table/1.0 Microsoft-HTTPAPI/2.0
-      transfer-encoding:
-      - chunked
-      x-content-type-options:
-      - nosniff
-      x-ms-version:
-      - '2019-07-07'
-    status:
-      code: 404
-      message: Not Found
-- request:
-    body: null
-    headers:
-      Accept:
-      - '*/*'
-      Accept-Encoding:
-      - gzip, deflate
-      Connection:
-      - keep-alive
-      Content-Length:
-      - '0'
-      Date:
-<<<<<<< HEAD
-      - Fri, 24 Jul 2020 15:03:34 GMT
-=======
-      - Fri, 24 Jul 2020 16:12:22 GMT
->>>>>>> 582fb262
-      User-Agent:
-      - azsdk-python-storage-table/2019-07-07 Python/3.8.4 (Windows-10-10.0.19041-SP0)
-      x-ms-date:
-<<<<<<< HEAD
-      - Fri, 24 Jul 2020 15:03:34 GMT
-=======
-      - Fri, 24 Jul 2020 16:12:22 GMT
->>>>>>> 582fb262
-      x-ms-version:
-      - '2019-07-07'
-    method: DELETE
-    uri: https://storagename.table.core.windows.net/Tables('uttablefb67146a')
-  response:
-    body:
-      string: ''
-    headers:
-      cache-control:
-      - no-cache
-      content-length:
-      - '0'
-      date:
-<<<<<<< HEAD
-      - Fri, 24 Jul 2020 15:03:34 GMT
-=======
-      - Fri, 24 Jul 2020 16:12:19 GMT
->>>>>>> 582fb262
-      server:
-      - Windows-Azure-Table/1.0 Microsoft-HTTPAPI/2.0
-      x-content-type-options:
-      - nosniff
-      x-ms-version:
-      - '2019-07-07'
-    status:
-      code: 204
-      message: No Content
+      code: 400
+      message: The value for one of the HTTP headers is not in the correct format.
 version: 1