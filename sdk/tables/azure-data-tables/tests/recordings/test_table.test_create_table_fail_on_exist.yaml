--- conflicted
+++ resolved
@@ -15,19 +15,11 @@
       DataServiceVersion:
       - '3.0'
       Date:
-<<<<<<< HEAD
-      - Wed, 02 Sep 2020 21:16:46 GMT
+      - Wed, 02 Sep 2020 21:28:34 GMT
       User-Agent:
       - azsdk-python-data-tables/12.0.0b1 Python/3.8.4 (Windows-10-10.0.19041-SP0)
       x-ms-date:
-      - Wed, 02 Sep 2020 21:16:46 GMT
-=======
-      - Tue, 01 Sep 2020 19:13:20 GMT
-      User-Agent:
-      - azsdk-python-data-tables/12.0.0b1 Python/3.8.4 (Windows-10-10.0.19041-SP0)
-      x-ms-date:
-      - Tue, 01 Sep 2020 19:13:20 GMT
->>>>>>> d32cfe4c
+      - Wed, 02 Sep 2020 21:28:34 GMT
       x-ms-version:
       - '2019-02-02'
     method: POST
@@ -41,11 +33,7 @@
       content-type:
       - application/json;odata=minimalmetadata;streaming=true;charset=utf-8
       date:
-<<<<<<< HEAD
-      - Wed, 02 Sep 2020 21:16:47 GMT
-=======
-      - Tue, 01 Sep 2020 19:13:20 GMT
->>>>>>> d32cfe4c
+      - Wed, 02 Sep 2020 21:28:34 GMT
       location:
       - https://storagename.table.core.windows.net/Tables('pytablesync6d7c1113')
       server:
@@ -75,19 +63,11 @@
       DataServiceVersion:
       - '3.0'
       Date:
-<<<<<<< HEAD
-      - Wed, 02 Sep 2020 21:16:46 GMT
+      - Wed, 02 Sep 2020 21:28:34 GMT
       User-Agent:
       - azsdk-python-data-tables/12.0.0b1 Python/3.8.4 (Windows-10-10.0.19041-SP0)
       x-ms-date:
-      - Wed, 02 Sep 2020 21:16:46 GMT
-=======
-      - Tue, 01 Sep 2020 19:13:20 GMT
-      User-Agent:
-      - azsdk-python-data-tables/12.0.0b1 Python/3.8.4 (Windows-10-10.0.19041-SP0)
-      x-ms-date:
-      - Tue, 01 Sep 2020 19:13:20 GMT
->>>>>>> d32cfe4c
+      - Wed, 02 Sep 2020 21:28:34 GMT
       x-ms-version:
       - '2019-02-02'
     method: POST
@@ -95,22 +75,14 @@
   response:
     body:
       string: '{"odata.error":{"code":"TableAlreadyExists","message":{"lang":"en-US","value":"The
-<<<<<<< HEAD
-        table specified already exists.\nRequestId:e4465abb-c002-0043-656e-81f488000000\nTime:2020-09-02T21:16:47.2779932Z"}}}'
-=======
-        table specified already exists.\nRequestId:f3b2a809-a002-0062-6d93-804425000000\nTime:2020-09-01T19:13:20.4896908Z"}}}'
->>>>>>> d32cfe4c
+        table specified already exists.\nRequestId:5e3d90e1-f002-002b-0170-81daaf000000\nTime:2020-09-02T21:28:35.4701621Z"}}}'
     headers:
       cache-control:
       - no-cache
       content-type:
       - application/json;odata=minimalmetadata;streaming=true;charset=utf-8
       date:
-<<<<<<< HEAD
-      - Wed, 02 Sep 2020 21:16:47 GMT
-=======
-      - Tue, 01 Sep 2020 19:13:20 GMT
->>>>>>> d32cfe4c
+      - Wed, 02 Sep 2020 21:28:34 GMT
       server:
       - Windows-Azure-Table/1.0 Microsoft-HTTPAPI/2.0
       transfer-encoding:
@@ -126,9 +98,6 @@
     body: null
     headers:
       Accept:
-<<<<<<< HEAD
-      - application/json
-=======
       - application/json;odata=minimalmetadata
       Accept-Encoding:
       - gzip, deflate
@@ -137,11 +106,11 @@
       DataServiceVersion:
       - '3.0'
       Date:
-      - Tue, 01 Sep 2020 19:13:20 GMT
+      - Wed, 02 Sep 2020 21:28:34 GMT
       User-Agent:
       - azsdk-python-data-tables/12.0.0b1 Python/3.8.4 (Windows-10-10.0.19041-SP0)
       x-ms-date:
-      - Tue, 01 Sep 2020 19:13:20 GMT
+      - Wed, 02 Sep 2020 21:28:34 GMT
       x-ms-version:
       - '2019-02-02'
     method: GET
@@ -155,7 +124,7 @@
       content-type:
       - application/json;odata=minimalmetadata;streaming=true;charset=utf-8
       date:
-      - Tue, 01 Sep 2020 19:13:20 GMT
+      - Wed, 02 Sep 2020 21:28:34 GMT
       server:
       - Windows-Azure-Table/1.0 Microsoft-HTTPAPI/2.0
       transfer-encoding:
@@ -171,8 +140,7 @@
     body: null
     headers:
       Accept:
-      - '*/*'
->>>>>>> d32cfe4c
+      - application/json
       Accept-Encoding:
       - gzip, deflate
       Connection:
@@ -180,19 +148,11 @@
       Content-Length:
       - '0'
       Date:
-<<<<<<< HEAD
-      - Wed, 02 Sep 2020 21:16:46 GMT
+      - Wed, 02 Sep 2020 21:28:34 GMT
       User-Agent:
       - azsdk-python-data-tables/12.0.0b1 Python/3.8.4 (Windows-10-10.0.19041-SP0)
       x-ms-date:
-      - Wed, 02 Sep 2020 21:16:46 GMT
-=======
-      - Tue, 01 Sep 2020 19:13:20 GMT
-      User-Agent:
-      - azsdk-python-data-tables/12.0.0b1 Python/3.8.4 (Windows-10-10.0.19041-SP0)
-      x-ms-date:
-      - Tue, 01 Sep 2020 19:13:20 GMT
->>>>>>> d32cfe4c
+      - Wed, 02 Sep 2020 21:28:34 GMT
       x-ms-version:
       - '2019-02-02'
     method: DELETE
@@ -206,11 +166,7 @@
       content-length:
       - '0'
       date:
-<<<<<<< HEAD
-      - Wed, 02 Sep 2020 21:16:47 GMT
-=======
-      - Tue, 01 Sep 2020 19:13:20 GMT
->>>>>>> d32cfe4c
+      - Wed, 02 Sep 2020 21:28:34 GMT
       server:
       - Windows-Azure-Table/1.0 Microsoft-HTTPAPI/2.0
       x-content-type-options:
