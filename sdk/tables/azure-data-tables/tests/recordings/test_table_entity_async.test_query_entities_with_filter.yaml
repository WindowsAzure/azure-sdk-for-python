interactions:
- request:
    body: '{"TableName": "uttable800416e8"}'
    headers:
      Accept:
      - application/json;odata=minimalmetadata
      Content-Length:
      - '32'
      Content-Type:
      - application/json;odata=nometadata
      DataServiceVersion:
      - '3.0'
      Date:
<<<<<<< HEAD
      - Thu, 20 Aug 2020 20:01:31 GMT
      User-Agent:
      - azsdk-python-data-tables/2019-07-07 Python/3.8.4 (Windows-10-10.0.19041-SP0)
      x-ms-date:
      - Thu, 20 Aug 2020 20:01:31 GMT
=======
      - Wed, 19 Aug 2020 21:19:21 GMT
      User-Agent:
      - azsdk-python-storage-table/2019-07-07 Python/3.8.4 (Windows-10-10.0.19041-SP0)
      x-ms-date:
      - Wed, 19 Aug 2020 21:19:21 GMT
>>>>>>> 522498f3
      x-ms-version:
      - '2019-07-07'
    method: POST
    uri: https://storagename.table.core.windows.net/Tables
  response:
    body:
      string: '{"odata.metadata":"https://storagename.table.core.windows.net/$metadata#Tables/@Element","TableName":"uttable800416e8"}'
    headers:
      cache-control: no-cache
      content-type: application/json;odata=minimalmetadata;streaming=true;charset=utf-8
<<<<<<< HEAD
      date: Thu, 20 Aug 2020 20:01:31 GMT
=======
      date: Wed, 19 Aug 2020 21:19:21 GMT
>>>>>>> 522498f3
      location: https://storagename.table.core.windows.net/Tables('uttable800416e8')
      server: Windows-Azure-Table/1.0 Microsoft-HTTPAPI/2.0
      transfer-encoding: chunked
      x-content-type-options: nosniff
      x-ms-version: '2019-07-07'
    status:
      code: 201
      message: Created
<<<<<<< HEAD
    url: https://pyacrstoragewqh4lkqbianj.table.core.windows.net/Tables
=======
    url: https://pyacrstorageuwjvfxhidgpv.table.core.windows.net/Tables
>>>>>>> 522498f3
- request:
    body: '{"PartitionKey": "pk800416e8", "RowKey": "rk800416e8", "age": "39", "age@odata.type":
      "Edm.Int64", "sex": "male", "married": true, "deceased": false, "ratio": 3.1,
      "evenratio": 3.0, "large": "933311100", "large@odata.type": "Edm.Int64", "Birthday":
      "1973-10-04T00:00:00Z", "Birthday@odata.type": "Edm.DateTime", "birthday": "1970-10-04T00:00:00Z",
      "birthday@odata.type": "Edm.DateTime", "binary": "YmluYXJ5", "binary@odata.type":
      "Edm.Binary", "other": 20, "clsid": "c9da6455-213d-42c9-9a79-3e9149a57833",
      "clsid@odata.type": "Edm.Guid"}'
    headers:
      Accept:
      - application/json;odata=minimalmetadata
      Content-Length:
      - '537'
      Content-Type:
      - application/json;odata=nometadata
      DataServiceVersion:
      - '3.0'
      Date:
<<<<<<< HEAD
      - Thu, 20 Aug 2020 20:01:31 GMT
      User-Agent:
      - azsdk-python-data-tables/2019-07-07 Python/3.8.4 (Windows-10-10.0.19041-SP0)
      x-ms-date:
      - Thu, 20 Aug 2020 20:01:31 GMT
=======
      - Wed, 19 Aug 2020 21:19:22 GMT
      User-Agent:
      - azsdk-python-storage-table/2019-07-07 Python/3.8.4 (Windows-10-10.0.19041-SP0)
      x-ms-date:
      - Wed, 19 Aug 2020 21:19:22 GMT
>>>>>>> 522498f3
      x-ms-version:
      - '2019-07-07'
    method: POST
    uri: https://storagename.table.core.windows.net/uttable800416e8
  response:
    body:
<<<<<<< HEAD
      string: '{"odata.metadata":"https://storagename.table.core.windows.net/$metadata#uttable800416e8/@Element","odata.etag":"W/\"datetime''2020-08-20T20%3A01%3A32.1412652Z''\"","PartitionKey":"pk800416e8","RowKey":"rk800416e8","Timestamp":"2020-08-20T20:01:32.1412652Z","age@odata.type":"Edm.Int64","age":"39","sex":"male","married":true,"deceased":false,"ratio":3.1,"evenratio":3.0,"large@odata.type":"Edm.Int64","large":"933311100","Birthday@odata.type":"Edm.DateTime","Birthday":"1973-10-04T00:00:00Z","birthday@odata.type":"Edm.DateTime","birthday":"1970-10-04T00:00:00Z","binary@odata.type":"Edm.Binary","binary":"YmluYXJ5","other":20,"clsid@odata.type":"Edm.Guid","clsid":"c9da6455-213d-42c9-9a79-3e9149a57833"}'
    headers:
      cache-control: no-cache
      content-type: application/json;odata=minimalmetadata;streaming=true;charset=utf-8
      date: Thu, 20 Aug 2020 20:01:31 GMT
      etag: W/"datetime'2020-08-20T20%3A01%3A32.1412652Z'"
=======
      string: '{"odata.metadata":"https://storagename.table.core.windows.net/$metadata#uttable800416e8/@Element","odata.etag":"W/\"datetime''2020-08-19T21%3A19%3A22.4081192Z''\"","PartitionKey":"pk800416e8","RowKey":"rk800416e8","Timestamp":"2020-08-19T21:19:22.4081192Z","age@odata.type":"Edm.Int64","age":"39","sex":"male","married":true,"deceased":false,"ratio":3.1,"evenratio":3.0,"large@odata.type":"Edm.Int64","large":"933311100","Birthday@odata.type":"Edm.DateTime","Birthday":"1973-10-04T00:00:00Z","birthday@odata.type":"Edm.DateTime","birthday":"1970-10-04T00:00:00Z","binary@odata.type":"Edm.Binary","binary":"YmluYXJ5","other":20,"clsid@odata.type":"Edm.Guid","clsid":"c9da6455-213d-42c9-9a79-3e9149a57833"}'
    headers:
      cache-control: no-cache
      content-type: application/json;odata=minimalmetadata;streaming=true;charset=utf-8
      date: Wed, 19 Aug 2020 21:19:21 GMT
      etag: W/"datetime'2020-08-19T21%3A19%3A22.4081192Z'"
>>>>>>> 522498f3
      location: https://storagename.table.core.windows.net/uttable800416e8(PartitionKey='pk800416e8',RowKey='rk800416e8')
      server: Windows-Azure-Table/1.0 Microsoft-HTTPAPI/2.0
      transfer-encoding: chunked
      x-content-type-options: nosniff
      x-ms-version: '2019-07-07'
    status:
      code: 201
      message: Created
<<<<<<< HEAD
    url: https://pyacrstoragewqh4lkqbianj.table.core.windows.net/uttable800416e8
=======
    url: https://pyacrstorageuwjvfxhidgpv.table.core.windows.net/uttable800416e8
>>>>>>> 522498f3
- request:
    body: null
    headers:
      Accept:
      - application/json;odata=minimalmetadata
      DataServiceVersion:
      - '3.0'
      Date:
<<<<<<< HEAD
      - Thu, 20 Aug 2020 20:01:32 GMT
      User-Agent:
      - azsdk-python-data-tables/2019-07-07 Python/3.8.4 (Windows-10-10.0.19041-SP0)
      x-ms-date:
      - Thu, 20 Aug 2020 20:01:32 GMT
=======
      - Wed, 19 Aug 2020 21:19:22 GMT
      User-Agent:
      - azsdk-python-storage-table/2019-07-07 Python/3.8.4 (Windows-10-10.0.19041-SP0)
      x-ms-date:
      - Wed, 19 Aug 2020 21:19:22 GMT
>>>>>>> 522498f3
      x-ms-version:
      - '2019-07-07'
    method: GET
    uri: https://storagename.table.core.windows.net/uttable800416e8()
  response:
    body:
<<<<<<< HEAD
      string: '{"odata.metadata":"https://storagename.table.core.windows.net/$metadata#uttable800416e8","value":[{"odata.etag":"W/\"datetime''2020-08-20T20%3A01%3A32.1412652Z''\"","PartitionKey":"pk800416e8","RowKey":"rk800416e8","Timestamp":"2020-08-20T20:01:32.1412652Z","age@odata.type":"Edm.Int64","age":"39","sex":"male","married":true,"deceased":false,"ratio":3.1,"evenratio":3.0,"large@odata.type":"Edm.Int64","large":"933311100","Birthday@odata.type":"Edm.DateTime","Birthday":"1973-10-04T00:00:00Z","birthday@odata.type":"Edm.DateTime","birthday":"1970-10-04T00:00:00Z","binary@odata.type":"Edm.Binary","binary":"YmluYXJ5","other":20,"clsid@odata.type":"Edm.Guid","clsid":"c9da6455-213d-42c9-9a79-3e9149a57833"}]}'
    headers:
      cache-control: no-cache
      content-type: application/json;odata=minimalmetadata;streaming=true;charset=utf-8
      date: Thu, 20 Aug 2020 20:01:32 GMT
=======
      string: '{"odata.metadata":"https://storagename.table.core.windows.net/$metadata#uttable800416e8","value":[{"odata.etag":"W/\"datetime''2020-08-19T21%3A19%3A22.4081192Z''\"","PartitionKey":"pk800416e8","RowKey":"rk800416e8","Timestamp":"2020-08-19T21:19:22.4081192Z","age@odata.type":"Edm.Int64","age":"39","sex":"male","married":true,"deceased":false,"ratio":3.1,"evenratio":3.0,"large@odata.type":"Edm.Int64","large":"933311100","Birthday@odata.type":"Edm.DateTime","Birthday":"1973-10-04T00:00:00Z","birthday@odata.type":"Edm.DateTime","birthday":"1970-10-04T00:00:00Z","binary@odata.type":"Edm.Binary","binary":"YmluYXJ5","other":20,"clsid@odata.type":"Edm.Guid","clsid":"c9da6455-213d-42c9-9a79-3e9149a57833"}]}'
    headers:
      cache-control: no-cache
      content-type: application/json;odata=minimalmetadata;streaming=true;charset=utf-8
      date: Wed, 19 Aug 2020 21:19:21 GMT
>>>>>>> 522498f3
      server: Windows-Azure-Table/1.0 Microsoft-HTTPAPI/2.0
      transfer-encoding: chunked
      x-content-type-options: nosniff
      x-ms-version: '2019-07-07'
    status:
      code: 200
      message: OK
<<<<<<< HEAD
    url: https://pyacrstoragewqh4lkqbianj.table.core.windows.net/uttable800416e8()
=======
    url: https://pyacrstorageuwjvfxhidgpv.table.core.windows.net/uttable800416e8()
>>>>>>> 522498f3
- request:
    body: null
    headers:
      Date:
<<<<<<< HEAD
      - Thu, 20 Aug 2020 20:01:32 GMT
      User-Agent:
      - azsdk-python-data-tables/2019-07-07 Python/3.8.4 (Windows-10-10.0.19041-SP0)
      x-ms-date:
      - Thu, 20 Aug 2020 20:01:32 GMT
=======
      - Wed, 19 Aug 2020 21:19:22 GMT
      User-Agent:
      - azsdk-python-storage-table/2019-07-07 Python/3.8.4 (Windows-10-10.0.19041-SP0)
      x-ms-date:
      - Wed, 19 Aug 2020 21:19:22 GMT
>>>>>>> 522498f3
      x-ms-version:
      - '2019-07-07'
    method: DELETE
    uri: https://storagename.table.core.windows.net/Tables('uttable800416e8')
  response:
    body:
      string: ''
    headers:
      cache-control: no-cache
      content-length: '0'
<<<<<<< HEAD
      date: Thu, 20 Aug 2020 20:01:32 GMT
=======
      date: Wed, 19 Aug 2020 21:19:21 GMT
>>>>>>> 522498f3
      server: Windows-Azure-Table/1.0 Microsoft-HTTPAPI/2.0
      x-content-type-options: nosniff
      x-ms-version: '2019-07-07'
    status:
      code: 204
      message: No Content
<<<<<<< HEAD
    url: https://pyacrstoragewqh4lkqbianj.table.core.windows.net/Tables('uttable800416e8')
=======
    url: https://pyacrstorageuwjvfxhidgpv.table.core.windows.net/Tables('uttable800416e8')
>>>>>>> 522498f3
version: 1<|MERGE_RESOLUTION|>--- conflicted
+++ resolved
@@ -11,19 +11,11 @@
       DataServiceVersion:
       - '3.0'
       Date:
-<<<<<<< HEAD
-      - Thu, 20 Aug 2020 20:01:31 GMT
+      - Thu, 20 Aug 2020 20:17:34 GMT
       User-Agent:
       - azsdk-python-data-tables/2019-07-07 Python/3.8.4 (Windows-10-10.0.19041-SP0)
       x-ms-date:
-      - Thu, 20 Aug 2020 20:01:31 GMT
-=======
-      - Wed, 19 Aug 2020 21:19:21 GMT
-      User-Agent:
-      - azsdk-python-storage-table/2019-07-07 Python/3.8.4 (Windows-10-10.0.19041-SP0)
-      x-ms-date:
-      - Wed, 19 Aug 2020 21:19:21 GMT
->>>>>>> 522498f3
+      - Thu, 20 Aug 2020 20:17:34 GMT
       x-ms-version:
       - '2019-07-07'
     method: POST
@@ -34,11 +26,7 @@
     headers:
       cache-control: no-cache
       content-type: application/json;odata=minimalmetadata;streaming=true;charset=utf-8
-<<<<<<< HEAD
-      date: Thu, 20 Aug 2020 20:01:31 GMT
-=======
-      date: Wed, 19 Aug 2020 21:19:21 GMT
->>>>>>> 522498f3
+      date: Thu, 20 Aug 2020 20:17:34 GMT
       location: https://storagename.table.core.windows.net/Tables('uttable800416e8')
       server: Windows-Azure-Table/1.0 Microsoft-HTTPAPI/2.0
       transfer-encoding: chunked
@@ -47,11 +35,7 @@
     status:
       code: 201
       message: Created
-<<<<<<< HEAD
-    url: https://pyacrstoragewqh4lkqbianj.table.core.windows.net/Tables
-=======
-    url: https://pyacrstorageuwjvfxhidgpv.table.core.windows.net/Tables
->>>>>>> 522498f3
+    url: https://pyacrstoragewdjxux7eodqw.table.core.windows.net/Tables
 - request:
     body: '{"PartitionKey": "pk800416e8", "RowKey": "rk800416e8", "age": "39", "age@odata.type":
       "Edm.Int64", "sex": "male", "married": true, "deceased": false, "ratio": 3.1,
@@ -70,40 +54,23 @@
       DataServiceVersion:
       - '3.0'
       Date:
-<<<<<<< HEAD
-      - Thu, 20 Aug 2020 20:01:31 GMT
+      - Thu, 20 Aug 2020 20:17:34 GMT
       User-Agent:
       - azsdk-python-data-tables/2019-07-07 Python/3.8.4 (Windows-10-10.0.19041-SP0)
       x-ms-date:
-      - Thu, 20 Aug 2020 20:01:31 GMT
-=======
-      - Wed, 19 Aug 2020 21:19:22 GMT
-      User-Agent:
-      - azsdk-python-storage-table/2019-07-07 Python/3.8.4 (Windows-10-10.0.19041-SP0)
-      x-ms-date:
-      - Wed, 19 Aug 2020 21:19:22 GMT
->>>>>>> 522498f3
+      - Thu, 20 Aug 2020 20:17:34 GMT
       x-ms-version:
       - '2019-07-07'
     method: POST
     uri: https://storagename.table.core.windows.net/uttable800416e8
   response:
     body:
-<<<<<<< HEAD
-      string: '{"odata.metadata":"https://storagename.table.core.windows.net/$metadata#uttable800416e8/@Element","odata.etag":"W/\"datetime''2020-08-20T20%3A01%3A32.1412652Z''\"","PartitionKey":"pk800416e8","RowKey":"rk800416e8","Timestamp":"2020-08-20T20:01:32.1412652Z","age@odata.type":"Edm.Int64","age":"39","sex":"male","married":true,"deceased":false,"ratio":3.1,"evenratio":3.0,"large@odata.type":"Edm.Int64","large":"933311100","Birthday@odata.type":"Edm.DateTime","Birthday":"1973-10-04T00:00:00Z","birthday@odata.type":"Edm.DateTime","birthday":"1970-10-04T00:00:00Z","binary@odata.type":"Edm.Binary","binary":"YmluYXJ5","other":20,"clsid@odata.type":"Edm.Guid","clsid":"c9da6455-213d-42c9-9a79-3e9149a57833"}'
+      string: '{"odata.metadata":"https://storagename.table.core.windows.net/$metadata#uttable800416e8/@Element","odata.etag":"W/\"datetime''2020-08-20T20%3A17%3A35.0138626Z''\"","PartitionKey":"pk800416e8","RowKey":"rk800416e8","Timestamp":"2020-08-20T20:17:35.0138626Z","age@odata.type":"Edm.Int64","age":"39","sex":"male","married":true,"deceased":false,"ratio":3.1,"evenratio":3.0,"large@odata.type":"Edm.Int64","large":"933311100","Birthday@odata.type":"Edm.DateTime","Birthday":"1973-10-04T00:00:00Z","birthday@odata.type":"Edm.DateTime","birthday":"1970-10-04T00:00:00Z","binary@odata.type":"Edm.Binary","binary":"YmluYXJ5","other":20,"clsid@odata.type":"Edm.Guid","clsid":"c9da6455-213d-42c9-9a79-3e9149a57833"}'
     headers:
       cache-control: no-cache
       content-type: application/json;odata=minimalmetadata;streaming=true;charset=utf-8
-      date: Thu, 20 Aug 2020 20:01:31 GMT
-      etag: W/"datetime'2020-08-20T20%3A01%3A32.1412652Z'"
-=======
-      string: '{"odata.metadata":"https://storagename.table.core.windows.net/$metadata#uttable800416e8/@Element","odata.etag":"W/\"datetime''2020-08-19T21%3A19%3A22.4081192Z''\"","PartitionKey":"pk800416e8","RowKey":"rk800416e8","Timestamp":"2020-08-19T21:19:22.4081192Z","age@odata.type":"Edm.Int64","age":"39","sex":"male","married":true,"deceased":false,"ratio":3.1,"evenratio":3.0,"large@odata.type":"Edm.Int64","large":"933311100","Birthday@odata.type":"Edm.DateTime","Birthday":"1973-10-04T00:00:00Z","birthday@odata.type":"Edm.DateTime","birthday":"1970-10-04T00:00:00Z","binary@odata.type":"Edm.Binary","binary":"YmluYXJ5","other":20,"clsid@odata.type":"Edm.Guid","clsid":"c9da6455-213d-42c9-9a79-3e9149a57833"}'
-    headers:
-      cache-control: no-cache
-      content-type: application/json;odata=minimalmetadata;streaming=true;charset=utf-8
-      date: Wed, 19 Aug 2020 21:19:21 GMT
-      etag: W/"datetime'2020-08-19T21%3A19%3A22.4081192Z'"
->>>>>>> 522498f3
+      date: Thu, 20 Aug 2020 20:17:34 GMT
+      etag: W/"datetime'2020-08-20T20%3A17%3A35.0138626Z'"
       location: https://storagename.table.core.windows.net/uttable800416e8(PartitionKey='pk800416e8',RowKey='rk800416e8')
       server: Windows-Azure-Table/1.0 Microsoft-HTTPAPI/2.0
       transfer-encoding: chunked
@@ -112,11 +79,7 @@
     status:
       code: 201
       message: Created
-<<<<<<< HEAD
-    url: https://pyacrstoragewqh4lkqbianj.table.core.windows.net/uttable800416e8
-=======
-    url: https://pyacrstorageuwjvfxhidgpv.table.core.windows.net/uttable800416e8
->>>>>>> 522498f3
+    url: https://pyacrstoragewdjxux7eodqw.table.core.windows.net/uttable800416e8
 - request:
     body: null
     headers:
@@ -125,38 +88,22 @@
       DataServiceVersion:
       - '3.0'
       Date:
-<<<<<<< HEAD
-      - Thu, 20 Aug 2020 20:01:32 GMT
+      - Thu, 20 Aug 2020 20:17:34 GMT
       User-Agent:
       - azsdk-python-data-tables/2019-07-07 Python/3.8.4 (Windows-10-10.0.19041-SP0)
       x-ms-date:
-      - Thu, 20 Aug 2020 20:01:32 GMT
-=======
-      - Wed, 19 Aug 2020 21:19:22 GMT
-      User-Agent:
-      - azsdk-python-storage-table/2019-07-07 Python/3.8.4 (Windows-10-10.0.19041-SP0)
-      x-ms-date:
-      - Wed, 19 Aug 2020 21:19:22 GMT
->>>>>>> 522498f3
+      - Thu, 20 Aug 2020 20:17:34 GMT
       x-ms-version:
       - '2019-07-07'
     method: GET
     uri: https://storagename.table.core.windows.net/uttable800416e8()
   response:
     body:
-<<<<<<< HEAD
-      string: '{"odata.metadata":"https://storagename.table.core.windows.net/$metadata#uttable800416e8","value":[{"odata.etag":"W/\"datetime''2020-08-20T20%3A01%3A32.1412652Z''\"","PartitionKey":"pk800416e8","RowKey":"rk800416e8","Timestamp":"2020-08-20T20:01:32.1412652Z","age@odata.type":"Edm.Int64","age":"39","sex":"male","married":true,"deceased":false,"ratio":3.1,"evenratio":3.0,"large@odata.type":"Edm.Int64","large":"933311100","Birthday@odata.type":"Edm.DateTime","Birthday":"1973-10-04T00:00:00Z","birthday@odata.type":"Edm.DateTime","birthday":"1970-10-04T00:00:00Z","binary@odata.type":"Edm.Binary","binary":"YmluYXJ5","other":20,"clsid@odata.type":"Edm.Guid","clsid":"c9da6455-213d-42c9-9a79-3e9149a57833"}]}'
+      string: '{"odata.metadata":"https://storagename.table.core.windows.net/$metadata#uttable800416e8","value":[{"odata.etag":"W/\"datetime''2020-08-20T20%3A17%3A35.0138626Z''\"","PartitionKey":"pk800416e8","RowKey":"rk800416e8","Timestamp":"2020-08-20T20:17:35.0138626Z","age@odata.type":"Edm.Int64","age":"39","sex":"male","married":true,"deceased":false,"ratio":3.1,"evenratio":3.0,"large@odata.type":"Edm.Int64","large":"933311100","Birthday@odata.type":"Edm.DateTime","Birthday":"1973-10-04T00:00:00Z","birthday@odata.type":"Edm.DateTime","birthday":"1970-10-04T00:00:00Z","binary@odata.type":"Edm.Binary","binary":"YmluYXJ5","other":20,"clsid@odata.type":"Edm.Guid","clsid":"c9da6455-213d-42c9-9a79-3e9149a57833"}]}'
     headers:
       cache-control: no-cache
       content-type: application/json;odata=minimalmetadata;streaming=true;charset=utf-8
-      date: Thu, 20 Aug 2020 20:01:32 GMT
-=======
-      string: '{"odata.metadata":"https://storagename.table.core.windows.net/$metadata#uttable800416e8","value":[{"odata.etag":"W/\"datetime''2020-08-19T21%3A19%3A22.4081192Z''\"","PartitionKey":"pk800416e8","RowKey":"rk800416e8","Timestamp":"2020-08-19T21:19:22.4081192Z","age@odata.type":"Edm.Int64","age":"39","sex":"male","married":true,"deceased":false,"ratio":3.1,"evenratio":3.0,"large@odata.type":"Edm.Int64","large":"933311100","Birthday@odata.type":"Edm.DateTime","Birthday":"1973-10-04T00:00:00Z","birthday@odata.type":"Edm.DateTime","birthday":"1970-10-04T00:00:00Z","binary@odata.type":"Edm.Binary","binary":"YmluYXJ5","other":20,"clsid@odata.type":"Edm.Guid","clsid":"c9da6455-213d-42c9-9a79-3e9149a57833"}]}'
-    headers:
-      cache-control: no-cache
-      content-type: application/json;odata=minimalmetadata;streaming=true;charset=utf-8
-      date: Wed, 19 Aug 2020 21:19:21 GMT
->>>>>>> 522498f3
+      date: Thu, 20 Aug 2020 20:17:35 GMT
       server: Windows-Azure-Table/1.0 Microsoft-HTTPAPI/2.0
       transfer-encoding: chunked
       x-content-type-options: nosniff
@@ -164,28 +111,16 @@
     status:
       code: 200
       message: OK
-<<<<<<< HEAD
-    url: https://pyacrstoragewqh4lkqbianj.table.core.windows.net/uttable800416e8()
-=======
-    url: https://pyacrstorageuwjvfxhidgpv.table.core.windows.net/uttable800416e8()
->>>>>>> 522498f3
+    url: https://pyacrstoragewdjxux7eodqw.table.core.windows.net/uttable800416e8()
 - request:
     body: null
     headers:
       Date:
-<<<<<<< HEAD
-      - Thu, 20 Aug 2020 20:01:32 GMT
+      - Thu, 20 Aug 2020 20:17:35 GMT
       User-Agent:
       - azsdk-python-data-tables/2019-07-07 Python/3.8.4 (Windows-10-10.0.19041-SP0)
       x-ms-date:
-      - Thu, 20 Aug 2020 20:01:32 GMT
-=======
-      - Wed, 19 Aug 2020 21:19:22 GMT
-      User-Agent:
-      - azsdk-python-storage-table/2019-07-07 Python/3.8.4 (Windows-10-10.0.19041-SP0)
-      x-ms-date:
-      - Wed, 19 Aug 2020 21:19:22 GMT
->>>>>>> 522498f3
+      - Thu, 20 Aug 2020 20:17:35 GMT
       x-ms-version:
       - '2019-07-07'
     method: DELETE
@@ -196,20 +131,12 @@
     headers:
       cache-control: no-cache
       content-length: '0'
-<<<<<<< HEAD
-      date: Thu, 20 Aug 2020 20:01:32 GMT
-=======
-      date: Wed, 19 Aug 2020 21:19:21 GMT
->>>>>>> 522498f3
+      date: Thu, 20 Aug 2020 20:17:35 GMT
       server: Windows-Azure-Table/1.0 Microsoft-HTTPAPI/2.0
       x-content-type-options: nosniff
       x-ms-version: '2019-07-07'
     status:
       code: 204
       message: No Content
-<<<<<<< HEAD
-    url: https://pyacrstoragewqh4lkqbianj.table.core.windows.net/Tables('uttable800416e8')
-=======
-    url: https://pyacrstorageuwjvfxhidgpv.table.core.windows.net/Tables('uttable800416e8')
->>>>>>> 522498f3
+    url: https://pyacrstoragewdjxux7eodqw.table.core.windows.net/Tables('uttable800416e8')
 version: 1