--- conflicted
+++ resolved
@@ -15,234 +15,31 @@
       DataServiceVersion:
       - '3.0'
       Date:
-<<<<<<< HEAD
-      - Fri, 24 Jul 2020 15:02:49 GMT
-=======
-      - Fri, 24 Jul 2020 16:11:41 GMT
->>>>>>> 582fb262
+      - Fri, 24 Jul 2020 16:41:22 GMT
       User-Agent:
-      - azsdk-python-storage-table/2019-07-07 Python/3.8.4 (Windows-10-10.0.19041-SP0)
+      - azsdk-python-storage-table/12.0.0b1 Python/3.8.4 (Windows-10-10.0.19041-SP0)
       x-ms-date:
-<<<<<<< HEAD
-      - Fri, 24 Jul 2020 15:02:49 GMT
-=======
-      - Fri, 24 Jul 2020 16:11:41 GMT
->>>>>>> 582fb262
+      - Fri, 24 Jul 2020 16:41:22 GMT
       x-ms-version:
-      - '2019-07-07'
+      - 12.0.0b1
     method: POST
     uri: https://storagename.table.core.windows.net/Tables
   response:
     body:
-      string: '{"odata.metadata":"https://storagename.table.core.windows.net/$metadata#Tables/@Element","TableName":"uttable66111670"}'
+      string: "\uFEFF<?xml version=\"1.0\" encoding=\"utf-8\" standalone=\"yes\"?>\r\n<error
+        xmlns=\"http://schemas.microsoft.com/ado/2007/08/dataservices/metadata\">\r\n
+        \ <code>InvalidHeaderValue</code>\r\n  <message xml:lang=\"en-US\">The value
+        for one of the HTTP headers is not in the correct format.\nRequestId:0b0ed255-4002-004f-57d9-616efe000000\nTime:2020-07-24T16:41:23.4334041Z</message>\r\n</error>"
     headers:
-      cache-control:
-      - no-cache
+      content-length:
+      - '371'
       content-type:
-      - application/json;odata=minimalmetadata;streaming=true;charset=utf-8
+      - application/xml
       date:
-<<<<<<< HEAD
-      - Fri, 24 Jul 2020 15:02:49 GMT
-=======
-      - Fri, 24 Jul 2020 16:11:39 GMT
->>>>>>> 582fb262
-      location:
-      - https://storagename.table.core.windows.net/Tables('uttable66111670')
+      - Fri, 24 Jul 2020 16:41:23 GMT
       server:
-      - Windows-Azure-Table/1.0 Microsoft-HTTPAPI/2.0
-      transfer-encoding:
-      - chunked
-      x-content-type-options:
-      - nosniff
-      x-ms-version:
-      - '2019-07-07'
+      - Microsoft-HTTPAPI/2.0
     status:
-      code: 201
-      message: Created
-- request:
-    body: '{"PartitionKey": "pk66111670", "RowKey": "rk66111670", "EmptyByte": "",
-      "EmptyUnicode": "", "SpacesOnlyByte": "   ", "SpacesOnlyUnicode": "   ", "SpacesBeforeByte":
-      "   Text", "SpacesBeforeUnicode": "   Text", "SpacesAfterByte": "Text   ", "SpacesAfterUnicode":
-      "Text   ", "SpacesBeforeAndAfterByte": "   Text   ", "SpacesBeforeAndAfterUnicode":
-      "   Text   "}'
-    headers:
-      Accept:
-      - application/json;odata=minimalmetadata
-      Accept-Encoding:
-      - gzip, deflate
-      Connection:
-      - keep-alive
-      Content-Length:
-      - '359'
-      Content-Type:
-      - application/json;odata=nometadata
-      DataServiceVersion:
-      - '3.0'
-      Date:
-<<<<<<< HEAD
-      - Fri, 24 Jul 2020 15:02:50 GMT
-=======
-      - Fri, 24 Jul 2020 16:11:42 GMT
->>>>>>> 582fb262
-      User-Agent:
-      - azsdk-python-storage-table/2019-07-07 Python/3.8.4 (Windows-10-10.0.19041-SP0)
-      x-ms-date:
-<<<<<<< HEAD
-      - Fri, 24 Jul 2020 15:02:50 GMT
-=======
-      - Fri, 24 Jul 2020 16:11:42 GMT
->>>>>>> 582fb262
-      x-ms-version:
-      - '2019-07-07'
-    method: POST
-    uri: https://storagename.table.core.windows.net/uttable66111670
-  response:
-    body:
-<<<<<<< HEAD
-      string: '{"odata.metadata":"https://storagename.table.core.windows.net/$metadata#uttable66111670/@Element","odata.etag":"W/\"datetime''2020-07-24T15%3A02%3A50.5391832Z''\"","PartitionKey":"pk66111670","RowKey":"rk66111670","Timestamp":"2020-07-24T15:02:50.5391832Z","EmptyByte":"","EmptyUnicode":"","SpacesOnlyByte":"   ","SpacesOnlyUnicode":"   ","SpacesBeforeByte":"   Text","SpacesBeforeUnicode":"   Text","SpacesAfterByte":"Text   ","SpacesAfterUnicode":"Text   ","SpacesBeforeAndAfterByte":"   Text   ","SpacesBeforeAndAfterUnicode":"   Text   "}'
-=======
-      string: '{"odata.metadata":"https://storagename.table.core.windows.net/$metadata#uttable66111670/@Element","odata.etag":"W/\"datetime''2020-07-24T16%3A11%3A39.6918957Z''\"","PartitionKey":"pk66111670","RowKey":"rk66111670","Timestamp":"2020-07-24T16:11:39.6918957Z","EmptyByte":"","EmptyUnicode":"","SpacesOnlyByte":"   ","SpacesOnlyUnicode":"   ","SpacesBeforeByte":"   Text","SpacesBeforeUnicode":"   Text","SpacesAfterByte":"Text   ","SpacesAfterUnicode":"Text   ","SpacesBeforeAndAfterByte":"   Text   ","SpacesBeforeAndAfterUnicode":"   Text   "}'
->>>>>>> 582fb262
-    headers:
-      cache-control:
-      - no-cache
-      content-type:
-      - application/json;odata=minimalmetadata;streaming=true;charset=utf-8
-      date:
-<<<<<<< HEAD
-      - Fri, 24 Jul 2020 15:02:50 GMT
-      etag:
-      - W/"datetime'2020-07-24T15%3A02%3A50.5391832Z'"
-=======
-      - Fri, 24 Jul 2020 16:11:39 GMT
-      etag:
-      - W/"datetime'2020-07-24T16%3A11%3A39.6918957Z'"
->>>>>>> 582fb262
-      location:
-      - https://storagename.table.core.windows.net/uttable66111670(PartitionKey='pk66111670',RowKey='rk66111670')
-      server:
-      - Windows-Azure-Table/1.0 Microsoft-HTTPAPI/2.0
-      transfer-encoding:
-      - chunked
-      x-content-type-options:
-      - nosniff
-      x-ms-version:
-      - '2019-07-07'
-    status:
-      code: 201
-      message: Created
-- request:
-    body: null
-    headers:
-      Accept:
-      - application/json;odata=minimalmetadata
-      Accept-Encoding:
-      - gzip, deflate
-      Connection:
-      - keep-alive
-      DataServiceVersion:
-      - '3.0'
-      Date:
-<<<<<<< HEAD
-      - Fri, 24 Jul 2020 15:02:50 GMT
-=======
-      - Fri, 24 Jul 2020 16:11:42 GMT
->>>>>>> 582fb262
-      User-Agent:
-      - azsdk-python-storage-table/2019-07-07 Python/3.8.4 (Windows-10-10.0.19041-SP0)
-      x-ms-date:
-<<<<<<< HEAD
-      - Fri, 24 Jul 2020 15:02:50 GMT
-=======
-      - Fri, 24 Jul 2020 16:11:42 GMT
->>>>>>> 582fb262
-      x-ms-version:
-      - '2019-07-07'
-    method: GET
-    uri: https://storagename.table.core.windows.net/uttable66111670(PartitionKey='pk66111670',RowKey='rk66111670')
-  response:
-    body:
-<<<<<<< HEAD
-      string: '{"odata.metadata":"https://storagename.table.core.windows.net/$metadata#uttable66111670/@Element","odata.etag":"W/\"datetime''2020-07-24T15%3A02%3A50.5391832Z''\"","PartitionKey":"pk66111670","RowKey":"rk66111670","Timestamp":"2020-07-24T15:02:50.5391832Z","EmptyByte":"","EmptyUnicode":"","SpacesOnlyByte":"   ","SpacesOnlyUnicode":"   ","SpacesBeforeByte":"   Text","SpacesBeforeUnicode":"   Text","SpacesAfterByte":"Text   ","SpacesAfterUnicode":"Text   ","SpacesBeforeAndAfterByte":"   Text   ","SpacesBeforeAndAfterUnicode":"   Text   "}'
-=======
-      string: '{"odata.metadata":"https://storagename.table.core.windows.net/$metadata#uttable66111670/@Element","odata.etag":"W/\"datetime''2020-07-24T16%3A11%3A39.6918957Z''\"","PartitionKey":"pk66111670","RowKey":"rk66111670","Timestamp":"2020-07-24T16:11:39.6918957Z","EmptyByte":"","EmptyUnicode":"","SpacesOnlyByte":"   ","SpacesOnlyUnicode":"   ","SpacesBeforeByte":"   Text","SpacesBeforeUnicode":"   Text","SpacesAfterByte":"Text   ","SpacesAfterUnicode":"Text   ","SpacesBeforeAndAfterByte":"   Text   ","SpacesBeforeAndAfterUnicode":"   Text   "}'
->>>>>>> 582fb262
-    headers:
-      cache-control:
-      - no-cache
-      content-type:
-      - application/json;odata=minimalmetadata;streaming=true;charset=utf-8
-      date:
-<<<<<<< HEAD
-      - Fri, 24 Jul 2020 15:02:50 GMT
-      etag:
-      - W/"datetime'2020-07-24T15%3A02%3A50.5391832Z'"
-=======
-      - Fri, 24 Jul 2020 16:11:39 GMT
-      etag:
-      - W/"datetime'2020-07-24T16%3A11%3A39.6918957Z'"
->>>>>>> 582fb262
-      server:
-      - Windows-Azure-Table/1.0 Microsoft-HTTPAPI/2.0
-      transfer-encoding:
-      - chunked
-      x-content-type-options:
-      - nosniff
-      x-ms-version:
-      - '2019-07-07'
-    status:
-      code: 200
-      message: OK
-- request:
-    body: null
-    headers:
-      Accept:
-      - '*/*'
-      Accept-Encoding:
-      - gzip, deflate
-      Connection:
-      - keep-alive
-      Content-Length:
-      - '0'
-      Date:
-<<<<<<< HEAD
-      - Fri, 24 Jul 2020 15:02:50 GMT
-=======
-      - Fri, 24 Jul 2020 16:11:42 GMT
->>>>>>> 582fb262
-      User-Agent:
-      - azsdk-python-storage-table/2019-07-07 Python/3.8.4 (Windows-10-10.0.19041-SP0)
-      x-ms-date:
-<<<<<<< HEAD
-      - Fri, 24 Jul 2020 15:02:50 GMT
-=======
-      - Fri, 24 Jul 2020 16:11:42 GMT
->>>>>>> 582fb262
-      x-ms-version:
-      - '2019-07-07'
-    method: DELETE
-    uri: https://storagename.table.core.windows.net/Tables('uttable66111670')
-  response:
-    body:
-      string: ''
-    headers:
-      cache-control:
-      - no-cache
-      content-length:
-      - '0'
-      date:
-<<<<<<< HEAD
-      - Fri, 24 Jul 2020 15:02:50 GMT
-=======
-      - Fri, 24 Jul 2020 16:11:39 GMT
->>>>>>> 582fb262
-      server:
-      - Windows-Azure-Table/1.0 Microsoft-HTTPAPI/2.0
-      x-content-type-options:
-      - nosniff
-      x-ms-version:
-      - '2019-07-07'
-    status:
-      code: 204
-      message: No Content
+      code: 400
+      message: The value for one of the HTTP headers is not in the correct format.
 version: 1