--- conflicted
+++ resolved
@@ -15,19 +15,11 @@
       DataServiceVersion:
       - '3.0'
       Date:
-<<<<<<< HEAD
-      - Thu, 20 Aug 2020 19:40:43 GMT
+      - Thu, 20 Aug 2020 20:16:29 GMT
       User-Agent:
       - azsdk-python-data-tables/2019-07-07 Python/3.8.4 (Windows-10-10.0.19041-SP0)
       x-ms-date:
-      - Thu, 20 Aug 2020 19:40:43 GMT
-=======
-      - Wed, 19 Aug 2020 21:18:18 GMT
-      User-Agent:
-      - azsdk-python-storage-table/2019-07-07 Python/3.8.4 (Windows-10-10.0.19041-SP0)
-      x-ms-date:
-      - Wed, 19 Aug 2020 21:18:18 GMT
->>>>>>> 522498f3
+      - Thu, 20 Aug 2020 20:16:29 GMT
       x-ms-version:
       - '2019-07-07'
     method: POST
@@ -41,11 +33,7 @@
       content-type:
       - application/json;odata=minimalmetadata;streaming=true;charset=utf-8
       date:
-<<<<<<< HEAD
-      - Thu, 20 Aug 2020 19:40:43 GMT
-=======
-      - Wed, 19 Aug 2020 21:18:17 GMT
->>>>>>> 522498f3
+      - Thu, 20 Aug 2020 20:16:28 GMT
       location:
       - https://storagename.table.core.windows.net/Tables('uttable66111670')
       server:
@@ -79,45 +67,27 @@
       DataServiceVersion:
       - '3.0'
       Date:
-<<<<<<< HEAD
-      - Thu, 20 Aug 2020 19:40:44 GMT
+      - Thu, 20 Aug 2020 20:16:29 GMT
       User-Agent:
       - azsdk-python-data-tables/2019-07-07 Python/3.8.4 (Windows-10-10.0.19041-SP0)
       x-ms-date:
-      - Thu, 20 Aug 2020 19:40:44 GMT
-=======
-      - Wed, 19 Aug 2020 21:18:18 GMT
-      User-Agent:
-      - azsdk-python-storage-table/2019-07-07 Python/3.8.4 (Windows-10-10.0.19041-SP0)
-      x-ms-date:
-      - Wed, 19 Aug 2020 21:18:18 GMT
->>>>>>> 522498f3
+      - Thu, 20 Aug 2020 20:16:29 GMT
       x-ms-version:
       - '2019-07-07'
     method: POST
     uri: https://storagename.table.core.windows.net/uttable66111670
   response:
     body:
-<<<<<<< HEAD
-      string: '{"odata.metadata":"https://storagename.table.core.windows.net/$metadata#uttable66111670/@Element","odata.etag":"W/\"datetime''2020-08-20T19%3A40%3A44.271268Z''\"","PartitionKey":"pk66111670","RowKey":"rk66111670","Timestamp":"2020-08-20T19:40:44.271268Z","EmptyByte":"","EmptyUnicode":"","SpacesOnlyByte":"   ","SpacesOnlyUnicode":"   ","SpacesBeforeByte":"   Text","SpacesBeforeUnicode":"   Text","SpacesAfterByte":"Text   ","SpacesAfterUnicode":"Text   ","SpacesBeforeAndAfterByte":"   Text   ","SpacesBeforeAndAfterUnicode":"   Text   "}'
-=======
-      string: '{"odata.metadata":"https://storagename.table.core.windows.net/$metadata#uttable66111670/@Element","odata.etag":"W/\"datetime''2020-08-19T21%3A18%3A18.6561234Z''\"","PartitionKey":"pk66111670","RowKey":"rk66111670","Timestamp":"2020-08-19T21:18:18.6561234Z","EmptyByte":"","EmptyUnicode":"","SpacesOnlyByte":"   ","SpacesOnlyUnicode":"   ","SpacesBeforeByte":"   Text","SpacesBeforeUnicode":"   Text","SpacesAfterByte":"Text   ","SpacesAfterUnicode":"Text   ","SpacesBeforeAndAfterByte":"   Text   ","SpacesBeforeAndAfterUnicode":"   Text   "}'
->>>>>>> 522498f3
+      string: '{"odata.metadata":"https://storagename.table.core.windows.net/$metadata#uttable66111670/@Element","odata.etag":"W/\"datetime''2020-08-20T20%3A16%3A29.7894918Z''\"","PartitionKey":"pk66111670","RowKey":"rk66111670","Timestamp":"2020-08-20T20:16:29.7894918Z","EmptyByte":"","EmptyUnicode":"","SpacesOnlyByte":"   ","SpacesOnlyUnicode":"   ","SpacesBeforeByte":"   Text","SpacesBeforeUnicode":"   Text","SpacesAfterByte":"Text   ","SpacesAfterUnicode":"Text   ","SpacesBeforeAndAfterByte":"   Text   ","SpacesBeforeAndAfterUnicode":"   Text   "}'
     headers:
       cache-control:
       - no-cache
       content-type:
       - application/json;odata=minimalmetadata;streaming=true;charset=utf-8
       date:
-<<<<<<< HEAD
-      - Thu, 20 Aug 2020 19:40:43 GMT
+      - Thu, 20 Aug 2020 20:16:28 GMT
       etag:
-      - W/"datetime'2020-08-20T19%3A40%3A44.271268Z'"
-=======
-      - Wed, 19 Aug 2020 21:18:17 GMT
-      etag:
-      - W/"datetime'2020-08-19T21%3A18%3A18.6561234Z'"
->>>>>>> 522498f3
+      - W/"datetime'2020-08-20T20%3A16%3A29.7894918Z'"
       location:
       - https://storagename.table.core.windows.net/uttable66111670(PartitionKey='pk66111670',RowKey='rk66111670')
       server:
@@ -143,45 +113,27 @@
       DataServiceVersion:
       - '3.0'
       Date:
-<<<<<<< HEAD
-      - Thu, 20 Aug 2020 19:40:44 GMT
+      - Thu, 20 Aug 2020 20:16:29 GMT
       User-Agent:
       - azsdk-python-data-tables/2019-07-07 Python/3.8.4 (Windows-10-10.0.19041-SP0)
       x-ms-date:
-      - Thu, 20 Aug 2020 19:40:44 GMT
-=======
-      - Wed, 19 Aug 2020 21:18:18 GMT
-      User-Agent:
-      - azsdk-python-storage-table/2019-07-07 Python/3.8.4 (Windows-10-10.0.19041-SP0)
-      x-ms-date:
-      - Wed, 19 Aug 2020 21:18:18 GMT
->>>>>>> 522498f3
+      - Thu, 20 Aug 2020 20:16:29 GMT
       x-ms-version:
       - '2019-07-07'
     method: GET
     uri: https://storagename.table.core.windows.net/uttable66111670(PartitionKey='pk66111670',RowKey='rk66111670')
   response:
     body:
-<<<<<<< HEAD
-      string: '{"odata.metadata":"https://storagename.table.core.windows.net/$metadata#uttable66111670/@Element","odata.etag":"W/\"datetime''2020-08-20T19%3A40%3A44.271268Z''\"","PartitionKey":"pk66111670","RowKey":"rk66111670","Timestamp":"2020-08-20T19:40:44.271268Z","EmptyByte":"","EmptyUnicode":"","SpacesOnlyByte":"   ","SpacesOnlyUnicode":"   ","SpacesBeforeByte":"   Text","SpacesBeforeUnicode":"   Text","SpacesAfterByte":"Text   ","SpacesAfterUnicode":"Text   ","SpacesBeforeAndAfterByte":"   Text   ","SpacesBeforeAndAfterUnicode":"   Text   "}'
-=======
-      string: '{"odata.metadata":"https://storagename.table.core.windows.net/$metadata#uttable66111670/@Element","odata.etag":"W/\"datetime''2020-08-19T21%3A18%3A18.6561234Z''\"","PartitionKey":"pk66111670","RowKey":"rk66111670","Timestamp":"2020-08-19T21:18:18.6561234Z","EmptyByte":"","EmptyUnicode":"","SpacesOnlyByte":"   ","SpacesOnlyUnicode":"   ","SpacesBeforeByte":"   Text","SpacesBeforeUnicode":"   Text","SpacesAfterByte":"Text   ","SpacesAfterUnicode":"Text   ","SpacesBeforeAndAfterByte":"   Text   ","SpacesBeforeAndAfterUnicode":"   Text   "}'
->>>>>>> 522498f3
+      string: '{"odata.metadata":"https://storagename.table.core.windows.net/$metadata#uttable66111670/@Element","odata.etag":"W/\"datetime''2020-08-20T20%3A16%3A29.7894918Z''\"","PartitionKey":"pk66111670","RowKey":"rk66111670","Timestamp":"2020-08-20T20:16:29.7894918Z","EmptyByte":"","EmptyUnicode":"","SpacesOnlyByte":"   ","SpacesOnlyUnicode":"   ","SpacesBeforeByte":"   Text","SpacesBeforeUnicode":"   Text","SpacesAfterByte":"Text   ","SpacesAfterUnicode":"Text   ","SpacesBeforeAndAfterByte":"   Text   ","SpacesBeforeAndAfterUnicode":"   Text   "}'
     headers:
       cache-control:
       - no-cache
       content-type:
       - application/json;odata=minimalmetadata;streaming=true;charset=utf-8
       date:
-<<<<<<< HEAD
-      - Thu, 20 Aug 2020 19:40:43 GMT
+      - Thu, 20 Aug 2020 20:16:28 GMT
       etag:
-      - W/"datetime'2020-08-20T19%3A40%3A44.271268Z'"
-=======
-      - Wed, 19 Aug 2020 21:18:17 GMT
-      etag:
-      - W/"datetime'2020-08-19T21%3A18%3A18.6561234Z'"
->>>>>>> 522498f3
+      - W/"datetime'2020-08-20T20%3A16%3A29.7894918Z'"
       server:
       - Windows-Azure-Table/1.0 Microsoft-HTTPAPI/2.0
       transfer-encoding:
@@ -205,19 +157,11 @@
       Content-Length:
       - '0'
       Date:
-<<<<<<< HEAD
-      - Thu, 20 Aug 2020 19:40:44 GMT
+      - Thu, 20 Aug 2020 20:16:29 GMT
       User-Agent:
       - azsdk-python-data-tables/2019-07-07 Python/3.8.4 (Windows-10-10.0.19041-SP0)
       x-ms-date:
-      - Thu, 20 Aug 2020 19:40:44 GMT
-=======
-      - Wed, 19 Aug 2020 21:18:18 GMT
-      User-Agent:
-      - azsdk-python-storage-table/2019-07-07 Python/3.8.4 (Windows-10-10.0.19041-SP0)
-      x-ms-date:
-      - Wed, 19 Aug 2020 21:18:18 GMT
->>>>>>> 522498f3
+      - Thu, 20 Aug 2020 20:16:29 GMT
       x-ms-version:
       - '2019-07-07'
     method: DELETE
@@ -231,11 +175,7 @@
       content-length:
       - '0'
       date:
-<<<<<<< HEAD
-      - Thu, 20 Aug 2020 19:40:43 GMT
-=======
-      - Wed, 19 Aug 2020 21:18:18 GMT
->>>>>>> 522498f3
+      - Thu, 20 Aug 2020 20:16:29 GMT
       server:
       - Windows-Azure-Table/1.0 Microsoft-HTTPAPI/2.0
       x-content-type-options:
