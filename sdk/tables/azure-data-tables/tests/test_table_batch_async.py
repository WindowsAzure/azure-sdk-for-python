# coding: utf-8

# -------------------------------------------------------------------------
# Copyright (c) Microsoft Corporation. All rights reserved.
# Licensed under the MIT License. See License.txt in the project root for
# license information.
# --------------------------------------------------------------------------

import unittest
import pytest

import uuid
from datetime import datetime
from dateutil.tz import tzutc
import sys

from azure.core import MatchConditions
from azure.core.exceptions import (
    ResourceExistsError,
    ResourceNotFoundError,
    HttpResponseError,
    ClientAuthenticationError
)
from azure.data.tables.aio import TableServiceClient
from azure.data.tables._models import BatchErrorException
from azure.data.tables import (
    TableEntity,
    UpdateMode,
    EntityProperty,
    EdmType,
    BatchTransactionResult
)

from _shared.testcase import TableTestCase, LogCaptured
from devtools_testutils import CachedResourceGroupPreparer, CachedStorageAccountPreparer

#------------------------------------------------------------------------------
TEST_TABLE_PREFIX = 'table'
#------------------------------------------------------------------------------

class StorageTableBatchTest(TableTestCase):

    async def _set_up(self, storage_account, storage_account_key):
        self.ts = TableServiceClient(self.account_url(storage_account, "table"), storage_account_key)
        self.table_name = self.get_resource_name('uttable')
        self.table = self.ts.get_table_client(self.table_name)
        if self.is_live:
            try:
                await self.ts.create_table(self.table_name)
            except ResourceExistsError:
                pass

        self.test_tables = []

    async def _tear_down(self):
        if self.is_live:
            try:
                await self.ts.delete_table(self.table_name)
            except:
                pass

            for table_name in self.test_tables:
                try:
                    await self.ts.delete_table(table_name)
                except:
                    pass
        await self.table.close()

    #--Helpers-----------------------------------------------------------------

    def _get_table_reference(self, prefix=TEST_TABLE_PREFIX):
        table_name = self.get_resource_name(prefix)
        self.test_tables.append(table_name)
        return self.ts.get_table_client(table_name)

    def _create_pk_rk(self, pk, rk):
        try:
            pk = pk if pk is not None else self.get_resource_name('pk').decode('utf-8')
            rk = rk if rk is not None else self.get_resource_name('rk').decode('utf-8')
        except AttributeError:
            pk = pk if pk is not None else self.get_resource_name('pk')
            rk = rk if rk is not None else self.get_resource_name('rk')
        return pk, rk

    def _create_random_entity_dict(self, pk=None, rk=None):
        """
        Creates a dictionary-based entity with fixed values, using all
        of the supported data types.
        """
        # partition = pk if pk is not None else self.get_resource_name('pk').decode('utf-8')
        # row = rk if rk is not None else self.get_resource_name('rk').decode('utf-8')
        partition, row = self._create_pk_rk(pk, rk)
        properties = {
            'PartitionKey': partition,
            'RowKey': row,
            'age': 39,
            'sex': u'male',
            'married': True,
            'deceased': False,
            'optional': None,
            'ratio': 3.1,
            'evenratio': 3.0,
            'large': 933311100,
            'Birthday': datetime(1973, 10, 4, tzinfo=tzutc()),
            'birthday': datetime(1970, 10, 4, tzinfo=tzutc()),
            'binary': b'binary',
            'other': EntityProperty(value=20, type=EdmType.INT32),
            'clsid': uuid.UUID('c9da6455-213d-42c9-9a79-3e9149a57833')
        }
        return TableEntity(**properties)

    def _create_updated_entity_dict(self, partition, row):
        '''
        Creates a dictionary-based entity with fixed values, with a
        different set of values than the default entity. It
        adds fields, changes field values, changes field types,
        and removes fields when compared to the default entity.
        '''
        return {
            'PartitionKey': partition,
            'RowKey': row,
            'age': u'abc',
            'sex': u'female',
            'sign': u'aquarius',
            'birthday': datetime(1991, 10, 4, tzinfo=tzutc())
        }

    def _assert_default_entity(self, entity):
        '''
        Asserts that the entity passed in matches the default entity.
        '''
        assert entity['age'] ==  39
        assert entity['sex'] ==  'male'
        assert entity['married'] ==  True
        assert entity['deceased'] ==  False
        assert not "optional" in entity
        assert entity['ratio'] ==  3.1
        assert entity['evenratio'] ==  3.0
        assert entity['large'] ==  933311100
        assert entity['Birthday'] == datetime(1973, 10, 4, tzinfo=tzutc())
        assert entity['birthday'] == datetime(1970, 10, 4, tzinfo=tzutc())
        assert entity['binary'].value ==  b'binary'
        assert entity['other'] ==  20
        assert entity['clsid'] ==  uuid.UUID('c9da6455-213d-42c9-9a79-3e9149a57833')
        assert '_metadata' in entity

    def _assert_updated_entity(self, entity):
        '''
        Asserts that the entity passed in matches the updated entity.
        '''
        assert entity.age ==  'abc'
        assert entity.sex ==  'female'
        assert not hasattr(entity, "married")
        assert not hasattr(entity, "deceased")
        assert entity.sign ==  'aquarius'
        assert not hasattr(entity, "optional")
        assert not hasattr(entity, "ratio")
        assert not hasattr(entity, "evenratio")
        assert not hasattr(entity, "large")
        assert not hasattr(entity, "Birthday")
        assert entity.birthday, datetime(1991, 10, 4, tzinfo=tzutc())
        assert not hasattr(entity, "other")
        assert not hasattr(entity, "clsid")
        assert entity['_metadata']['etag'] is not None

    def _assert_valid_batch_transaction(self, transaction, length):
        assert isinstance(transaction,  BatchTransactionResult)
        assert length ==  len(transaction.entities)
        assert length ==  len(transaction.results)
        assert length ==  len(transaction.requests)

    #--Test cases for batch ---------------------------------------------
    @pytest.mark.skipif(sys.version_info < (3, 0), reason="requires Python3")
    @CachedResourceGroupPreparer(name_prefix="tablestest")
    @CachedStorageAccountPreparer(name_prefix="tablestest")
    async def test_batch_single_insert(self, resource_group, location, storage_account, storage_account_key):
        # Arrange
        await self._set_up(storage_account, storage_account_key)
        try:
            # Act
            entity = TableEntity()
            entity.PartitionKey = '001'
            entity.RowKey = 'batch_insert'
            entity.test = EntityProperty(True)
            entity.test2 = 'value'
            entity.test3 = 3
            entity.test4 = EntityProperty(1234567890)
            entity.test5 = datetime.utcnow()

            batch = self.table.create_batch()
            batch.create_entity(entity)
            transaction_result = await self.table.send_batch(batch)

            # Assert
            self._assert_valid_batch_transaction(transaction_result, 1)
            sent_entity = transaction_result.get_entity(entity.RowKey)

            assert sent_entity is not None
            e = await self.table.get_entity(row_key=entity.RowKey, partition_key=entity.PartitionKey)
            assert e.test ==  entity.test.value
            assert e.test2 ==  entity.test2
            assert e.test3 ==  entity.test3
            assert e.test4 ==  entity.test4.value
            assert sent_entity['test'] ==  entity.test.value
            assert sent_entity['test2'] ==  entity.test2
            assert sent_entity['test3'] ==  entity.test3
            assert sent_entity['test4'] ==  entity.test4.value

        finally:
            await self._tear_down()

    @pytest.mark.skipif(sys.version_info < (3, 0), reason="requires Python3")
    @CachedResourceGroupPreparer(name_prefix="tablestest")
    @CachedStorageAccountPreparer(name_prefix="tablestest")
    async def test_batch_single_update(self, resource_group, location, storage_account, storage_account_key):
        # Arrange
        await self._set_up(storage_account, storage_account_key)
        try:
            # Act
            entity = TableEntity()
            entity.PartitionKey = '001'
            entity.RowKey = 'batch_insert'
            entity.test = EntityProperty(True)
            entity.test2 = 'value'
            entity.test3 = 3
            entity.test4 = EntityProperty(1234567890)
            entity.test5 = datetime.utcnow()

            resp = await self.table.create_entity(entity)
            assert resp is not None

            entity.test3 = 5
            entity.test5 = datetime.utcnow()

            batch = self.table.create_batch()
            batch.update_entity(entity, mode=UpdateMode.MERGE)
            transaction_result = await self.table.send_batch(batch)

            # Assert
            self._assert_valid_batch_transaction(transaction_result, 1)
            assert transaction_result.get_entity(entity.RowKey) is not None
            result = await self.table.get_entity(row_key=entity.RowKey, partition_key=entity.PartitionKey)
            assert result.PartitionKey ==  u'001'
            assert result.RowKey ==  u'batch_insert'
            assert result.test3 ==  5
        finally:
            await self._tear_down()

    @pytest.mark.skipif(sys.version_info < (3, 0), reason="requires Python3")
    @CachedResourceGroupPreparer(name_prefix="tablestest")
    @CachedStorageAccountPreparer(name_prefix="tablestest")
    async def test_batch_update(self, resource_group, location, storage_account, storage_account_key):
        # Arrange
        await self._set_up(storage_account, storage_account_key)
        try:
            # Act
            entity = TableEntity()
            entity.PartitionKey = u'001'
            entity.RowKey = u'batch_update'
            entity.test = EntityProperty(True)
            entity.test2 = u'value'
            entity.test3 = 3
            entity.test4 = EntityProperty(1234567890)
            entity.test5 = datetime.utcnow()
            await self.table.create_entity(entity)

            entity = await self.table.get_entity(u'001', u'batch_update')
            assert 3 ==  entity.test3
            entity.test2 = u'value1'

            batch = self.table.create_batch()
            batch.update_entity(entity)
            transaction_result = await self.table.send_batch(batch)

            # Assert
            self._assert_valid_batch_transaction(transaction_result, 1)
            assert transaction_result.get_entity(entity.RowKey) is not None
            result = await self.table.get_entity('001', 'batch_update')
            assert 'value1' ==  result.test2
            assert entity.PartitionKey ==  u'001'
            assert entity.RowKey ==  u'batch_update'
        finally:
            await self._tear_down()

    @pytest.mark.skipif(sys.version_info < (3, 0), reason="requires Python3")
    @CachedResourceGroupPreparer(name_prefix="tablestest")
    @CachedStorageAccountPreparer(name_prefix="tablestest")
    async def test_batch_merge(self, resource_group, location, storage_account, storage_account_key):
        # Arrange
        await self._set_up(storage_account, storage_account_key)
        try:
            # Act
            entity = TableEntity()
            entity.PartitionKey = u'001'
            entity.RowKey = u'batch_merge'
            entity.test = EntityProperty(True)
            entity.test2 = u'value'
            entity.test3 = 3
            entity.test4 = EntityProperty(1234567890)
            entity.test5 = datetime.utcnow()
            await self.table.create_entity(entity)

            resp_entity = await self.table.get_entity(partition_key=u'001', row_key=u'batch_merge')
            assert 3 ==  entity.test3
            entity = TableEntity()
            entity.PartitionKey = u'001'
            entity.RowKey = u'batch_merge'
            entity.test2 = u'value1'

            batch = self.table.create_batch()
            batch.update_entity(entity, mode=UpdateMode.MERGE)
            transaction_result = await self.table.send_batch(batch)

            # Assert
            self._assert_valid_batch_transaction(transaction_result, 1)
            assert transaction_result.get_entity(entity.RowKey) is not None

            resp_entity = await self.table.get_entity(partition_key=u'001', row_key=u'batch_merge')
            assert entity.test2 ==  resp_entity.test2
            assert 1234567890 ==  resp_entity.test4
            assert entity.PartitionKey ==  resp_entity.PartitionKey
            assert entity.RowKey ==  resp_entity.RowKey
        finally:
            await self._tear_down()

    @pytest.mark.skipif(sys.version_info < (3, 0), reason="requires Python3")

    @CachedResourceGroupPreparer(name_prefix="tablestest")
    @CachedStorageAccountPreparer(name_prefix="tablestest")
    async def test_batch_update_if_match(self, resource_group, location, storage_account, storage_account_key):
        # Arrange
        await self._set_up(storage_account, storage_account_key)
        try:
            entity = self._create_random_entity_dict()
            resp = await self.table.create_entity(entity=entity)
            etag = resp['etag']

            # Act
            sent_entity = self._create_updated_entity_dict(entity['PartitionKey'], entity['RowKey'])
            batch = self.table.create_batch()
            batch.update_entity(
                sent_entity,
                etag=etag,
                match_condition=MatchConditions.IfNotModified,
                mode=UpdateMode.REPLACE
            )
            transaction_result = await self.table.send_batch(batch)

            # Assert
            self._assert_valid_batch_transaction(transaction_result, 1)
            assert transaction_result.get_entity(sent_entity['RowKey']) is not None

            entity = await self.table.get_entity(partition_key=entity['PartitionKey'], row_key=entity['RowKey'])
            self._assert_updated_entity(entity)
        finally:
            await self._tear_down()

    @pytest.mark.skipif(sys.version_info < (3, 0), reason="requires Python3")
    @CachedResourceGroupPreparer(name_prefix="tablestest")
    @CachedStorageAccountPreparer(name_prefix="tablestest")
    async def test_batch_update_if_doesnt_match(self, resource_group, location, storage_account, storage_account_key):
        # Arrange
        await self._set_up(storage_account, storage_account_key)
        try:
            entity = self._create_random_entity_dict()
            resp = await self.table.create_entity(entity)
            assert resp is not None

            # Act
            sent_entity1 = self._create_updated_entity_dict(entity['PartitionKey'], entity['RowKey'])

            batch = self.table.create_batch()
            batch.update_entity(
                sent_entity1,
                etag=u'W/"datetime\'2012-06-15T22%3A51%3A44.9662825Z\'"',
                match_condition=MatchConditions.IfNotModified
            )

            with pytest.raises(HttpResponseError):
                await self.table.send_batch(batch)

            # Assert
            received_entity = await self.table.get_entity(entity['PartitionKey'], entity['RowKey'])
            self._assert_default_entity(received_entity)
        finally:
            await self._tear_down()

    @pytest.mark.skipif(sys.version_info < (3, 0), reason="requires Python3")
    @CachedResourceGroupPreparer(name_prefix="tablestest")
    @CachedStorageAccountPreparer(name_prefix="tablestest")
    async def test_batch_insert_replace(self, resource_group, location, storage_account, storage_account_key):
        # Arrange
        await self._set_up(storage_account, storage_account_key)
        try:
            # Act
            entity = TableEntity()
            entity.PartitionKey = '001'
            entity.RowKey = 'batch_insert_replace'
            entity.test = True
            entity.test2 = 'value'
            entity.test3 = 3
            entity.test4 = EntityProperty(1234567890)
            entity.test5 = datetime.utcnow()

            batch = self.table.create_batch()
            batch.upsert_entity(entity)
            transaction_result = await self.table.send_batch(batch)

            # Assert
            self._assert_valid_batch_transaction(transaction_result, 1)
            assert transaction_result.get_entity(entity.RowKey) is not None

            entity = await self.table.get_entity('001', 'batch_insert_replace')
            assert entity is not None
            assert 'value' ==  entity.test2
            assert 1234567890 ==  entity.test4
        finally:
            await self._tear_down()

    @pytest.mark.skipif(sys.version_info < (3, 0), reason="requires Python3")
    @CachedResourceGroupPreparer(name_prefix="tablestest")
    @CachedStorageAccountPreparer(name_prefix="tablestest")
    async def test_batch_insert_merge(self, resource_group, location, storage_account, storage_account_key):
        # Arrange
        await self._set_up(storage_account, storage_account_key)
        try:
            # Act
            entity = TableEntity()
            entity.PartitionKey = '001'
            entity.RowKey = 'batch_insert_merge'
            entity.test = True
            entity.test2 = 'value'
            entity.test3 = 3
            entity.test4 = EntityProperty(1234567890)
            entity.test5 = datetime.utcnow()

            batch = self.table.create_batch()
            batch.upsert_entity(entity, mode=UpdateMode.MERGE)
            transaction_result = await self.table.send_batch(batch)

            # Assert
            self._assert_valid_batch_transaction(transaction_result, 1)
            assert transaction_result.get_entity(entity.RowKey) is not None
            entity = await self.table.get_entity('001', 'batch_insert_merge')
            assert entity is not None
            assert 'value' ==  entity.test2
            assert 1234567890 ==  entity.test4
        finally:
            await self._tear_down()

    @pytest.mark.skipif(sys.version_info < (3, 0), reason="requires Python3")
    @CachedResourceGroupPreparer(name_prefix="tablestest")
    @CachedStorageAccountPreparer(name_prefix="tablestest")
    async def test_batch_delete(self, resource_group, location, storage_account, storage_account_key):
        # Arrange
        await self._set_up(storage_account, storage_account_key)
        try:
            # Act
            entity = TableEntity()
            entity.PartitionKey = u'001'
            entity.RowKey = u'batch_delete'
            entity.test = EntityProperty(True)
            entity.test2 = u'value'
            entity.test3 = 3
            entity.test4 = EntityProperty(1234567890)
            entity.test5 = datetime.utcnow()
            await self.table.create_entity(entity)

            entity = await self.table.get_entity(partition_key=u'001', row_key=u'batch_delete')
            assert 3 ==  entity.test3

            batch = self.table.create_batch()
            batch.delete_entity(partition_key=entity.PartitionKey, row_key=entity.RowKey)
            transaction_result = await self.table.send_batch(batch)

            # Assert
            self._assert_valid_batch_transaction(transaction_result, 1)
            assert transaction_result.get_entity(entity.RowKey) is not None

            with pytest.raises(ResourceNotFoundError):
                entity = await self.table.get_entity(partition_key=entity.PartitionKey, row_key=entity.RowKey)
        finally:
            await self._tear_down()

    @pytest.mark.skipif(sys.version_info < (3, 0), reason="requires Python3")
    @CachedResourceGroupPreparer(name_prefix="tablestest")
    @CachedStorageAccountPreparer(name_prefix="tablestest")
    async def test_batch_inserts(self, resource_group, location, storage_account, storage_account_key):
        # Arrange
        await self._set_up(storage_account, storage_account_key)
        try:
            # Act
            entity = TableEntity()
            entity.PartitionKey = 'batch_inserts'
            entity.test = EntityProperty(True)
            entity.test2 = 'value'
            entity.test3 = 3
            entity.test4 = EntityProperty(1234567890)
            transaction_count = 0

            batch = self.table.create_batch()
            for i in range(100):
                entity.RowKey = str(i)
                batch.create_entity(entity)
                transaction_count += 1
            transaction_result = await self.table.send_batch(batch)

            # Assert
            self._assert_valid_batch_transaction(transaction_result, transaction_count)
            assert transaction_result.get_entity(entity.RowKey) is not None

            entities = self.table.query_entities("PartitionKey eq 'batch_inserts'")

            length = 0
            async for e in entities:
                length += 1

            # Assert
            assert entities is not None
            assert 100 ==  length
        finally:
            await self._tear_down()

    @pytest.mark.skipif(sys.version_info < (3, 0), reason="requires Python3")
    @CachedResourceGroupPreparer(name_prefix="tablestest")
    @CachedStorageAccountPreparer(name_prefix="tablestest")
    async def test_batch_all_operations_together(self, resource_group, location, storage_account, storage_account_key):
        # Arrange
        await self._set_up(storage_account, storage_account_key)
        try:
            # Act
            entity = TableEntity()
            entity.PartitionKey = '003'
            entity.RowKey = 'batch_all_operations_together-1'
            entity.test = EntityProperty(True)
            entity.test2 = 'value'
            entity.test3 = 3
            entity.test4 = EntityProperty(1234567890)
            entity.test5 = datetime.utcnow()
            await self.table.create_entity(entity)
            entity.RowKey = 'batch_all_operations_together-2'
            await self.table.create_entity(entity)
            entity.RowKey = 'batch_all_operations_together-3'
            await self.table.create_entity(entity)
            entity.RowKey = 'batch_all_operations_together-4'
            await self.table.create_entity(entity)

            transaction_count = 0

            batch = self.table.create_batch()
            entity.RowKey = 'batch_all_operations_together'
            batch.create_entity(entity)
            transaction_count += 1

            entity.RowKey = 'batch_all_operations_together-1'
            batch.delete_entity(entity.PartitionKey, entity.RowKey)
            transaction_count += 1

            entity.RowKey = 'batch_all_operations_together-2'
            entity.test3 = 10
            batch.update_entity(entity)
            transaction_count += 1

            entity.RowKey = 'batch_all_operations_together-3'
            entity.test3 = 100
            batch.update_entity(entity, mode=UpdateMode.MERGE)
            transaction_count += 1

            entity.RowKey = 'batch_all_operations_together-4'
            entity.test3 = 10
            batch.upsert_entity(entity)
            transaction_count += 1

            entity.RowKey = 'batch_all_operations_together-5'
            batch.upsert_entity(entity, mode=UpdateMode.MERGE)
            transaction_count += 1

            transaction_result = await self.table.send_batch(batch)

            # Assert
            self._assert_valid_batch_transaction(transaction_result, transaction_count)
            assert transaction_result.get_entity('batch_all_operations_together') is not None
            assert transaction_result.get_entity('batch_all_operations_together-1') is not None
            assert transaction_result.get_entity('batch_all_operations_together-2') is not None
            assert transaction_result.get_entity('batch_all_operations_together-3') is not None
            assert transaction_result.get_entity('batch_all_operations_together-4') is not None
            assert transaction_result.get_entity('batch_all_operations_together-5') is not None

            entities = self.table.query_entities("PartitionKey eq '003'")
            length = 0
            async for e in entities:
                length += 1
            assert 5 ==  length
        finally:
            await self._tear_down()

    @pytest.mark.skipif(sys.version_info < (3, 0), reason="requires Python3")
    @CachedResourceGroupPreparer(name_prefix="tablestest")
    @CachedStorageAccountPreparer(name_prefix="tablestest")
    async def test_batch_all_operations_together_context_manager(self, resource_group, location, storage_account, storage_account_key):
        # Arrange
        await self._set_up(storage_account, storage_account_key)
        try:
            # Act
            entity = TableEntity()
            entity.PartitionKey = '003'
            entity.RowKey = 'batch_all_operations_together-1'
            entity.test = EntityProperty(True)
            entity.test2 = 'value'
            entity.test3 = 3
            entity.test4 = EntityProperty(1234567890)
            entity.test5 = datetime.utcnow()
            await self.table.create_entity(entity)
            entity.RowKey = 'batch_all_operations_together-2'
            await self.table.create_entity(entity)
            entity.RowKey = 'batch_all_operations_together-3'
            await self.table.create_entity(entity)
            entity.RowKey = 'batch_all_operations_together-4'
            await self.table.create_entity(entity)

            async with self.table.create_batch() as batch:
                entity.RowKey = 'batch_all_operations_together'
                batch.create_entity(entity)
                entity.RowKey = 'batch_all_operations_together-1'
                batch.delete_entity(entity.PartitionKey, entity.RowKey)
                entity.RowKey = 'batch_all_operations_together-2'
                entity.test3 = 10
                batch.update_entity(entity)
                entity.RowKey = 'batch_all_operations_together-3'
                entity.test3 = 100
                batch.update_entity(entity, mode=UpdateMode.MERGE)
                entity.RowKey = 'batch_all_operations_together-4'
                entity.test3 = 10
                batch.upsert_entity(entity)
                entity.RowKey = 'batch_all_operations_together-5'
                batch.upsert_entity(entity, mode=UpdateMode.MERGE)

            # Assert
            entities = self.table.query_entities("PartitionKey eq '003'")
            length = 0
            async for e in entities:
                length += 1
            assert 4 ==  length
        finally:
            await self._tear_down()

<<<<<<< HEAD
=======
    @pytest.mark.skip("Not sure this is how the batching should operate, will consult w/ Anna")
    @CachedResourceGroupPreparer(name_prefix="tablestest")
    @CachedStorageAccountPreparer(name_prefix="tablestest")
    async def test_batch_reuse(self, resource_group, location, storage_account, storage_account_key):
        # Arrange
        await self._set_up(storage_account, storage_account_key)
        try:
            table2 = self._get_table_reference('table2')
            table2.create_table()

            # Act
            entity = TableEntity()
            entity.PartitionKey = '003'
            entity.RowKey = 'batch_all_operations_together-1'
            entity.test = EntityProperty(True)
            entity.test2 = 'value'
            entity.test3 = 3
            entity.test4 = EntityProperty(1234567890)
            entity.test5 = datetime.utcnow()

            batch = self.table.create_batch()
            batch.create_entity(entity)
            entity.RowKey = 'batch_all_operations_together-2'
            batch.create_entity(entity)
            entity.RowKey = 'batch_all_operations_together-3'
            batch.create_entity(entity)
            entity.RowKey = 'batch_all_operations_together-4'
            batch.create_entity(entity)

            await self.table.send_batch(batch)
            with pytest.raises(HttpResponseError):
                resp = await table2.send_batch(batch)

            # Assert
            entities = self.table.query_entities("PartitionKey eq '003'")
            length = 0
            async for e in entities:
                length += 1
            assert 5 ==  length
        finally:
            await self._tear_down()

    # @pytest.mark.skip("This does not throw an error, but it should")
>>>>>>> 8e8324ad
    @CachedResourceGroupPreparer(name_prefix="tablestest")
    @CachedStorageAccountPreparer(name_prefix="tablestest")
    async def test_batch_same_row_operations_fail(self, resource_group, location, storage_account, storage_account_key):
        # Arrange
        await self._set_up(storage_account, storage_account_key)
        try:
            entity = self._create_random_entity_dict('001', 'batch_negative_1')
            await self.table.create_entity(entity)

            # Act
            batch = self.table.create_batch()

            entity = self._create_updated_entity_dict(
                '001', 'batch_negative_1')
            batch.update_entity(entity)

            entity = self._create_random_entity_dict(
                '001', 'batch_negative_1')
            batch.update_entity(entity)

            # Assert
            with pytest.raises(BatchErrorException):
                await self.table.send_batch(batch)
        finally:
            await self._tear_down()

    @pytest.mark.skipif(sys.version_info < (3, 0), reason="requires Python3")
    @CachedResourceGroupPreparer(name_prefix="tablestest")
    @CachedStorageAccountPreparer(name_prefix="tablestest")
    async def test_batch_different_partition_operations_fail(self, resource_group, location, storage_account, storage_account_key):
        # Arrange
        await self._set_up(storage_account, storage_account_key)
        try:
            entity = self._create_random_entity_dict('001', 'batch_negative_1')
            await self.table.create_entity(entity)

            # Act
            batch = self.table.create_batch()

            entity = self._create_updated_entity_dict(
                '001', 'batch_negative_1')
            batch.update_entity(entity)

            entity = self._create_random_entity_dict(
                '002', 'batch_negative_1')

            # Assert
            with pytest.raises(ValueError):
                batch.create_entity(entity)
        finally:
            await self._tear_down()

    @CachedResourceGroupPreparer(name_prefix="tablestest")
    @CachedStorageAccountPreparer(name_prefix="tablestest")
    async def test_batch_too_many_ops(self, resource_group, location, storage_account, storage_account_key):
        # Arrange
        await self._set_up(storage_account, storage_account_key)
        try:
            entity = self._create_random_entity_dict('001', 'batch_negative_1')
            await self.table.create_entity(entity)

            # Act
<<<<<<< HEAD
            with pytest.raises(BatchErrorException):
=======
            with pytest.raises(ValueError):
>>>>>>> 8e8324ad
                batch = self.table.create_batch()
                for i in range(0, 101):
                    entity = TableEntity()
                    entity.PartitionKey = 'large'
                    entity.RowKey = 'item{0}'.format(i)
                    batch.create_entity(entity)
                await self.table.send_batch(batch)

            # Assert
        finally:
            await self._tear_down()

    @pytest.mark.skipif(sys.version_info < (3, 0), reason="requires Python3")
    @CachedResourceGroupPreparer(name_prefix="tablestest")
    @CachedStorageAccountPreparer(name_prefix="tablestest")
    async def test_new_non_existent_table(self, resource_group, location, storage_account, storage_account_key):
        # Arrange
        await self._set_up(storage_account, storage_account_key)
        try:
            entity = self._create_random_entity_dict('001', 'batch_negative_1')

            tc = self.ts.get_table_client("doesntexist")

            batch = tc.create_batch()
            batch.create_entity(entity)

            with pytest.raises(ResourceNotFoundError):
                resp = await tc.send_batch(batch)
            # Assert
        finally:
            await self._tear_down()

    @pytest.mark.skipif(sys.version_info < (3, 0), reason="requires Python3")
    @CachedResourceGroupPreparer(name_prefix="tablestest")
    @CachedStorageAccountPreparer(name_prefix="tablestest")
    async def test_new_invalid_key(self, resource_group, location, storage_account, storage_account_key):
        # Arrange
        invalid_key = storage_account_key[0:-6] + "==" # cut off a bit from the end to invalidate
        key_list = list(storage_account_key)

        key_list[-6:] = list("0000==")
        invalid_key = ''.join(key_list)

        self.ts = TableServiceClient(self.account_url(storage_account, "table"), invalid_key)
        self.table_name = self.get_resource_name('uttable')
        self.table = self.ts.get_table_client(self.table_name)

        entity = self._create_random_entity_dict('001', 'batch_negative_1')

        batch = self.table.create_batch()
        batch.create_entity(entity)

        with pytest.raises(ClientAuthenticationError):
            resp = await self.table.send_batch(batch)

    @pytest.mark.skipif(sys.version_info < (3, 0), reason="requires Python3")
    @CachedResourceGroupPreparer(name_prefix="tablestest")
    @CachedStorageAccountPreparer(name_prefix="tablestest")
    async def test_new_delete_nonexistent_entity(self, resource_group, location, storage_account, storage_account_key):
        # Arrange
        await self._set_up(storage_account, storage_account_key)
        try:
            entity = self._create_random_entity_dict('001', 'batch_negative_1')

            batch = self.table.create_batch()
            batch.delete_entity(entity['PartitionKey'], entity['RowKey'])

            with pytest.raises(ResourceNotFoundError):
                resp = await self.table.send_batch(batch)

        finally:
            await self._tear_down()



#------------------------------------------------------------------------------
if __name__ == '__main__':
    unittest.main()<|MERGE_RESOLUTION|>--- conflicted
+++ resolved
@@ -644,8 +644,6 @@
         finally:
             await self._tear_down()
 
-<<<<<<< HEAD
-=======
     @pytest.mark.skip("Not sure this is how the batching should operate, will consult w/ Anna")
     @CachedResourceGroupPreparer(name_prefix="tablestest")
     @CachedStorageAccountPreparer(name_prefix="tablestest")
@@ -689,7 +687,6 @@
             await self._tear_down()
 
     # @pytest.mark.skip("This does not throw an error, but it should")
->>>>>>> 8e8324ad
     @CachedResourceGroupPreparer(name_prefix="tablestest")
     @CachedStorageAccountPreparer(name_prefix="tablestest")
     async def test_batch_same_row_operations_fail(self, resource_group, location, storage_account, storage_account_key):
@@ -752,11 +749,7 @@
             await self.table.create_entity(entity)
 
             # Act
-<<<<<<< HEAD
             with pytest.raises(BatchErrorException):
-=======
-            with pytest.raises(ValueError):
->>>>>>> 8e8324ad
                 batch = self.table.create_batch()
                 for i in range(0, 101):
                     entity = TableEntity()
