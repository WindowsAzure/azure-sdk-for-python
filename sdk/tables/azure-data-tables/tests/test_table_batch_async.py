# coding: utf-8

# -------------------------------------------------------------------------
# Copyright (c) Microsoft Corporation. All rights reserved.
# Licensed under the MIT License. See License.txt in the project root for
# license information.
# --------------------------------------------------------------------------

import unittest
import pytest

import uuid
from datetime import datetime
from dateutil.tz import tzutc
import sys

from azure.core import MatchConditions
from azure.core.exceptions import (
    ResourceExistsError,
    ResourceNotFoundError,
    HttpResponseError,
    ClientAuthenticationError
)
from azure.data.tables.aio import TableServiceClient
from azure.data.tables._models import BatchErrorException
from azure.data.tables import (
    TableEntity,
    UpdateMode,
    EntityProperty,
    EdmType,
    BatchTransactionResult
)

from _shared.testcase import TableTestCase, LogCaptured
from devtools_testutils import CachedResourceGroupPreparer, CachedStorageAccountPreparer

#------------------------------------------------------------------------------
TEST_TABLE_PREFIX = 'table'
#------------------------------------------------------------------------------

class StorageTableBatchTest(TableTestCase):

    async def _set_up(self, storage_account, storage_account_key):
        self.ts = TableServiceClient(self.account_url(storage_account, "table"), storage_account_key)
        self.table_name = self.get_resource_name('uttable')
        self.table = self.ts.get_table_client(self.table_name)
        if self.is_live:
            try:
                await self.ts.create_table(self.table_name)
            except ResourceExistsError:
                pass

        self.test_tables = []

    async def _tear_down(self):
        if self.is_live:
            try:
                await self.ts.delete_table(self.table_name)
            except:
                pass

            for table_name in self.test_tables:
                try:
                    await self.ts.delete_table(table_name)
                except:
                    pass
        await self.table.close()

    #--Helpers-----------------------------------------------------------------

    def _get_table_reference(self, prefix=TEST_TABLE_PREFIX):
        table_name = self.get_resource_name(prefix)
        self.test_tables.append(table_name)
        return self.ts.get_table_client(table_name)

    def _create_pk_rk(self, pk, rk):
        try:
            pk = pk if pk is not None else self.get_resource_name('pk').decode('utf-8')
            rk = rk if rk is not None else self.get_resource_name('rk').decode('utf-8')
        except AttributeError:
            pk = pk if pk is not None else self.get_resource_name('pk')
            rk = rk if rk is not None else self.get_resource_name('rk')
        return pk, rk

    def _create_random_entity_dict(self, pk=None, rk=None):
        """
        Creates a dictionary-based entity with fixed values, using all
        of the supported data types.
        """
        # partition = pk if pk is not None else self.get_resource_name('pk').decode('utf-8')
        # row = rk if rk is not None else self.get_resource_name('rk').decode('utf-8')
        partition, row = self._create_pk_rk(pk, rk)
        properties = {
            'PartitionKey': partition,
            'RowKey': row,
            'age': 39,
            'sex': u'male',
            'married': True,
            'deceased': False,
            'optional': None,
            'ratio': 3.1,
            'evenratio': 3.0,
            'large': 933311100,
            'Birthday': datetime(1973, 10, 4, tzinfo=tzutc()),
            'birthday': datetime(1970, 10, 4, tzinfo=tzutc()),
            'binary': b'binary',
            'other': EntityProperty(value=20, type=EdmType.INT32),
            'clsid': uuid.UUID('c9da6455-213d-42c9-9a79-3e9149a57833')
        }
        return TableEntity(**properties)

    def _create_updated_entity_dict(self, partition, row):
        '''
        Creates a dictionary-based entity with fixed values, with a
        different set of values than the default entity. It
        adds fields, changes field values, changes field types,
        and removes fields when compared to the default entity.
        '''
        return {
            'PartitionKey': partition,
            'RowKey': row,
            'age': u'abc',
            'sex': u'female',
            'sign': u'aquarius',
            'birthday': datetime(1991, 10, 4, tzinfo=tzutc())
        }

    def _assert_default_entity(self, entity):
        '''
        Asserts that the entity passed in matches the default entity.
        '''
        self.assertEqual(entity['age'], 39)
        self.assertEqual(entity['sex'], 'male')
        self.assertEqual(entity['married'], True)
        self.assertEqual(entity['deceased'], False)
        self.assertFalse("optional" in entity)
        self.assertEqual(entity['ratio'], 3.1)
        self.assertEqual(entity['evenratio'], 3.0)
        self.assertEqual(entity['large'], 933311100)
        self.assertEqual(entity['Birthday'], datetime(1973, 10, 4, tzinfo=tzutc()))
        self.assertEqual(entity['birthday'], datetime(1970, 10, 4, tzinfo=tzutc()))
        self.assertEqual(entity['binary'].value, b'binary')
        # self.assertIsInstance(entity['other'], EntityProperty)
        # self.assertEqual(entity['other'].type, EdmType.INT32)
        self.assertEqual(entity['other'], 20)
        self.assertEqual(entity['clsid'], uuid.UUID('c9da6455-213d-42c9-9a79-3e9149a57833'))
        self.assertTrue('_metadata' in entity)

    def _assert_updated_entity(self, entity):
        '''
        Asserts that the entity passed in matches the updated entity.
        '''
        self.assertEqual(entity.age, 'abc')
        self.assertEqual(entity.sex, 'female')
        self.assertFalse(hasattr(entity, "married"))
        self.assertFalse(hasattr(entity, "deceased"))
        self.assertEqual(entity.sign, 'aquarius')
        self.assertFalse(hasattr(entity, "optional"))
        self.assertFalse(hasattr(entity, "ratio"))
        self.assertFalse(hasattr(entity, "evenratio"))
        self.assertFalse(hasattr(entity, "large"))
        self.assertFalse(hasattr(entity, "Birthday"))
        self.assertEqual(entity.birthday, datetime(1991, 10, 4, tzinfo=tzutc()))
        self.assertFalse(hasattr(entity, "other"))
        self.assertFalse(hasattr(entity, "clsid"))
        self.assertIsNotNone(entity['_metadata']['etag'])

    def _assert_valid_batch_transaction(self, transaction, length):
        self.assertIsInstance(transaction, BatchTransactionResult)
        self.assertEqual(length, len(transaction.entities))
        self.assertEqual(length, len(transaction.results))
        self.assertEqual(length, len(transaction.requests))

    #--Test cases for batch ---------------------------------------------
    @pytest.mark.skipif(sys.version_info < (3, 0), reason="requires Python3")
    @CachedResourceGroupPreparer(name_prefix="tablestest")
    @CachedStorageAccountPreparer(name_prefix="tablestest")
    async def test_batch_single_insert(self, resource_group, location, storage_account, storage_account_key):
        # Arrange
        await self._set_up(storage_account, storage_account_key)
        try:
            # Act
            entity = TableEntity()
            entity.PartitionKey = '001'
            entity.RowKey = 'batch_insert'
            entity.test = EntityProperty(True)
            entity.test2 = 'value'
            entity.test3 = 3
            entity.test4 = EntityProperty(1234567890)
            entity.test5 = datetime.utcnow()

            batch = self.table.create_batch()
            batch.create_entity(entity)
            transaction_result = await self.table.send_batch(batch)

            # Assert
            self._assert_valid_batch_transaction(transaction_result, 1)
            sent_entity = transaction_result.get_entity(entity.RowKey)
            self.assertIsNotNone(sent_entity)

            e = await self.table.get_entity(row_key=entity.RowKey, partition_key=entity.PartitionKey)

            self.assertEqual(e.test, entity.test.value)
            self.assertEqual(e.test2, entity.test2)
            self.assertEqual(e.test3, entity.test3)
            self.assertEqual(e.test4, entity.test4.value)

            self.assertEqual(sent_entity['test'], entity.test.value)
            self.assertEqual(sent_entity['test2'], entity.test2)
            self.assertEqual(sent_entity['test3'], entity.test3)
            self.assertEqual(sent_entity['test4'], entity.test4.value)
        finally:
            await self._tear_down()

    @pytest.mark.skipif(sys.version_info < (3, 0), reason="requires Python3")
    @CachedResourceGroupPreparer(name_prefix="tablestest")
    @CachedStorageAccountPreparer(name_prefix="tablestest")
    async def test_batch_single_update(self, resource_group, location, storage_account, storage_account_key):
        # Arrange
        await self._set_up(storage_account, storage_account_key)
        try:
            # Act
            entity = TableEntity()
            entity.PartitionKey = '001'
            entity.RowKey = 'batch_insert'
            entity.test = EntityProperty(True)
            entity.test2 = 'value'
            entity.test3 = 3
            entity.test4 = EntityProperty(1234567890)
            entity.test5 = datetime.utcnow()

            resp = await self.table.create_entity(entity)
            self.assertIsNotNone(resp)

            entity.test3 = 5
            entity.test5 = datetime.utcnow()

            batch = self.table.create_batch()
            batch.update_entity(entity, mode=UpdateMode.MERGE)
            transaction_result = await self.table.send_batch(batch)

            # Assert
            self._assert_valid_batch_transaction(transaction_result, 1)
            self.assertIsNotNone(transaction_result.get_entity(entity.RowKey))
            result = await self.table.get_entity(row_key=entity.RowKey, partition_key=entity.PartitionKey)
            self.assertEqual(result.PartitionKey, u'001')
            self.assertEqual(result.RowKey, u'batch_insert')
            self.assertEqual(result.test3, 5)
        finally:
            await self._tear_down()

    @pytest.mark.skipif(sys.version_info < (3, 0), reason="requires Python3")
    @CachedResourceGroupPreparer(name_prefix="tablestest")
    @CachedStorageAccountPreparer(name_prefix="tablestest")
    async def test_batch_update(self, resource_group, location, storage_account, storage_account_key):
        # Arrange
        await self._set_up(storage_account, storage_account_key)
        try:
            # Act
            entity = TableEntity()
            entity.PartitionKey = u'001'
            entity.RowKey = u'batch_update'
            entity.test = EntityProperty(True)
            entity.test2 = u'value'
            entity.test3 = 3
            entity.test4 = EntityProperty(1234567890)
            entity.test5 = datetime.utcnow()
            await self.table.create_entity(entity)

            entity = await self.table.get_entity(u'001', u'batch_update')
            self.assertEqual(3, entity.test3)
            entity.test2 = u'value1'

            batch = self.table.create_batch()
            batch.update_entity(entity)
            transaction_result = await self.table.send_batch(batch)

            # Assert
            self._assert_valid_batch_transaction(transaction_result, 1)
            self.assertIsNotNone(transaction_result.get_entity(entity.RowKey))
            result = await self.table.get_entity('001', 'batch_update')
            self.assertEqual('value1', result.test2)
            self.assertEqual(entity.PartitionKey, u'001')
            self.assertEqual(entity.RowKey, u'batch_update')
        finally:
            await self._tear_down()

    @pytest.mark.skipif(sys.version_info < (3, 0), reason="requires Python3")
    @CachedResourceGroupPreparer(name_prefix="tablestest")
    @CachedStorageAccountPreparer(name_prefix="tablestest")
    async def test_batch_merge(self, resource_group, location, storage_account, storage_account_key):
        # Arrange
        await self._set_up(storage_account, storage_account_key)
        try:
            # Act
            entity = TableEntity()
            entity.PartitionKey = u'001'
            entity.RowKey = u'batch_merge'
            entity.test = EntityProperty(True)
            entity.test2 = u'value'
            entity.test3 = 3
            entity.test4 = EntityProperty(1234567890)
            entity.test5 = datetime.utcnow()
            await self.table.create_entity(entity)

            resp_entity = await self.table.get_entity(partition_key=u'001', row_key=u'batch_merge')
            self.assertEqual(3, entity.test3)
            entity = TableEntity()
            entity.PartitionKey = u'001'
            entity.RowKey = u'batch_merge'
            entity.test2 = u'value1'

            batch = self.table.create_batch()
            batch.update_entity(entity, mode=UpdateMode.MERGE)
            transaction_result = await self.table.send_batch(batch)

            # Assert
            self._assert_valid_batch_transaction(transaction_result, 1)
            self.assertIsNotNone(transaction_result.get_entity(entity.RowKey))

            resp_entity = await self.table.get_entity(partition_key=u'001', row_key=u'batch_merge')
            self.assertEqual(entity.test2, resp_entity.test2)
            self.assertEqual(1234567890, resp_entity.test4)
            self.assertEqual(entity.PartitionKey, resp_entity.PartitionKey)
            self.assertEqual(entity.RowKey, resp_entity.RowKey)
        finally:
            await self._tear_down()

    @pytest.mark.skipif(sys.version_info < (3, 0), reason="requires Python3")

    @CachedResourceGroupPreparer(name_prefix="tablestest")
    @CachedStorageAccountPreparer(name_prefix="tablestest")
    async def test_batch_update_if_match(self, resource_group, location, storage_account, storage_account_key):
        # Arrange
        await self._set_up(storage_account, storage_account_key)
        try:
            entity = self._create_random_entity_dict()
            resp = await self.table.create_entity(entity=entity)
            etag = resp['etag']

            # Act
            sent_entity = self._create_updated_entity_dict(entity['PartitionKey'], entity['RowKey'])
            batch = self.table.create_batch()
            batch.update_entity(
                sent_entity,
                etag=etag,
                match_condition=MatchConditions.IfNotModified,
                mode=UpdateMode.REPLACE
            )
            transaction_result = await self.table.send_batch(batch)

            # Assert
            self._assert_valid_batch_transaction(transaction_result, 1)
            self.assertIsNotNone(transaction_result.get_entity(sent_entity['RowKey']))

            entity = await self.table.get_entity(partition_key=entity['PartitionKey'], row_key=entity['RowKey'])
            self._assert_updated_entity(entity)
        finally:
            await self._tear_down()

    @pytest.mark.skipif(sys.version_info < (3, 0), reason="requires Python3")
    @CachedResourceGroupPreparer(name_prefix="tablestest")
    @CachedStorageAccountPreparer(name_prefix="tablestest")
    async def test_batch_update_if_doesnt_match(self, resource_group, location, storage_account, storage_account_key):
        # Arrange
        await self._set_up(storage_account, storage_account_key)
        try:
            entity = self._create_random_entity_dict()
            resp = await self.table.create_entity(entity)
            self.assertIsNotNone(resp)

            # Act
            sent_entity1 = self._create_updated_entity_dict(entity['PartitionKey'], entity['RowKey'])

            batch = self.table.create_batch()
            batch.update_entity(
                sent_entity1,
                etag=u'W/"datetime\'2012-06-15T22%3A51%3A44.9662825Z\'"',
                match_condition=MatchConditions.IfNotModified
            )

            with self.assertRaises(BatchErrorException):
                await self.table.send_batch(batch)

            # Assert
            received_entity = await self.table.get_entity(entity['PartitionKey'], entity['RowKey'])
            self._assert_default_entity(received_entity)
        finally:
            await self._tear_down()

    @pytest.mark.skipif(sys.version_info < (3, 0), reason="requires Python3")
    @CachedResourceGroupPreparer(name_prefix="tablestest")
    @CachedStorageAccountPreparer(name_prefix="tablestest")
    async def test_batch_insert_replace(self, resource_group, location, storage_account, storage_account_key):
        # Arrange
        await self._set_up(storage_account, storage_account_key)
        try:
            # Act
            entity = TableEntity()
            entity.PartitionKey = '001'
            entity.RowKey = 'batch_insert_replace'
            entity.test = True
            entity.test2 = 'value'
            entity.test3 = 3
            entity.test4 = EntityProperty(1234567890)
            entity.test5 = datetime.utcnow()

            batch = self.table.create_batch()
            batch.upsert_entity(entity)
            transaction_result = await self.table.send_batch(batch)

            # Assert
            self._assert_valid_batch_transaction(transaction_result, 1)
            self.assertIsNotNone(transaction_result.get_entity(entity.RowKey))

            entity = await self.table.get_entity('001', 'batch_insert_replace')
            self.assertIsNotNone(entity)
            self.assertEqual('value', entity.test2)
            self.assertEqual(1234567890, entity.test4)
        finally:
            await self._tear_down()

    @pytest.mark.skipif(sys.version_info < (3, 0), reason="requires Python3")
    @CachedResourceGroupPreparer(name_prefix="tablestest")
    @CachedStorageAccountPreparer(name_prefix="tablestest")
    async def test_batch_insert_merge(self, resource_group, location, storage_account, storage_account_key):
        # Arrange
        await self._set_up(storage_account, storage_account_key)
        try:
            # Act
            entity = TableEntity()
            entity.PartitionKey = '001'
            entity.RowKey = 'batch_insert_merge'
            entity.test = True
            entity.test2 = 'value'
            entity.test3 = 3
            entity.test4 = EntityProperty(1234567890)
            entity.test5 = datetime.utcnow()

            batch = self.table.create_batch()
            batch.upsert_entity(entity, mode=UpdateMode.MERGE)
            transaction_result = await self.table.send_batch(batch)

            # Assert
            self._assert_valid_batch_transaction(transaction_result, 1)
            self.assertIsNotNone(transaction_result.get_entity(entity.RowKey))
            entity = await self.table.get_entity('001', 'batch_insert_merge')
            self.assertIsNotNone(entity)
            self.assertEqual('value', entity.test2)
            self.assertEqual(1234567890, entity.test4)
        finally:
            await self._tear_down()

    @pytest.mark.skipif(sys.version_info < (3, 0), reason="requires Python3")
    @CachedResourceGroupPreparer(name_prefix="tablestest")
    @CachedStorageAccountPreparer(name_prefix="tablestest")
    async def test_batch_delete(self, resource_group, location, storage_account, storage_account_key):
        # Arrange
        await self._set_up(storage_account, storage_account_key)
        try:
            # Act
            entity = TableEntity()
            entity.PartitionKey = u'001'
            entity.RowKey = u'batch_delete'
            entity.test = EntityProperty(True)
            entity.test2 = u'value'
            entity.test3 = 3
            entity.test4 = EntityProperty(1234567890)
            entity.test5 = datetime.utcnow()
            await self.table.create_entity(entity)

            entity = await self.table.get_entity(partition_key=u'001', row_key=u'batch_delete')
            self.assertEqual(3, entity.test3)

            batch = self.table.create_batch()
            batch.delete_entity(partition_key=entity.PartitionKey, row_key=entity.RowKey)
            transaction_result = await self.table.send_batch(batch)

            # Assert
            self._assert_valid_batch_transaction(transaction_result, 1)
            self.assertIsNotNone(transaction_result.get_entity(entity.RowKey))

            with self.assertRaises(ResourceNotFoundError):
                entity = await self.table.get_entity(partition_key=entity.PartitionKey, row_key=entity.RowKey)
        finally:
            await self._tear_down()

    @pytest.mark.skipif(sys.version_info < (3, 0), reason="requires Python3")
    @CachedResourceGroupPreparer(name_prefix="tablestest")
    @CachedStorageAccountPreparer(name_prefix="tablestest")
    async def test_batch_inserts(self, resource_group, location, storage_account, storage_account_key):
        # Arrange
        await self._set_up(storage_account, storage_account_key)
        try:
            # Act
            entity = TableEntity()
            entity.PartitionKey = 'batch_inserts'
            entity.test = EntityProperty(True)
            entity.test2 = 'value'
            entity.test3 = 3
            entity.test4 = EntityProperty(1234567890)
            transaction_count = 0

            batch = self.table.create_batch()
            for i in range(100):
                entity.RowKey = str(i)
                batch.create_entity(entity)
                transaction_count += 1
            transaction_result = await self.table.send_batch(batch)

            # Assert
            self._assert_valid_batch_transaction(transaction_result, transaction_count)
            self.assertIsNotNone(transaction_result.get_entity(entity.RowKey))

            entities = self.table.query_entities("PartitionKey eq 'batch_inserts'")

            length = 0
            async for e in entities:
                length += 1

            # Assert
            self.assertIsNotNone(entities)
            self.assertEqual(100, length)
        finally:
            await self._tear_down()

    @pytest.mark.skipif(sys.version_info < (3, 0), reason="requires Python3")
    @CachedResourceGroupPreparer(name_prefix="tablestest")
    @CachedStorageAccountPreparer(name_prefix="tablestest")
    async def test_batch_all_operations_together(self, resource_group, location, storage_account, storage_account_key):
        # Arrange
        await self._set_up(storage_account, storage_account_key)
        try:
            # Act
            entity = TableEntity()
            entity.PartitionKey = '003'
            entity.RowKey = 'batch_all_operations_together-1'
            entity.test = EntityProperty(True)
            entity.test2 = 'value'
            entity.test3 = 3
            entity.test4 = EntityProperty(1234567890)
            entity.test5 = datetime.utcnow()
            await self.table.create_entity(entity)
            entity.RowKey = 'batch_all_operations_together-2'
            await self.table.create_entity(entity)
            entity.RowKey = 'batch_all_operations_together-3'
            await self.table.create_entity(entity)
            entity.RowKey = 'batch_all_operations_together-4'
            await self.table.create_entity(entity)

            transaction_count = 0

            batch = self.table.create_batch()
            entity.RowKey = 'batch_all_operations_together'
            batch.create_entity(entity)
            transaction_count += 1

            entity.RowKey = 'batch_all_operations_together-1'
            batch.delete_entity(entity.PartitionKey, entity.RowKey)
            transaction_count += 1

            entity.RowKey = 'batch_all_operations_together-2'
            entity.test3 = 10
            batch.update_entity(entity)
            transaction_count += 1

            entity.RowKey = 'batch_all_operations_together-3'
            entity.test3 = 100
            batch.update_entity(entity, mode=UpdateMode.MERGE)
            transaction_count += 1

            entity.RowKey = 'batch_all_operations_together-4'
            entity.test3 = 10
            batch.upsert_entity(entity)
            transaction_count += 1

            entity.RowKey = 'batch_all_operations_together-5'
            batch.upsert_entity(entity, mode=UpdateMode.MERGE)
            transaction_count += 1

            transaction_result = await self.table.send_batch(batch)

            # Assert
            self._assert_valid_batch_transaction(transaction_result, transaction_count)
            self.assertIsNotNone(transaction_result.get_entity('batch_all_operations_together'))
            self.assertIsNotNone(transaction_result.get_entity('batch_all_operations_together-1'))
            self.assertIsNotNone(transaction_result.get_entity('batch_all_operations_together-2'))
            self.assertIsNotNone(transaction_result.get_entity('batch_all_operations_together-3'))
            self.assertIsNotNone(transaction_result.get_entity('batch_all_operations_together-4'))
            self.assertIsNotNone(transaction_result.get_entity('batch_all_operations_together-5'))

            entities = self.table.query_entities("PartitionKey eq '003'")
            length = 0
            async for e in entities:
                length += 1
            self.assertEqual(5, length)
        finally:
            await self._tear_down()

    @pytest.mark.skipif(sys.version_info < (3, 0), reason="requires Python3")
    @CachedResourceGroupPreparer(name_prefix="tablestest")
    @CachedStorageAccountPreparer(name_prefix="tablestest")
    async def test_batch_all_operations_together_context_manager(self, resource_group, location, storage_account, storage_account_key):
        # Arrange
        await self._set_up(storage_account, storage_account_key)
        try:
            # Act
            entity = TableEntity()
            entity.PartitionKey = '003'
            entity.RowKey = 'batch_all_operations_together-1'
            entity.test = EntityProperty(True)
            entity.test2 = 'value'
            entity.test3 = 3
            entity.test4 = EntityProperty(1234567890)
            entity.test5 = datetime.utcnow()
            await self.table.create_entity(entity)
            entity.RowKey = 'batch_all_operations_together-2'
            await self.table.create_entity(entity)
            entity.RowKey = 'batch_all_operations_together-3'
            await self.table.create_entity(entity)
            entity.RowKey = 'batch_all_operations_together-4'
            await self.table.create_entity(entity)

            async with self.table.create_batch() as batch:
                entity.RowKey = 'batch_all_operations_together'
                batch.create_entity(entity)
                entity.RowKey = 'batch_all_operations_together-1'
                batch.delete_entity(entity.PartitionKey, entity.RowKey)
                entity.RowKey = 'batch_all_operations_together-2'
                entity.test3 = 10
                batch.update_entity(entity)
                entity.RowKey = 'batch_all_operations_together-3'
                entity.test3 = 100
                batch.update_entity(entity, mode=UpdateMode.MERGE)
                entity.RowKey = 'batch_all_operations_together-4'
                entity.test3 = 10
                batch.upsert_entity(entity)
                entity.RowKey = 'batch_all_operations_together-5'
                batch.upsert_entity(entity, mode=UpdateMode.MERGE)

            # Assert
            entities = self.table.query_entities("PartitionKey eq '003'")
            length = 0
            async for e in entities:
                length += 1
            self.assertEqual(4, length)
        finally:
            await self._tear_down()

<<<<<<< HEAD
=======
    @pytest.mark.skip("Not sure this is how the batching should operate, will consult w/ Anna")
    @CachedResourceGroupPreparer(name_prefix="tablestest")
    @CachedStorageAccountPreparer(name_prefix="tablestest")
    async def test_batch_reuse(self, resource_group, location, storage_account, storage_account_key):
        # Arrange
        await self._set_up(storage_account, storage_account_key)
        try:
            table2 = self._get_table_reference('table2')
            table2.create_table()

            # Act
            entity = TableEntity()
            entity.PartitionKey = '003'
            entity.RowKey = 'batch_all_operations_together-1'
            entity.test = EntityProperty(True)
            entity.test2 = 'value'
            entity.test3 = 3
            entity.test4 = EntityProperty(1234567890)
            entity.test5 = datetime.utcnow()

            batch = self.table.create_batch()
            batch.create_entity(entity)
            entity.RowKey = 'batch_all_operations_together-2'
            batch.create_entity(entity)
            entity.RowKey = 'batch_all_operations_together-3'
            batch.create_entity(entity)
            entity.RowKey = 'batch_all_operations_together-4'
            batch.create_entity(entity)

            await self.table.send_batch(batch)
            with self.assertRaises(HttpResponseError):
                resp = await table2.send_batch(batch)

            # Assert
            entities = self.table.query_entities("PartitionKey eq '003'")
            length = 0
            async for e in entities:
                length += 1
            self.assertEqual(5, length)
        finally:
            await self._tear_down()

    # @pytest.mark.skip("This does not throw an error, but it should")
>>>>>>> f33efa9e
    @CachedResourceGroupPreparer(name_prefix="tablestest")
    @CachedStorageAccountPreparer(name_prefix="tablestest")
    async def test_batch_same_row_operations_fail(self, resource_group, location, storage_account, storage_account_key):
        # Arrange
        await self._set_up(storage_account, storage_account_key)
        try:
            entity = self._create_random_entity_dict('001', 'batch_negative_1')
            await self.table.create_entity(entity)

            # Act
            batch = self.table.create_batch()

            entity = self._create_updated_entity_dict(
                '001', 'batch_negative_1')
            batch.update_entity(entity)

            entity = self._create_random_entity_dict(
                '001', 'batch_negative_1')
<<<<<<< HEAD
            batch.update_entity(entity, mode=UpdateMode.MERGE)
=======
            batch.update_entity(entity)
>>>>>>> f33efa9e

            # Assert
            with pytest.raises(BatchErrorException):
                await self.table.send_batch(batch)
        finally:
            await self._tear_down()

    @pytest.mark.skipif(sys.version_info < (3, 0), reason="requires Python3")
    @CachedResourceGroupPreparer(name_prefix="tablestest")
    @CachedStorageAccountPreparer(name_prefix="tablestest")
    async def test_batch_different_partition_operations_fail(self, resource_group, location, storage_account, storage_account_key):
        # Arrange
        await self._set_up(storage_account, storage_account_key)
        try:
            entity = self._create_random_entity_dict('001', 'batch_negative_1')
            await self.table.create_entity(entity)

            # Act
            batch = self.table.create_batch()

            entity = self._create_updated_entity_dict(
                '001', 'batch_negative_1')
            batch.update_entity(entity)

            entity = self._create_random_entity_dict(
                '002', 'batch_negative_1')

            # Assert
            with self.assertRaises(ValueError):
                batch.create_entity(entity)
        finally:
            await self._tear_down()

    @CachedResourceGroupPreparer(name_prefix="tablestest")
    @CachedStorageAccountPreparer(name_prefix="tablestest")
    async def test_batch_too_many_ops(self, resource_group, location, storage_account, storage_account_key):
        # Arrange
        await self._set_up(storage_account, storage_account_key)
        try:
            entity = self._create_random_entity_dict('001', 'batch_negative_1')
            await self.table.create_entity(entity)

            # Act
            with pytest.raises(BatchErrorException):
                batch = self.table.create_batch()
                for i in range(0, 101):
                    entity = TableEntity()
                    entity.PartitionKey = 'large'
                    entity.RowKey = 'item{0}'.format(i)
                    batch.create_entity(entity)
                await self.table.send_batch(batch)

            # Assert
        finally:
            await self._tear_down()

    @pytest.mark.skipif(sys.version_info < (3, 0), reason="requires Python3")
    @CachedResourceGroupPreparer(name_prefix="tablestest")
    @CachedStorageAccountPreparer(name_prefix="tablestest")
    async def test_new_non_existent_table(self, resource_group, location, storage_account, storage_account_key):
        # Arrange
        await self._set_up(storage_account, storage_account_key)
        try:
            entity = self._create_random_entity_dict('001', 'batch_negative_1')

            tc = self.ts.get_table_client("doesntexist")

            batch = tc.create_batch()
            batch.create_entity(entity)

            with pytest.raises(ResourceNotFoundError):
                resp = await tc.send_batch(batch)
            # Assert
        finally:
            await self._tear_down()

    @pytest.mark.skipif(sys.version_info < (3, 0), reason="requires Python3")
    @CachedResourceGroupPreparer(name_prefix="tablestest")
    @CachedStorageAccountPreparer(name_prefix="tablestest")
    async def test_new_invalid_key(self, resource_group, location, storage_account, storage_account_key):
        # Arrange
        invalid_key = storage_account_key[0:-6] + "==" # cut off a bit from the end to invalidate
        key_list = list(storage_account_key)

        key_list[-6:] = list("0000==")
        invalid_key = ''.join(key_list)

        self.ts = TableServiceClient(self.account_url(storage_account, "table"), invalid_key)
        self.table_name = self.get_resource_name('uttable')
        self.table = self.ts.get_table_client(self.table_name)

        entity = self._create_random_entity_dict('001', 'batch_negative_1')

        batch = self.table.create_batch()
        batch.create_entity(entity)

        with pytest.raises(ClientAuthenticationError):
            resp = await self.table.send_batch(batch)

    @pytest.mark.skipif(sys.version_info < (3, 0), reason="requires Python3")
    @CachedResourceGroupPreparer(name_prefix="tablestest")
    @CachedStorageAccountPreparer(name_prefix="tablestest")
    async def test_new_delete_nonexistent_entity(self, resource_group, location, storage_account, storage_account_key):
        # Arrange
        await self._set_up(storage_account, storage_account_key)
        try:
            entity = self._create_random_entity_dict('001', 'batch_negative_1')

            batch = self.table.create_batch()
            batch.delete_entity(entity['PartitionKey'], entity['RowKey'])

            with pytest.raises(ResourceNotFoundError):
                resp = await self.table.send_batch(batch)

        finally:
            await self._tear_down()



#------------------------------------------------------------------------------
if __name__ == '__main__':
    unittest.main()<|MERGE_RESOLUTION|>--- conflicted
+++ resolved
@@ -647,52 +647,6 @@
         finally:
             await self._tear_down()
 
-<<<<<<< HEAD
-=======
-    @pytest.mark.skip("Not sure this is how the batching should operate, will consult w/ Anna")
-    @CachedResourceGroupPreparer(name_prefix="tablestest")
-    @CachedStorageAccountPreparer(name_prefix="tablestest")
-    async def test_batch_reuse(self, resource_group, location, storage_account, storage_account_key):
-        # Arrange
-        await self._set_up(storage_account, storage_account_key)
-        try:
-            table2 = self._get_table_reference('table2')
-            table2.create_table()
-
-            # Act
-            entity = TableEntity()
-            entity.PartitionKey = '003'
-            entity.RowKey = 'batch_all_operations_together-1'
-            entity.test = EntityProperty(True)
-            entity.test2 = 'value'
-            entity.test3 = 3
-            entity.test4 = EntityProperty(1234567890)
-            entity.test5 = datetime.utcnow()
-
-            batch = self.table.create_batch()
-            batch.create_entity(entity)
-            entity.RowKey = 'batch_all_operations_together-2'
-            batch.create_entity(entity)
-            entity.RowKey = 'batch_all_operations_together-3'
-            batch.create_entity(entity)
-            entity.RowKey = 'batch_all_operations_together-4'
-            batch.create_entity(entity)
-
-            await self.table.send_batch(batch)
-            with self.assertRaises(HttpResponseError):
-                resp = await table2.send_batch(batch)
-
-            # Assert
-            entities = self.table.query_entities("PartitionKey eq '003'")
-            length = 0
-            async for e in entities:
-                length += 1
-            self.assertEqual(5, length)
-        finally:
-            await self._tear_down()
-
-    # @pytest.mark.skip("This does not throw an error, but it should")
->>>>>>> f33efa9e
     @CachedResourceGroupPreparer(name_prefix="tablestest")
     @CachedStorageAccountPreparer(name_prefix="tablestest")
     async def test_batch_same_row_operations_fail(self, resource_group, location, storage_account, storage_account_key):
@@ -711,11 +665,7 @@
 
             entity = self._create_random_entity_dict(
                 '001', 'batch_negative_1')
-<<<<<<< HEAD
-            batch.update_entity(entity, mode=UpdateMode.MERGE)
-=======
             batch.update_entity(entity)
->>>>>>> f33efa9e
 
             # Assert
             with pytest.raises(BatchErrorException):
