# coding: utf-8

# -------------------------------------------------------------------------
# Copyright (c) Microsoft Corporation. All rights reserved.
# Licensed under the MIT License. See License.txt in the project root for
# license information.
# --------------------------------------------------------------------------
import pytest
import sys
import locale
import os
from datetime import (
    datetime,
    timedelta,
)

from azure.data.tables import (
    ResourceTypes,
    AccountSasPermissions,
    TableSasPermissions,
    CorsRule,
    RetentionPolicy,
    UpdateMode,
    AccessPolicy,
    TableAnalyticsLogging,
    Metrics,
    TableServiceClient,
    TableItem
)
from azure.data.tables._authentication import SharedKeyCredentialPolicy
from azure.data.tables._table_shared_access_signature import generate_account_sas
from azure.core.pipeline import Pipeline
from azure.core.pipeline.policies import (
    HeadersPolicy,
    ContentDecodePolicy,
)
from azure.core.pipeline.transport import RequestsTransport
from azure.core.exceptions import (
    HttpResponseError,
    ResourceNotFoundError,
    ResourceExistsError)

from devtools_testutils import CachedResourceGroupPreparer, CachedStorageAccountPreparer
from _shared.testcase import TableTestCase

# ------------------------------------------------------------------------------

TEST_TABLE_PREFIX = 'pytablesync'


# ------------------------------------------------------------------------------

def _create_pipeline(account, credential, **kwargs):
    # type: (Any, **Any) -> Tuple[Configuration, Pipeline]
    credential_policy = SharedKeyCredentialPolicy(account_name=account.name, account_key=credential)
    transport = RequestsTransport(**kwargs)
    policies = [
        HeadersPolicy(),
        credential_policy,
        ContentDecodePolicy(response_encoding="utf-8")]
    return Pipeline(transport, policies=policies)


class StorageTableTest(TableTestCase):

    # --Helpers-----------------------------------------------------------------
    def _get_table_reference(self, prefix=TEST_TABLE_PREFIX):
        table_name = self.get_resource_name(prefix)
        return table_name

    def _create_table(self, ts, prefix=TEST_TABLE_PREFIX, table_list=None):
        table_name = self._get_table_reference(prefix)
        try:
            table = ts.create_table(table_name)
            if table_list is not None:
                table_list.append(table)
        except ResourceExistsError:
            table = ts.get_table_client(table_name)
        return table

    def _delete_table(self, ts, table):
        if table is None:
            return
        try:
            ts.delete_table(table.table_name)
        except ResourceNotFoundError:
            pass

    # --Test cases for tables --------------------------------------------------
    @CachedResourceGroupPreparer(name_prefix="tablestest")
    @CachedStorageAccountPreparer(name_prefix="tablestest")
    def test_create_properties(self, resource_group, location, storage_account, storage_account_key):
        # # Arrange
        account_url = self.account_url(storage_account, "table")
        ts = self.create_client_from_credential(TableServiceClient, storage_account_key, account_url=account_url)
        table_name = self._get_table_reference()
        # Act
        created = ts.create_table(table_name)

        # Assert
        assert created.table_name == table_name

        properties = ts.get_service_properties()
        ts.set_service_properties(analytics_logging=TableAnalyticsLogging(write=True))
        # have to wait for return to service
        p = ts.get_service_properties()
        # have to wait for return to service
        ts.set_service_properties(minute_metrics= Metrics(enabled=True, include_apis=True,
                                 retention_policy=RetentionPolicy(enabled=True, days=5)))

        ps = ts.get_service_properties()
        ts.delete_table(table_name)

    @CachedResourceGroupPreparer(name_prefix="tablestest")
    @CachedStorageAccountPreparer(name_prefix="tablestest")
    def test_create_table(self, resource_group, location, storage_account, storage_account_key):
        # # Arrange
        account_url = self.account_url(storage_account, "table")
        ts = self.create_client_from_credential(TableServiceClient, storage_account_key, account_url=account_url)

        table_name = self._get_table_reference()

        # Act
        created = ts.create_table(table_name)

        # Assert
        assert created.table_name == table_name
        ts.delete_table(table_name)

    @CachedResourceGroupPreparer(name_prefix="tablestest")
    @CachedStorageAccountPreparer(name_prefix="tablestest")
    def test_create_table_fail_on_exist(self, resource_group, location, storage_account, storage_account_key):
        # Arrange
        account_url = self.account_url(storage_account, "table")
        ts = self.create_client_from_credential(TableServiceClient, storage_account_key, account_url=account_url)
        table_name = self._get_table_reference()

        # Act
        created = ts.create_table(table_name)
        with self.assertRaises(ResourceExistsError):
            ts.create_table(table_name)

        name_filter = "TableName eq '{}'".format(table_name)
        existing = list(ts.query_tables(filter=name_filter))

        # Assert
        self.assertIsNotNone(created)
        ts.delete_table(table_name)

    @CachedResourceGroupPreparer(name_prefix="tablestest")
    @CachedStorageAccountPreparer(name_prefix="tablestest")
    def test_create_table_if_exists(self, resource_group, location, storage_account, storage_account_key):
        account_url = self.account_url(storage_account, "table")
        ts = self.create_client_from_credential(TableServiceClient, storage_account_key, account_url=account_url)
        table_name = self._get_table_reference()

        t0 = ts.create_table(table_name)
        t1 = ts.create_table_if_not_exists(table_name)

        self.assertIsNotNone(t0)
        self.assertIsNotNone(t1)
        self.assertEqual(t0.table_name, t1.table_name)
        ts.delete_table(table_name)

    @CachedResourceGroupPreparer(name_prefix="tablestest")
    @CachedStorageAccountPreparer(name_prefix="tablestest")
    def test_create_table_if_exists_new_table(self, resource_group, location, storage_account, storage_account_key):
        account_url = self.account_url(storage_account, "table")
        ts = self.create_client_from_credential(TableServiceClient, storage_account_key, account_url=account_url)
        table_name = self._get_table_reference()

        t = ts.create_table_if_not_exists(table_name)

        self.assertIsNotNone(t)
        self.assertEqual(t.table_name, table_name)
        ts.delete_table(table_name)

    @CachedResourceGroupPreparer(name_prefix="tablestest")
    @CachedStorageAccountPreparer(name_prefix="tablestest")
    def test_create_table_invalid_name(self, resource_group, location, storage_account, storage_account_key):
        # Arrange
        account_url = self.account_url(storage_account, "table")
        ts = self.create_client_from_credential(TableServiceClient, storage_account_key, account_url=account_url)
        invalid_table_name = "my_table"

        with pytest.raises(ValueError) as excinfo:
            ts.create_table(table_name=invalid_table_name)

        assert "Table names must be alphanumeric, cannot begin with a number, and must be between 3-63 characters long.""" in str(
            excinfo)

    @CachedResourceGroupPreparer(name_prefix="tablestest")
    @CachedStorageAccountPreparer(name_prefix="tablestest")
    def test_delete_table_invalid_name(self, resource_group, location, storage_account, storage_account_key):
        # Arrange
        account_url = self.account_url(storage_account, "table")
        ts = self.create_client_from_credential(TableServiceClient, storage_account_key, account_url=account_url)
        invalid_table_name = "my_table"

        with pytest.raises(ValueError) as excinfo:
            ts.create_table(invalid_table_name)

        assert "Table names must be alphanumeric, cannot begin with a number, and must be between 3-63 characters long.""" in str(
            excinfo)

    @CachedResourceGroupPreparer(name_prefix="tablestest")
    @CachedStorageAccountPreparer(name_prefix="tablestest")
    def test_query_tables(self, resource_group, location, storage_account, storage_account_key):
        # Arrange
        account_url = self.account_url(storage_account, "table")
        ts = self.create_client_from_credential(TableServiceClient, storage_account_key, account_url=account_url)
        t = self._create_table(ts)

        # Act
        tables = list(ts.list_tables())

        # Assert
        for table_item in tables:
            self.assertIsInstance(table_item, TableItem)

        self.assertIsNotNone(tables)
        self.assertGreaterEqual(len(tables), 1)
        self.assertIsNotNone(tables[0])
        ts.delete_table(t.table_name)

    @CachedResourceGroupPreparer(name_prefix="tablestest")
    @CachedStorageAccountPreparer(name_prefix="tablestest")
    def test_query_tables_with_filter(self, resource_group, location, storage_account, storage_account_key):
        # Arrange
        account_url = self.account_url(storage_account, "table")
        ts = self.create_client_from_credential(TableServiceClient, storage_account_key, account_url=account_url)
        t = self._create_table(ts)

        # Act
        name_filter = "TableName eq '{}'".format(t.table_name)
        tables = list(ts.query_tables(filter=name_filter))

        for table_item in tables:
            self.assertIsInstance(table_item, TableItem)

        # Assert
        self.assertIsNotNone(tables)
        self.assertEqual(len(tables), 1)
        ts.delete_table(t.table_name)

    @CachedResourceGroupPreparer(name_prefix="tablestest")
    @CachedStorageAccountPreparer(name_prefix="tablestest")
    def test_query_tables_with_num_results(self, resource_group, location, storage_account, storage_account_key):
        # Arrange
        prefix = 'listtable'
        account_url = self.account_url(storage_account, "table")
        ts = self.create_client_from_credential(TableServiceClient, storage_account_key, account_url=account_url)
        table_list = []
        for i in range(0, 4):
            self._create_table(ts, prefix + str(i), table_list)

        # Act
        small_page = []
        big_page = []
        for s in next(ts.list_tables(results_per_page=3).by_page()):
            small_page.append(s)
        for t in next(ts.list_tables().by_page()):
            big_page.append(t)

        # Assert
        self.assertEqual(len(small_page), 3)
        self.assertGreaterEqual(len(big_page), 4)

    @CachedResourceGroupPreparer(name_prefix="tablestest")
    @CachedStorageAccountPreparer(name_prefix="tablestest")
    def test_query_tables_with_marker(self, resource_group, location, storage_account, storage_account_key):
        # Arrange
        account_url = self.account_url(storage_account, "table")
        ts = self.create_client_from_credential(TableServiceClient, storage_account_key, account_url=account_url)
        prefix = 'listtable'
        table_names = []
        for i in range(0, 4):
            self._create_table(ts, prefix + str(i), table_names)

        # Act
        generator1 = ts.list_tables(results_per_page=2).by_page()
        next(generator1)
        generator2 = ts.list_tables(results_per_page=2).by_page(
            continuation_token=generator1.continuation_token)
        next(generator2)

        tables1 = generator1._current_page
        tables2 = generator2._current_page

        # Assert
        self.assertEqual(len(tables1), 2)
        self.assertEqual(len(tables2), 2)
        self.assertNotEqual(tables1, tables2)

    @CachedResourceGroupPreparer(name_prefix="tablestest")
    @CachedStorageAccountPreparer(name_prefix="tablestest")
    def test_delete_table_with_existing_table(self, resource_group, location, storage_account, storage_account_key):
        # Arrange
        account_url = self.account_url(storage_account, "table")
        ts = self.create_client_from_credential(TableServiceClient, storage_account_key, account_url=account_url)
        table = self._create_table(ts)

        # Act
        deleted = ts.delete_table(table_name=table.table_name)
        existing = list(ts.query_tables("TableName eq '{}'".format(table.table_name)))

        # Assert
        self.assertIsNone(deleted)
        self.assertEqual(len(existing), 0)

    @CachedResourceGroupPreparer(name_prefix="tablestest")
    @CachedStorageAccountPreparer(name_prefix="tablestest")
    def test_delete_table_with_non_existing_table_fail_not_exist(self, resource_group, location, storage_account,
                                                                 storage_account_key):
        # Arrange
        account_url = self.account_url(storage_account, "table")
        ts = self.create_client_from_credential(TableServiceClient, storage_account_key, account_url=account_url)
        table_name = self._get_table_reference()

        # Act
        with self.assertRaises(HttpResponseError):
            ts.delete_table(table_name)

<<<<<<< HEAD
=======
        # Assert

    # @pytest.mark.skip("pending")
>>>>>>> 8c28ff3b
    @CachedResourceGroupPreparer(name_prefix="tablestest")
    @CachedStorageAccountPreparer(name_prefix="tablestest")
    def test_unicode_create_table_unicode_name(self, resource_group, location, storage_account, storage_account_key):
        # Arrange
        account_url = self.account_url(storage_account, "table")
        if 'cosmos' in account_url:
            pytest.skip("Cosmos URLs do notsupport unicode table names")

        ts = self.create_client_from_credential(TableServiceClient, storage_account_key, account_url=account_url)

        table_name = u'啊齄丂狛狜'

        # Act
        with self.assertRaises(ValueError) as excinfo:
            ts.create_table(table_name)

            assert "Table names must be alphanumeric, cannot begin with a number, and must be between 3-63 characters long.""" in str(
                excinfo)

    @CachedResourceGroupPreparer(name_prefix="tablestest")
    @CachedStorageAccountPreparer(name_prefix="tablestest")
    def test_get_table_acl(self, resource_group, location, storage_account, storage_account_key):
        # Arrange
        url = self.account_url(storage_account, "table")
        if 'cosmos' in url:
            pytest.skip("Cosmos endpoint does not support this")
        account_url = self.account_url(storage_account, "table")
        ts = self.create_client_from_credential(TableServiceClient, storage_account_key, account_url=account_url)
        table = self._create_table(ts)
        try:
            # Act
            acl = table.get_table_access_policy()

            # Assert
            self.assertIsNotNone(acl)
            self.assertEqual(len(acl), 0)
        finally:
            ts.delete_table(table.table_name)

    @CachedResourceGroupPreparer(name_prefix="tablestest")
    @CachedStorageAccountPreparer(name_prefix="tablestest")
    def test_set_table_acl_with_empty_signed_identifiers(self, resource_group, location, storage_account,
                                                         storage_account_key):
        # Arrange
        account_url = self.account_url(storage_account, "table")
        if 'cosmos' in account_url:
            pytest.skip("Cosmos URLs do notsupport unicode table names")

        ts = self.create_client_from_credential(TableServiceClient, storage_account_key, account_url=account_url)

        table = self._create_table(ts)
        try:
            # Act
            table.set_table_access_policy(signed_identifiers={})

            # Assert
            acl = table.get_table_access_policy()
            self.assertIsNotNone(acl)
            self.assertEqual(len(acl), 0)
        finally:
            ts.delete_table(table.table_name)

    @CachedResourceGroupPreparer(name_prefix="tablestest")
    @CachedStorageAccountPreparer(name_prefix="tablestest")
    def test_set_table_acl_with_empty_signed_identifier(self, resource_group, location, storage_account,
                                                        storage_account_key):
        # Arrange
        account_url = self.account_url(storage_account, "table")
        if 'cosmos' in account_url:
            pytest.skip("Cosmos URLs do notsupport unicode table names")

        ts = self.create_client_from_credential(TableServiceClient, storage_account_key, account_url=account_url)

        table = self._create_table(ts)
        try:
            # Act
            table.set_table_access_policy(signed_identifiers={'empty': None})
            # Assert
            acl = table.get_table_access_policy()
            self.assertIsNotNone(acl)
            self.assertEqual(len(acl), 1)
            self.assertIsNotNone(acl['empty'])
            self.assertIsNone(acl['empty'].permission)
            self.assertIsNone(acl['empty'].expiry)
            self.assertIsNone(acl['empty'].start)
        finally:
            ts.delete_table(table.table_name)

    @CachedResourceGroupPreparer(name_prefix="tablestest")
    @CachedStorageAccountPreparer(name_prefix="tablestest")
    def test_set_table_acl_with_signed_identifiers(self, resource_group, location, storage_account,
                                                   storage_account_key):
        # Arrange
        account_url = self.account_url(storage_account, "table")
        if 'cosmos' in account_url:
            pytest.skip("Cosmos URLs do notsupport unicode table names")

        ts = self.create_client_from_credential(TableServiceClient, storage_account_key, account_url=account_url)

        table = self._create_table(ts)
        client = ts.get_table_client(table_name=table.table_name)

        # Act
        identifiers = dict()
        identifiers['testid'] = AccessPolicy(start=datetime.utcnow() - timedelta(minutes=5),
                                             expiry=datetime.utcnow() + timedelta(hours=1),
                                             permission='r')
        try:
            client.set_table_access_policy(signed_identifiers=identifiers)
            # Assert
            acl = client.get_table_access_policy()
            self.assertIsNotNone(acl)
            self.assertEqual(len(acl), 1)
            self.assertTrue('testid' in acl)
        finally:
            ts.delete_table(table.table_name)

    @CachedResourceGroupPreparer(name_prefix="tablestest")
    @CachedStorageAccountPreparer(name_prefix="tablestest")
    def test_set_table_acl_too_many_ids(self, resource_group, location, storage_account, storage_account_key):
        # Arrange
        account_url = self.account_url(storage_account, "table")
        if 'cosmos' in account_url:
            pytest.skip("Cosmos URLs do notsupport unicode table names")

        ts = self.create_client_from_credential(TableServiceClient, storage_account_key, account_url=account_url)

        table = self._create_table(ts)
        try:
            # Act
            identifiers = dict()
            for i in range(0, 6):
                identifiers['id{}'.format(i)] = None

            # Assert
            with self.assertRaises(ValueError):
                table.set_table_access_policy(table_name=table.table_name, signed_identifiers=identifiers)
        finally:
            ts.delete_table(table.table_name)

    @pytest.mark.live_test_only
    @CachedResourceGroupPreparer(name_prefix="tablestest")
    @CachedStorageAccountPreparer(name_prefix="tablestest")
    def test_account_sas(self, resource_group, location, storage_account, storage_account_key):
        # SAS URL is calculated from storage key, so this test runs live only

        # Arrange
<<<<<<< HEAD
        url = self.account_url(storage_account, "table")
        tsc = TableServiceClient(url, storage_account_key)
=======
        account_url = self.account_url(storage_account, "table")
        if 'cosmos' in account_url:
            pytest.skip("Cosmos Tables does not yet support sas")

        tsc = self.create_client_from_credential(TableServiceClient, storage_account_key, account_url=account_url)

>>>>>>> 8c28ff3b
        table = self._create_table(tsc)
        try:
            entity = {
                'PartitionKey': u'test',
                'RowKey': u'test1',
                'text': u'hello',
            }
            table.upsert_entity(mode=UpdateMode.MERGE, entity=entity)

            entity['RowKey'] = u'test2'
            table.upsert_entity(mode=UpdateMode.MERGE, entity=entity)

            token = generate_account_sas(
                storage_account.name,
                storage_account_key,
                resource_types=ResourceTypes(object=True),
                permission=AccountSasPermissions(read=True),
                expiry=datetime.utcnow() + timedelta(hours=1),
                start=datetime.utcnow() - timedelta(minutes=1),
            )

            account_url = self.account_url(storage_account, "table")

            service = self.create_client_from_credential(TableServiceClient, token, account_url=account_url)

            # Act
            # service = TableServiceClient(
            #     self.account_url(storage_account, "table"),
            #     credential=token,
            # )

            sas_table = service.get_table_client(table.table_name)
            entities = list(sas_table.list_entities())

            # Assert
            self.assertEqual(len(entities), 2)
            self.assertEqual(entities[0].text, u'hello')
            self.assertEqual(entities[1].text, u'hello')
        finally:
            self._delete_table(table=table, ts=tsc)

    @CachedResourceGroupPreparer(name_prefix="tablestest")
    @CachedStorageAccountPreparer(name_prefix="tablestest")
    def test_locale(self, resource_group, location, storage_account, storage_account_key):
        # Arrange
        account_url = self.account_url(storage_account, "table")
        ts = self.create_client_from_credential(TableServiceClient, storage_account_key, account_url=account_url)
        table = (self._get_table_reference())
        init_locale = locale.getlocale()
        if os.name == "nt":
            culture = "Spanish_Spain"
        elif os.name == 'posix':
            culture = 'es_ES.UTF-8'
        else:
            culture = 'es_ES.utf8'

        locale.setlocale(locale.LC_ALL, culture)
        e = None

        # Act
        ts.create_table(table)

        resp = ts.list_tables()

        e = sys.exc_info()[0]

        # Assert
        self.assertIsNone(e)

        ts.delete_table(table)
        locale.setlocale(locale.LC_ALL, init_locale[0] or 'en_US')<|MERGE_RESOLUTION|>--- conflicted
+++ resolved
@@ -321,20 +321,11 @@
         with self.assertRaises(HttpResponseError):
             ts.delete_table(table_name)
 
-<<<<<<< HEAD
-=======
-        # Assert
-
-    # @pytest.mark.skip("pending")
->>>>>>> 8c28ff3b
     @CachedResourceGroupPreparer(name_prefix="tablestest")
     @CachedStorageAccountPreparer(name_prefix="tablestest")
     def test_unicode_create_table_unicode_name(self, resource_group, location, storage_account, storage_account_key):
         # Arrange
         account_url = self.account_url(storage_account, "table")
-        if 'cosmos' in account_url:
-            pytest.skip("Cosmos URLs do notsupport unicode table names")
-
         ts = self.create_client_from_credential(TableServiceClient, storage_account_key, account_url=account_url)
 
         table_name = u'啊齄丂狛狜'
@@ -474,17 +465,9 @@
         # SAS URL is calculated from storage key, so this test runs live only
 
         # Arrange
-<<<<<<< HEAD
-        url = self.account_url(storage_account, "table")
-        tsc = TableServiceClient(url, storage_account_key)
-=======
-        account_url = self.account_url(storage_account, "table")
-        if 'cosmos' in account_url:
-            pytest.skip("Cosmos Tables does not yet support sas")
-
+        account_url = self.account_url(storage_account, "table")
         tsc = self.create_client_from_credential(TableServiceClient, storage_account_key, account_url=account_url)
 
->>>>>>> 8c28ff3b
         table = self._create_table(tsc)
         try:
             entity = {
