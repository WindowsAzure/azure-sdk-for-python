# coding: utf-8

# -------------------------------------------------------------------------
# Copyright (c) Microsoft Corporation. All rights reserved.
# Licensed under the MIT License. See License.txt in the project root for
# license information.
# --------------------------------------------------------------------------
import pytest
from datetime import datetime, timedelta

from devtools_testutils import AzureRecordedTestCase

from azure.data.tables import (
    ResourceTypes,
    AccountSasPermissions,
    RetentionPolicy,
    UpdateMode,
    AccessPolicy,
    TableAnalyticsLogging,
    Metrics,
    TableServiceClient,
    TableItem,
    generate_account_sas,
    ResourceTypes
)
from azure.core.credentials import AzureNamedKeyCredential
from azure.core.exceptions import ResourceExistsError

from _shared.testcase import TableTestCase, TEST_TABLE_PREFIX
from preparers import tables_decorator, tables_decorator

# ------------------------------------------------------------------------------

<<<<<<< HEAD
class TestStorageTable(AzureRecordedTestCase, TableTestCase):

    # --Helpers-----------------------------------------------------------------
    def _get_table_reference(self, prefix=TEST_TABLE_PREFIX):
        print("QUAL TEST NAME: ", self.qualified_test_name.encode())
        table_name = self.get_resource_name(prefix)
        print("TABLE_NAME: {}".format(table_name))
        return table_name

    def _create_table(self, ts, prefix=TEST_TABLE_PREFIX, table_list=None):
        table_name = self._get_table_reference(prefix)
        try:
            table = ts.create_table(table_name)
            if table_list is not None:
                table_list.append(table)
        except ResourceExistsError:
            table = ts.get_table_client(table_name)
        return table

    def _delete_table(self, ts, table):
        if table:
            try:
                ts.delete_table(table.table_name)
            except ResourceNotFoundError:
                pass

    def _delete_all_tables(self, ts):
        for table in ts.list_tables():
            try:
                ts.delete_table(table.name)
            except ResourceNotFoundError:
                pass

    # --Test cases for tables --------------------------------------------------

=======
class StorageTableTest(AzureTestCase, TableTestCase):
>>>>>>> 21751d13
    @tables_decorator
    def test_create_properties(self, tables_storage_account_name, tables_primary_storage_account_key):
        # # Arrange
        account_url = self.account_url(tables_storage_account_name, "table")
        ts = self.create_client_from_credential(TableServiceClient, tables_primary_storage_account_key, endpoint=account_url)
        table_name = self._get_table_reference()
        # Act
        created = ts.create_table(table_name)

        # Assert
        assert created.table_name == table_name

        properties = ts.get_service_properties()
        ts.set_service_properties(analytics_logging=TableAnalyticsLogging(write=True))
        # have to wait for return to service
        p = ts.get_service_properties()
        # have to wait for return to service
        ts.set_service_properties(
            minute_metrics=Metrics(
                enabled=True,
                include_apis=True,
                retention_policy=RetentionPolicy(enabled=True, days=5)
            )
        )

        ps = ts.get_service_properties()
        ts.delete_table(table_name)

    @tables_decorator
    def test_create_table(self, tables_storage_account_name, tables_primary_storage_account_key):
        # # Arrange
        account_url = self.account_url(tables_storage_account_name, "table")
        ts = self.create_client_from_credential(TableServiceClient, tables_primary_storage_account_key, endpoint=account_url)

        table_name = self._get_table_reference()
        print("TABLE NAME: ", table_name)

        # Act
        created = ts.create_table(table_name)

        # Assert
        assert created.table_name == table_name
        ts.delete_table(table_name)

    @tables_decorator
    def test_create_table_fail_on_exist(self, tables_storage_account_name, tables_primary_storage_account_key):
        # Arrange
        account_url = self.account_url(tables_storage_account_name, "table")
        ts = self.create_client_from_credential(TableServiceClient, tables_primary_storage_account_key, endpoint=account_url)
        table_name = self._get_table_reference()
        print("TABLE NAME: ", table_name)

        # Act
        created = ts.create_table(table_name)
        with pytest.raises(ResourceExistsError):
            ts.create_table(table_name)

        name_filter = "TableName eq '{}'".format(table_name)
        existing = list(ts.query_tables(name_filter))

        # Assert
        assert created is not None
        ts.delete_table(table_name)

    @tables_decorator
    def test_query_tables_per_page(self, tables_storage_account_name, tables_primary_storage_account_key):
        # Arrange
        account_url = self.account_url(tables_storage_account_name, "table")
        ts = self.create_client_from_credential(TableServiceClient, tables_primary_storage_account_key, endpoint=account_url)

        table_name = "mytable"

        for i in range(5):
            ts.create_table(table_name + str(i))

        query_filter = "TableName eq 'mytable0' or TableName eq 'mytable1' or TableName eq 'mytable2'"
        table_count = 0
        page_count = 0
        for table_page in ts.query_tables(query_filter, results_per_page=2).by_page():

            temp_count = 0
            for table in table_page:
                temp_count += 1
            assert temp_count <= 2
            page_count += 1
            table_count += temp_count

        assert page_count == 2
        assert table_count == 3

        for i in range(5):
            ts.delete_table(table_name + str(i))

        if self.is_live:
            self.sleep(10) # wait for tables to be deleted before proceeding

    @tables_decorator
    def test_create_table_if_exists(self, tables_storage_account_name, tables_primary_storage_account_key):
        account_url = self.account_url(tables_storage_account_name, "table")
        ts = self.create_client_from_credential(TableServiceClient, tables_primary_storage_account_key, endpoint=account_url)
        table_name = self._get_table_reference()
        print("TABLE NAME: ", table_name)

        t0 = ts.create_table(table_name)
        t1 = ts.create_table_if_not_exists(table_name)

        assert t0 is not None
        assert t1 is not None
        assert t0.table_name == t1.table_name
        ts.delete_table(table_name)

    @tables_decorator
    def test_create_table_if_exists_new_table(self, tables_storage_account_name, tables_primary_storage_account_key):
        account_url = self.account_url(tables_storage_account_name, "table")
        ts = self.create_client_from_credential(TableServiceClient, tables_primary_storage_account_key, endpoint=account_url)
        table_name = self._get_table_reference()
        print("TABLE NAME: ", table_name)

        t = ts.create_table_if_not_exists(table_name)

        assert t is not None
        assert t.table_name ==  table_name
        ts.delete_table(table_name)

    @tables_decorator
    def test_query_tables(self, tables_storage_account_name, tables_primary_storage_account_key):
        # Arrange
        account_url = self.account_url(tables_storage_account_name, "table")
        ts = self.create_client_from_credential(TableServiceClient, tables_primary_storage_account_key, endpoint=account_url)
        t = self._create_table(ts)

        # Act
        tables = list(ts.list_tables())

        # Assert
        for table_item in tables:
            assert isinstance(table_item,  TableItem)

        assert tables is not None
        assert len(tables) >=  1
        assert tables[0] is not None
        ts.delete_table(t.table_name)

        if self.is_live:
            self.sleep(10) # wait for tables to be deleted before proceeding

    @tables_decorator
    def test_query_tables_with_filter(self, tables_storage_account_name, tables_primary_storage_account_key):
        # Arrange
        account_url = self.account_url(tables_storage_account_name, "table")
        ts = self.create_client_from_credential(TableServiceClient, tables_primary_storage_account_key, endpoint=account_url)
        t = self._create_table(ts)

        # Act
        name_filter = "TableName eq '{}'".format(t.table_name)
        tables = list(ts.query_tables(name_filter))

        for table_item in tables:
            assert isinstance(table_item,  TableItem)

        # Assert
        assert tables is not None
        assert len(tables) ==  1
        ts.delete_table(t.table_name)

        self._delete_all_tables(ts)

        if self.is_live:
            self.sleep(10) # wait for tables to be deleted before proceeding

    @tables_decorator
    def test_query_tables_with_num_results(self, tables_storage_account_name, tables_primary_storage_account_key):
        # Arrange
        prefix = 'listtable'
        account_url = self.account_url(tables_storage_account_name, "table")
        ts = self.create_client_from_credential(TableServiceClient, tables_primary_storage_account_key, endpoint=account_url)
        table_list = []
        for i in range(0, 4):
            self._create_table(ts, prefix + str(i), table_list)

        # Act
        small_page = []
        big_page = []
        for s in next(ts.list_tables(results_per_page=3).by_page()):
            small_page.append(s)
            assert s.name.startswith(prefix)
        for t in next(ts.list_tables().by_page()):
            big_page.append(t)
            assert t.name.startswith(prefix)

        # Assert
        assert len(small_page) ==  3
        assert len(big_page) >=  4

        self._delete_all_tables(ts)

        if self.is_live:
            self.sleep(10) # wait for tables to be deleted before proceeding

    @tables_decorator
    def test_query_tables_with_marker(self, tables_storage_account_name, tables_primary_storage_account_key):
        # Arrange
        account_url = self.account_url(tables_storage_account_name, "table")
        ts = self.create_client_from_credential(TableServiceClient, tables_primary_storage_account_key, endpoint=account_url)
        prefix = 'listtable'
        table_names = []
        for i in range(0, 4):
            self._create_table(ts, prefix + str(i), table_names)

        # Act
        generator1 = ts.list_tables(results_per_page=2).by_page()
        next(generator1)
        generator2 = ts.list_tables(results_per_page=2).by_page(
            continuation_token=generator1.continuation_token)
        next(generator2)

        tables1 = generator1._current_page
        tables2 = generator2._current_page

        # Assert
        assert len(tables1) ==  2
        assert len(tables2) ==  2
        assert tables1 != tables2

        self._delete_all_tables(ts)

        if self.is_live:
            self.sleep(10) # wait for tables to be deleted before proceeding

    @tables_decorator
    def test_delete_table_with_existing_table(self, tables_storage_account_name, tables_primary_storage_account_key):
        # Arrange
        account_url = self.account_url(tables_storage_account_name, "table")
        ts = self.create_client_from_credential(TableServiceClient, tables_primary_storage_account_key, endpoint=account_url)
        table = self._create_table(ts)

        # Act
        deleted = ts.delete_table(table_name=table.table_name)
        existing = list(ts.query_tables("TableName eq '{}'".format(table.table_name)))

        # Assert
        assert deleted is None
        assert len(existing) ==  0

    @tables_decorator
    def test_delete_table_with_non_existing_table_fail_not_exist(self, tables_storage_account_name, tables_primary_storage_account_key):
        # Arrange
        account_url = self.account_url(tables_storage_account_name, "table")
        ts = self.create_client_from_credential(TableServiceClient, tables_primary_storage_account_key, endpoint=account_url)
        table_name = self._get_table_reference()
        ts.delete_table(table_name)

    @tables_decorator
    def test_get_table_acl(self, tables_storage_account_name, tables_primary_storage_account_key):
        # Arrange
        url = self.account_url(tables_storage_account_name, "table")
        account_url = self.account_url(tables_storage_account_name, "table")
        ts = self.create_client_from_credential(TableServiceClient, tables_primary_storage_account_key, endpoint=account_url)
        table = self._create_table(ts)
        try:
            # Act
            acl = table.get_table_access_policy()

            # Assert
            assert acl is not None
            assert len(acl) ==  0
        finally:
            ts.delete_table(table.table_name)

    @tables_decorator
    def test_set_table_acl_with_empty_signed_identifiers(self, tables_storage_account_name, tables_primary_storage_account_key):
        # Arrange
        account_url = self.account_url(tables_storage_account_name, "table")

        ts = self.create_client_from_credential(TableServiceClient, tables_primary_storage_account_key, endpoint=account_url)

        table = self._create_table(ts)
        try:
            # Act
            table.set_table_access_policy(signed_identifiers={})

            # Assert
            acl = table.get_table_access_policy()
            assert acl is not None
            assert len(acl) ==  0
        finally:
            ts.delete_table(table.table_name)

    @tables_decorator
    def test_set_table_acl_with_empty_signed_identifier(self, tables_storage_account_name, tables_primary_storage_account_key):
        # Arrange
        account_url = self.account_url(tables_storage_account_name, "table")

        ts = self.create_client_from_credential(TableServiceClient, tables_primary_storage_account_key, endpoint=account_url)

        table = self._create_table(ts)
        try:
            # Act
            table.set_table_access_policy(signed_identifiers={'empty': None})
            # Assert
            acl = table.get_table_access_policy()
            assert acl is not None
            assert len(acl) ==  1
            assert acl['empty'] is not None
            assert acl['empty'].permission is None
            assert acl['empty'].expiry is None
            assert acl['empty'].start is None
        finally:
            ts.delete_table(table.table_name)

    @tables_decorator
    def test_set_table_acl_with_signed_identifiers(self, tables_storage_account_name, tables_primary_storage_account_key):
        # Arrange
        account_url = self.account_url(tables_storage_account_name, "table")

        ts = self.create_client_from_credential(TableServiceClient, tables_primary_storage_account_key, endpoint=account_url)

        table = self._create_table(ts)
        client = ts.get_table_client(table_name=table.table_name)

        # Act
        identifiers = dict()
        identifiers['testid'] = AccessPolicy(start=datetime.utcnow() - timedelta(minutes=5),
                                             expiry=datetime.utcnow() + timedelta(hours=1),
                                             permission='r')
        try:
            client.set_table_access_policy(signed_identifiers=identifiers)
            # Assert
            acl = client.get_table_access_policy()
            assert acl is not None
            assert len(acl) ==  1
            assert 'testid' in acl
        finally:
            ts.delete_table(table.table_name)

    @tables_decorator
    def test_set_table_acl_too_many_ids(self, tables_storage_account_name, tables_primary_storage_account_key):
        # Arrange
        account_url = self.account_url(tables_storage_account_name, "table")

        ts = self.create_client_from_credential(TableServiceClient, tables_primary_storage_account_key, endpoint=account_url)

        table = self._create_table(ts)
        try:
            # Act
            identifiers = dict()
            for i in range(0, 6):
                identifiers['id{}'.format(i)] = None

            # Assert
            with pytest.raises(ValueError):
                table.set_table_access_policy(signed_identifiers=identifiers)
        finally:
            ts.delete_table(table.table_name)

    @tables_decorator
    def test_account_sas(self, tables_storage_account_name, tables_primary_storage_account_key):
        account_url = self.account_url(tables_storage_account_name, "table")
        tsc = self.create_client_from_credential(TableServiceClient, tables_primary_storage_account_key, endpoint=account_url)

        table = self._create_table(tsc)
        try:
            entity = {
                'PartitionKey': u'test',
                'RowKey': u'test1',
                'text': u'hello',
            }
            table.upsert_entity(mode=UpdateMode.MERGE, entity=entity)

            entity['RowKey'] = u'test2'
            table.upsert_entity(mode=UpdateMode.MERGE, entity=entity)

            token = self.generate_sas(
                generate_account_sas,
                tables_primary_storage_account_key,
                resource_types=ResourceTypes(object=True),
                permission=AccountSasPermissions(read=True),
                expiry=datetime.utcnow() + timedelta(hours=1),
                start=datetime.utcnow() - timedelta(minutes=1),
            )

            account_url = self.account_url(tables_storage_account_name, "table")

            service = self.create_client_from_credential(TableServiceClient, token, endpoint=account_url)

            # Act
            sas_table = service.get_table_client(table.table_name)
            entities = list(sas_table.list_entities())

            # Assert
            assert len(entities) ==  2
            assert entities[0]['text'] == u'hello'
            assert entities[1]['text'] == u'hello'
        finally:
            tsc.delete_table(table.table_name)


class TestTablesUnit(TableTestCase):
    tables_storage_account_name = "fake_storage_account"
    tables_primary_storage_account_key = "fakeXMZjnGsZGvd4bVr3Il5SeHA"
    credential = AzureNamedKeyCredential(name=tables_storage_account_name, key=tables_primary_storage_account_key)

    def test_unicode_create_table_unicode_name(self):
        # Arrange
        account_url = self.account_url(self.tables_storage_account_name, "table")
        tsc = TableServiceClient(account_url, credential=self.credential)

        table_name = u'啊齄丂狛狜'

        # Act
        with pytest.raises(ValueError) as excinfo:
            tsc.create_table(table_name)

            assert "Table names must be alphanumeric, cannot begin with a number, and must be between 3-63 characters long.""" in str(
                excinfo)

    def test_create_table_invalid_name(self):
        # Arrange
        account_url = self.account_url(self.tables_storage_account_name, "table")
        tsc = TableServiceClient(account_url, credential=self.credential)
        invalid_table_name = "my_table"

        with pytest.raises(ValueError) as excinfo:
            tsc.create_table(invalid_table_name)

        assert "Table names must be alphanumeric, cannot begin with a number, and must be between 3-63 characters long.""" in str(
            excinfo)

    def test_delete_table_invalid_name(self):
        # Arrange
        account_url = self.account_url(self.tables_storage_account_name, "table")
        tsc = TableServiceClient(account_url, credential=self.credential)
        invalid_table_name = "my_table"

        with pytest.raises(ValueError) as excinfo:
            tsc.delete_table(invalid_table_name)

        assert "Table names must be alphanumeric, cannot begin with a number, and must be between 3-63 characters long.""" in str(
            excinfo)

    def test_azurite_url(self):
        account_url = "https://127.0.0.1:10002/my_account"
        tsc = TableServiceClient(account_url, credential=self.credential)

        assert tsc.account_name == "my_account"
        assert tsc.url == "https://127.0.0.1:10002/my_account"
        assert tsc._location_mode == "primary"
        assert tsc.credential.named_key.key == self.credential.named_key.key
        assert tsc.credential.named_key.name == self.credential.named_key.name<|MERGE_RESOLUTION|>--- conflicted
+++ resolved
@@ -26,50 +26,12 @@
 from azure.core.credentials import AzureNamedKeyCredential
 from azure.core.exceptions import ResourceExistsError
 
-from _shared.testcase import TableTestCase, TEST_TABLE_PREFIX
+from _shared.testcase import TableTestCase
 from preparers import tables_decorator, tables_decorator
 
 # ------------------------------------------------------------------------------
 
-<<<<<<< HEAD
-class TestStorageTable(AzureRecordedTestCase, TableTestCase):
-
-    # --Helpers-----------------------------------------------------------------
-    def _get_table_reference(self, prefix=TEST_TABLE_PREFIX):
-        print("QUAL TEST NAME: ", self.qualified_test_name.encode())
-        table_name = self.get_resource_name(prefix)
-        print("TABLE_NAME: {}".format(table_name))
-        return table_name
-
-    def _create_table(self, ts, prefix=TEST_TABLE_PREFIX, table_list=None):
-        table_name = self._get_table_reference(prefix)
-        try:
-            table = ts.create_table(table_name)
-            if table_list is not None:
-                table_list.append(table)
-        except ResourceExistsError:
-            table = ts.get_table_client(table_name)
-        return table
-
-    def _delete_table(self, ts, table):
-        if table:
-            try:
-                ts.delete_table(table.table_name)
-            except ResourceNotFoundError:
-                pass
-
-    def _delete_all_tables(self, ts):
-        for table in ts.list_tables():
-            try:
-                ts.delete_table(table.name)
-            except ResourceNotFoundError:
-                pass
-
-    # --Test cases for tables --------------------------------------------------
-
-=======
-class StorageTableTest(AzureTestCase, TableTestCase):
->>>>>>> 21751d13
+class TestTable(AzureRecordedTestCase, TableTestCase):
     @tables_decorator
     def test_create_properties(self, tables_storage_account_name, tables_primary_storage_account_key):
         # # Arrange
