# coding: utf-8

# -------------------------------------------------------------------------
# Copyright (c) Microsoft Corporation. All rights reserved.
# Licensed under the MIT License. See License.txt in the project root for
# license information.
# --------------------------------------------------------------------------
import pytest

import sys
import locale
import os
from datetime import datetime, timedelta

from devtools_testutils import AzureTestCase

from azure.data.tables import (
    ResourceTypes,
    AccountSasPermissions,
    TableSasPermissions,
    CorsRule,
    RetentionPolicy,
    UpdateMode,
    AccessPolicy,
    TableAnalyticsLogging,
    Metrics,
    TableServiceClient,
    TableItem,
    generate_account_sas,
    ResourceTypes
)
from azure.core.credentials import AzureSasCredential
from azure.core.pipeline import Pipeline
from azure.core.pipeline.policies import (
    HeadersPolicy,
    ContentDecodePolicy,
)
from azure.core.exceptions import (
    HttpResponseError,
    ResourceNotFoundError,
    ResourceExistsError
)

from _shared.testcase import TableTestCase
from preparers import TablesPreparer
# ------------------------------------------------------------------------------

TEST_TABLE_PREFIX = 'pytablesync'


# ------------------------------------------------------------------------------

class StorageTableTest(AzureTestCase, TableTestCase):

    # --Helpers-----------------------------------------------------------------
    def _get_table_reference(self, prefix=TEST_TABLE_PREFIX):
        table_name = self.get_resource_name(prefix)
        return table_name

    def _create_table(self, ts, prefix=TEST_TABLE_PREFIX, table_list=None):
        table_name = self._get_table_reference(prefix)
        try:
            table = ts.create_table(table_name)
            if table_list is not None:
                table_list.append(table)
        except ResourceExistsError:
            table = ts.get_table_client(table_name)
        return table

    def _delete_table(self, ts, table):
        if table is None:
            return
        try:
            ts.delete_table(table.table_name)
        except ResourceNotFoundError:
            pass

    def _delete_all_tables(self, ts):
        tables = ts.list_tables()
        for table in tables:
            try:
                ts.delete_table(table.table_name)
            except ResourceNotFoundError:
                pass

    # --Test cases for tables --------------------------------------------------

    @TablesPreparer()
    def test_create_properties(self, tables_storage_account_name, tables_primary_storage_account_key):
        # # Arrange
        account_url = self.account_url(tables_storage_account_name, "table")
        ts = self.create_client_from_credential(TableServiceClient, tables_primary_storage_account_key, account_url=account_url)
        table_name = self._get_table_reference()
        # Act
        created = ts.create_table(table_name)

        # Assert
        assert created.table_name == table_name

        properties = ts.get_service_properties()
        ts.set_service_properties(analytics_logging=TableAnalyticsLogging(write=True))
        # have to wait for return to service
        p = ts.get_service_properties()
        # have to wait for return to service
        ts.set_service_properties(minute_metrics= Metrics(enabled=True, include_apis=True,
                                 retention_policy=RetentionPolicy(enabled=True, days=5)))

        ps = ts.get_service_properties()
        ts.delete_table(table_name)

    @TablesPreparer()
    def test_create_table(self, tables_storage_account_name, tables_primary_storage_account_key):
        # # Arrange
        account_url = self.account_url(tables_storage_account_name, "table")
        ts = self.create_client_from_credential(TableServiceClient, tables_primary_storage_account_key, account_url=account_url)

        table_name = self._get_table_reference()

        # Act
        created = ts.create_table(table_name)

        # Assert
        assert created.table_name == table_name
        ts.delete_table(table_name)

    @TablesPreparer()
    def test_create_table_fail_on_exist(self, tables_storage_account_name, tables_primary_storage_account_key):
        # Arrange
        account_url = self.account_url(tables_storage_account_name, "table")
        ts = self.create_client_from_credential(TableServiceClient, tables_primary_storage_account_key, account_url=account_url)
        table_name = self._get_table_reference()

        # Act
        created = ts.create_table(table_name)
        with pytest.raises(ResourceExistsError):
            ts.create_table(table_name)

        name_filter = "TableName eq '{}'".format(table_name)
        existing = list(ts.query_tables(name_filter))

        # Assert
        assert created is not None
        ts.delete_table(table_name)

    @TablesPreparer()
    def test_query_tables_per_page(self, tables_storage_account_name, tables_primary_storage_account_key):
        # Arrange
        account_url = self.account_url(tables_storage_account_name, "table")
        ts = self.create_client_from_credential(TableServiceClient, tables_primary_storage_account_key, account_url=account_url)

        table_name = "mytable"

        for i in range(5):
            ts.create_table(table_name + str(i))

        query_filter = "TableName eq 'mytable0' or TableName eq 'mytable1' or TableName eq 'mytable2'"
        table_count = 0
        page_count = 0
        for table_page in ts.query_tables(query_filter, results_per_page=2).by_page():

            temp_count = 0
            for table in table_page:
                temp_count += 1
            assert temp_count <= 2
            page_count += 1
            table_count += temp_count

        assert page_count == 2
        assert table_count == 3

        for i in range(5):
            ts.delete_table(table_name + str(i))

        if self.is_live:
            self.sleep(10) # wait for tables to be deleted before proceeding

    @TablesPreparer()
    def test_create_table_if_exists(self, tables_storage_account_name, tables_primary_storage_account_key):
        account_url = self.account_url(tables_storage_account_name, "table")
        ts = self.create_client_from_credential(TableServiceClient, tables_primary_storage_account_key, account_url=account_url)
        table_name = self._get_table_reference()

        t0 = ts.create_table(table_name)
        t1 = ts.create_table_if_not_exists(table_name)

        assert t0 is not None
        assert t1 is not None
        assert t0.table_name ==  t1.table_name
        ts.delete_table(table_name)

    @TablesPreparer()
    def test_create_table_if_exists_new_table(self, tables_storage_account_name, tables_primary_storage_account_key):
        account_url = self.account_url(tables_storage_account_name, "table")
        ts = self.create_client_from_credential(TableServiceClient, tables_primary_storage_account_key, account_url=account_url)
        table_name = self._get_table_reference()

        t = ts.create_table_if_not_exists(table_name)

        assert t is not None
        assert t.table_name ==  table_name
        ts.delete_table(table_name)

    @TablesPreparer()
    def test_query_tables(self, tables_storage_account_name, tables_primary_storage_account_key):
        # Arrange
        account_url = self.account_url(tables_storage_account_name, "table")
        ts = self.create_client_from_credential(TableServiceClient, tables_primary_storage_account_key, account_url=account_url)
        t = self._create_table(ts)

        # Act
        tables = list(ts.list_tables())

        # Assert
        for table_item in tables:
            assert isinstance(table_item,  TableItem)

        assert tables is not None
        assert len(tables) >=  1
        assert tables[0] is not None
        ts.delete_table(t.table_name)

        if self.is_live:
            self.sleep(10) # wait for tables to be deleted before proceeding

    @TablesPreparer()
    def test_query_tables_with_filter(self, tables_storage_account_name, tables_primary_storage_account_key):
        # Arrange
        account_url = self.account_url(tables_storage_account_name, "table")
        ts = self.create_client_from_credential(TableServiceClient, tables_primary_storage_account_key, account_url=account_url)
        t = self._create_table(ts)

        # Act
        name_filter = "TableName eq '{}'".format(t.table_name)
        tables = list(ts.query_tables(name_filter))

        for table_item in tables:
            assert isinstance(table_item,  TableItem)

        # Assert
        assert tables is not None
        assert len(tables) ==  1
        ts.delete_table(t.table_name)

        self._delete_all_tables(ts)

        if self.is_live:
            self.sleep(10) # wait for tables to be deleted before proceeding

    @TablesPreparer()
    def test_query_tables_with_num_results(self, tables_storage_account_name, tables_primary_storage_account_key):
        # Arrange
        prefix = 'listtable'
        account_url = self.account_url(tables_storage_account_name, "table")
        ts = self.create_client_from_credential(TableServiceClient, tables_primary_storage_account_key, account_url=account_url)
        table_list = []
        for i in range(0, 4):
            self._create_table(ts, prefix + str(i), table_list)

        # Act
        small_page = []
        big_page = []
        for s in next(ts.list_tables(results_per_page=3).by_page()):
            small_page.append(s)
            assert s.table_name.startswith(prefix)
        for t in next(ts.list_tables().by_page()):
            big_page.append(t)
            assert t.table_name.startswith(prefix)

        # Assert
        assert len(small_page) ==  3
        assert len(big_page) >=  4

        self._delete_all_tables(ts)

        if self.is_live:
            self.sleep(10) # wait for tables to be deleted before proceeding

    @TablesPreparer()
    def test_query_tables_with_marker(self, tables_storage_account_name, tables_primary_storage_account_key):
        # Arrange
        account_url = self.account_url(tables_storage_account_name, "table")
        ts = self.create_client_from_credential(TableServiceClient, tables_primary_storage_account_key, account_url=account_url)
        prefix = 'listtable'
        table_names = []
        for i in range(0, 4):
            self._create_table(ts, prefix + str(i), table_names)

        # Act
        generator1 = ts.list_tables(results_per_page=2).by_page()
        next(generator1)
        generator2 = ts.list_tables(results_per_page=2).by_page(
            continuation_token=generator1.continuation_token)
        next(generator2)

        tables1 = generator1._current_page
        tables2 = generator2._current_page

        # Assert
        assert len(tables1) ==  2
        assert len(tables2) ==  2
        assert tables1 != tables2

        self._delete_all_tables(ts)

        if self.is_live:
            self.sleep(10) # wait for tables to be deleted before proceeding

    @TablesPreparer()
    def test_delete_table_with_existing_table(self, tables_storage_account_name, tables_primary_storage_account_key):
        # Arrange
        account_url = self.account_url(tables_storage_account_name, "table")
        ts = self.create_client_from_credential(TableServiceClient, tables_primary_storage_account_key, account_url=account_url)
        table = self._create_table(ts)

        # Act
        deleted = ts.delete_table(table_name=table.table_name)
        existing = list(ts.query_tables("TableName eq '{}'".format(table.table_name)))

        # Assert
        assert deleted is None
        assert len(existing) ==  0

    @TablesPreparer()
    def test_delete_table_with_non_existing_table_fail_not_exist(self, tables_storage_account_name, tables_primary_storage_account_key):
        # Arrange
        account_url = self.account_url(tables_storage_account_name, "table")
        ts = self.create_client_from_credential(TableServiceClient, tables_primary_storage_account_key, account_url=account_url)
        table_name = self._get_table_reference()

        # Act
        with pytest.raises(HttpResponseError):
            ts.delete_table(table_name)

    @TablesPreparer()
    def test_get_table_acl(self, tables_storage_account_name, tables_primary_storage_account_key):
        # Arrange
        url = self.account_url(tables_storage_account_name, "table")
        account_url = self.account_url(tables_storage_account_name, "table")
        ts = self.create_client_from_credential(TableServiceClient, tables_primary_storage_account_key, account_url=account_url)
        table = self._create_table(ts)
        try:
            # Act
            acl = table.get_table_access_policy()

            # Assert
            assert acl is not None
            assert len(acl) ==  0
        finally:
            ts.delete_table(table.table_name)

    @TablesPreparer()
    def test_set_table_acl_with_empty_signed_identifiers(self, tables_storage_account_name,
                                                         tables_primary_storage_account_key):
        # Arrange
        account_url = self.account_url(tables_storage_account_name, "table")

        ts = self.create_client_from_credential(TableServiceClient, tables_primary_storage_account_key, account_url=account_url)

        table = self._create_table(ts)
        try:
            # Act
            table.set_table_access_policy(signed_identifiers={})

            # Assert
            acl = table.get_table_access_policy()
            assert acl is not None
            assert len(acl) ==  0
        finally:
            ts.delete_table(table.table_name)

    @TablesPreparer()
    def test_set_table_acl_with_empty_signed_identifier(self, tables_storage_account_name,
                                                        tables_primary_storage_account_key):
        # Arrange
        account_url = self.account_url(tables_storage_account_name, "table")

        ts = self.create_client_from_credential(TableServiceClient, tables_primary_storage_account_key, account_url=account_url)

        table = self._create_table(ts)
        try:
            # Act
            table.set_table_access_policy(signed_identifiers={'empty': None})
            # Assert
            acl = table.get_table_access_policy()
            assert acl is not None
            assert len(acl) ==  1
            assert acl['empty'] is not None
            assert acl['empty'].permission is None
            assert acl['empty'].expiry is None
            assert acl['empty'].start is None
        finally:
            ts.delete_table(table.table_name)

    @TablesPreparer()
    def test_set_table_acl_with_signed_identifiers(self, tables_storage_account_name,
                                                   tables_primary_storage_account_key):
        # Arrange
        account_url = self.account_url(tables_storage_account_name, "table")

        ts = self.create_client_from_credential(TableServiceClient, tables_primary_storage_account_key, account_url=account_url)

        table = self._create_table(ts)
        client = ts.get_table_client(table_name=table.table_name)

        # Act
        identifiers = dict()
        identifiers['testid'] = AccessPolicy(start=datetime.utcnow() - timedelta(minutes=5),
                                             expiry=datetime.utcnow() + timedelta(hours=1),
                                             permission='r')
        try:
            client.set_table_access_policy(signed_identifiers=identifiers)
            # Assert
            acl = client.get_table_access_policy()
            assert acl is not None
            assert len(acl) ==  1
            assert 'testid' in acl
        finally:
            ts.delete_table(table.table_name)

    @TablesPreparer()
    def test_set_table_acl_too_many_ids(self, tables_storage_account_name, tables_primary_storage_account_key):
        # Arrange
        account_url = self.account_url(tables_storage_account_name, "table")

        ts = self.create_client_from_credential(TableServiceClient, tables_primary_storage_account_key, account_url=account_url)

        table = self._create_table(ts)
        try:
            # Act
            identifiers = dict()
            for i in range(0, 6):
                identifiers['id{}'.format(i)] = None

            # Assert
            with pytest.raises(ValueError):
                table.set_table_access_policy(signed_identifiers=identifiers)
        finally:
            ts.delete_table(table.table_name)

    @pytest.mark.live_test_only
    @TablesPreparer()
    def test_account_sas(self, tables_storage_account_name, tables_primary_storage_account_key):
        # SAS URL is calculated from storage key, so this test runs live only

        # Arrange
        account_url = self.account_url(tables_storage_account_name, "table")
        tsc = self.create_client_from_credential(TableServiceClient, tables_primary_storage_account_key, account_url=account_url)

        table = self._create_table(tsc)
        try:
            entity = {
                'PartitionKey': u'test',
                'RowKey': u'test1',
                'text': u'hello',
            }
            table.upsert_entity(mode=UpdateMode.MERGE, entity=entity)

            entity['RowKey'] = u'test2'
            table.upsert_entity(mode=UpdateMode.MERGE, entity=entity)

            token = generate_account_sas(
                tables_storage_account_name,
                tables_primary_storage_account_key,
                resource_types=ResourceTypes(object=True),
                permission=AccountSasPermissions(read=True),
                expiry=datetime.utcnow() + timedelta(hours=1),
                start=datetime.utcnow() - timedelta(minutes=1),
            )

            account_url = self.account_url(tables_storage_account_name, "table")

            service = self.create_client_from_credential(TableServiceClient, token, account_url=account_url)

            # Act

            sas_table = service.get_table_client(table.table_name)
            entities = list(sas_table.list_entities())

            # Assert
            assert len(entities) ==  2
            assert entities[0].text ==  u'hello'
            assert entities[1].text ==  u'hello'
        finally:
            self._delete_table(table=table, ts=tsc)

<<<<<<< HEAD
    @pytest.mark.skip("Test fails on Linux and in Python2. Throws a locale.Error: unsupported locale setting")
    @TablesPreparer()
    def test_locale(self, tables_storage_account_name, tables_primary_storage_account_key):
        # Arrange
        account_url = self.account_url(tables_storage_account_name, "table")
        ts = self.create_client_from_credential(TableServiceClient, tables_primary_storage_account_key, account_url=account_url)
        table = (self._get_table_reference())
        init_locale = locale.getlocale()
        if os.name == "nt":
            culture = "Spanish_Spain"
        elif os.name == 'posix':
            culture = 'es_ES.UTF-8'
        else:
            culture = 'es_ES.utf8'

        locale.setlocale(locale.LC_ALL, culture)
        e = None

        # Act
        ts.create_table(table)

        resp = ts.list_tables()

        e = sys.exc_info()[0]

        # Assert
        assert e is None

        ts.delete_table(table)
        locale.setlocale(locale.LC_ALL, init_locale[0] or 'en_US')
=======
>>>>>>> bc317cc8

class TestTablesUnitTest(TableTestCase):
    tables_storage_account_name = "fake_storage_account"
    tables_primary_storage_account_key = "fakeXMZjnGsZGvd4bVr3Il5SeHA"

    def test_unicode_create_table_unicode_name(self):
        # Arrange
        account_url = self.account_url(self.tables_storage_account_name, "table")
        tsc = TableServiceClient(account_url, credential=self.tables_primary_storage_account_key)

        table_name = u'啊齄丂狛狜'

        # Act
        with pytest.raises(ValueError) as excinfo:
            tsc.create_table(table_name)

            assert "Table names must be alphanumeric, cannot begin with a number, and must be between 3-63 characters long.""" in str(
                excinfo)

    def test_create_table_invalid_name(self):
        # Arrange
        account_url = self.account_url(self.tables_storage_account_name, "table")
        tsc = TableServiceClient(account_url, credential=self.tables_primary_storage_account_key)
        invalid_table_name = "my_table"

        with pytest.raises(ValueError) as excinfo:
            tsc.create_table(invalid_table_name)

        assert "Table names must be alphanumeric, cannot begin with a number, and must be between 3-63 characters long.""" in str(
            excinfo)

    def test_delete_table_invalid_name(self):
        # Arrange
        account_url = self.account_url(self.tables_storage_account_name, "table")
        tsc = TableServiceClient(account_url, credential=self.tables_primary_storage_account_key)
        invalid_table_name = "my_table"

        with pytest.raises(ValueError) as excinfo:
            tsc.delete_table(invalid_table_name)

        assert "Table names must be alphanumeric, cannot begin with a number, and must be between 3-63 characters long.""" in str(
            excinfo)

    def test_azurite_url(self):
        account_url = "https://127.0.0.1:10002/my_account"
        tsc = TableServiceClient(account_url, credential=self.tables_primary_storage_account_key)

        assert tsc.account_name == "my_account"
        assert tsc.url == "https://127.0.0.1:10002/my_account"
        assert tsc.location_mode == "primary"
        assert tsc.credential.account_key == self.tables_primary_storage_account_key
        assert tsc.credential.account_name == "my_account"<|MERGE_RESOLUTION|>--- conflicted
+++ resolved
@@ -483,39 +483,6 @@
         finally:
             self._delete_table(table=table, ts=tsc)
 
-<<<<<<< HEAD
-    @pytest.mark.skip("Test fails on Linux and in Python2. Throws a locale.Error: unsupported locale setting")
-    @TablesPreparer()
-    def test_locale(self, tables_storage_account_name, tables_primary_storage_account_key):
-        # Arrange
-        account_url = self.account_url(tables_storage_account_name, "table")
-        ts = self.create_client_from_credential(TableServiceClient, tables_primary_storage_account_key, account_url=account_url)
-        table = (self._get_table_reference())
-        init_locale = locale.getlocale()
-        if os.name == "nt":
-            culture = "Spanish_Spain"
-        elif os.name == 'posix':
-            culture = 'es_ES.UTF-8'
-        else:
-            culture = 'es_ES.utf8'
-
-        locale.setlocale(locale.LC_ALL, culture)
-        e = None
-
-        # Act
-        ts.create_table(table)
-
-        resp = ts.list_tables()
-
-        e = sys.exc_info()[0]
-
-        # Assert
-        assert e is None
-
-        ts.delete_table(table)
-        locale.setlocale(locale.LC_ALL, init_locale[0] or 'en_US')
-=======
->>>>>>> bc317cc8
 
 class TestTablesUnitTest(TableTestCase):
     tables_storage_account_name = "fake_storage_account"
