--- conflicted
+++ resolved
@@ -527,12 +527,6 @@
 
         assert tsc.account_name == "my_account"
         assert tsc.url == "https://127.0.0.1:10002/my_account"
-<<<<<<< HEAD
         assert tsc._location_mode == "primary"
-        assert tsc.credential.account_key == self.tables_primary_storage_account_key
-        assert tsc.credential.account_name == "my_account"
-=======
-        assert tsc.location_mode == "primary"
         assert tsc.credential.named_key.key == self.credential.named_key.key
-        assert tsc.credential.named_key.name == self.credential.named_key.name
->>>>>>> 4aaa88ad
+        assert tsc.credential.named_key.name == self.credential.named_key.name