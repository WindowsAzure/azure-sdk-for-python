# coding: utf-8

# -------------------------------------------------------------------------
# Copyright (c) Microsoft Corporation. All rights reserved.
# Licensed under the MIT License. See License.txt in the project root for
# license information.
# --------------------------------------------------------------------------
import pytest
import sys
import locale
import os
from azure.data.tables import TableServiceClient, TableItem
from datetime import (
    datetime,
    timedelta,
)


from azure.data.tables import (
    ResourceTypes,
    AccountSasPermissions,
    TableSasPermissions,
    CorsRule,
    RetentionPolicy,
    UpdateMode,
    AccessPolicy,
    TableAnalyticsLogging,
    Metrics
)
from azure.core.pipeline import Pipeline
from azure.core.pipeline.policies import (
    HeadersPolicy,
    ContentDecodePolicy,
)

from _shared.testcase import TableTestCase, GlobalStorageAccountPreparer
from azure.data.tables._authentication import SharedKeyCredentialPolicy
from azure.core.pipeline.transport import RequestsTransport
from azure.core.exceptions import (
    HttpResponseError,
    ResourceNotFoundError,
    ResourceExistsError)

# ------------------------------------------------------------------------------
from azure.data.tables._table_shared_access_signature import generate_account_sas

TEST_TABLE_PREFIX = 'pytablesync'


# ------------------------------------------------------------------------------

def _create_pipeline(account, credential, **kwargs):
    # type: (Any, **Any) -> Tuple[Configuration, Pipeline]
    credential_policy = SharedKeyCredentialPolicy(account_name=account.name, account_key=credential)
    transport = RequestsTransport(**kwargs)
    policies = [
        HeadersPolicy(),
        credential_policy,
        ContentDecodePolicy(response_encoding="utf-8")]
    return Pipeline(transport, policies=policies)


class StorageTableTest(TableTestCase):

    # --Helpers-----------------------------------------------------------------
    def _get_table_reference(self, prefix=TEST_TABLE_PREFIX):
        table_name = self.get_resource_name(prefix)
        return table_name

    def _create_table(self, ts, prefix=TEST_TABLE_PREFIX, table_list=None):
        table_name = self._get_table_reference(prefix)
        try:
            table = ts.create_table(table_name)
            if table_list is not None:
                table_list.append(table)
        except ResourceExistsError:
            table = ts.get_table_client(table_name)
        return table

    def _delete_table(self, ts, table):
        if table is None:
            return
        try:
            ts.delete_table(table.table_name)
        except ResourceNotFoundError:
            pass

    # --Test cases for tables --------------------------------------------------
    @pytest.mark.skip("pending")
    @GlobalStorageAccountPreparer()
    def test_create_properties(self, resource_group, location, storage_account, storage_account_key):
        # # Arrange
        ts = TableServiceClient(self.account_url(storage_account, "table"), storage_account_key)
        table_name = self._get_table_reference()
        # Act
        created = ts.create_table(table_name)

        # Assert
        assert created.table_name == table_name

        properties = ts.get_service_properties()
        ts.set_service_properties(analytics_logging=TableAnalyticsLogging(write=True))
        # have to wait for return to service
        p = ts.get_service_properties()
        # have to wait for return to service
        ts.set_service_properties(minute_metrics= Metrics(enabled=True, include_apis=True,
                                 retention_policy=RetentionPolicy(enabled=True, days=5)))

        ps = ts.get_service_properties()
        ts.delete_table(table_name)

    # @pytest.mark.skip("pending")
    @GlobalStorageAccountPreparer()
    def test_create_table(self, resource_group, location, storage_account, storage_account_key):
        # # Arrange
        ts = TableServiceClient(self.account_url(storage_account, "table"), storage_account_key)

        table_name = self._get_table_reference()

        # Act
        created = ts.create_table(table_name)

        # Assert
        assert created.table_name == table_name
        ts.delete_table(table_name)

    # @pytest.mark.skip("pending")
    @GlobalStorageAccountPreparer()
    def test_create_table_fail_on_exist(self, resource_group, location, storage_account, storage_account_key):
        # Arrange
        ts = TableServiceClient(self.account_url(storage_account, "table"), storage_account_key)
        table_name = self._get_table_reference()

        # Act
        created = ts.create_table(table_name)
        with self.assertRaises(ResourceExistsError):
            ts.create_table(table_name)
        print(created)

        name_filter = "TableName eq '{}'".format(table_name)
        existing = list(ts.query_tables(filter=name_filter))

        # Assert
<<<<<<< HEAD
        self.assertTrue(created)
        self.assertEqual(len(existing), 1)
        self.assertIsInstance(existing[0], TableItem)
=======
        self.assertIsNotNone(created)
        ts.delete_table(table_name)

    @GlobalStorageAccountPreparer()
    def test_create_table_if_exists(self, resource_group, location, storage_account, storage_account_key):
        ts = TableServiceClient(self.account_url(storage_account, "table"), storage_account_key)
        table_name = self._get_table_reference()

        t0 = ts.create_table(table_name)
        t1 = ts.create_table_if_not_exists(table_name)

        self.assertIsNotNone(t0)
        self.assertIsNotNone(t1)
        self.assertEqual(t0.table_name, t1.table_name)
        ts.delete_table(table_name)

    @GlobalStorageAccountPreparer()
    def test_create_table_if_exists_new_table(self, resource_group, location, storage_account, storage_account_key):
        ts = TableServiceClient(self.account_url(storage_account, "table"), storage_account_key)
        table_name = self._get_table_reference()

        t = ts.create_table_if_not_exists(table_name)

        self.assertIsNotNone(t)
        self.assertEqual(t.table_name, table_name)
>>>>>>> e2cac034
        ts.delete_table(table_name)

    @GlobalStorageAccountPreparer()
    def test_create_table_invalid_name(self, resource_group, location, storage_account, storage_account_key):
        # Arrange
        ts = TableServiceClient(self.account_url(storage_account, "table"), storage_account_key)
        invalid_table_name = "my_table"

        with pytest.raises(ValueError) as excinfo:
            ts.create_table(table_name=invalid_table_name)

        assert "Table names must be alphanumeric, cannot begin with a number, and must be between 3-63 characters long.""" in str(
            excinfo)

    @GlobalStorageAccountPreparer()
    def test_delete_table_invalid_name(self, resource_group, location, storage_account, storage_account_key):
        # Arrange
        ts = TableServiceClient(self.account_url(storage_account, "table"), storage_account_key)
        invalid_table_name = "my_table"

        with pytest.raises(ValueError) as excinfo:
            ts.create_table(invalid_table_name)

        assert "Table names must be alphanumeric, cannot begin with a number, and must be between 3-63 characters long.""" in str(
            excinfo)

    @GlobalStorageAccountPreparer()
    def test_list_tables(self, resource_group, location, storage_account, storage_account_key):
        # Arrange
        ts = TableServiceClient(self.account_url(storage_account, "table"), storage_account_key)
        t = self._create_table(ts)

        # Act
        tables = list(ts.list_tables())

        # Assert
        for table_item in tables:
            self.assertIsInstance(table_item, TableItem)

        self.assertIsNotNone(tables)
        self.assertGreaterEqual(len(tables), 1)
        self.assertIsNotNone(tables[0])
        ts.delete_table(t.table_name)

    # @pytest.mark.skip("pending")
    @GlobalStorageAccountPreparer()
    def test_query_tables_with_filter(self, resource_group, location, storage_account, storage_account_key):
        # Arrange
        ts = TableServiceClient(self.account_url(storage_account, "table"), storage_account_key)
        t = self._create_table(ts)

        # Act
        name_filter = "TableName eq '{}'".format(t.table_name)
        tables = list(ts.query_tables(filter=name_filter))

        for table_item in tables:
            self.assertIsInstance(table_item, TableItem)

        # Assert
        self.assertIsNotNone(tables)
        self.assertEqual(len(tables), 1)
        ts.delete_table(t.table_name)

    # @pytest.mark.skip("pending")
    @GlobalStorageAccountPreparer()
    def test_query_tables_with_num_results(self, resource_group, location, storage_account, storage_account_key):
        # Arrange
        prefix = 'listtable'
        ts = TableServiceClient(self.account_url(storage_account, "table"), storage_account_key)
        table_list = []
        for i in range(0, 4):
            self._create_table(ts, prefix + str(i), table_list)

        # Act
        small_page = []
        big_page = []
        for s in next(ts.list_tables(results_per_page=3).by_page()):
            small_page.append(s)
        for t in next(ts.list_tables().by_page()):
            big_page.append(t)

        # Assert
        self.assertEqual(len(small_page), 3)
        self.assertGreaterEqual(len(big_page), 4)

    # @pytest.mark.skip("pending")
    @GlobalStorageAccountPreparer()
    def test_query_tables_with_marker(self, resource_group, location, storage_account, storage_account_key):
        # Arrange
        ts = TableServiceClient(self.account_url(storage_account, "table"), storage_account_key)
        prefix = 'listtable'
        table_names = []
        for i in range(0, 4):
            self._create_table(ts, prefix + str(i), table_names)

        # table_names.sort()

        # Act
        generator1 = ts.list_tables(results_per_page=2).by_page()
        next(generator1)
        generator2 = ts.list_tables(results_per_page=2).by_page(
            continuation_token=generator1.continuation_token)
        next(generator2)

        tables1 = generator1._current_page
        tables2 = generator2._current_page

        # Assert
        self.assertEqual(len(tables1), 2)
        self.assertEqual(len(tables2), 2)
        self.assertNotEqual(tables1, tables2)

    # @pytest.mark.skip("pending")
    @GlobalStorageAccountPreparer()
    def test_delete_table_with_existing_table(self, resource_group, location, storage_account, storage_account_key):
        # Arrange
        ts = TableServiceClient(self.account_url(storage_account, "table"), storage_account_key)
        table = self._create_table(ts)

        # Act
        deleted = ts.delete_table(table_name=table.table_name)
        existing = list(ts.query_tables("TableName eq '{}'".format(table.table_name)))

        # Assert
        self.assertIsNone(deleted)
        self.assertEqual(len(existing), 0)

    # @pytest.mark.skip("pending")
    @GlobalStorageAccountPreparer()
    def test_delete_table_with_non_existing_table_fail_not_exist(self, resource_group, location, storage_account,
                                                                 storage_account_key):
        # Arrange
        ts = TableServiceClient(self.account_url(storage_account, "table"), storage_account_key)
        table_name = self._get_table_reference()

        # Act
        with self.assertRaises(HttpResponseError):
            ts.delete_table(table_name)

        # Assert

    @pytest.mark.skip("pending")
    @GlobalStorageAccountPreparer()
    def test_unicode_create_table_unicode_name(self, resource_group, location, storage_account, storage_account_key):
        # Arrange
        url = self.account_url(storage_account, "table")
        if 'cosmos' in url:
            pytest.skip("Cosmos URLs support unicode table names")
        ts = TableServiceClient(url, storage_account_key)
        table_name = u'啊齄丂狛狜'

        # Act
        with self.assertRaises(HttpResponseError):
            # not supported - table name must be alphanumeric, lowercase
            ts.create_table(table_name)

        # Assert

    # @pytest.mark.skip("pending")
    @GlobalStorageAccountPreparer()
    def test_get_table_acl(self, resource_group, location, storage_account, storage_account_key):
        # Arrange
        url = self.account_url(storage_account, "table")
        if 'cosmos' in url:
            pytest.skip("Cosmos endpoint does not support this")
        ts = TableServiceClient(self.account_url(storage_account, "table"), storage_account_key)
        table = self._create_table(ts)
        try:
            # Act
            acl = table.get_table_access_policy()
            # acl = table.get_table_access_policy()

            # Assert
            self.assertIsNotNone(acl)
            self.assertEqual(len(acl), 0)
        finally:
            # self._delete_table(table)
            ts.delete_table(table.table_name)

    # @pytest.mark.skip("pending")
    @GlobalStorageAccountPreparer()
    def test_set_table_acl_with_empty_signed_identifiers(self, resource_group, location, storage_account,
                                                         storage_account_key):
        # Arrange
        url = self.account_url(storage_account, "table")
        if 'cosmos' in url:
            pytest.skip("Cosmos endpoint does not support this")
        ts = TableServiceClient(url, storage_account_key)
        table = self._create_table(ts)
        try:
            # Act
            table.set_table_access_policy(signed_identifiers={})

            # Assert
            acl = table.get_table_access_policy()
            self.assertIsNotNone(acl)
            self.assertEqual(len(acl), 0)
        finally:
            # self._delete_table(table)
            ts.delete_table(table.table_name)

    @pytest.mark.skip("pending")
    @GlobalStorageAccountPreparer()
    def test_set_table_acl_with_empty_signed_identifier(self, resource_group, location, storage_account,
                                                        storage_account_key):
        # Arrange
        url = self.account_url(storage_account, "table")
        if 'cosmos' in url:
            pytest.skip("Cosmos endpoint does not support this")
        ts = TableServiceClient(url, storage_account_key)
        table = self._create_table(ts)
        try:
            # Act
            table.set_table_access_policy(signed_identifiers={'empty': None})
            # Assert
            acl = table.get_table_access_policy()
            self.assertIsNotNone(acl)
            self.assertEqual(len(acl), 1)
            self.assertIsNotNone(acl['empty'])
            self.assertIsNone(acl['empty'].permission)
            self.assertIsNone(acl['empty'].expiry)
            self.assertIsNone(acl['empty'].start)
        finally:
            # self._delete_table(table)
            ts.delete_table(table.table_name)

    # @pytest.mark.skip("pending")
    @GlobalStorageAccountPreparer()
    def test_set_table_acl_with_signed_identifiers(self, resource_group, location, storage_account,
                                                   storage_account_key):
        # Arrange
        url = self.account_url(storage_account, "table")
        if 'cosmos' in url:
            pytest.skip("Cosmos endpoint does not support this")
        ts = TableServiceClient(url, storage_account_key)
        table = self._create_table(ts)
        client = ts.get_table_client(table_name=table.table_name)

        # Act
        identifiers = dict()
        identifiers['testid'] = AccessPolicy(start=datetime.utcnow() - timedelta(minutes=5),
                                             expiry=datetime.utcnow() + timedelta(hours=1),
                                             permission='r')
        try:
            client.set_table_access_policy(signed_identifiers=identifiers)
            # Assert
            acl = client.get_table_access_policy()
            self.assertIsNotNone(acl)
            self.assertEqual(len(acl), 1)
            self.assertTrue('testid' in acl)
        finally:
            # self._delete_table(table)
            ts.delete_table(table.table_name)

    # @pytest.mark.skip("pending")
    @GlobalStorageAccountPreparer()
    def test_set_table_acl_too_many_ids(self, resource_group, location, storage_account, storage_account_key):
        # Arrange
        url = self.account_url(storage_account, "table")
        if 'cosmos' in url:
            pytest.skip("Cosmos endpoint does not support this")
        ts = TableServiceClient(url, storage_account_key)
        table = self._create_table(ts)
        try:
            # Act
            identifiers = dict()
            for i in range(0, 6):
                identifiers['id{}'.format(i)] = None

            # Assert
            with self.assertRaises(ValueError):
                table.set_table_access_policy(table_name=table.table_name, signed_identifiers=identifiers)
        finally:
            ts.delete_table(table.table_name)

    # @pytest.mark.skip("pending")
    @pytest.mark.live_test_only
    @GlobalStorageAccountPreparer()
    def test_account_sas(self, resource_group, location, storage_account, storage_account_key):
        # SAS URL is calculated from storage key, so this test runs live only

        # Arrange
        url = self.account_url(storage_account, "table")
        if 'cosmos' in url:
            pytest.skip("Cosmos Tables does not yet support sas")
        tsc = TableServiceClient(url, storage_account_key)
        table = self._create_table(tsc)
        try:
            entity = {
                'PartitionKey': 'test',
                'RowKey': 'test1',
                'text': 'hello',
            }
            table.upsert_entity(mode=UpdateMode.MERGE, entity=entity)

            entity['RowKey'] = 'test2'
            table.upsert_entity(mode=UpdateMode.MERGE, entity=entity)

            token = generate_account_sas(
                storage_account.name,
                storage_account_key,
                resource_types=ResourceTypes(object=True),
                permission=AccountSasPermissions(read=True),
                expiry=datetime.utcnow() + timedelta(hours=1),
                start=datetime.utcnow() - timedelta(minutes=1),
            )

            # Act
            service = TableServiceClient(
                self.account_url(storage_account, "table"),
                credential=token,
            )
            sas_table = service.get_table_client(table.table_name)
            entities = list(sas_table.list_entities())

            # Assert
            self.assertEqual(len(entities), 2)
            self.assertEqual(entities[0].text, 'hello')
            self.assertEqual(entities[1].text, 'hello')
        finally:
            self._delete_table(table=table, ts=tsc)

    @pytest.mark.skip("msrest fails deserialization: https://github.com/Azure/msrest-for-python/issues/192")
    @GlobalStorageAccountPreparer()
    def test_locale(self, resource_group, location, storage_account, storage_account_key):
        # Arrange
        ts = TableServiceClient(self.account_url(storage_account, "table"), storage_account_key)
        table = (self._get_table_reference())
        init_locale = locale.getlocale()
        if os.name == "nt":
            culture = "Spanish_Spain"
        elif os.name == 'posix':
            culture = 'es_ES.UTF-8'
        else:
            culture = 'es_ES.utf8'

        try:
            locale.setlocale(locale.LC_ALL, culture)
            e = None

            # Act
            table.create_table()
            try:
                resp = ts.query_tables()
            except:
                e = sys.exc_info()[0]

            # Assert
            self.assertIsNone(e)
        finally:
            ts.delete_table(table.table_name)
            locale.setlocale(locale.LC_ALL, init_locale[0] or 'en_US')<|MERGE_RESOLUTION|>--- conflicted
+++ resolved
@@ -141,11 +141,6 @@
         existing = list(ts.query_tables(filter=name_filter))
 
         # Assert
-<<<<<<< HEAD
-        self.assertTrue(created)
-        self.assertEqual(len(existing), 1)
-        self.assertIsInstance(existing[0], TableItem)
-=======
         self.assertIsNotNone(created)
         ts.delete_table(table_name)
 
@@ -171,7 +166,6 @@
 
         self.assertIsNotNone(t)
         self.assertEqual(t.table_name, table_name)
->>>>>>> e2cac034
         ts.delete_table(table_name)
 
     @GlobalStorageAccountPreparer()
