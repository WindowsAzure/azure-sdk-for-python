--- conflicted
+++ resolved
@@ -50,14 +50,8 @@
 
     # --Test cases per service ---------------------------------------
 
-<<<<<<< HEAD
-    # @pytest.mark.skip("pending")
     @CachedResourceGroupPreparer(name_prefix="tablestest")
-    @CachedStorageAccountPreparer(name_prefix="tablestest", sku='Standard_RAGRS')
-=======
-    @GlobalResourceGroupPreparer()
-    @StorageAccountPreparer(name_prefix='pyacrstorage', sku='Standard_RAGRS', random_name_enabled=True)
->>>>>>> 40774230
+    @CachedStorageAccountPreparer(name_prefix='pyacrstorage', sku='Standard_RAGRS', random_name_enabled=True)
     def test_table_service_stats_f(self, resource_group, location, storage_account, storage_account_key):
         # Arrange
         tsc = TableServiceClient(self.account_url(storage_account, "table"), storage_account_key)
@@ -67,13 +61,8 @@
         # Assert
         self._assert_stats_default(stats)
 
-<<<<<<< HEAD
     @CachedResourceGroupPreparer(name_prefix="tablestest")
-    @CachedStorageAccountPreparer(name_prefix="tablestest", sku='Standard_RAGRS')
-=======
-    @GlobalResourceGroupPreparer()
-    @StorageAccountPreparer(name_prefix='pyacrstorage', sku='Standard_RAGRS', random_name_enabled=True)
->>>>>>> 40774230
+    @CachedStorageAccountPreparer(name_prefix='pyacrstorage', sku='Standard_RAGRS', random_name_enabled=True)
     def test_table_service_stats_when_unavailable(self, resource_group, location, storage_account, storage_account_key):
         # Arrange
         tsc = TableServiceClient(self.account_url(storage_account, "table"), storage_account_key)
