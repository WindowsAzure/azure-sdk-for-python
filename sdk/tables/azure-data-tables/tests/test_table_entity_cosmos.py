# coding: utf-8

# -------------------------------------------------------------------------
# Copyright (c) Microsoft Corporation. All rights reserved.
# Licensed under the MIT License. See License.txt in the project root for
# license information.
# --------------------------------------------------------------------------

import pytest

from base64 import b64encode
from datetime import datetime, timedelta
from dateutil.tz import tzutc, tzoffset
from math import isnan
from time import sleep
import uuid

from devtools_testutils import AzureTestCase

from azure.core import MatchConditions
from azure.core.exceptions import (
    HttpResponseError,
    ResourceNotFoundError,
    ResourceExistsError
)
from azure.data.tables import (
    TableServiceClient,
    TableClient,
    generate_table_sas,
    TableEntity,
    EntityProperty,
    EdmType,
    TableSasPermissions,
    AccessPolicy,
    UpdateMode
)

from _shared.testcase import TableTestCase, SLEEP_DELAY
from preparers import cosmos_decorator

# ------------------------------------------------------------------------------

class StorageTableEntityTest(AzureTestCase, TableTestCase):

    def _set_up(self, tables_cosmos_account_name, tables_primary_cosmos_account_key):
        self.ts = TableServiceClient(self.account_url(tables_cosmos_account_name, "cosmos"), tables_primary_cosmos_account_key)
        self.table_name = self.get_resource_name('uttable')
        try:
            self.table = self.ts.get_table_client(self.table_name)
        except:
            for table_entity in self.ts.list_tables():
                self.ts.delete_table(table_entity.table_name)
            self.table = self.ts.get_table_client(self.table_name)

        if self.is_live:
            try:
                self.ts.create_table(self.table_name)
            except ResourceExistsError:
                pass

        self.query_tables = []

    def _tear_down(self):
        if self.is_live:
            try:
                self.ts.delete_table(self.table_name)
            except:
                pass

            for table_item in self.ts.list_tables():
                try:
                    self.ts.delete_table(table_item.table_name)
                except:
                    pass

    # --Helpers-----------------------------------------------------------------

    def _create_query_table(self, entity_count):
        """
        Creates a table with the specified name and adds entities with the
        default set of values. PartitionKey is set to 'MyPartition' and RowKey
        is set to a unique counter value starting at 1 (as a string).
        """
        table_name = self.get_resource_name('querytable')
        table = self.ts.create_table(table_name)
        self.query_tables.append(table_name)
        client = self.ts.get_table_client(table_name)
        entity = self._create_random_entity_dict()
        for i in range(1, entity_count + 1):
            entity['RowKey'] = entity['RowKey'] + str(i)
            client.create_entity(entity)
        return client

    def _create_random_base_entity_dict(self):
        """
        Creates a dict-based entity with only pk and rk.
        """
        # partition = self.get_resource_name('pk')
        # row = self.get_resource_name('rk')
        partition, row = self._create_pk_rk(None, None)
        return {
            'PartitionKey': partition,
            'RowKey': row,
        }

    def _create_pk_rk(self, pk, rk):
        try:
            pk = pk if pk is not None else self.get_resource_name('pk').decode('utf-8')
            rk = rk if rk is not None else self.get_resource_name('rk').decode('utf-8')
        except AttributeError:
            pk = pk if pk is not None else self.get_resource_name('pk')
            rk = rk if rk is not None else self.get_resource_name('rk')
        return pk, rk

    def _insert_two_opposite_entities(self, pk=None, rk=None):
        entity1 = self._create_random_entity_dict()
        resp = self.table.create_entity(entity1)

        partition, row = self._create_pk_rk(pk, rk)
        properties = {
            'PartitionKey': partition + u'1',
            'RowKey': row + u'1',
            'age': 49,
            'sex': u'female',
            'married': False,
            'deceased': True,
            'optional': None,
            'ratio': 5.2,
            'evenratio': 6.0,
            'large': 39999011,
            'Birthday': datetime(1993, 4, 1, tzinfo=tzutc()),
            'birthday': datetime(1990, 4, 1, tzinfo=tzutc()),
            'binary': b'binary-binary',
            'other': EntityProperty(40, EdmType.INT32),
            'clsid': uuid.UUID('c8da6455-213e-42d9-9b79-3f9149a57833')
        }
        self.table.create_entity(properties)
        return entity1, resp

    def _create_random_entity_dict(self, pk=None, rk=None):
        """
        Creates a dictionary-based entity with fixed values, using all
        of the supported data types.
        """
        partition, row = self._create_pk_rk(pk, rk)
        properties = {
            'PartitionKey': partition,
            'RowKey': row,
            'age': 39,
            'sex': u'male',
            'married': True,
            'deceased': False,
            'optional': None,
            'ratio': 3.1,
            'evenratio': 3.0,
            'large': 933311100,
            'Birthday': datetime(1973, 10, 4, tzinfo=tzutc()),
            'birthday': datetime(1970, 10, 4, tzinfo=tzutc()),
            'binary': b'binary',
            'other': EntityProperty(20, EdmType.INT32),
            'clsid': uuid.UUID('c9da6455-213d-42c9-9a79-3e9149a57833')
        }
        return TableEntity(**properties)

    def _insert_random_entity(self, pk=None, rk=None):
        entity = self._create_random_entity_dict(pk, rk)
        metadata = self.table.create_entity(entity)
        return entity, metadata['etag']

    def _create_updated_entity_dict(self, partition, row):
        """
        Creates a dictionary-based entity with fixed values, with a
        different set of values than the default entity. It
        adds fields, changes field values, changes field types,
        and removes fields when compared to the default entity.
        """
        return {
            'PartitionKey': partition,
            'RowKey': row,
            'age': u'abc',
            'sex': u'female',
            'sign': u'aquarius',
            'birthday': datetime(1991, 10, 4, tzinfo=tzutc())
        }

    def _assert_default_entity(self, entity, headers=None):
        '''
        Asserts that the entity passed in matches the default entity.
        '''
        assert entity['age'] ==  39
        assert entity['sex'] ==  'male'
        assert entity['married'] ==  True
        assert entity['deceased'] ==  False
        assert not "optional" in entity
        assert not "aquarius" in entity
        assert entity['ratio'] ==  3.1
        assert entity['evenratio'] ==  3.0
        assert entity['large'] ==  933311100
        assert entity['Birthday'] == datetime(1973, 10, 4, tzinfo=tzutc())
        assert entity['birthday'] == datetime(1970, 10, 4, tzinfo=tzutc())
        assert entity['binary'].value ==  b'binary'
        assert entity['other'] ==  20
        assert entity['clsid'] ==  uuid.UUID('c9da6455-213d-42c9-9a79-3e9149a57833')
        assert entity.metadata['etag']
        assert entity.metadata['timestamp']

    def _assert_default_entity_json_full_metadata(self, entity, headers=None):
        '''
        Asserts that the entity passed in matches the default entity.
        '''
        assert entity['age'] ==  39
        assert entity['sex'] ==  'male'
        assert entity['married'] ==  True
        assert entity['deceased'] ==  False
        assert not "optional" in entity
        assert not "aquarius" in entity
        assert entity['ratio'] ==  3.1
        assert entity['evenratio'] ==  3.0
        assert entity['large'] ==  933311100
        assert entity['Birthday'] == datetime(1973, 10, 4, tzinfo=tzutc())
        assert entity['birthday'] == datetime(1970, 10, 4, tzinfo=tzutc())
        assert entity['binary'].value ==  b'binary'
        assert entity['other'] ==  20
        assert entity['clsid'] ==  uuid.UUID('c9da6455-213d-42c9-9a79-3e9149a57833')
        assert entity.metadata['etag']
        assert entity.metadata['timestamp']

    def _assert_default_entity_json_no_metadata(self, entity, headers=None):
        '''
        Asserts that the entity passed in matches the default entity.
        '''
        assert entity['age'] ==  39
        assert entity['sex'] ==  'male'
        assert entity['married'] ==  True
        assert entity['deceased'] ==  False
        assert not "optional" in entity
        assert not "aquarius" in entity
        assert entity['ratio'] ==  3.1
        assert entity['evenratio'] ==  3.0
        assert entity['large'] ==  933311100
        assert entity['Birthday'].startswith('1973-10-04T00:00:00')
        assert entity['birthday'].startswith('1970-10-04T00:00:00')
        assert entity['Birthday'].endswith('00Z')
        assert entity['birthday'].endswith('00Z')
        assert entity['binary'] ==  b64encode(b'binary').decode('utf-8')
        assert entity['other'] ==  20
        assert entity['clsid'] ==  'c9da6455-213d-42c9-9a79-3e9149a57833'
        assert entity.metadata['etag']
        assert entity.metadata['timestamp']

    def _assert_updated_entity(self, entity):
        '''
        Asserts that the entity passed in matches the updated entity.
        '''
        assert entity['age'] ==  'abc'
        assert entity['sex'] ==  'female'
        assert not "married" in entity
        assert not "deceased" in entity
        assert entity['sign'] ==  'aquarius'
        assert not "optional" in entity
        assert not "ratio" in entity
        assert not "evenratio" in entity
        assert not "large" in entity
        assert not "Birthday" in entity
        assert entity['birthday'] == datetime(1991, 10, 4, tzinfo=tzutc())
        assert not "other" in entity
        assert not "clsid" in entity
        assert entity.metadata['etag']
        assert entity.metadata['timestamp']

    def _assert_merged_entity(self, entity):
        '''
        Asserts that the entity passed in matches the default entity
        merged with the updated entity.
        '''
        assert entity['age'] ==  'abc'
        assert entity['sex'] ==  'female'
        assert entity['sign'] ==  'aquarius'
        assert entity['married'] ==  True
        assert entity['deceased'] ==  False
        assert entity['ratio'] ==  3.1
        assert entity['evenratio'] ==  3.0
        assert entity['large'] ==  933311100
        assert entity['Birthday'] == datetime(1973, 10, 4, tzinfo=tzutc())
        assert entity['birthday'] == datetime(1991, 10, 4, tzinfo=tzutc())
        assert entity['other'] ==  20
        assert isinstance(entity['clsid'],  uuid.UUID)
        assert str(entity['clsid']) ==  'c9da6455-213d-42c9-9a79-3e9149a57833'
        assert entity.metadata['etag']
        assert entity.metadata['timestamp']

    def _assert_valid_metadata(self, metadata):
        keys = metadata.keys()
        assert "version" in  keys
        assert "date" in  keys
        assert "etag" in  keys
        assert len(keys) ==  3

    # --Test cases for entities ------------------------------------------
    @cosmos_decorator
    def test_url_encoding_at_symbol(self, tables_cosmos_account_name, tables_primary_cosmos_account_key):

        self._set_up(tables_cosmos_account_name, tables_primary_cosmos_account_key)
        try:
            entity = {
                u"PartitionKey": u"PK",
                u"RowKey": u"table@storage.com",
                u"Value": 100
            }

            for i in range(10):
                entity[u"RowKey"] += str(i)
                entity[u"Value"] += i
                self.table.create_entity(entity)

            f = u"RowKey eq '{}'".format(entity["RowKey"])
            entities = self.table.query_entities(f)
            count = 0
            for e in entities:
                assert e['PartitionKey'] == entity[u"PartitionKey"]
                assert e['RowKey'] == entity[u"RowKey"]
                assert e['Value'] == entity[u"Value"]
                count += 1
                self.table.delete_entity(e['PartitionKey'], e['RowKey'])

            assert count == 1

            count = 0
            for e in self.table.query_entities(f):
                count += 1
            assert count == 0
        finally:
            self._tear_down()
            self.sleep(SLEEP_DELAY)

    @cosmos_decorator
    def test_insert_etag(self, tables_cosmos_account_name, tables_primary_cosmos_account_key):

        self._set_up(tables_cosmos_account_name, tables_primary_cosmos_account_key)
        try:
            entity, _ = self._insert_random_entity()

            entity1 = self.table.get_entity(row_key=entity['RowKey'], partition_key=entity['PartitionKey'])

            assert 'etag' not in entity1
            assert 'timestamp' not in entity1
            assert entity1.metadata
            assert entity1.metadata['etag']
            assert entity1.metadata['timestamp']
        finally:
            self._tear_down()
            self.sleep(SLEEP_DELAY)

    @cosmos_decorator
    def test_query_user_filter(self, tables_cosmos_account_name, tables_primary_cosmos_account_key):
        # Arrange
        self._set_up(tables_cosmos_account_name, tables_primary_cosmos_account_key)
        try:
            entity = self._insert_random_entity()

            # Act
            entities = self.table.query_entities("married eq @my_param", parameters={'my_param': True})

            assert entities is not None
            length = 0
            for entity in entities:
                self._assert_default_entity(entity)
                length += 1

            assert length == 1
        finally:
            self._tear_down()
            self.sleep(SLEEP_DELAY)

    @cosmos_decorator
    def test_query_user_filter_multiple_params(self, tables_cosmos_account_name, tables_primary_cosmos_account_key):
        # Arrange
        self._set_up(tables_cosmos_account_name, tables_primary_cosmos_account_key)
        try:
            entity, _ = self._insert_random_entity()

            # Act
            parameters = {
                'my_param': True,
                'rk': entity['RowKey']
            }
            entities = self.table.query_entities("married eq @my_param and RowKey eq @rk", parameters=parameters)

            assert entities is not None
            length = 0
            for entity in entities:
                self._assert_default_entity(entity)
                length += 1

            assert length == 1
        finally:
            self._tear_down()
            self.sleep(SLEEP_DELAY)

    @cosmos_decorator
    def test_query_user_filter_integers(self, tables_cosmos_account_name, tables_primary_cosmos_account_key):
        # Arrange
        self._set_up(tables_cosmos_account_name, tables_primary_cosmos_account_key)
        try:
            entity, _ = self._insert_two_opposite_entities()

            # Act
            parameters = {
                'my_param': 40,
            }
            entities = self.table.query_entities("age lt @my_param", parameters=parameters)

            length = 0
            assert entities is not None
            for entity in entities:
                self._assert_default_entity(entity)
                length += 1

            assert length == 1
        finally:
            self._tear_down()
            self.sleep(SLEEP_DELAY)

    @cosmos_decorator
    def test_query_user_filter_floats(self, tables_cosmos_account_name, tables_primary_cosmos_account_key):
        # Arrange
        self._set_up(tables_cosmos_account_name, tables_primary_cosmos_account_key)
        try:
            entity, _ = self._insert_two_opposite_entities()

            # Act
            parameters = {
                'my_param': entity['ratio'] + 1.0,
            }
            entities = self.table.query_entities("ratio lt @my_param", parameters=parameters)

            length = 0
            assert entities is not None
            for entity in entities:
                self._assert_default_entity(entity)
                length += 1

            assert length == 1
        finally:
            self._tear_down()
            self.sleep(SLEEP_DELAY)

    @cosmos_decorator
    def test_query_user_filter_datetimes(self, tables_cosmos_account_name, tables_primary_cosmos_account_key):
        # Arrange
        self._set_up(tables_cosmos_account_name, tables_primary_cosmos_account_key)
        try:
            entity, _ = self._insert_two_opposite_entities()

            # Act
            parameters = {
                'my_param': entity['birthday'],
            }
            entities = self.table.query_entities("birthday eq @my_param", parameters=parameters)

            length = 0
            assert entities is not None
            for entity in entities:
                self._assert_default_entity(entity)
                length += 1

            assert length == 1
        finally:
            self._tear_down()
            self.sleep(SLEEP_DELAY)

    @cosmos_decorator
    def test_query_user_filter_guids(self, tables_cosmos_account_name, tables_primary_cosmos_account_key):
        # Arrange
        self._set_up(tables_cosmos_account_name, tables_primary_cosmos_account_key)
        try:
            entity, _ = self._insert_two_opposite_entities()

            # Act
            parameters = {
                'my_param': entity['clsid']
            }
            entities = self.table.query_entities("clsid eq @my_param", parameters=parameters)

            length = 0
            assert entities is not None
            for entity in entities:
                self._assert_default_entity(entity)
                length += 1

            assert length == 1
        finally:
            self._tear_down()
            self.sleep(SLEEP_DELAY)

    @cosmos_decorator
    def test_query_user_filter_binary(self, tables_cosmos_account_name, tables_primary_cosmos_account_key):
        # Arrange
        self._set_up(tables_cosmos_account_name, tables_primary_cosmos_account_key)
        try:
            entity, _ = self._insert_two_opposite_entities()

            # Act
            parameters = {
                'my_param': entity['binary']
            }
            entities = self.table.query_entities("binary eq @my_param", parameters=parameters)

            length = 0
            assert entities is not None
            for entity in entities:
                self._assert_default_entity(entity)
                length += 1

            assert length == 1
        finally:
            self._tear_down()

    @cosmos_decorator
    def test_query_user_filter_int64(self, tables_cosmos_account_name, tables_primary_cosmos_account_key):
        # Arrange
        self._set_up(tables_cosmos_account_name, tables_primary_cosmos_account_key)
        try:
            entity, _ = self._insert_two_opposite_entities()
            large_entity = {
                u"PartitionKey": u"pk001",
                u"RowKey": u"rk001",
                u"large_int": EntityProperty(2 ** 40, EdmType.INT64),
            }
            self.table.create_entity(large_entity)

            # Act
            parameters = {
                'my_param': large_entity['large_int'].value
            }
            entities = self.table.query_entities("large_int eq @my_param", parameters=parameters)

            length = 0
            assert entities is not None
            for entity in entities:
                assert large_entity['large_int'] == entity['large_int']
                length += 1

            assert length == 1
        finally:
            self._tear_down()

    @cosmos_decorator
    def test_query_invalid_filter(self, tables_cosmos_account_name, tables_primary_cosmos_account_key):
        # Arrange
        self._set_up(tables_cosmos_account_name, tables_primary_cosmos_account_key)
        try:
            base_entity = {
                u"PartitionKey": u"pk",
                u"RowKey": u"rk",
                u"value": 1
            }

            for i in range(5):
                base_entity[u"RowKey"] += str(i)
                base_entity[u"value"] += i
                self.table.create_entity(base_entity)
            # Act
            with pytest.raises(HttpResponseError):
                resp = self.table.query_entities("aaa bbb ccc")
                for row in resp:
                    _ = row

        finally:
            self._tear_down()
            self.sleep(SLEEP_DELAY)

    @cosmos_decorator
    def test_insert_entity_dictionary(self, tables_cosmos_account_name, tables_primary_cosmos_account_key):
        # Arrange
        self._set_up(tables_cosmos_account_name, tables_primary_cosmos_account_key)
        try:
            entity = self._create_random_entity_dict()

            # Act
            resp = self.table.create_entity(entity=entity)

            # Assert  --- Does this mean insert returns nothing?
            assert resp is not None
        finally:
            self._tear_down()
            self.sleep(SLEEP_DELAY)

    @cosmos_decorator
    def test_insert_entity_with_hook(self, tables_cosmos_account_name, tables_primary_cosmos_account_key):
        # Arrange
        self._set_up(tables_cosmos_account_name, tables_primary_cosmos_account_key)
        try:
            entity = self._create_random_entity_dict()

            # Act
            resp = self.table.create_entity(entity=entity)
            received_entity = self.table.get_entity(
                row_key=entity['RowKey'],
                partition_key=entity['PartitionKey']
            )

            # Assert
            self._assert_valid_metadata(resp)
            self._assert_default_entity(received_entity)
        finally:
            self._tear_down()
            self.sleep(SLEEP_DELAY)

    @cosmos_decorator
    def test_insert_entity_with_no_metadata(self, tables_cosmos_account_name, tables_primary_cosmos_account_key):
        # Arrange
        self._set_up(tables_cosmos_account_name, tables_primary_cosmos_account_key)
        try:
            entity = self._create_random_entity_dict()
            headers = {'Accept': 'application/json;odata=nometadata'}
            # Act
            # response_hook=lambda e, h: (e, h)
            resp = self.table.create_entity(
                entity=entity,
                headers=headers,
            )
            received_entity = self.table.get_entity(
                row_key=entity['RowKey'],
                partition_key=entity['PartitionKey'],
                headers=headers
            )

            # Assert
            self._assert_valid_metadata(resp)
            self._assert_default_entity_json_no_metadata(received_entity)
        finally:
            self._tear_down()
            self.sleep(SLEEP_DELAY)

    @cosmos_decorator
    def test_insert_entity_with_full_metadata(self, tables_cosmos_account_name, tables_primary_cosmos_account_key):
        # Arrange
        self._set_up(tables_cosmos_account_name, tables_primary_cosmos_account_key)
        try:
            entity = self._create_random_entity_dict()
            headers = {'Accept': 'application/json;odata=fullmetadata'}

            # Act
            resp = self.table.create_entity(
                entity=entity,
                headers={'Accept': 'application/json;odata=fullmetadata'},
            )
            received_entity = self.table.get_entity(
                row_key=entity['RowKey'],
                partition_key=entity['PartitionKey'],
                headers=headers
            )

            # Assert
            self._assert_valid_metadata(resp)
            self._assert_default_entity_json_full_metadata(received_entity)
        finally:
            self._tear_down()
            self.sleep(SLEEP_DELAY)

    @cosmos_decorator
    def test_insert_entity_conflict(self, tables_cosmos_account_name, tables_primary_cosmos_account_key):
        # Arrange
        self._set_up(tables_cosmos_account_name, tables_primary_cosmos_account_key)
        try:
            entity, _ = self._insert_random_entity()

            # Act
            with pytest.raises(ResourceExistsError):
                # self.table.create_entity(entity)
                self.table.create_entity(entity=entity)

            # Assert

        finally:
            self._tear_down()
            self.sleep(SLEEP_DELAY)

    @cosmos_decorator
    def test_insert_entity_with_large_int32_value_throws(self, tables_cosmos_account_name,
                                                         tables_primary_cosmos_account_key):
        # Arrange
        self._set_up(tables_cosmos_account_name, tables_primary_cosmos_account_key)
        try:
            # Act
            dict32 = self._create_random_base_entity_dict()
            dict32['large'] = EntityProperty(2 ** 31, EdmType.INT32)

            # Assert
            with pytest.raises(TypeError):
                self.table.create_entity(entity=dict32)

            dict32['large'] = EntityProperty(-(2 ** 31 + 1), EdmType.INT32)
            with pytest.raises(TypeError):
                self.table.create_entity(entity=dict32)
        finally:
            self._tear_down()
            self.sleep(SLEEP_DELAY)

    @cosmos_decorator
    def test_insert_entity_with_large_int64_value_throws(self, tables_cosmos_account_name,
                                                         tables_primary_cosmos_account_key):
        # Arrange
        self._set_up(tables_cosmos_account_name, tables_primary_cosmos_account_key)
        try:
            # Act
            dict64 = self._create_random_base_entity_dict()
            dict64['large'] = EntityProperty(2 ** 63, EdmType.INT64)

            # Assert
            with pytest.raises(TypeError):
                self.table.create_entity(entity=dict64)

            dict64['large'] = EntityProperty(-(2 ** 63 + 1), EdmType.INT64)
            with pytest.raises(TypeError):
                self.table.create_entity(entity=dict64)
        finally:
            self._tear_down()
            self.sleep(SLEEP_DELAY)

    @cosmos_decorator
    def test_insert_entity_with_large_int_success(self, tables_cosmos_account_name,
                                                         tables_primary_cosmos_account_key):
        # Arrange
        self._set_up(tables_cosmos_account_name, tables_primary_cosmos_account_key)
        try:
            # Act
            dict64 = self._create_random_base_entity_dict()
            dict64['large'] = EntityProperty(2 ** 50, EdmType.INT64)

            # Assert
            self.table.create_entity(entity=dict64)

            received_entity = self.table.get_entity(dict64['PartitionKey'], dict64['RowKey'])
            assert received_entity['large'].value == dict64['large'].value

            dict64['RowKey'] = u'negative'
            dict64['large'] = EntityProperty(-(2 ** 50 + 1), EdmType.INT64)
            self.table.create_entity(entity=dict64)

            received_entity = self.table.get_entity(dict64['PartitionKey'], dict64['RowKey'])
            assert received_entity['large'].value == dict64['large'].value

        finally:
            self._tear_down()
            self.sleep(SLEEP_DELAY)

    @cosmos_decorator
    def test_insert_entity_missing_pk(self, tables_cosmos_account_name, tables_primary_cosmos_account_key):
        # Arrange
        self._set_up(tables_cosmos_account_name, tables_primary_cosmos_account_key)
        try:
            entity = {'RowKey': 'rk'}

            # Act
            with pytest.raises(ValueError):
                self.table.create_entity(entity=entity)
            # Assert
        finally:
            self._tear_down()
            self.sleep(SLEEP_DELAY)

    @cosmos_decorator
    def test_insert_entity_empty_string_pk(self, tables_cosmos_account_name, tables_primary_cosmos_account_key):
        # Arrange
        self._set_up(tables_cosmos_account_name, tables_primary_cosmos_account_key)
        try:
            entity = {'RowKey': 'rk', 'PartitionKey': ''}

            # Act
            with pytest.raises(HttpResponseError):
                self.table.create_entity(entity=entity)

                # Assert
            #  assert resp is not None
        finally:
            self._tear_down()
            self.sleep(SLEEP_DELAY)

    @cosmos_decorator
    def test_insert_entity_missing_rk(self, tables_cosmos_account_name, tables_primary_cosmos_account_key):
        # Arrange
        self._set_up(tables_cosmos_account_name, tables_primary_cosmos_account_key)
        try:
            entity = {'PartitionKey': 'pk'}

            # Act
            with pytest.raises(ValueError):
                resp = self.table.create_entity(entity=entity)

            # Assert
        finally:
            self._tear_down()
            self.sleep(SLEEP_DELAY)

    @cosmos_decorator
    def test_insert_entity_empty_string_rk(self, tables_cosmos_account_name, tables_primary_cosmos_account_key):
        # Arrange
        self._set_up(tables_cosmos_account_name, tables_primary_cosmos_account_key)
        try:
            entity = {'PartitionKey': 'pk', 'RowKey': ''}

            # Act
            with pytest.raises(HttpResponseError):
                self.table.create_entity(entity=entity)

        finally:
            self._tear_down()
            self.sleep(SLEEP_DELAY)

    @cosmos_decorator
    def test_get_entity(self, tables_cosmos_account_name, tables_primary_cosmos_account_key):
        # Arrange
        self._set_up(tables_cosmos_account_name, tables_primary_cosmos_account_key)
        try:
            entity, _ = self._insert_random_entity()

            # Act
            resp = self.table.get_entity(partition_key=entity['PartitionKey'],
                                         row_key=entity['RowKey'])

            # Assert
            assert resp['PartitionKey'] ==  entity['PartitionKey']
            assert resp['RowKey'] ==  entity['RowKey']
            self._assert_default_entity(resp)
        finally:
            self._tear_down()
            self.sleep(SLEEP_DELAY)

    @cosmos_decorator
    def test_get_entity_with_hook(self, tables_cosmos_account_name, tables_primary_cosmos_account_key):
        # Arrange
        self._set_up(tables_cosmos_account_name, tables_primary_cosmos_account_key)
        try:
            entity, _ = self._insert_random_entity()

            # Act
            # resp, headers
            # response_hook=lambda e, h: (e, h)
            resp = self.table.get_entity(
                partition_key=entity['PartitionKey'],
                row_key=entity['RowKey'],
            )

            # Assert
            assert resp['PartitionKey'] ==  entity['PartitionKey']
            assert resp['RowKey'] ==  entity['RowKey']
            self._assert_default_entity(resp)
        finally:
            self._tear_down()
            self.sleep(SLEEP_DELAY)

    @cosmos_decorator
    def test_get_entity_if_match(self, tables_cosmos_account_name, tables_primary_cosmos_account_key):
        # Arrange
        self._set_up(tables_cosmos_account_name, tables_primary_cosmos_account_key)
        try:
            entity, etag = self._insert_random_entity()

            # Act
            # Do a get and confirm the etag is parsed correctly by using it
            # as a condition to delete.
            resp = self.table.get_entity(partition_key=entity['PartitionKey'],
                                         row_key=entity['RowKey'])

            self.table.delete_entity(
                {"PartitionKey": resp['PartitionKey'], "RowKey": resp['RowKey']},
                etag=etag,
                match_condition=MatchConditions.IfNotModified
            )

            # Assert
        finally:
            self._tear_down()
            self.sleep(SLEEP_DELAY)

    @cosmos_decorator
    def test_get_entity_full_metadata(self, tables_cosmos_account_name, tables_primary_cosmos_account_key):
        # Arrange
        self._set_up(tables_cosmos_account_name, tables_primary_cosmos_account_key)
        try:
            entity, _ = self._insert_random_entity()

            # Act
            resp = self.table.get_entity(
                entity['PartitionKey'],
                entity['RowKey'],
                headers={'accept': 'application/json;odata=fullmetadata'})

            # Assert
            assert resp['PartitionKey'] ==  entity['PartitionKey']
            assert resp['RowKey'] ==  entity['RowKey']
            self._assert_default_entity_json_full_metadata(resp)
        finally:
            self._tear_down()
            self.sleep(SLEEP_DELAY)

    @cosmos_decorator
    def test_get_entity_no_metadata(self, tables_cosmos_account_name, tables_primary_cosmos_account_key):
        # Arrange
        self._set_up(tables_cosmos_account_name, tables_primary_cosmos_account_key)
        try:
            entity, _ = self._insert_random_entity()

            # Act
            resp = self.table.get_entity(
                partition_key=entity['PartitionKey'],
                row_key=entity['RowKey'],
                headers={'accept': 'application/json;odata=nometadata'})

            # Assert
            assert resp['PartitionKey'] ==  entity['PartitionKey']
            assert resp['RowKey'] ==  entity['RowKey']
            self._assert_default_entity_json_no_metadata(resp)
        finally:
            self._tear_down()
            self.sleep(SLEEP_DELAY)

    @cosmos_decorator
    def test_get_entity_not_existing(self, tables_cosmos_account_name, tables_primary_cosmos_account_key):
        # Arrange
        self._set_up(tables_cosmos_account_name, tables_primary_cosmos_account_key)
        try:
            entity = self._create_random_entity_dict()

            # Act
            with pytest.raises(ResourceNotFoundError):
                self.table.get_entity(partition_key=entity['PartitionKey'],
                                      row_key=entity['RowKey'])

            # Assert
        finally:
            self._tear_down()
            self.sleep(SLEEP_DELAY)

    @cosmos_decorator
    def test_get_entity_with_special_doubles(self, tables_cosmos_account_name, tables_primary_cosmos_account_key):
        # Arrange
        self._set_up(tables_cosmos_account_name, tables_primary_cosmos_account_key)
        try:
            entity = self._create_random_base_entity_dict()
            entity.update({
                'inf': float('inf'),
                'negativeinf': float('-inf'),
                'nan': float('nan')
            })
            self.table.create_entity(entity=entity)

            # Act
            resp = self.table.get_entity(partition_key=entity['PartitionKey'],
                                         row_key=entity['RowKey'])

            # Assert
            assert resp['inf'] ==  float('inf')
            assert resp['negativeinf'] ==  float('-inf')
            assert isnan(resp['nan'])
        finally:
            self._tear_down()
            self.sleep(SLEEP_DELAY)

    @cosmos_decorator
    def test_update_entity(self, tables_cosmos_account_name, tables_primary_cosmos_account_key):
        # Arrange
        self._set_up(tables_cosmos_account_name, tables_primary_cosmos_account_key)
        try:
            entity, _ = self._insert_random_entity()

            # Act
            sent_entity = self._create_updated_entity_dict(entity['PartitionKey'], entity['RowKey'])

            self.table.update_entity(mode=UpdateMode.REPLACE, entity=sent_entity)

            # Assert
            #  assert resp
            received_entity = self.table.get_entity(partition_key=entity['PartitionKey'],
                                                    row_key=entity['RowKey'])

            self._assert_updated_entity(received_entity)
        finally:
            self._tear_down()
            self.sleep(SLEEP_DELAY)

    @cosmos_decorator
    def test_update_entity_not_existing(self, tables_cosmos_account_name, tables_primary_cosmos_account_key):
        # Arrange
        self._set_up(tables_cosmos_account_name, tables_primary_cosmos_account_key)
        try:
            entity = self._create_random_base_entity_dict()

            # Act
            sent_entity = self._create_updated_entity_dict(entity['PartitionKey'], entity['RowKey'])
            with pytest.raises(ResourceNotFoundError):
                self.table.update_entity(mode=UpdateMode.REPLACE, entity=sent_entity)

            # Assert
        finally:
            self._tear_down()
            self.sleep(SLEEP_DELAY)

    @cosmos_decorator
    def test_update_entity_with_if_matches(self, tables_cosmos_account_name, tables_primary_cosmos_account_key):
        # Arrange
        self._set_up(tables_cosmos_account_name, tables_primary_cosmos_account_key)
        try:
            entity, etag = self._insert_random_entity()

            # Act
            sent_entity = self._create_updated_entity_dict(entity['PartitionKey'], entity['RowKey'])
            # , response_hook=lambda e, h: h)
            self.table.update_entity(
                mode=UpdateMode.REPLACE, entity=sent_entity, etag=etag,
                match_condition=MatchConditions.IfNotModified)

            # Assert
            # assert resp
            received_entity = self.table.get_entity(entity['PartitionKey'], entity['RowKey'])
            self._assert_updated_entity(received_entity)
        finally:
            self._tear_down()
            self.sleep(SLEEP_DELAY)

    @cosmos_decorator
    def test_update_entity_with_if_doesnt_match(self, tables_cosmos_account_name, tables_primary_cosmos_account_key):
        # Arrange
        self._set_up(tables_cosmos_account_name, tables_primary_cosmos_account_key)
        try:
            entity, _ = self._insert_random_entity()

            # Act
            sent_entity = self._create_updated_entity_dict(entity['PartitionKey'], entity['RowKey'])
            with pytest.raises(HttpResponseError):
                self.table.update_entity(
                    mode=UpdateMode.MERGE,
                    entity=sent_entity,
                    etag=u'W/"datetime\'2012-06-15T22%3A51%3A44.9662825Z\'"',
                    match_condition=MatchConditions.IfNotModified)

            # Assert
        finally:
            self._tear_down()
            self.sleep(SLEEP_DELAY)

    @cosmos_decorator
    def test_insert_or_merge_entity_with_existing_entity(self, tables_cosmos_account_name,
                                                         tables_primary_cosmos_account_key):
        # Arrange
        self._set_up(tables_cosmos_account_name, tables_primary_cosmos_account_key)
        try:
            entity, _ = self._insert_random_entity()

            # Act
            sent_entity = self._create_updated_entity_dict(entity['PartitionKey'], entity['RowKey'])
            resp = self.table.upsert_entity(mode=UpdateMode.MERGE, entity=sent_entity)

            # Assert
            assert resp is not None
            received_entity = self.table.get_entity(entity['PartitionKey'], entity['RowKey'])
            self._assert_merged_entity(received_entity)
        finally:
            self._tear_down()
            self.sleep(SLEEP_DELAY)

    @cosmos_decorator
    def test_insert_or_merge_entity_with_non_existing_entity(self, tables_cosmos_account_name,
                                                             tables_primary_cosmos_account_key):
        # Arrange
        self._set_up(tables_cosmos_account_name, tables_primary_cosmos_account_key)
        try:
            entity = self._create_random_base_entity_dict()

            # Act
            sent_entity = self._create_updated_entity_dict(entity['PartitionKey'], entity['RowKey'])
            resp = self.table.upsert_entity(mode=UpdateMode.MERGE, entity=sent_entity)

            # Assert
            assert resp is not None
            received_entity = self.table.get_entity(entity['PartitionKey'],
                                                    entity['RowKey'])
            self._assert_updated_entity(received_entity)
        finally:
            self._tear_down()
            self.sleep(SLEEP_DELAY)

    @cosmos_decorator
    def test_insert_or_replace_entity_with_existing_entity(self, tables_cosmos_account_name,
                                                           tables_primary_cosmos_account_key):
        # Arrange
        self._set_up(tables_cosmos_account_name, tables_primary_cosmos_account_key)
        try:
            entity, _ = self._insert_random_entity()

            # Act
            sent_entity = self._create_updated_entity_dict(entity['PartitionKey'], entity['RowKey'])
            resp = self.table.upsert_entity(mode=UpdateMode.REPLACE, entity=sent_entity)

            # Assert
            # assert resp is not None
            received_entity = self.table.get_entity(entity['PartitionKey'], entity['RowKey'])
            self._assert_updated_entity(received_entity)
        finally:
            self._tear_down()
            self.sleep(SLEEP_DELAY)

    @cosmos_decorator
    def test_insert_or_replace_entity_with_non_existing_entity(self, tables_cosmos_account_name,
                                                               tables_primary_cosmos_account_key):
        # Arrange
        self._set_up(tables_cosmos_account_name, tables_primary_cosmos_account_key)
        try:
            entity = self._create_random_base_entity_dict()

            # Act
            sent_entity = self._create_updated_entity_dict(entity['PartitionKey'], entity['RowKey'])
            resp = self.table.upsert_entity(mode=UpdateMode.REPLACE, entity=sent_entity)

            # Assert
            assert resp is not None
            received_entity = self.table.get_entity(entity['PartitionKey'],
                                                    entity['RowKey'])
            self._assert_updated_entity(received_entity)
        finally:
            self._tear_down()
            self.sleep(SLEEP_DELAY)

    @cosmos_decorator
    def test_merge_entity(self, tables_cosmos_account_name, tables_primary_cosmos_account_key):
        # Arrange
        self._set_up(tables_cosmos_account_name, tables_primary_cosmos_account_key)
        try:
            entity, _ = self._insert_random_entity()

            # Act
            sent_entity = self._create_updated_entity_dict(entity['PartitionKey'], entity['RowKey'])
            resp = self.table.update_entity(mode=UpdateMode.MERGE, entity=sent_entity)

            # Assert
            assert resp is not None
            received_entity = self.table.get_entity(entity['PartitionKey'], entity['RowKey'])
            self._assert_merged_entity(received_entity)
        finally:
            self._tear_down()
            self.sleep(SLEEP_DELAY)

    @cosmos_decorator
    def test_merge_entity_not_existing(self, tables_cosmos_account_name, tables_primary_cosmos_account_key):
        # Arrange
        self._set_up(tables_cosmos_account_name, tables_primary_cosmos_account_key)
        try:
            entity = self._create_random_base_entity_dict()

            # Act
            sent_entity = self._create_updated_entity_dict(entity['PartitionKey'], entity['RowKey'])
            with pytest.raises(ResourceNotFoundError):
                self.table.update_entity(mode=UpdateMode.MERGE, entity=sent_entity)

            # Assert
        finally:
            self._tear_down()
            self.sleep(SLEEP_DELAY)

    @cosmos_decorator
    def test_merge_entity_with_if_matches(self, tables_cosmos_account_name, tables_primary_cosmos_account_key):
        # Arrange
        self._set_up(tables_cosmos_account_name, tables_primary_cosmos_account_key)
        try:
            entity, etag = self._insert_random_entity()

            # Act
            sent_entity = self._create_updated_entity_dict(entity['PartitionKey'], entity['RowKey'])
            resp = self.table.update_entity(
                mode=UpdateMode.MERGE,
                entity=sent_entity,
                etag=etag,
                match_condition=MatchConditions.IfNotModified)

            # Assert
            assert resp is not None
            received_entity = self.table.get_entity(entity['PartitionKey'], entity['RowKey'])
            self._assert_merged_entity(received_entity)
        finally:
            self._tear_down()
            self.sleep(SLEEP_DELAY)

    @cosmos_decorator
    def test_merge_entity_with_if_doesnt_match(self, tables_cosmos_account_name, tables_primary_cosmos_account_key):
        # Arrange
        self._set_up(tables_cosmos_account_name, tables_primary_cosmos_account_key)
        try:
            entity, _ = self._insert_random_entity()

            # Act
            sent_entity = self._create_updated_entity_dict(entity['PartitionKey'], entity['RowKey'])
            with pytest.raises(HttpResponseError):
                self.table.update_entity(mode=UpdateMode.MERGE,
                                         entity=sent_entity,
                                         etag='W/"datetime\'2012-06-15T22%3A51%3A44.9662825Z\'"',
                                         match_condition=MatchConditions.IfNotModified)

            # Assert
        finally:
            self._tear_down()
            self.sleep(SLEEP_DELAY)

    @cosmos_decorator
    def test_delete_entity(self, tables_cosmos_account_name, tables_primary_cosmos_account_key):
        # Arrange
        self._set_up(tables_cosmos_account_name, tables_primary_cosmos_account_key)
        try:
            entity, _ = self._insert_random_entity()

            # Act
            self.table.delete_entity(partition_key=entity['PartitionKey'], row_key=entity['RowKey'])

            # Assert
            with pytest.raises(ResourceNotFoundError):
                self.table.get_entity(entity['PartitionKey'], entity['RowKey'])
        finally:
            self._tear_down()
            self.sleep(SLEEP_DELAY)

    @cosmos_decorator
    def test_delete_entity_not_existing(self, tables_cosmos_account_name, tables_primary_cosmos_account_key):
        # Arrange
        self._set_up(tables_cosmos_account_name, tables_primary_cosmos_account_key)
        try:
            entity = self._create_random_base_entity_dict()

            # Act
            with pytest.raises(ResourceNotFoundError):
                self.table.delete_entity({"PartitionKey": entity['PartitionKey'], "RowKey": entity['RowKey']})

            # Assert
        finally:
            self._tear_down()
            self.sleep(SLEEP_DELAY)

    @cosmos_decorator
    def test_delete_entity_with_if_matches(self, tables_cosmos_account_name, tables_primary_cosmos_account_key):
        # Arrange
        self._set_up(tables_cosmos_account_name, tables_primary_cosmos_account_key)
        try:
            entity, etag = self._insert_random_entity()

            # Act
            self.table.delete_entity(
                entity['PartitionKey'],
                entity['RowKey'],
                etag=etag,
                match_condition=MatchConditions.IfNotModified
            )

            # Assert
            with pytest.raises(ResourceNotFoundError):
                self.table.get_entity(entity['PartitionKey'], entity['RowKey'])
        finally:
            self._tear_down()
            self.sleep(SLEEP_DELAY)

    @cosmos_decorator
    def test_delete_entity_with_if_doesnt_match(self, tables_cosmos_account_name, tables_primary_cosmos_account_key):
        # Arrange
        self._set_up(tables_cosmos_account_name, tables_primary_cosmos_account_key)
        try:
            entity, _ = self._insert_random_entity()

            # Act
            with pytest.raises(HttpResponseError):
                self.table.delete_entity(
                    entity['PartitionKey'],
                    entity['RowKey'],
                    etag=u'W/"datetime\'2012-06-15T22%3A51%3A44.9662825Z\'"',
                    match_condition=MatchConditions.IfNotModified
                )

            # Assert
        finally:
            self._tear_down()
            self.sleep(SLEEP_DELAY)

<<<<<<< HEAD
    @cosmos_decorator
=======
    @CosmosPreparer()
    def test_delete_entity_overloads(self, tables_cosmos_account_name, tables_primary_cosmos_account_key):
        # Arrange
        self._set_up(tables_cosmos_account_name, tables_primary_cosmos_account_key)
        try:
            entity, _ = self._insert_random_entity()

            # Act
            self.table.delete_entity(entity)

            pk, rk = self._create_pk_rk("pk", "rk")
            pk, rk = pk + u"2", rk + u"2"
            entity2 = {
                u"PartitionKey": pk,
                u"RowKey": rk,
                u"Value": 100
            }
            self.table.create_entity(entity2)

            self.table.delete_entity(pk, rk)

            count = 0
            for entity in self.table.list_entities():
                count += 1
            assert count == 0
        finally:
            self._tear_down()

    @CosmosPreparer()
    def test_delete_entity_overloads_kwargs(self, tables_cosmos_account_name, tables_primary_cosmos_account_key):
        # Arrange
        self._set_up(tables_cosmos_account_name, tables_primary_cosmos_account_key)
        try:
            entity, _ = self._insert_random_entity()

            # Act
            self.table.delete_entity(entity=entity)

            pk, rk = self._create_pk_rk("pk", "rk")
            pk, rk = pk + u"2", rk + u"2"
            entity2 = {
                u"PartitionKey": pk,
                u"RowKey": rk,
                u"Value": 100
            }
            self.table.create_entity(entity2)

            self.table.delete_entity(partition_key=pk, row_key=rk)

            count = 0
            for entity in self.table.list_entities():
                count += 1
            assert count == 0
        finally:
            self._tear_down()

    @CosmosPreparer()
>>>>>>> 6bc810ed
    def test_unicode_property_value(self, tables_cosmos_account_name, tables_primary_cosmos_account_key):
        # Arrange
        self._set_up(tables_cosmos_account_name, tables_primary_cosmos_account_key)
        try:
            entity = self._create_random_base_entity_dict()
            entity1 = entity.copy()
            entity1.update({u'Description': u'ꀕ'})
            entity2 = entity.copy()
            entity2.update({u'RowKey': u'test2', 'Description': u'ꀕ'})

            # Act
            self.table.create_entity(entity=entity1)
            self.table.create_entity(entity=entity2)
            entities = list(self.table.query_entities(
                "PartitionKey eq '{}'".format(entity['PartitionKey'])))

            # Assert
            assert len(entities) ==  2
            assert entities[0]['Description'] ==  u'ꀕ'
            assert entities[1]['Description'] ==  u'ꀕ'
        finally:
            self._tear_down()
            self.sleep(SLEEP_DELAY)

    @cosmos_decorator
    def test_unicode_property_name(self, tables_cosmos_account_name, tables_primary_cosmos_account_key):
        # Arrange
        self._set_up(tables_cosmos_account_name, tables_primary_cosmos_account_key)
        try:
            entity = self._create_random_base_entity_dict()
            entity1 = entity.copy()
            entity1.update({u'啊齄丂狛狜': u'ꀕ'})
            entity2 = entity.copy()
            entity2.update({'RowKey': u'test2', u'啊齄丂狛狜': u'hello'})

            # Act
            self.table.create_entity(entity=entity1)
            self.table.create_entity(entity=entity2)
            entities = list(self.table.query_entities(
                "PartitionKey eq '{}'".format(entity['PartitionKey'])))

            # Assert
            assert len(entities) ==  2
            assert entities[0][u'啊齄丂狛狜'] ==  u'ꀕ'
            assert entities[1][u'啊齄丂狛狜'] ==  u'hello'
        finally:
            self._tear_down()
            self.sleep(SLEEP_DELAY)

    @pytest.mark.skip("Bad Request: Cosmos cannot handle single quotes in a PK/RK (confirm)")
    @cosmos_decorator
    def test_operations_on_entity_with_partition_key_having_single_quote(self, tables_cosmos_account_name, tables_primary_cosmos_account_key):

        # Arrange
        partition_key_with_single_quote = "a''''b"
        row_key_with_single_quote = "a''''b"
        self._set_up(tables_cosmos_account_name, tables_primary_cosmos_account_key)
        try:
            entity, _ = self._insert_random_entity(pk=partition_key_with_single_quote, rk=row_key_with_single_quote)

            # Act
            sent_entity = self._create_updated_entity_dict(entity['PartitionKey'], entity['RowKey'])
            resp = self.table.upsert_entity(mode=UpdateMode.MERGE, entity=sent_entity)

            # Assert
            assert resp is not None
            # row key here only has 2 quotes
            received_entity = self.table.get_entity(entity['PartitionKey'], entity['RowKey'])
            self._assert_updated_entity(received_entity)

            # Act
            sent_entity['newField'] = 'newFieldValue'
            resp = self.table.update_entity(mode=UpdateMode.MERGE, entity=sent_entity)

            # Assert
            assert resp is not None
            received_entity = self.table.get_entity(entity['PartitionKey'], entity['RowKey'])
            self._assert_updated_entity(received_entity)
            assert received_entity['newField'] ==  'newFieldValue'

            # Act
            resp = self.table.delete_entity(entity['PartitionKey'], entity['RowKey'])

            # Assert
            assert resp is not None
        finally:
            self._tear_down()
            self.sleep(SLEEP_DELAY)

    @cosmos_decorator
    def test_empty_and_spaces_property_value(self, tables_cosmos_account_name, tables_primary_cosmos_account_key):
        # Arrange
        self._set_up(tables_cosmos_account_name, tables_primary_cosmos_account_key)
        try:
            entity = self._create_random_base_entity_dict()
            entity.update({
                'EmptyByte': b'',
                'EmptyUnicode': u'',
                'SpacesOnlyByte': b'   ',
                'SpacesOnlyUnicode': u'   ',
                'SpacesBeforeByte': b'   Text',
                'SpacesBeforeUnicode': u'   Text',
                'SpacesAfterByte': b'Text   ',
                'SpacesAfterUnicode': u'Text   ',
                'SpacesBeforeAndAfterByte': b'   Text   ',
                'SpacesBeforeAndAfterUnicode': u'   Text   ',
            })

            # Act
            self.table.create_entity(entity=entity)
            resp = self.table.get_entity(entity['PartitionKey'], entity['RowKey'])

            # Assert
            assert resp['EmptyByte'].value ==  b''
            assert resp['EmptyUnicode'] ==  u''
            assert resp['SpacesOnlyByte'].value ==  b'   '
            assert resp['SpacesOnlyUnicode'] ==  u'   '
            assert resp['SpacesBeforeByte'].value ==  b'   Text'
            assert resp['SpacesBeforeUnicode'] ==  u'   Text'
            assert resp['SpacesAfterByte'].value ==  b'Text   '
            assert resp['SpacesAfterUnicode'] ==  u'Text   '
            assert resp['SpacesBeforeAndAfterByte'].value ==  b'   Text   '
            assert resp['SpacesBeforeAndAfterUnicode'] ==  u'   Text   '
        finally:
            self._tear_down()
            self.sleep(SLEEP_DELAY)

    @cosmos_decorator
    def test_none_property_value(self, tables_cosmos_account_name, tables_primary_cosmos_account_key):
        # Arrange
        self._set_up(tables_cosmos_account_name, tables_primary_cosmos_account_key)
        try:
            entity = self._create_random_base_entity_dict()
            entity.update({'NoneValue': None})

            # Act
            self.table.create_entity(entity=entity)
            resp = self.table.get_entity(entity['PartitionKey'], entity['RowKey'])

            # Assert
            assert resp is not None
            assert not hasattr(resp, 'NoneValue')
        finally:
            self._tear_down()
            self.sleep(SLEEP_DELAY)

    @cosmos_decorator
    def test_binary_property_value(self, tables_cosmos_account_name, tables_primary_cosmos_account_key):
        # Arrange
        self._set_up(tables_cosmos_account_name, tables_primary_cosmos_account_key)
        try:
            binary_data = b'\x01\x02\x03\x04\x05\x06\x07\x08\t\n'
            entity = self._create_random_base_entity_dict()
            entity.update({u'binary': b'\x01\x02\x03\x04\x05\x06\x07\x08\t\n'})

            # Act
            self.table.create_entity(entity=entity)
            resp = self.table.get_entity(entity['PartitionKey'], entity['RowKey'])

            # Assert
            assert resp is not None
            assert resp['binary'].value ==  binary_data
        finally:
            self._tear_down()
            self.sleep(SLEEP_DELAY)

    @cosmos_decorator
    def test_timezone(self, tables_cosmos_account_name, tables_primary_cosmos_account_key):
        # Arrange
        self._set_up(tables_cosmos_account_name, tables_primary_cosmos_account_key)
        try:
            local_tz = tzoffset('BRST', -10800)
            local_date = datetime(2003, 9, 27, 9, 52, 43, tzinfo=local_tz)
            entity = self._create_random_base_entity_dict()
            entity.update({'date': local_date})

            # Act
            self.table.create_entity(entity=entity)
            resp = self.table.get_entity(entity['PartitionKey'], entity['RowKey'])

            # Assert
            assert resp is not None
            # times are not equal because request is made after
            assert resp['date'].astimezone(tzutc()) ==  local_date.astimezone(tzutc())
            assert resp['date'].astimezone(local_tz) ==  local_date
        finally:
            self._tear_down()
            self.sleep(SLEEP_DELAY)

    @cosmos_decorator
    def test_query_entities(self, tables_cosmos_account_name, tables_primary_cosmos_account_key):
        # Arrange
        self._set_up(tables_cosmos_account_name, tables_primary_cosmos_account_key)
        try:
            table = self._create_query_table(2)

            # Act
            entities = list(table.list_entities())

            # Assert
            assert len(entities) ==  2
            for entity in entities:
                self._assert_default_entity(entity)
        finally:
            self._tear_down()
            self.sleep(SLEEP_DELAY)

    @cosmos_decorator
    def test_query_entities_each_page(self, tables_cosmos_account_name, tables_primary_cosmos_account_key):
        # Arrange
        self._set_up(tables_cosmos_account_name, tables_primary_cosmos_account_key)
        try:
            base_entity = {
                "PartitionKey": u"pk",
                "RowKey": u"1",
            }

            for i in range(10):
                if i > 5:
                    base_entity['PartitionKey'] += str(i)
                base_entity['RowKey'] += str(i)
                base_entity['value'] = i
                try:
                    self.table.create_entity(base_entity)
                except ResourceExistsError:
                    pass

            query_filter = u"PartitionKey eq 'pk'"

            entity_count = 0
            page_count = 0
            for entity_page in self.table.query_entities(query_filter, results_per_page=2).by_page():

                temp_count = 0
                for ent in entity_page:
                    temp_count += 1

                assert temp_count <= 2
                page_count += 1
                entity_count += temp_count

            assert entity_count == 6
            assert page_count == 3

        finally:
            self._tear_down()
            self.sleep(SLEEP_DELAY)

    @cosmos_decorator
    def test_query_zero_entities(self, tables_cosmos_account_name, tables_primary_cosmos_account_key):
        # Arrange
        self._set_up(tables_cosmos_account_name, tables_primary_cosmos_account_key)
        try:
            table = self._create_query_table(0)

            # Act
            entities = list(table.list_entities())

            # Assert
            assert len(entities) ==  0
        finally:
            self._tear_down()
            self.sleep(SLEEP_DELAY)

    @cosmos_decorator
    def test_query_entities_full_metadata(self, tables_cosmos_account_name, tables_primary_cosmos_account_key):
        # Arrange
        self._set_up(tables_cosmos_account_name, tables_primary_cosmos_account_key)
        try:
            table = self._create_query_table(2)

            # Act
            entities = list(table.list_entities(headers={'accept': 'application/json;odata=fullmetadata'}))

            # Assert
            assert len(entities) ==  2
            for entity in entities:
                self._assert_default_entity_json_full_metadata(entity)
        finally:
            self._tear_down()
            self.sleep(SLEEP_DELAY)

    @cosmos_decorator
    def test_query_entities_no_metadata(self, tables_cosmos_account_name, tables_primary_cosmos_account_key):
        # Arrange
        self._set_up(tables_cosmos_account_name, tables_primary_cosmos_account_key)
        try:
            table = self._create_query_table(2)

            # Act
            entities = list(table.list_entities(headers={'accept': 'application/json;odata=nometadata'}))

            # Assert
            assert len(entities) ==  2
            for entity in entities:
                self._assert_default_entity_json_no_metadata(entity)
        finally:
            self._tear_down()
            self.sleep(SLEEP_DELAY)

    @cosmos_decorator
    def test_query_entities_with_filter(self, tables_cosmos_account_name, tables_primary_cosmos_account_key):
        # Arrange
        self._set_up(tables_cosmos_account_name, tables_primary_cosmos_account_key)
        try:
            entity, _ = self._insert_random_entity()
            entity2, _ = self._insert_random_entity(pk="foo" + entity['PartitionKey'])
            entity3, _ = self._insert_random_entity(pk="bar" + entity['PartitionKey'])

            # Act
            entities = list(self.table.query_entities(
                "PartitionKey eq '{}'".format(entity['PartitionKey'])))

            # Assert
            assert len(entities) ==  1
            assert entity['PartitionKey'] ==  entities[0]['PartitionKey']
            self._assert_default_entity(entities[0])
        finally:
            self._tear_down()
            self.sleep(SLEEP_DELAY)

    @cosmos_decorator
    def test_query_injection(self, tables_cosmos_account_name, tables_primary_cosmos_account_key):
        # Arrange
        self._set_up(tables_cosmos_account_name, tables_primary_cosmos_account_key)
        try:
            table_name = self.get_resource_name('querytable')
            table = self.ts.create_table_if_not_exists(table_name)
            entity_a = {'PartitionKey': u'foo', 'RowKey': u'bar1', 'IsAdmin': u'admin'}
            entity_b = {'PartitionKey': u'foo', 'RowKey': u'bar2', 'IsAdmin': u''}
            table.create_entity(entity_a)
            table.create_entity(entity_b)

            is_user_admin = u"PartitionKey eq @first and IsAdmin eq 'admin'"
            entities = list(table.query_entities(is_user_admin, parameters={u'first': u'foo'}))
            assert len(entities) ==  1

            injection = u"foo' or RowKey eq 'bar2"
            injected_query = "PartitionKey eq '{}' and IsAdmin eq 'admin'".format(injection)
            entities = list(table.query_entities(injected_query))
            assert len(entities) ==  2

            entities = list(table.query_entities(is_user_admin, parameters={u'first': injection}))
            assert len(entities) ==  0
        finally:
            self.ts.delete_table(table_name)
            self._tear_down()

    @pytest.mark.live_test_only
    @cosmos_decorator
    def test_query_special_chars(self, tables_cosmos_account_name, tables_primary_cosmos_account_key):
        # Arrange
        self._set_up(tables_cosmos_account_name, tables_primary_cosmos_account_key)
        try:
            table_name = self.get_resource_name('querytable')
            table = self.ts.create_table_if_not_exists(table_name)
            entity_a = {'PartitionKey': u'foo', 'RowKey': u'bar1', 'Chars': u":@?'/!_^#+,$"}
            entity_b = {'PartitionKey': u'foo', 'RowKey': u'bar2', 'Chars': u'=& ?"\\{}<>%'}
            table.create_entity(entity_a)
            table.create_entity(entity_b)

            all_entities = list(table.query_entities("PartitionKey eq 'foo'"))
            assert len(all_entities) == 2

            parameters = {'key': 'foo'}
            all_entities = list(table.query_entities("PartitionKey eq @key", parameters=parameters))
            assert len(all_entities) == 2

            query = "PartitionKey eq 'foo' and RowKey eq 'bar1' and Chars eq ':@?''/!_^#+,$'"
            entities = list(table.query_entities(query))
            assert len(entities) == 1

            query = "PartitionKey eq @key and RowKey eq @row and Chars eq @quote"
            parameters = {'key': 'foo', 'row': 'bar1', 'quote': ":@?'/!_^#+,$"}
            entities = list(table.query_entities(query, parameters=parameters))
            assert len(entities) ==  1

            query = "PartitionKey eq 'foo' and RowKey eq 'bar2' and Chars eq '=& ?\"\\{}<>%'"
            entities = list(table.query_entities(query))
            assert len(entities) == 1

            query = "PartitionKey eq @key and RowKey eq @row and Chars eq @quote"
            parameters = {'key': 'foo', 'row': 'bar2', 'quote': r'=& ?"\{}<>%'}
            entities = list(table.query_entities(query, parameters=parameters))
            assert len(entities) ==  1

        finally:
            self.ts.delete_table(table_name)
            self._tear_down()

    @cosmos_decorator
    def test_query_entities_with_select(self, tables_cosmos_account_name, tables_primary_cosmos_account_key):
        # Arrange
        self._set_up(tables_cosmos_account_name, tables_primary_cosmos_account_key)
        try:
            table = self._create_query_table(2)

            # Act
            entities = []
            for entity in table.list_entities(select=['age', 'sex']):
                entities.append(entity)
                assert entities[0]['age'] ==  39
                assert entities[0]['sex'] ==  'male'
                assert not "birthday" in entities[0]
                assert not "married" in entities[0]
                assert not "deceased" in entities[0]

            # Assert
            assert len(entities) == 2
        finally:
            self._tear_down()
            self.sleep(SLEEP_DELAY)

    @cosmos_decorator
    def test_query_entities_with_top(self, tables_cosmos_account_name, tables_primary_cosmos_account_key):
        # Arrange
        self._set_up(tables_cosmos_account_name, tables_primary_cosmos_account_key)
        try:
            table = self._create_query_table(3)
            # circular dependencies made this return a list not an item paged - problem when calling by page
            # Act
            entities = list(next(table.list_entities(results_per_page=2).by_page()))

            # Assert
            assert len(entities) ==  2
        finally:
            self._tear_down()
            self.sleep(SLEEP_DELAY)

    @cosmos_decorator
    def test_query_entities_with_top_and_next(self, tables_cosmos_account_name, tables_primary_cosmos_account_key):
        # Arrange
        self._set_up(tables_cosmos_account_name, tables_primary_cosmos_account_key)
        try:
            table = self._create_query_table(5)

            # Act
            resp1 = table.list_entities(results_per_page=2).by_page()
            next(resp1)
            resp2 = table.list_entities(results_per_page=2).by_page(
                continuation_token=resp1.continuation_token)
            next(resp2)
            resp3 = table.list_entities(results_per_page=2).by_page(
                continuation_token=resp2.continuation_token)
            next(resp3)

            entities1 = resp1._current_page
            entities2 = resp2._current_page
            entities3 = resp3._current_page

            # Assert
            assert len(entities1) ==  2
            assert len(entities2) ==  2
            assert len(entities3) ==  1
            self._assert_default_entity(entities1[0])
            self._assert_default_entity(entities1[1])
            self._assert_default_entity(entities2[0])
            self._assert_default_entity(entities2[1])
            self._assert_default_entity(entities3[0])
        finally:
            self._tear_down()
            self.sleep(SLEEP_DELAY)

    @cosmos_decorator
    def test_datetime_milliseconds(self, tables_cosmos_account_name, tables_primary_cosmos_account_key):
        self._set_up(tables_cosmos_account_name, tables_primary_cosmos_account_key)
        try:
            entity = self._create_random_entity_dict()

            entity['milliseconds'] = datetime(2011, 11, 4, 0, 5, 23, 283000, tzinfo=tzutc())

            self.table.create_entity(entity)

            received_entity = self.table.get_entity(
                partition_key=entity['PartitionKey'],
                row_key=entity['RowKey']
            )

            assert entity['milliseconds'] == received_entity['milliseconds']

        finally:
            self._tear_down()
            self.sleep(SLEEP_DELAY)

    @cosmos_decorator
    def test_datetime_str_passthrough(self, tables_cosmos_account_name, tables_primary_cosmos_account_key):
        self._set_up(tables_cosmos_account_name, tables_primary_cosmos_account_key)
        partition, row = self._create_pk_rk(None, None)

        dotnet_timestamp = "2013-08-22T01:12:06.2608595Z"
        entity = {
            'PartitionKey': partition,
            'RowKey': row,
            'datetime1': EntityProperty(dotnet_timestamp, EdmType.DATETIME)
        }
        try:
            self.table.create_entity(entity)
            received = self.table.get_entity(partition, row)
            assert isinstance(received['datetime1'], datetime)
            assert received['datetime1'].tables_service_value == dotnet_timestamp

            received['datetime2'] = received['datetime1'].replace(year=2020)
            assert received['datetime2'].tables_service_value == ""

            self.table.update_entity(received, mode=UpdateMode.REPLACE)
            updated = self.table.get_entity(partition, row)
            assert isinstance(updated['datetime1'], datetime)
            assert isinstance(updated['datetime2'], datetime)
            assert updated['datetime1'].tables_service_value == dotnet_timestamp
        finally:
            self._tear_down()<|MERGE_RESOLUTION|>--- conflicted
+++ resolved
@@ -1278,10 +1278,7 @@
             self._tear_down()
             self.sleep(SLEEP_DELAY)
 
-<<<<<<< HEAD
-    @cosmos_decorator
-=======
-    @CosmosPreparer()
+    @cosmos_decorator
     def test_delete_entity_overloads(self, tables_cosmos_account_name, tables_primary_cosmos_account_key):
         # Arrange
         self._set_up(tables_cosmos_account_name, tables_primary_cosmos_account_key)
@@ -1309,7 +1306,7 @@
         finally:
             self._tear_down()
 
-    @CosmosPreparer()
+    @cosmos_decorator
     def test_delete_entity_overloads_kwargs(self, tables_cosmos_account_name, tables_primary_cosmos_account_key):
         # Arrange
         self._set_up(tables_cosmos_account_name, tables_primary_cosmos_account_key)
@@ -1337,8 +1334,7 @@
         finally:
             self._tear_down()
 
-    @CosmosPreparer()
->>>>>>> 6bc810ed
+    @cosmos_decorator
     def test_unicode_property_value(self, tables_cosmos_account_name, tables_primary_cosmos_account_key):
         # Arrange
         self._set_up(tables_cosmos_account_name, tables_primary_cosmos_account_key)
@@ -1352,8 +1348,7 @@
             # Act
             self.table.create_entity(entity=entity1)
             self.table.create_entity(entity=entity2)
-            entities = list(self.table.query_entities(
-                "PartitionKey eq '{}'".format(entity['PartitionKey'])))
+            entities = list(self.table.query_entities("PartitionKey eq '{}'".format(entity['PartitionKey'])))
 
             # Assert
             assert len(entities) ==  2
