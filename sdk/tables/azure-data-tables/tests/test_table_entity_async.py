--- conflicted
+++ resolved
@@ -304,11 +304,7 @@
             resp = await self.table.create_entity(entity=entity)
 
             # Assert
-<<<<<<< HEAD
             self.assertIsNotNone(resp)
-=======
-            self._assert_valid_metadata(resp)
->>>>>>> 40774230
         finally:
             await self._tear_down()
 
@@ -425,12 +421,8 @@
             await self._tear_down()
 
 
-<<<<<<< HEAD
-    @CachedResourceGroupPreparer(name_prefix="tablestest")
-    @CachedStorageAccountPreparer(name_prefix="tablestest")
-=======
-    @GlobalStorageAccountPreparer()
->>>>>>> 40774230
+    @CachedResourceGroupPreparer(name_prefix="tablestest")
+    @CachedStorageAccountPreparer(name_prefix="tablestest")
     async def test_insert_entity_with_large_int64_value_throws(self, resource_group, location, storage_account,
                                                                storage_account_key):
         # Arrange
@@ -451,12 +443,8 @@
             await self._tear_down()
 
 
-<<<<<<< HEAD
-    @CachedResourceGroupPreparer(name_prefix="tablestest")
-    @CachedStorageAccountPreparer(name_prefix="tablestest")
-=======
-    @GlobalStorageAccountPreparer()
->>>>>>> 40774230
+    @CachedResourceGroupPreparer(name_prefix="tablestest")
+    @CachedStorageAccountPreparer(name_prefix="tablestest")
     async def test_insert_entity_missing_pk(self, resource_group, location, storage_account, storage_account_key):
         # Arrange
         await self._set_up(storage_account, storage_account_key)
@@ -470,12 +458,8 @@
             await self._tear_down()
 
 
-<<<<<<< HEAD
-    @CachedResourceGroupPreparer(name_prefix="tablestest")
-    @CachedStorageAccountPreparer(name_prefix="tablestest")
-=======
-    @GlobalStorageAccountPreparer()
->>>>>>> 40774230
+    @CachedResourceGroupPreparer(name_prefix="tablestest")
+    @CachedStorageAccountPreparer(name_prefix="tablestest")
     async def test_insert_entity_empty_string_pk(self, resource_group, location, storage_account, storage_account_key):
         # Arrange
         await self._set_up(storage_account, storage_account_key)
@@ -493,12 +477,8 @@
             await self._tear_down()
 
 
-<<<<<<< HEAD
-    @CachedResourceGroupPreparer(name_prefix="tablestest")
-    @CachedStorageAccountPreparer(name_prefix="tablestest")
-=======
-    @GlobalStorageAccountPreparer()
->>>>>>> 40774230
+    @CachedResourceGroupPreparer(name_prefix="tablestest")
+    @CachedStorageAccountPreparer(name_prefix="tablestest")
     async def test_insert_entity_missing_rk(self, resource_group, location, storage_account, storage_account_key):
         # Arrange
         await self._set_up(storage_account, storage_account_key)
@@ -514,12 +494,8 @@
             await self._tear_down()
 
 
-<<<<<<< HEAD
-    @CachedResourceGroupPreparer(name_prefix="tablestest")
-    @CachedStorageAccountPreparer(name_prefix="tablestest")
-=======
-    @GlobalStorageAccountPreparer()
->>>>>>> 40774230
+    @CachedResourceGroupPreparer(name_prefix="tablestest")
+    @CachedStorageAccountPreparer(name_prefix="tablestest")
     async def test_insert_entity_empty_string_rk(self, resource_group, location, storage_account, storage_account_key):
         # Arrange
         await self._set_up(storage_account, storage_account_key)
@@ -540,12 +516,8 @@
             await self._tear_down()
 
 
-<<<<<<< HEAD
-    @CachedResourceGroupPreparer(name_prefix="tablestest")
-    @CachedStorageAccountPreparer(name_prefix="tablestest")
-=======
-    @GlobalStorageAccountPreparer()
->>>>>>> 40774230
+    @CachedResourceGroupPreparer(name_prefix="tablestest")
+    @CachedStorageAccountPreparer(name_prefix="tablestest")
     async def test_insert_entity_too_many_properties(self, resource_group, location, storage_account,
                                                      storage_account_key):
         # Arrange
@@ -565,12 +537,8 @@
             await self._tear_down()
 
 
-<<<<<<< HEAD
-    @CachedResourceGroupPreparer(name_prefix="tablestest")
-    @CachedStorageAccountPreparer(name_prefix="tablestest")
-=======
-    @GlobalStorageAccountPreparer()
->>>>>>> 40774230
+    @CachedResourceGroupPreparer(name_prefix="tablestest")
+    @CachedStorageAccountPreparer(name_prefix="tablestest")
     async def test_insert_entity_property_name_too_long(self, resource_group, location, storage_account,
                                                         storage_account_key):
         # Arrange
@@ -590,12 +558,8 @@
             await self._tear_down()
 
 
-<<<<<<< HEAD
-    @CachedResourceGroupPreparer(name_prefix="tablestest")
-    @CachedStorageAccountPreparer(name_prefix="tablestest")
-=======
-    @GlobalStorageAccountPreparer()
->>>>>>> 40774230
+    @CachedResourceGroupPreparer(name_prefix="tablestest")
+    @CachedStorageAccountPreparer(name_prefix="tablestest")
     async def test_get_entity(self, resource_group, location, storage_account, storage_account_key):
         # Arrange
         await self._set_up(storage_account, storage_account_key)
@@ -614,12 +578,8 @@
             await self._tear_down()
 
 
-<<<<<<< HEAD
-    @CachedResourceGroupPreparer(name_prefix="tablestest")
-    @CachedStorageAccountPreparer(name_prefix="tablestest")
-=======
-    @GlobalStorageAccountPreparer()
->>>>>>> 40774230
+    @CachedResourceGroupPreparer(name_prefix="tablestest")
+    @CachedStorageAccountPreparer(name_prefix="tablestest")
     async def test_get_entity_with_hook(self, resource_group, location, storage_account, storage_account_key):
         # Arrange
         await self._set_up(storage_account, storage_account_key)
@@ -642,12 +602,8 @@
             await self._tear_down()
 
 
-<<<<<<< HEAD
-    @CachedResourceGroupPreparer(name_prefix="tablestest")
-    @CachedStorageAccountPreparer(name_prefix="tablestest")
-=======
-    @GlobalStorageAccountPreparer()
->>>>>>> 40774230
+    @CachedResourceGroupPreparer(name_prefix="tablestest")
+    @CachedStorageAccountPreparer(name_prefix="tablestest")
     async def test_get_entity_if_match(self, resource_group, location, storage_account, storage_account_key):
         # Arrange
         await self._set_up(storage_account, storage_account_key)
@@ -672,12 +628,8 @@
             await self._tear_down()
 
 
-<<<<<<< HEAD
-    @CachedResourceGroupPreparer(name_prefix="tablestest")
-    @CachedStorageAccountPreparer(name_prefix="tablestest")
-=======
-    @GlobalStorageAccountPreparer()
->>>>>>> 40774230
+    @CachedResourceGroupPreparer(name_prefix="tablestest")
+    @CachedStorageAccountPreparer(name_prefix="tablestest")
     async def test_get_entity_full_metadata(self, resource_group, location, storage_account, storage_account_key):
         # Arrange
         await self._set_up(storage_account, storage_account_key)
@@ -698,12 +650,8 @@
             await self._tear_down()
 
 
-<<<<<<< HEAD
-    @CachedResourceGroupPreparer(name_prefix="tablestest")
-    @CachedStorageAccountPreparer(name_prefix="tablestest")
-=======
-    @GlobalStorageAccountPreparer()
->>>>>>> 40774230
+    @CachedResourceGroupPreparer(name_prefix="tablestest")
+    @CachedStorageAccountPreparer(name_prefix="tablestest")
     async def test_get_entity_no_metadata(self, resource_group, location, storage_account, storage_account_key):
         # Arrange
         await self._set_up(storage_account, storage_account_key)
@@ -724,12 +672,8 @@
             await self._tear_down()
 
 
-<<<<<<< HEAD
-    @CachedResourceGroupPreparer(name_prefix="tablestest")
-    @CachedStorageAccountPreparer(name_prefix="tablestest")
-=======
-    @GlobalStorageAccountPreparer()
->>>>>>> 40774230
+    @CachedResourceGroupPreparer(name_prefix="tablestest")
+    @CachedStorageAccountPreparer(name_prefix="tablestest")
     async def test_get_entity_not_existing(self, resource_group, location, storage_account, storage_account_key):
         # Arrange
         await self._set_up(storage_account, storage_account_key)
@@ -746,12 +690,8 @@
             await self._tear_down()
 
 
-<<<<<<< HEAD
-    @CachedResourceGroupPreparer(name_prefix="tablestest")
-    @CachedStorageAccountPreparer(name_prefix="tablestest")
-=======
-    @GlobalStorageAccountPreparer()
->>>>>>> 40774230
+    @CachedResourceGroupPreparer(name_prefix="tablestest")
+    @CachedStorageAccountPreparer(name_prefix="tablestest")
     async def test_get_entity_with_special_doubles(self, resource_group, location, storage_account,
                                                    storage_account_key):
         # Arrange
@@ -777,12 +717,8 @@
             await self._tear_down()
 
 
-<<<<<<< HEAD
-    @CachedResourceGroupPreparer(name_prefix="tablestest")
-    @CachedStorageAccountPreparer(name_prefix="tablestest")
-=======
-    @GlobalStorageAccountPreparer()
->>>>>>> 40774230
+    @CachedResourceGroupPreparer(name_prefix="tablestest")
+    @CachedStorageAccountPreparer(name_prefix="tablestest")
     async def test_update_entity(self, resource_group, location, storage_account, storage_account_key):
         # Arrange
         await self._set_up(storage_account, storage_account_key)
@@ -807,12 +743,8 @@
             await self._tear_down()
 
 
-<<<<<<< HEAD
-    @CachedResourceGroupPreparer(name_prefix="tablestest")
-    @CachedStorageAccountPreparer(name_prefix="tablestest")
-=======
-    @GlobalStorageAccountPreparer()
->>>>>>> 40774230
+    @CachedResourceGroupPreparer(name_prefix="tablestest")
+    @CachedStorageAccountPreparer(name_prefix="tablestest")
     async def test_update_entity_not_existing(self, resource_group, location, storage_account, storage_account_key):
         # Arrange
         await self._set_up(storage_account, storage_account_key)
@@ -829,12 +761,8 @@
             await self._tear_down()
 
 
-<<<<<<< HEAD
-    @CachedResourceGroupPreparer(name_prefix="tablestest")
-    @CachedStorageAccountPreparer(name_prefix="tablestest")
-=======
-    @GlobalStorageAccountPreparer()
->>>>>>> 40774230
+    @CachedResourceGroupPreparer(name_prefix="tablestest")
+    @CachedStorageAccountPreparer(name_prefix="tablestest")
     async def test_update_entity_with_if_matches(self, resource_group, location, storage_account, storage_account_key):
         # Arrange
         await self._set_up(storage_account, storage_account_key)
@@ -857,12 +785,8 @@
             await self._tear_down()
 
 
-<<<<<<< HEAD
-    @CachedResourceGroupPreparer(name_prefix="tablestest")
-    @CachedStorageAccountPreparer(name_prefix="tablestest")
-=======
-    @GlobalStorageAccountPreparer()
->>>>>>> 40774230
+    @CachedResourceGroupPreparer(name_prefix="tablestest")
+    @CachedStorageAccountPreparer(name_prefix="tablestest")
     async def test_update_entity_with_if_doesnt_match(self, resource_group, location, storage_account,
                                                       storage_account_key):
         # Arrange
@@ -884,12 +808,8 @@
             await self._tear_down()
 
 
-<<<<<<< HEAD
-    @CachedResourceGroupPreparer(name_prefix="tablestest")
-    @CachedStorageAccountPreparer(name_prefix="tablestest")
-=======
-    @GlobalStorageAccountPreparer()
->>>>>>> 40774230
+    @CachedResourceGroupPreparer(name_prefix="tablestest")
+    @CachedStorageAccountPreparer(name_prefix="tablestest")
     async def test_insert_or_merge_entity_with_existing_entity(self, resource_group, location, storage_account,
                                                                storage_account_key):
         # Arrange
@@ -910,12 +830,8 @@
             await self._tear_down()
 
 
-<<<<<<< HEAD
-    @CachedResourceGroupPreparer(name_prefix="tablestest")
-    @CachedStorageAccountPreparer(name_prefix="tablestest")
-=======
-    @GlobalStorageAccountPreparer()
->>>>>>> 40774230
+    @CachedResourceGroupPreparer(name_prefix="tablestest")
+    @CachedStorageAccountPreparer(name_prefix="tablestest")
     async def test_insert_or_merge_entity_with_non_existing_entity(self, resource_group, location, storage_account,
                                                                    storage_account_key):
         # Arrange
@@ -936,12 +852,8 @@
             await self._tear_down()
 
 
-<<<<<<< HEAD
-    @CachedResourceGroupPreparer(name_prefix="tablestest")
-    @CachedStorageAccountPreparer(name_prefix="tablestest")
-=======
-    @GlobalStorageAccountPreparer()
->>>>>>> 40774230
+    @CachedResourceGroupPreparer(name_prefix="tablestest")
+    @CachedStorageAccountPreparer(name_prefix="tablestest")
     async def test_insert_or_replace_entity_with_existing_entity(self, resource_group, location, storage_account,
                                                                  storage_account_key):
         # Arrange
@@ -962,12 +874,8 @@
             await self._tear_down()
 
 
-<<<<<<< HEAD
-    @CachedResourceGroupPreparer(name_prefix="tablestest")
-    @CachedStorageAccountPreparer(name_prefix="tablestest")
-=======
-    @GlobalStorageAccountPreparer()
->>>>>>> 40774230
+    @CachedResourceGroupPreparer(name_prefix="tablestest")
+    @CachedStorageAccountPreparer(name_prefix="tablestest")
     async def test_insert_or_replace_entity_with_non_existing_entity(self, resource_group, location, storage_account,
                                                                      storage_account_key):
         # Arrange
@@ -988,12 +896,8 @@
             await self._tear_down()
 
 
-<<<<<<< HEAD
-    @CachedResourceGroupPreparer(name_prefix="tablestest")
-    @CachedStorageAccountPreparer(name_prefix="tablestest")
-=======
-    @GlobalStorageAccountPreparer()
->>>>>>> 40774230
+    @CachedResourceGroupPreparer(name_prefix="tablestest")
+    @CachedStorageAccountPreparer(name_prefix="tablestest")
     async def test_merge_entity(self, resource_group, location, storage_account, storage_account_key):
         # Arrange
         await self._set_up(storage_account, storage_account_key)
@@ -1013,12 +917,8 @@
             await self._tear_down()
 
 
-<<<<<<< HEAD
-    @CachedResourceGroupPreparer(name_prefix="tablestest")
-    @CachedStorageAccountPreparer(name_prefix="tablestest")
-=======
-    @GlobalStorageAccountPreparer()
->>>>>>> 40774230
+    @CachedResourceGroupPreparer(name_prefix="tablestest")
+    @CachedStorageAccountPreparer(name_prefix="tablestest")
     async def test_merge_entity_not_existing(self, resource_group, location, storage_account, storage_account_key):
         # Arrange
         await self._set_up(storage_account, storage_account_key)
@@ -1035,12 +935,8 @@
             await self._tear_down()
 
 
-<<<<<<< HEAD
-    @CachedResourceGroupPreparer(name_prefix="tablestest")
-    @CachedStorageAccountPreparer(name_prefix="tablestest")
-=======
-    @GlobalStorageAccountPreparer()
->>>>>>> 40774230
+    @CachedResourceGroupPreparer(name_prefix="tablestest")
+    @CachedStorageAccountPreparer(name_prefix="tablestest")
     async def test_merge_entity_with_if_matches(self, resource_group, location, storage_account, storage_account_key):
         # Arrange
         await self._set_up(storage_account, storage_account_key)
@@ -1062,12 +958,8 @@
             await self._tear_down()
 
 
-<<<<<<< HEAD
-    @CachedResourceGroupPreparer(name_prefix="tablestest")
-    @CachedStorageAccountPreparer(name_prefix="tablestest")
-=======
-    @GlobalStorageAccountPreparer()
->>>>>>> 40774230
+    @CachedResourceGroupPreparer(name_prefix="tablestest")
+    @CachedStorageAccountPreparer(name_prefix="tablestest")
     async def test_merge_entity_with_if_doesnt_match(self, resource_group, location, storage_account,
                                                      storage_account_key):
         # Arrange
@@ -1088,12 +980,8 @@
             await self._tear_down()
 
 
-<<<<<<< HEAD
-    @CachedResourceGroupPreparer(name_prefix="tablestest")
-    @CachedStorageAccountPreparer(name_prefix="tablestest")
-=======
-    @GlobalStorageAccountPreparer()
->>>>>>> 40774230
+    @CachedResourceGroupPreparer(name_prefix="tablestest")
+    @CachedStorageAccountPreparer(name_prefix="tablestest")
     async def test_delete_entity(self, resource_group, location, storage_account, storage_account_key):
         # Arrange
         await self._set_up(storage_account, storage_account_key)
@@ -1111,12 +999,8 @@
             await self._tear_down()
 
 
-<<<<<<< HEAD
-    @CachedResourceGroupPreparer(name_prefix="tablestest")
-    @CachedStorageAccountPreparer(name_prefix="tablestest")
-=======
-    @GlobalStorageAccountPreparer()
->>>>>>> 40774230
+    @CachedResourceGroupPreparer(name_prefix="tablestest")
+    @CachedStorageAccountPreparer(name_prefix="tablestest")
     async def test_delete_entity_not_existing(self, resource_group, location, storage_account, storage_account_key):
         # Arrange
         await self._set_up(storage_account, storage_account_key)
@@ -1132,12 +1016,8 @@
             await self._tear_down()
 
 
-<<<<<<< HEAD
-    @CachedResourceGroupPreparer(name_prefix="tablestest")
-    @CachedStorageAccountPreparer(name_prefix="tablestest")
-=======
-    @GlobalStorageAccountPreparer()
->>>>>>> 40774230
+    @CachedResourceGroupPreparer(name_prefix="tablestest")
+    @CachedStorageAccountPreparer(name_prefix="tablestest")
     async def test_delete_entity_with_if_matches(self, resource_group, location, storage_account, storage_account_key):
         # Arrange
         await self._set_up(storage_account, storage_account_key)
@@ -1156,12 +1036,8 @@
             await self._tear_down()
 
 
-<<<<<<< HEAD
-    @CachedResourceGroupPreparer(name_prefix="tablestest")
-    @CachedStorageAccountPreparer(name_prefix="tablestest")
-=======
-    @GlobalStorageAccountPreparer()
->>>>>>> 40774230
+    @CachedResourceGroupPreparer(name_prefix="tablestest")
+    @CachedStorageAccountPreparer(name_prefix="tablestest")
     async def test_delete_entity_with_if_doesnt_match(self, resource_group, location, storage_account,
                                                       storage_account_key):
         # Arrange
@@ -1181,12 +1057,8 @@
             await self._tear_down()
 
 
-<<<<<<< HEAD
-    @CachedResourceGroupPreparer(name_prefix="tablestest")
-    @CachedStorageAccountPreparer(name_prefix="tablestest")
-=======
-    @GlobalStorageAccountPreparer()
->>>>>>> 40774230
+    @CachedResourceGroupPreparer(name_prefix="tablestest")
+    @CachedStorageAccountPreparer(name_prefix="tablestest")
     async def test_unicode_property_value(self, resource_group, location, storage_account, storage_account_key):
         ''' regression test for github issue #57'''
         # Arrange
@@ -1214,12 +1086,8 @@
             await self._tear_down()
 
 
-<<<<<<< HEAD
-    @CachedResourceGroupPreparer(name_prefix="tablestest")
-    @CachedStorageAccountPreparer(name_prefix="tablestest")
-=======
-    @GlobalStorageAccountPreparer()
->>>>>>> 40774230
+    @CachedResourceGroupPreparer(name_prefix="tablestest")
+    @CachedStorageAccountPreparer(name_prefix="tablestest")
     async def test_unicode_property_name(self, resource_group, location, storage_account, storage_account_key):
         # Arrange
         await self._set_up(storage_account, storage_account_key)
@@ -1245,14 +1113,9 @@
         finally:
             await self._tear_down()
 
-<<<<<<< HEAD
     @pytest.mark.skip("pending")
     @CachedResourceGroupPreparer(name_prefix="tablestest")
     @CachedStorageAccountPreparer(name_prefix="tablestest")
-=======
-    @pytest.mark.skip("Authentication and conflict error")
-    @GlobalStorageAccountPreparer()
->>>>>>> 40774230
     async def test_operations_on_entity_with_partition_key_having_single_quote(self, resource_group, location,
                                                                                storage_account, storage_account_key):
 
@@ -1295,12 +1158,8 @@
             await self._tear_down()
 
 
-<<<<<<< HEAD
-    @CachedResourceGroupPreparer(name_prefix="tablestest")
-    @CachedStorageAccountPreparer(name_prefix="tablestest")
-=======
-    @GlobalStorageAccountPreparer()
->>>>>>> 40774230
+    @CachedResourceGroupPreparer(name_prefix="tablestest")
+    @CachedStorageAccountPreparer(name_prefix="tablestest")
     async def test_empty_and_spaces_property_value(self, resource_group, location, storage_account,
                                                    storage_account_key):
         # Arrange
@@ -1340,12 +1199,8 @@
             await self._tear_down()
 
 
-<<<<<<< HEAD
-    @CachedResourceGroupPreparer(name_prefix="tablestest")
-    @CachedStorageAccountPreparer(name_prefix="tablestest")
-=======
-    @GlobalStorageAccountPreparer()
->>>>>>> 40774230
+    @CachedResourceGroupPreparer(name_prefix="tablestest")
+    @CachedStorageAccountPreparer(name_prefix="tablestest")
     async def test_none_property_value(self, resource_group, location, storage_account, storage_account_key):
         # Arrange
         await self._set_up(storage_account, storage_account_key)
@@ -1364,12 +1219,8 @@
             await self._tear_down()
 
 
-<<<<<<< HEAD
-    @CachedResourceGroupPreparer(name_prefix="tablestest")
-    @CachedStorageAccountPreparer(name_prefix="tablestest")
-=======
-    @GlobalStorageAccountPreparer()
->>>>>>> 40774230
+    @CachedResourceGroupPreparer(name_prefix="tablestest")
+    @CachedStorageAccountPreparer(name_prefix="tablestest")
     async def test_binary_property_value(self, resource_group, location, storage_account, storage_account_key):
         # Arrange
         await self._set_up(storage_account, storage_account_key)
@@ -1389,12 +1240,8 @@
             await self._tear_down()
 
 
-<<<<<<< HEAD
-    @CachedResourceGroupPreparer(name_prefix="tablestest")
-    @CachedStorageAccountPreparer(name_prefix="tablestest")
-=======
-    @GlobalStorageAccountPreparer()
->>>>>>> 40774230
+    @CachedResourceGroupPreparer(name_prefix="tablestest")
+    @CachedStorageAccountPreparer(name_prefix="tablestest")
     async def test_timezone(self, resource_group, location, storage_account, storage_account_key):
         # Arrange
         await self._set_up(storage_account, storage_account_key)
@@ -1417,12 +1264,8 @@
             await self._tear_down()
 
 
-<<<<<<< HEAD
-    @CachedResourceGroupPreparer(name_prefix="tablestest")
-    @CachedStorageAccountPreparer(name_prefix="tablestest")
-=======
-    @GlobalStorageAccountPreparer()
->>>>>>> 40774230
+    @CachedResourceGroupPreparer(name_prefix="tablestest")
+    @CachedStorageAccountPreparer(name_prefix="tablestest")
     async def test_query_entities(self, resource_group, location, storage_account, storage_account_key):
         # Arrange
         await self._set_up(storage_account, storage_account_key)
@@ -1442,12 +1285,8 @@
             await self._tear_down()
 
 
-<<<<<<< HEAD
-    @CachedResourceGroupPreparer(name_prefix="tablestest")
-    @CachedStorageAccountPreparer(name_prefix="tablestest")
-=======
-    @GlobalStorageAccountPreparer()
->>>>>>> 40774230
+    @CachedResourceGroupPreparer(name_prefix="tablestest")
+    @CachedStorageAccountPreparer(name_prefix="tablestest")
     async def test_query_zero_entities(self, resource_group, location, storage_account, storage_account_key):
         # Arrange
         await self._set_up(storage_account, storage_account_key)
@@ -1465,12 +1304,8 @@
             await self._tear_down()
 
 
-<<<<<<< HEAD
-    @CachedResourceGroupPreparer(name_prefix="tablestest")
-    @CachedStorageAccountPreparer(name_prefix="tablestest")
-=======
-    @GlobalStorageAccountPreparer()
->>>>>>> 40774230
+    @CachedResourceGroupPreparer(name_prefix="tablestest")
+    @CachedStorageAccountPreparer(name_prefix="tablestest")
     async def test_query_entities_full_metadata(self, resource_group, location, storage_account, storage_account_key):
         # Arrange
         await self._set_up(storage_account, storage_account_key)
@@ -1490,12 +1325,8 @@
             await self._tear_down()
 
 
-<<<<<<< HEAD
-    @CachedResourceGroupPreparer(name_prefix="tablestest")
-    @CachedStorageAccountPreparer(name_prefix="tablestest")
-=======
-    @GlobalStorageAccountPreparer()
->>>>>>> 40774230
+    @CachedResourceGroupPreparer(name_prefix="tablestest")
+    @CachedStorageAccountPreparer(name_prefix="tablestest")
     async def test_query_entities_no_metadata(self, resource_group, location, storage_account, storage_account_key):
         # Arrange
         await self._set_up(storage_account, storage_account_key)
@@ -1550,12 +1381,8 @@
         self.assertEqual(len(entities), total_entities_count)
 
 
-<<<<<<< HEAD
-    @CachedResourceGroupPreparer(name_prefix="tablestest")
-    @CachedStorageAccountPreparer(name_prefix="tablestest")
-=======
-    @GlobalStorageAccountPreparer()
->>>>>>> 40774230
+    @CachedResourceGroupPreparer(name_prefix="tablestest")
+    @CachedStorageAccountPreparer(name_prefix="tablestest")
     async def test_query_entities_with_filter(self, resource_group, location, storage_account, storage_account_key):
         # Arrange
         await self._set_up(storage_account, storage_account_key)
@@ -1576,12 +1403,8 @@
             await self._tear_down()
 
 
-<<<<<<< HEAD
-    @CachedResourceGroupPreparer(name_prefix="tablestest")
-    @CachedStorageAccountPreparer(name_prefix="tablestest")
-=======
-    @GlobalStorageAccountPreparer()
->>>>>>> 40774230
+    @CachedResourceGroupPreparer(name_prefix="tablestest")
+    @CachedStorageAccountPreparer(name_prefix="tablestest")
     async def test_query_entities_with_select(self, resource_group, location, storage_account, storage_account_key):
         # Arrange
         await self._set_up(storage_account, storage_account_key)
@@ -1604,12 +1427,8 @@
             await self._tear_down()
 
 
-<<<<<<< HEAD
-    @CachedResourceGroupPreparer(name_prefix="tablestest")
-    @CachedStorageAccountPreparer(name_prefix="tablestest")
-=======
-    @GlobalStorageAccountPreparer()
->>>>>>> 40774230
+    @CachedResourceGroupPreparer(name_prefix="tablestest")
+    @CachedStorageAccountPreparer(name_prefix="tablestest")
     async def test_query_entities_with_top(self, resource_group, location, storage_account, storage_account_key):
         # Arrange
         await self._set_up(storage_account, storage_account_key)
@@ -1626,13 +1445,8 @@
         finally:
             await self._tear_down()
 
-
-<<<<<<< HEAD
-    @CachedResourceGroupPreparer(name_prefix="tablestest")
-    @CachedStorageAccountPreparer(name_prefix="tablestest")
-=======
-    @GlobalStorageAccountPreparer()
->>>>>>> 40774230
+    @CachedResourceGroupPreparer(name_prefix="tablestest")
+    @CachedStorageAccountPreparer(name_prefix="tablestest")
     async def test_query_entities_with_top_and_next(self, resource_group, location, storage_account,
                                                     storage_account_key):
         # Arrange
@@ -1935,10 +1749,7 @@
             await self._tear_down()
 
 
-<<<<<<< HEAD
     @pytest.mark.skip("pending")
-=======
->>>>>>> 40774230
     @pytest.mark.live_test_only
     @CachedResourceGroupPreparer(name_prefix="tablestest")
     @CachedStorageAccountPreparer(name_prefix="tablestest")
