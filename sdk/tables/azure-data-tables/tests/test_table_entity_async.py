--- conflicted
+++ resolved
@@ -448,17 +448,8 @@
             entity = {'RowKey': 'rk', 'PartitionKey': ''}
 
             # Act
-<<<<<<< HEAD
             resp = await self.table.create_entity(entity=entity)
             self._assert_valid_metadata(resp)
-=======
-            if 'cosmos' in self.table.url:
-                with pytest.raises(HttpResponseError):
-                    await self.table.create_entity(entity=entity)
-            else:
-                resp = await self.table.create_entity(entity=entity)
-                self._assert_valid_metadata(resp)
->>>>>>> 8e8324ad
         finally:
             await self._tear_down()
 
@@ -489,21 +480,9 @@
             entity = {'PartitionKey': 'pk', 'RowKey': ''}
 
             # Act
-<<<<<<< HEAD
             resp = await self.table.create_entity(entity=entity)
             self._assert_valid_metadata(resp)
 
-=======
-            if 'cosmos' in self.table.url:
-                with pytest.raises(HttpResponseError):
-                    await self.table.create_entity(entity=entity)
-            else:
-                resp = await self.table.create_entity(entity=entity)
-                self._assert_valid_metadata(resp)
-
-                # Assert
-            #  assert resp is None
->>>>>>> 8e8324ad
         finally:
             await self._tear_down()
 
@@ -1133,11 +1112,7 @@
             self._assert_valid_metadata(resp)
             received_entity = self.table.get_entity(entity.PartitionKey, entity.RowKey)
             self._assert_updated_entity(received_entity)
-<<<<<<< HEAD
-            self.assertEqual(received_entity['newField'].value, 'newFieldValue')
-=======
             assert received_entity['newField'] ==  'newFieldValue'
->>>>>>> 8e8324ad
 
             # Act
             resp = self.table.delete_entity(entity.PartitionKey, entity.RowKey)
@@ -1246,16 +1221,10 @@
             resp = await self.table.get_entity(entity['PartitionKey'], entity['RowKey'])
 
             # Assert
-<<<<<<< HEAD
-            self.assertIsNotNone(resp)
-            self.assertEqual(resp.date.astimezone(tzutc()), local_date.astimezone(tzutc()))
-            self.assertEqual(resp.date.astimezone(local_tz), local_date)
-=======
             assert resp is not None
             # times are not equal because request is made after
         #  assert resp.date.astimezone(tzutc()) ==  local_date.astimezone(tzutc())
         # assert resp.date.astimezone(local_tz) ==  local_date
->>>>>>> 8e8324ad
         finally:
             await self._tear_down()
 
@@ -1378,43 +1347,6 @@
         finally:
             await self._tear_down()
 
-<<<<<<< HEAD
-=======
-    # TODO: move this over to the batch test file when merged
-    @pytest.mark.skip("Batch not implemented")
-    @CachedResourceGroupPreparer(name_prefix="tablestest")
-    @CachedStorageAccountPreparer(name_prefix="tablestest")
-    async def test_query_entities_large(self, resource_group, location, storage_account, storage_account_key):
-        # Arrange
-        table_name = self._create_query_table(0)
-        total_entities_count = 1000
-        entities_per_batch = 50
-
-        for j in range(total_entities_count // entities_per_batch):
-            batch = TableBatch()
-            for i in range(entities_per_batch):
-                entity = TableEntity()
-                entity.PartitionKey = 'large'
-                entity.RowKey = 'batch{0}-item{1}'.format(j, i)
-                entity.test = EntityProperty(True)
-                entity.test2 = 'hello world;' * 100
-                entity.test3 = 3
-                entity.test4 = EntityProperty(1234567890)
-                entity.test5 = datetime(2016, 12, 31, 11, 59, 59, 0)
-                batch.create_entity(entity)
-            await self.ts.send_batch(table_name, batch)
-
-        # Act
-        start_time = datetime.now()
-        entities = list(self.ts.query_entities(table_name))
-        elapsed_time = datetime.now() - start_time
-
-        # Assert
-        print('query_entities took {0} secs.'.format(elapsed_time.total_seconds()))
-        assert len(entities) ==  total_entities_count
-
-
->>>>>>> 8e8324ad
     @CachedResourceGroupPreparer(name_prefix="tablestest")
     @CachedStorageAccountPreparer(name_prefix="tablestest")
     async def test_query_entities_with_filter(self, resource_group, location, storage_account, storage_account_key):
