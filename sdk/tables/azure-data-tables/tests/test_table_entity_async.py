# coding: utf-8

# -------------------------------------------------------------------------
# Copyright (c) Microsoft Corporation. All rights reserved.
# Licensed under the MIT License. See License.txt in the project root for
# license information.
# --------------------------------------------------------------------------
import pytest

from base64 import b64encode
from datetime import datetime, timedelta
from dateutil.tz import tzutc, tzoffset
from math import isnan
import uuid

from devtools_testutils import AzureTestCase

from azure.core import MatchConditions
from azure.core.credentials import AzureSasCredential
from azure.core.exceptions import (
    HttpResponseError,
    ResourceNotFoundError,
    ResourceExistsError,
)

from azure.data.tables import (
    TableSasPermissions,
    AccessPolicy,
    UpdateMode,
    generate_table_sas,
    TableEntity,
    EntityProperty,
    EdmType
)
from azure.data.tables.aio import TableServiceClient

from _shared.asynctestcase import AsyncTableTestCase
from async_preparers import tables_decorator_async

class StorageTableEntityTest(AzureTestCase, AsyncTableTestCase):

    async def _set_up(self, tables_storage_account_name, tables_primary_storage_account_key):
        account_url = self.account_url(tables_storage_account_name, "table")
        self.ts = TableServiceClient(account_url, tables_primary_storage_account_key)
        self.table_name = self.get_resource_name('uttable')
        self.table = self.ts.get_table_client(self.table_name)
        if self.is_live:
            try:
                await self.ts.create_table(table_name=self.table_name)
            except ResourceExistsError:
                pass

        self.query_tables = []

    async def _tear_down(self):
        if self.is_live:
            try:
                await self.ts.delete_table(self.table_name)
            except:
                pass

            for table_name in self.query_tables:
                try:
                    await self.ts.delete_table(table_name)
                except:
                    pass
        await self.ts.close()

    # --Helpers-----------------------------------------------------------------
    async def _create_query_table(self, entity_count):
        """
        Creates a table with the specified name and adds entities with the
        default set of values. PartitionKey is set to 'MyPartition' and RowKey
        is set to a unique counter value starting at 1 (as a string).
        """
        table_name = self.get_resource_name('querytable')
        table = await self.ts.create_table(table_name)
        self.query_tables.append(table_name)
        client = self.ts.get_table_client(table_name)
        entity = self._create_random_entity_dict()
        for i in range(1, entity_count + 1):
            entity['RowKey'] = entity['RowKey'] + str(i)
            await client.create_entity(entity=entity)
        return client

    def _create_random_base_entity_dict(self):
        """
        Creates a dict-based entity with only pk and rk.
        """
        partition = self.get_resource_name('pk')
        row = self.get_resource_name('rk')
        return {
            'PartitionKey': partition,
            'RowKey': row,
        }

    def _create_pk_rk(self, pk, rk):
        try:
            pk = pk if pk is not None else self.get_resource_name('pk').decode('utf-8')
            rk = rk if rk is not None else self.get_resource_name('rk').decode('utf-8')
        except AttributeError:
            pk = pk if pk is not None else self.get_resource_name('pk')
            rk = rk if rk is not None else self.get_resource_name('rk')
        return pk, rk

    async def _insert_two_opposite_entities(self, pk=None, rk=None):
        entity1 = self._create_random_entity_dict()
        resp = await self.table.create_entity(entity1)

        partition, row = self._create_pk_rk(pk, rk)
        properties = {
            'PartitionKey': partition + u'1',
            'RowKey': row + u'1',
            'age': 49,
            'sex': u'female',
            'married': False,
            'deceased': True,
            'optional': None,
            'ratio': 5.2,
            'evenratio': 6.0,
            'large': 39999011,
            'Birthday': datetime(1993, 4, 1, tzinfo=tzutc()),
            'birthday': datetime(1990, 4, 1, tzinfo=tzutc()),
            'binary': b'binary-binary',
            'other': EntityProperty(40, EdmType.INT32),
            'clsid': uuid.UUID('c8da6455-213e-42d9-9b79-3f9149a57833')
        }
        await self.table.create_entity(properties)
        return entity1, resp

    def _create_random_entity_dict(self, pk=None, rk=None):
        """
        Creates a dictionary-based entity with fixed values, using all
        of the supported data types.
        """
        partition = pk if pk is not None else self.get_resource_name('pk')
        row = rk if rk is not None else self.get_resource_name('rk')
        properties = {
            'PartitionKey': partition,
            'RowKey': row,
            'age': 39,
            'sex': 'male',
            'married': True,
            'deceased': False,
            'optional': None,
            'ratio': 3.1,
            'evenratio': 3.0,
            'large': 933311100,
            'Birthday': datetime(1973, 10, 4, tzinfo=tzutc()),
            'birthday': datetime(1970, 10, 4, tzinfo=tzutc()),
            'binary': b'binary',
            'other': EntityProperty(20, EdmType.INT32),
            'clsid': uuid.UUID('c9da6455-213d-42c9-9a79-3e9149a57833')
        }
        return TableEntity(**properties)

    async def _insert_random_entity(self, pk=None, rk=None):
        entity = self._create_random_entity_dict(pk, rk)
        metadata = await self.table.create_entity(entity=entity)
        return entity, metadata['etag']

    def _create_updated_entity_dict(self, partition, row):
        """
        Creates a dictionary-based entity with fixed values, with a
        different set of values than the default entity. It
        adds fields, changes field values, changes field types,
        and removes fields when compared to the default entity.
        """
        return {
            'PartitionKey': partition,
            'RowKey': row,
            'age': 'abc',
            'sex': 'female',
            'sign': 'aquarius',
            'birthday': datetime(1991, 10, 4, tzinfo=tzutc())
        }

    def _assert_default_entity(self, entity, headers=None):
        '''
        Asserts that the entity passed in matches the default entity.
        '''
        assert entity['age'] ==  39
        assert entity['sex'] ==  'male'
        assert entity['married'] ==  True
        assert entity['deceased'] ==  False
        assert not "optional" in entity
        assert not "aquarius" in entity
        assert entity['ratio'] ==  3.1
        assert entity['evenratio'] ==  3.0
        assert entity['large'] ==  933311100
        assert entity['Birthday'] == datetime(1973, 10, 4, tzinfo=tzutc())
        assert entity['birthday'] == datetime(1970, 10, 4, tzinfo=tzutc())
        assert entity['binary'].value ==  b'binary'
        assert entity['other'] ==  20
        assert entity['clsid'] ==  uuid.UUID('c9da6455-213d-42c9-9a79-3e9149a57833')
        assert entity.metadata['etag']
        assert entity.metadata['timestamp']

    def _assert_default_entity_json_full_metadata(self, entity, headers=None):
        '''
        Asserts that the entity passed in matches the default entity.
        '''
        assert entity['age'] ==  39
        assert entity['sex'] ==  'male'
        assert entity['married'] ==  True
        assert entity['deceased'] ==  False
        assert not "optional" in entity
        assert not "aquarius" in entity
        assert entity['ratio'] ==  3.1
        assert entity['evenratio'] ==  3.0
        assert entity['large'] ==  933311100
        assert entity['Birthday'] == datetime(1973, 10, 4, tzinfo=tzutc())
        assert entity['birthday'] == datetime(1970, 10, 4, tzinfo=tzutc())
        assert entity['binary'].value ==  b'binary'
        assert entity['other'] ==  20
        assert entity['clsid'] ==  uuid.UUID('c9da6455-213d-42c9-9a79-3e9149a57833')
        assert entity.metadata['etag']
        assert entity.metadata['timestamp']

    def _assert_default_entity_json_no_metadata(self, entity, headers=None):
        '''
        Asserts that the entity passed in matches the default entity.
        '''
        assert entity['age'] ==  39
        assert entity['sex'] ==  'male'
        assert entity['married'] ==  True
        assert entity['deceased'] ==  False
        assert not "optional" in entity
        assert not "aquarius" in entity
        assert entity['ratio'] ==  3.1
        assert entity['evenratio'] ==  3.0
        assert entity['large'] ==  933311100
        assert entity['Birthday'].startswith('1973-10-04T00:00:00')
        assert entity['birthday'].startswith('1970-10-04T00:00:00')
        assert entity['Birthday'].endswith('00Z')
        assert entity['birthday'].endswith('00Z')
        assert entity['binary'] ==  b64encode(b'binary').decode('utf-8')
        assert entity['other'] ==  20
        assert entity['clsid'] ==  'c9da6455-213d-42c9-9a79-3e9149a57833'
        assert entity.metadata['etag']
        assert entity.metadata['timestamp']

    def _assert_updated_entity(self, entity):
        '''
        Asserts that the entity passed in matches the updated entity.
        '''
        assert entity['age'] ==  'abc'
        assert entity['sex'] ==  'female'
        assert not "married" in entity
        assert not "deceased" in entity
        assert entity['sign'] ==  'aquarius'
        assert not "optional" in entity
        assert not "ratio" in entity
        assert not "evenratio" in entity
        assert not "large" in entity
        assert not "Birthday" in entity
        assert entity['birthday'] == datetime(1991, 10, 4, tzinfo=tzutc())
        assert not "other" in entity
        assert not "clsid" in entity
        assert entity.metadata['etag']
        assert entity.metadata['timestamp']

    def _assert_merged_entity(self, entity):
        '''
        Asserts that the entity passed in matches the default entity
        merged with the updated entity.
        '''
        assert entity['age'] ==  'abc'
        assert entity['sex'] ==  'female'
        assert entity['sign'] ==  'aquarius'
        assert entity['married'] ==  True
        assert entity['deceased'] ==  False
        assert entity['ratio'] ==  3.1
        assert entity['evenratio'] ==  3.0
        assert entity['large'] ==  933311100
        assert entity['Birthday'] == datetime(1973, 10, 4, tzinfo=tzutc())
        assert entity['birthday'] == datetime(1991, 10, 4, tzinfo=tzutc())
        assert entity['other'] ==  20
        assert isinstance(entity['clsid'],  uuid.UUID)
        assert str(entity['clsid']) ==  'c9da6455-213d-42c9-9a79-3e9149a57833'
        assert entity.metadata['etag']
        assert entity.metadata['timestamp']

    def _assert_valid_metadata(self, metadata):
        keys = metadata.keys()
        assert "version" in  keys
        assert "date" in  keys
        assert "etag" in  keys
        assert len(keys) ==  3

    # --Test cases for entities ------------------------------------------

    @tables_decorator_async
    async def test_url_encoding_at_symbol(self, tables_storage_account_name, tables_primary_storage_account_key):

        await self._set_up(tables_storage_account_name, tables_primary_storage_account_key)
        try:
            entity = {
                u"PartitionKey": u"PK",
                u"RowKey": u"table@storage.com",
                u"Value": 100
            }

            await self.table.create_entity(entity)

            f = u"RowKey eq '{}'".format(entity["RowKey"])
            entities = self.table.query_entities(f)

            count = 0
            async for e in entities:
                assert e['PartitionKey'] == entity[u"PartitionKey"]
                assert e['RowKey'] == entity[u"RowKey"]
                assert e['Value'] == entity[u"Value"]
                await self.table.delete_entity(e['PartitionKey'], e['RowKey'])
                count += 1

            assert count == 1

            entities = self.table.query_entities(f)
            count = 0
            async for e in entities:
                count += 1
            assert count == 0

        finally:
            await self._tear_down()

    @tables_decorator_async
    async def test_insert_entity_dictionary(self, tables_storage_account_name, tables_primary_storage_account_key):
        # Arrange
        await self._set_up(tables_storage_account_name, tables_primary_storage_account_key)
        try:
            entity = self._create_random_entity_dict()

            # Act
            resp = await self.table.create_entity(entity=entity)

            # Assert
            assert resp is not None
        finally:
            await self._tear_down()

    @tables_decorator_async
    async def test_insert_entity_with_hook(self, tables_storage_account_name, tables_primary_storage_account_key):
        # Arrange
        await self._set_up(tables_storage_account_name, tables_primary_storage_account_key)
        try:
            entity = self._create_random_entity_dict()

            # Act
            resp = await self.table.create_entity(entity=entity)
            received_entity = await self.table.get_entity(
                partition_key=entity["PartitionKey"],
                row_key=entity["RowKey"]
            )
            # Assert
            self._assert_valid_metadata(resp)
            self._assert_default_entity(received_entity)
        finally:
            await self._tear_down()

    @tables_decorator_async
    async def test_insert_entity_with_no_metadata(self, tables_storage_account_name, tables_primary_storage_account_key):
        # Arrange
        await self._set_up(tables_storage_account_name, tables_primary_storage_account_key)
        try:
            entity = self._create_random_entity_dict()
            headers = {'Accept': 'application/json;odata=nometadata'}
            # Act
            # response_hook = lambda e, h: (e, h)
            resp = await self.table.create_entity(
                entity=entity,
                headers={'Accept': 'application/json;odata=nometadata'},
            )
            received_entity = await self.table.get_entity(
                partition_key=entity["PartitionKey"],
                row_key=entity["RowKey"],
                headers=headers
            )

            # Assert
            self._assert_valid_metadata(resp)
            self._assert_default_entity_json_no_metadata(received_entity)
        finally:
            await self._tear_down()

    @tables_decorator_async
    async def test_insert_entity_with_full_metadata(self, tables_storage_account_name,
                                                    tables_primary_storage_account_key):
        # Arrange
        await self._set_up(tables_storage_account_name, tables_primary_storage_account_key)
        try:
            entity = self._create_random_entity_dict()
            headers = {'Accept': 'application/json;odata=fullmetadata'}

            # Act
            # response_hook=lambda e, h: (e, h)
            resp = await self.table.create_entity(
                entity=entity,
                headers=headers
            )
            received_entity = await self.table.get_entity(
                partition_key=entity["PartitionKey"],
                row_key=entity["RowKey"],
                headers=headers
            )

            # Assert
            self._assert_valid_metadata(resp)
            self._assert_default_entity_json_full_metadata(received_entity)
        finally:
            await self._tear_down()

    @tables_decorator_async
    async def test_insert_entity_conflict(self, tables_storage_account_name, tables_primary_storage_account_key):
        # Arrange
        await self._set_up(tables_storage_account_name, tables_primary_storage_account_key)
        try:
            entity, _ = await self._insert_random_entity()

            # Act
            with pytest.raises(ResourceExistsError):
                # self.table.create_entity(entity)
                await self.table.create_entity(entity=entity)

            # Assert
        finally:
            await self._tear_down()

    @tables_decorator_async
    async def test_insert_entity_with_large_int32_value_throws(self, tables_storage_account_name,
                                                               tables_primary_storage_account_key):
        # Arrange
        await self._set_up(tables_storage_account_name, tables_primary_storage_account_key)
        try:
            # Act
            dict32 = self._create_random_base_entity_dict()
            dict32['large'] = EntityProperty(2 ** 31, EdmType.INT32) # TODO: this is outside the range of int32

            # Assert
            with pytest.raises(TypeError):
                await self.table.create_entity(entity=dict32)

            dict32['large'] = EntityProperty(-(2 ** 31 + 1), EdmType.INT32)  # TODO: this is outside the range of int32
            with pytest.raises(TypeError):
                await self.table.create_entity(entity=dict32)
        finally:
            await self._tear_down()

    @tables_decorator_async
    async def test_insert_entity_with_large_int64_value_throws(self, tables_storage_account_name,
                                                               tables_primary_storage_account_key):
        # Arrange
        await self._set_up(tables_storage_account_name, tables_primary_storage_account_key)
        try:
            # Act
            dict64 = self._create_random_base_entity_dict()
            dict64['large'] = EntityProperty(2 ** 63, EdmType.INT64)

            # Assert
            with pytest.raises(TypeError):
                await self.table.create_entity(entity=dict64)

            dict64['large'] = EntityProperty(-(2 ** 63 + 1), EdmType.INT64)
            with pytest.raises(TypeError):
                await self.table.create_entity(entity=dict64)
        finally:
            await self._tear_down()

    @tables_decorator_async
    async def test_insert_entity_with_large_int_success(self, tables_storage_account_name,
                                                         tables_primary_storage_account_key):
        # Arrange
        await self._set_up(tables_storage_account_name, tables_primary_storage_account_key)
        try:
            # Act
            dict64 = self._create_random_base_entity_dict()
            dict64['large'] = EntityProperty(2 ** 50, EdmType.INT64)

            # Assert
            await self.table.create_entity(entity=dict64)

            received_entity = await self.table.get_entity(dict64['PartitionKey'], dict64['RowKey'])
            assert received_entity['large'].value == dict64['large'].value

            dict64['RowKey'] = 'negative'
            dict64['large'] = EntityProperty(-(2 ** 50 + 1), EdmType.INT64)
            await self.table.create_entity(entity=dict64)

            received_entity = await self.table.get_entity(dict64['PartitionKey'], dict64['RowKey'])
            assert received_entity['large'].value == dict64['large'].value

        finally:
            await self._tear_down()

    @tables_decorator_async
    async def test_insert_entity_missing_pk(self, tables_storage_account_name, tables_primary_storage_account_key):
        # Arrange
        await self._set_up(tables_storage_account_name, tables_primary_storage_account_key)
        try:
            entity = {'RowKey': 'rk'}

            # Act
            with pytest.raises(ValueError):
                resp = await self.table.create_entity(entity=entity)
        finally:
            await self._tear_down()

    @tables_decorator_async
    async def test_insert_entity_empty_string_pk(self, tables_storage_account_name, tables_primary_storage_account_key):
        # Arrange
        await self._set_up(tables_storage_account_name, tables_primary_storage_account_key)
        try:
            entity = {'RowKey': 'rk', 'PartitionKey': ''}

            # Act
            resp = await self.table.create_entity(entity=entity)
            self._assert_valid_metadata(resp)
        finally:
            await self._tear_down()

    @tables_decorator_async
    async def test_insert_entity_missing_rk(self, tables_storage_account_name, tables_primary_storage_account_key):
        # Arrange
        await self._set_up(tables_storage_account_name, tables_primary_storage_account_key)
        try:
            entity = {'PartitionKey': 'pk'}

            # Act
            with pytest.raises(ValueError):
                resp = await self.table.create_entity(entity=entity)

            # Assert
        finally:
            await self._tear_down()

    @tables_decorator_async
    async def test_insert_entity_empty_string_rk(self, tables_storage_account_name, tables_primary_storage_account_key):
        # Arrange
        await self._set_up(tables_storage_account_name, tables_primary_storage_account_key)
        try:
            entity = {'PartitionKey': 'pk', 'RowKey': ''}

            # Act
            resp = await self.table.create_entity(entity=entity)
            self._assert_valid_metadata(resp)

        finally:
            await self._tear_down()

    @tables_decorator_async
    async def test_insert_entity_too_many_properties(self, tables_storage_account_name,
                                                     tables_primary_storage_account_key):
        # Arrange
        await self._set_up(tables_storage_account_name, tables_primary_storage_account_key)
        try:
            entity = self._create_random_base_entity_dict()
            for i in range(255):
                entity['key{0}'.format(i)] = 'value{0}'.format(i)

            # Act
            with pytest.raises(HttpResponseError):
                resp = await self.table.create_entity(entity=entity)
            # Assert
        finally:
            await self._tear_down()

    @tables_decorator_async
    async def test_insert_entity_property_name_too_long(self, tables_storage_account_name,
                                                        tables_primary_storage_account_key):
        # Arrange
        await self._set_up(tables_storage_account_name, tables_primary_storage_account_key)
        try:
            entity = self._create_random_base_entity_dict()
            entity['a' * 256] = 'badval'

            # Act
            with pytest.raises(HttpResponseError):
                resp = await self.table.create_entity(entity=entity)

            # Assert
        finally:
            await self._tear_down()

    @tables_decorator_async
    async def test_get_entity(self, tables_storage_account_name, tables_primary_storage_account_key):
        # Arrange
        await self._set_up(tables_storage_account_name, tables_primary_storage_account_key)
        try:
            entity, _ = await self._insert_random_entity()

            # Act
            resp = await self.table.get_entity(partition_key=entity['PartitionKey'],
                                               row_key=entity['RowKey'])

            # Assert
            assert resp['PartitionKey'] ==  entity['PartitionKey']
            assert resp['RowKey'] ==  entity['RowKey']
            self._assert_default_entity(resp)
        finally:
            await self._tear_down()

<<<<<<< HEAD
    @TablesPreparer()
    async def test_get_entity_with_select(self, tables_storage_account_name, tables_primary_storage_account_key):
        # Arrange
        await self._set_up(tables_storage_account_name, tables_primary_storage_account_key)
        try:
            entity, _ = await self._insert_random_entity()

            resp = await self.table.get_entity(partition_key=entity['PartitionKey'],
                                               row_key=entity['RowKey'],
                                               select=['age', 'ratio'])
            resp.pop('_metadata', None)
            assert resp == {'age': 39, 'ratio': 3.1}
            resp = await self.table.get_entity(partition_key=entity['PartitionKey'],
                                               row_key=entity['RowKey'],
                                               select='age,ratio')
            resp.pop('_metadata', None)
            assert resp == {'age': 39, 'ratio': 3.1}

        finally:
            await self._tear_down()

    @TablesPreparer()
=======
    @tables_decorator_async
>>>>>>> 4aaa88ad
    async def test_get_entity_with_hook(self, tables_storage_account_name, tables_primary_storage_account_key):
        # Arrange
        await self._set_up(tables_storage_account_name, tables_primary_storage_account_key)
        try:
            entity, _ = await self._insert_random_entity()

            # Act
            # resp, headers
            # response_hook=lambda e, h: (e, h)
            resp = await self.table.get_entity(
                partition_key=entity['PartitionKey'],
                row_key=entity['RowKey'],
            )

            # Assert
            assert resp['PartitionKey'] ==  entity['PartitionKey']
            assert resp['RowKey'] ==  entity['RowKey']
            self._assert_default_entity(resp)
        finally:
            await self._tear_down()

    @tables_decorator_async
    async def test_get_entity_if_match(self, tables_storage_account_name, tables_primary_storage_account_key):
        # Arrange
        await self._set_up(tables_storage_account_name, tables_primary_storage_account_key)
        try:
            entity, etag = await self._insert_random_entity()

            # Act
            # Do a get and confirm the etag is parsed correctly by using it
            # as a condition to delete.
            resp = await self.table.get_entity(partition_key=entity['PartitionKey'],
                                               row_key=entity['RowKey'])

            await self.table.delete_entity(
                {"PartitionKey": resp['PartitionKey'], "RowKey": resp['RowKey']},
                etag=etag,
                match_condition=MatchConditions.IfNotModified
            )

            # Assert
        finally:
            await self._tear_down()

    @tables_decorator_async
    async def test_get_entity_full_metadata(self, tables_storage_account_name, tables_primary_storage_account_key):
        # Arrange
        await self._set_up(tables_storage_account_name, tables_primary_storage_account_key)
        try:
            entity, _ = await self._insert_random_entity()

            # Act
            resp = await self.table.get_entity(
                entity['PartitionKey'],
                entity['RowKey'],
                headers={'accept': 'application/json;odata=fullmetadata'})

            # Assert
            assert resp['PartitionKey'] ==  entity['PartitionKey']
            assert resp['RowKey'] ==  entity['RowKey']
            self._assert_default_entity_json_full_metadata(resp)
        finally:
            await self._tear_down()

    @tables_decorator_async
    async def test_get_entity_no_metadata(self, tables_storage_account_name, tables_primary_storage_account_key):
        # Arrange
        await self._set_up(tables_storage_account_name, tables_primary_storage_account_key)
        try:
            entity, _ = await self._insert_random_entity()

            # Act
            resp = await self.table.get_entity(
                partition_key=entity['PartitionKey'],
                row_key=entity['RowKey'],
                headers={'accept': 'application/json;odata=nometadata'})

            # Assert
            assert resp['PartitionKey'] ==  entity['PartitionKey']
            assert resp['RowKey'] ==  entity['RowKey']
            self._assert_default_entity_json_no_metadata(resp)
        finally:
            await self._tear_down()

    @tables_decorator_async
    async def test_get_entity_not_existing(self, tables_storage_account_name, tables_primary_storage_account_key):
        # Arrange
        await self._set_up(tables_storage_account_name, tables_primary_storage_account_key)
        try:
            entity = self._create_random_entity_dict()

            # Act
            with pytest.raises(ResourceNotFoundError):
                await self.table.get_entity(partition_key=entity['PartitionKey'],
                                            row_key=entity['RowKey'])

            # Assert
        finally:
            await self._tear_down()

    @tables_decorator_async
    async def test_get_entity_with_special_doubles(self, tables_storage_account_name,
                                                   tables_primary_storage_account_key):
        # Arrange
        await self._set_up(tables_storage_account_name, tables_primary_storage_account_key)
        try:
            entity = self._create_random_base_entity_dict()
            entity.update({
                'inf': float('inf'),
                'negativeinf': float('-inf'),
                'nan': float('nan')
            })
            await self.table.create_entity(entity=entity)

            # Act
            resp = await self.table.get_entity(partition_key=entity['PartitionKey'],
                                               row_key=entity['RowKey'])

            # Assert
            assert resp['inf'] ==  float('inf')
            assert resp['negativeinf'] ==  float('-inf')
            assert isnan(resp['nan'])
        finally:
            await self._tear_down()

    @tables_decorator_async
    async def test_update_entity(self, tables_storage_account_name, tables_primary_storage_account_key):
        # Arrange
        await self._set_up(tables_storage_account_name, tables_primary_storage_account_key)
        try:
            entity, _ = await self._insert_random_entity()

            # Act
            sent_entity = self._create_updated_entity_dict(entity['PartitionKey'], entity['RowKey'])

            resp = await self.table.update_entity(mode=UpdateMode.REPLACE, entity=sent_entity)

            # Assert
            received_entity = await self.table.get_entity(
                partition_key=entity['PartitionKey'],
                row_key=entity['RowKey'])

            self._assert_valid_metadata(resp)
            self._assert_updated_entity(received_entity)
        finally:
            await self._tear_down()

    @tables_decorator_async
    async def test_update_entity_not_existing(self, tables_storage_account_name, tables_primary_storage_account_key):
        # Arrange
        await self._set_up(tables_storage_account_name, tables_primary_storage_account_key)
        try:
            entity = self._create_random_base_entity_dict()

            # Act
            sent_entity = self._create_updated_entity_dict(entity['PartitionKey'], entity['RowKey'])
            with pytest.raises(ResourceNotFoundError):
                await self.table.update_entity(mode=UpdateMode.REPLACE, entity=sent_entity)

            # Assert
        finally:
            await self._tear_down()

    @tables_decorator_async
    async def test_update_entity_with_if_matches(self, tables_storage_account_name, tables_primary_storage_account_key):
        # Arrange
        await self._set_up(tables_storage_account_name, tables_primary_storage_account_key)
        try:
            entity, etag = await self._insert_random_entity()

            # Act
            sent_entity = self._create_updated_entity_dict(entity['PartitionKey'], entity['RowKey'])
            resp = await self.table.update_entity(
                mode=UpdateMode.REPLACE,
                entity=sent_entity, etag=etag,
                match_condition=MatchConditions.IfNotModified)

            # Assert
            received_entity = await self.table.get_entity(entity['PartitionKey'],
                                                          entity['RowKey'])
            self._assert_valid_metadata(resp)
            self._assert_updated_entity(received_entity)
        finally:
            await self._tear_down()

    @tables_decorator_async
    async def test_update_entity_with_if_doesnt_match(self, tables_storage_account_name,
                                                      tables_primary_storage_account_key):
        # Arrange
        await self._set_up(tables_storage_account_name, tables_primary_storage_account_key)
        try:
            entity, _ = await self._insert_random_entity()

            # Act
            sent_entity = self._create_updated_entity_dict(entity['PartitionKey'], entity['RowKey'])
            with pytest.raises(HttpResponseError):
                await self.table.update_entity(
                    mode=UpdateMode.REPLACE,
                    entity=sent_entity,
                    etag=u'W/"datetime\'2012-06-15T22%3A51%3A44.9662825Z\'"',
                    match_condition=MatchConditions.IfNotModified)

            # Assert
        finally:
            await self._tear_down()

    @tables_decorator_async
    async def test_insert_or_merge_entity_with_existing_entity(self, tables_storage_account_name,
                                                               tables_primary_storage_account_key):
        # Arrange
        await self._set_up(tables_storage_account_name, tables_primary_storage_account_key)
        try:
            entity, _ = await self._insert_random_entity()

            # Act
            sent_entity = self._create_updated_entity_dict(entity['PartitionKey'], entity['RowKey'])
            resp = await self.table.upsert_entity(mode=UpdateMode.MERGE, entity=sent_entity)

            # Assert
            received_entity = await self.table.get_entity(entity['PartitionKey'],
                                                          entity['RowKey'])
            self._assert_valid_metadata(resp)
            self._assert_merged_entity(received_entity)
        finally:
            await self._tear_down()

    @tables_decorator_async
    async def test_insert_or_merge_entity_with_non_existing_entity(self, tables_storage_account_name,
                                                                   tables_primary_storage_account_key):
        # Arrange
        await self._set_up(tables_storage_account_name, tables_primary_storage_account_key)
        try:
            entity = self._create_random_base_entity_dict()

            # Act
            sent_entity = self._create_updated_entity_dict(entity['PartitionKey'], entity['RowKey'])
            resp = await self.table.upsert_entity(mode=UpdateMode.MERGE, entity=sent_entity)

            # Assert
            received_entity = await self.table.get_entity(entity['PartitionKey'],
                                                          entity['RowKey'])
            self._assert_valid_metadata(resp)
            self._assert_updated_entity(received_entity)
        finally:
            await self._tear_down()

    @tables_decorator_async
    async def test_insert_or_replace_entity_with_existing_entity(self, tables_storage_account_name,
                                                                 tables_primary_storage_account_key):
        # Arrange
        await self._set_up(tables_storage_account_name, tables_primary_storage_account_key)
        try:
            entity, _ = await self._insert_random_entity()

            # Act
            sent_entity = self._create_updated_entity_dict(entity['PartitionKey'], entity['RowKey'])
            resp = await self.table.upsert_entity(mode=UpdateMode.REPLACE, entity=sent_entity)

            # Assert
            received_entity = await self.table.get_entity(entity['PartitionKey'],
                                                          entity['RowKey'])
            self._assert_valid_metadata(resp)
            self._assert_updated_entity(received_entity)
        finally:
            await self._tear_down()

    @tables_decorator_async
    async def test_insert_or_replace_entity_with_non_existing_entity(self, tables_storage_account_name,
                                                                     tables_primary_storage_account_key):
        # Arrange
        await self._set_up(tables_storage_account_name, tables_primary_storage_account_key)
        try:
            entity = self._create_random_base_entity_dict()

            # Act
            sent_entity = self._create_updated_entity_dict(entity['PartitionKey'], entity['RowKey'])
            resp = await self.table.upsert_entity(mode=UpdateMode.REPLACE, entity=sent_entity)

            # Assert
            received_entity = await self.table.get_entity(entity['PartitionKey'],
                                                          entity['RowKey'])
            assert resp is not None
            self._assert_updated_entity(received_entity)
        finally:
            await self._tear_down()

    @tables_decorator_async
    async def test_merge_entity(self, tables_storage_account_name, tables_primary_storage_account_key):
        # Arrange
        await self._set_up(tables_storage_account_name, tables_primary_storage_account_key)
        try:
            entity, _ = await self._insert_random_entity()

            # Act
            sent_entity = self._create_updated_entity_dict(entity['PartitionKey'], entity['RowKey'])
            resp = await self.table.update_entity(mode=UpdateMode.MERGE, entity=sent_entity)

            # Assert
            received_entity = await self.table.get_entity(entity['PartitionKey'],
                                                          entity['RowKey'])
            self._assert_valid_metadata(resp)
            self._assert_merged_entity(received_entity)
        finally:
            await self._tear_down()

    @tables_decorator_async
    async def test_merge_entity_not_existing(self, tables_storage_account_name, tables_primary_storage_account_key):
        # Arrange
        await self._set_up(tables_storage_account_name, tables_primary_storage_account_key)
        try:
            entity = self._create_random_base_entity_dict()

            # Act
            sent_entity = self._create_updated_entity_dict(entity['PartitionKey'], entity['RowKey'])
            with pytest.raises(ResourceNotFoundError):
                await self.table.update_entity(mode=UpdateMode.MERGE, entity=sent_entity)

            # Assert
        finally:
            await self._tear_down()

    @tables_decorator_async
    async def test_merge_entity_with_if_matches(self, tables_storage_account_name, tables_primary_storage_account_key):
        # Arrange
        await self._set_up(tables_storage_account_name, tables_primary_storage_account_key)
        try:
            entity, etag = await self._insert_random_entity()

            # Act
            sent_entity = self._create_updated_entity_dict(entity['PartitionKey'], entity['RowKey'])
            resp = await self.table.update_entity(mode=UpdateMode.MERGE,
                                                  entity=sent_entity, etag=etag,
                                                  match_condition=MatchConditions.IfNotModified)

            # Assert
            received_entity = await self.table.get_entity(entity['PartitionKey'],
                                                          entity['RowKey'])
            self._assert_valid_metadata(resp)
            self._assert_merged_entity(received_entity)
        finally:
            await self._tear_down()

    @tables_decorator_async
    async def test_merge_entity_with_if_doesnt_match(self, tables_storage_account_name,
                                                     tables_primary_storage_account_key):
        # Arrange
        await self._set_up(tables_storage_account_name, tables_primary_storage_account_key)
        try:
            entity, _ = await self._insert_random_entity()

            # Act
            sent_entity = self._create_updated_entity_dict(entity['PartitionKey'], entity['RowKey'])
            with pytest.raises(HttpResponseError):
                await self.table.update_entity(mode=UpdateMode.MERGE,
                                               entity=sent_entity,
                                               etag='W/"datetime\'2012-06-15T22%3A51%3A44.9662825Z\'"',
                                               match_condition=MatchConditions.IfNotModified)

            # Assert
        finally:
            await self._tear_down()

    @tables_decorator_async
    async def test_delete_entity(self, tables_storage_account_name, tables_primary_storage_account_key):
        # Arrange
        await self._set_up(tables_storage_account_name, tables_primary_storage_account_key)
        try:
            entity, _ = await self._insert_random_entity()

            # Act
            resp = await self.table.delete_entity(partition_key=entity['PartitionKey'], row_key=entity['RowKey'])

            # Assert
            assert resp is None
            with pytest.raises(ResourceNotFoundError):
                await self.table.get_entity(entity['PartitionKey'], entity['RowKey'])
        finally:
            await self._tear_down()

    @tables_decorator_async
    async def test_delete_entity_not_existing(self, tables_storage_account_name, tables_primary_storage_account_key):
        # Arrange
        await self._set_up(tables_storage_account_name, tables_primary_storage_account_key)
        try:
            entity = self._create_random_base_entity_dict()

            # Act
            with pytest.raises(ResourceNotFoundError):
                await self.table.delete_entity({"PartitionKey": entity['PartitionKey'], "RowKey": entity['RowKey']})

            # Assert
        finally:
            await self._tear_down()

    @tables_decorator_async
    async def test_delete_entity_with_if_matches(self, tables_storage_account_name, tables_primary_storage_account_key):
        # Arrange
        await self._set_up(tables_storage_account_name, tables_primary_storage_account_key)
        try:
            entity, etag = await self._insert_random_entity()

            # Act
            resp = await self.table.delete_entity(
                entity['PartitionKey'],
                entity['RowKey'],
                etag=etag,
                match_condition=MatchConditions.IfNotModified
            )

            # Assert
            assert resp is None
            with pytest.raises(ResourceNotFoundError):
                await self.table.get_entity(entity['PartitionKey'], entity['RowKey'])
        finally:
            await self._tear_down()

    @tables_decorator_async
    async def test_delete_entity_with_if_doesnt_match(self, tables_storage_account_name,
                                                      tables_primary_storage_account_key):
        # Arrange
        await self._set_up(tables_storage_account_name, tables_primary_storage_account_key)
        try:
            entity, _ = await self._insert_random_entity()

            # Act
            with pytest.raises(HttpResponseError):
                await self.table.delete_entity(
                    entity['PartitionKey'],
                    entity['RowKey'],
                    etag=u'W/"datetime\'2012-06-15T22%3A51%3A44.9662825Z\'"',
                    match_condition=MatchConditions.IfNotModified
                )

            # Assert
        finally:
            await self._tear_down()

    @tables_decorator_async
    async def test_delete_entity_overloads(self, tables_storage_account_name, tables_primary_storage_account_key):
        # Arrange
        await self._set_up(tables_storage_account_name, tables_primary_storage_account_key)
        try:
            entity, _ = await self._insert_random_entity()

            # Act
            await self.table.delete_entity(entity)

            pk, rk = self._create_pk_rk("pk", "rk")
            pk, rk = pk + u"2", rk + u"2"
            entity2 = {
                u"PartitionKey": pk,
                u"RowKey": rk,
                u"Value": 100
            }
            await self.table.create_entity(entity2)

            await self.table.delete_entity(pk, rk)

            count = 0
            async for entity in self.table.list_entities():
                count += 1
            assert count == 0
        finally:
            await self._tear_down()

    @tables_decorator_async
    async def test_delete_entity_overloads_kwargs(self, tables_storage_account_name, tables_primary_storage_account_key):
        # Arrange
        await self._set_up(tables_storage_account_name, tables_primary_storage_account_key)
        try:
            entity, _ = await self._insert_random_entity()

            # Act
            await self.table.delete_entity(entity=entity)

            pk, rk = self._create_pk_rk("pk", "rk")
            pk, rk = pk + u"2", rk + u"2"
            entity2 = {
                u"PartitionKey": pk,
                u"RowKey": rk,
                u"Value": 100
            }
            await self.table.create_entity(entity2)

            await self.table.delete_entity(partition_key=pk, row_key=rk)

            count = 0
            async for entity in self.table.list_entities():
                count += 1
            assert count == 0
        finally:
            await self._tear_down()

    @tables_decorator_async
    async def test_unicode_property_value(self, tables_storage_account_name, tables_primary_storage_account_key):
        ''' regression test for github issue #57'''
        # Arrange
        await self._set_up(tables_storage_account_name, tables_primary_storage_account_key)
        try:
            entity = self._create_random_base_entity_dict()
            entity1 = entity.copy()
            entity1.update({'Description': u'ꀕ'})
            entity2 = entity.copy()
            entity2.update({'RowKey': 'test2', 'Description': 'ꀕ'})

            # Act
            await self.table.create_entity(entity=entity1)
            await self.table.create_entity(entity=entity2)
            entities = []
            async for e in self.table.query_entities(
                    "PartitionKey eq '{}'".format(entity['PartitionKey'])):
                entities.append(e)

            # Assert
            assert len(entities) ==  2
            assert entities[0]['Description'] ==  u'ꀕ'
            assert entities[1]['Description'] ==  u'ꀕ'
        finally:
            await self._tear_down()

    @tables_decorator_async
    async def test_unicode_property_name(self, tables_storage_account_name, tables_primary_storage_account_key):
        # Arrange
        await self._set_up(tables_storage_account_name, tables_primary_storage_account_key)
        try:
            entity = self._create_random_base_entity_dict()
            entity1 = entity.copy()
            entity1.update({u'啊齄丂狛狜': u'ꀕ'})
            entity2 = entity.copy()
            entity2.update({'RowKey': 'test2', u'啊齄丂狛狜': 'hello'})

            # Act
            await self.table.create_entity(entity=entity1)
            await self.table.create_entity(entity=entity2)
            entities = []
            async for e in self.table.query_entities(
                    "PartitionKey eq '{}'".format(entity['PartitionKey'])):
                entities.append(e)

            # Assert
            assert len(entities) ==  2
            assert entities[0][u'啊齄丂狛狜'] ==  u'ꀕ'
            assert entities[1][u'啊齄丂狛狜'] ==  u'hello'
        finally:
            await self._tear_down()

    @tables_decorator_async
    async def test_operations_on_entity_with_partition_key_having_single_quote(self, tables_storage_account_name, tables_primary_storage_account_key):
        partition_key_with_single_quote = u"a''''b"
        row_key_with_single_quote = u"a''''b"
        await self._set_up(tables_storage_account_name, tables_primary_storage_account_key)
        try:
            entity, _ = await self._insert_random_entity(pk=partition_key_with_single_quote,
                                                         rk=row_key_with_single_quote)

            sent_entity = self._create_updated_entity_dict(entity['PartitionKey'], entity['RowKey'])
            resp = await self.table.upsert_entity(mode=UpdateMode.MERGE, entity=sent_entity)

            self._assert_valid_metadata(resp)
            received_entity = await self.table.get_entity(entity['PartitionKey'], entity['RowKey'])
            self._assert_updated_entity(received_entity)

            sent_entity['newField'] = u'newFieldValue'
            resp = await self.table.update_entity(mode=UpdateMode.MERGE, entity=sent_entity)

            self._assert_valid_metadata(resp)
            received_entity = await self.table.get_entity(entity['PartitionKey'], entity['RowKey'])
            self._assert_updated_entity(received_entity)
            assert received_entity['newField'] ==  'newFieldValue'
        finally:
            await self._tear_down()

    @tables_decorator_async
    async def test_empty_and_spaces_property_value(self, tables_storage_account_name,
                                                   tables_primary_storage_account_key):
        # Arrange
        await self._set_up(tables_storage_account_name, tables_primary_storage_account_key)
        try:
            entity = self._create_random_base_entity_dict()
            entity.update({
                'EmptyByte': '',
                'EmptyUnicode': u'',
                'SpacesOnlyByte': '   ',
                'SpacesOnlyUnicode': u'   ',
                'SpacesBeforeByte': '   Text',
                'SpacesBeforeUnicode': u'   Text',
                'SpacesAfterByte': 'Text   ',
                'SpacesAfterUnicode': u'Text   ',
                'SpacesBeforeAndAfterByte': '   Text   ',
                'SpacesBeforeAndAfterUnicode': u'   Text   ',
            })

            # Act
            await self.table.create_entity(entity=entity)
            resp = await self.table.get_entity(entity['PartitionKey'], entity['RowKey'])

            # Assert
            assert resp is not None
            assert resp['EmptyByte'] ==  ''
            assert resp['EmptyUnicode'] ==  u''
            assert resp['SpacesOnlyByte'] ==  '   '
            assert resp['SpacesOnlyUnicode'] ==  u'   '
            assert resp['SpacesBeforeByte'] ==  '   Text'
            assert resp['SpacesBeforeUnicode'] ==  u'   Text'
            assert resp['SpacesAfterByte'] ==  'Text   '
            assert resp['SpacesAfterUnicode'] ==  u'Text   '
            assert resp['SpacesBeforeAndAfterByte'] ==  '   Text   '
            assert resp['SpacesBeforeAndAfterUnicode'] ==  u'   Text   '
        finally:
            await self._tear_down()

    @tables_decorator_async
    async def test_none_property_value(self, tables_storage_account_name, tables_primary_storage_account_key):
        # Arrange
        await self._set_up(tables_storage_account_name, tables_primary_storage_account_key)
        try:
            entity = self._create_random_base_entity_dict()
            entity.update({'NoneValue': None})

            # Act
            await self.table.create_entity(entity=entity)
            resp = await self.table.get_entity(entity['PartitionKey'], entity['RowKey'])

            # Assert
            assert resp is not None
            assert not hasattr(resp, 'NoneValue')
        finally:
            await self._tear_down()

    @tables_decorator_async
    async def test_binary_property_value(self, tables_storage_account_name, tables_primary_storage_account_key):
        # Arrange
        await self._set_up(tables_storage_account_name, tables_primary_storage_account_key)
        try:
            binary_data = b'\x01\x02\x03\x04\x05\x06\x07\x08\t\n'
            entity = self._create_random_base_entity_dict()
            entity.update({'binary': b'\x01\x02\x03\x04\x05\x06\x07\x08\t\n'})

            # Act
            await self.table.create_entity(entity=entity)
            resp = await self.table.get_entity(entity['PartitionKey'], entity['RowKey'])

            # Assert
            assert resp is not None
            assert resp['binary'].value ==  binary_data
        finally:
            await self._tear_down()

    @tables_decorator_async
    async def test_timezone(self, tables_storage_account_name, tables_primary_storage_account_key):
        # Arrange
        await self._set_up(tables_storage_account_name, tables_primary_storage_account_key)
        try:
            local_tz = tzoffset('BRST', -10800)
            local_date = datetime(2003, 9, 27, 9, 52, 43, tzinfo=local_tz)
            entity = self._create_random_base_entity_dict()
            entity.update({'date': local_date})

            # Act
            await self.table.create_entity(entity=entity)
            resp = await self.table.get_entity(entity['PartitionKey'], entity['RowKey'])

            # Assert
            assert resp is not None
            # times are not equal because request is made after
            assert resp['date'].astimezone(tzutc()) ==  local_date.astimezone(tzutc())
            assert resp['date'].astimezone(local_tz) ==  local_date
        finally:
            await self._tear_down()

    @tables_decorator_async
    async def test_query_entities(self, tables_storage_account_name, tables_primary_storage_account_key):
        # Arrange
        await self._set_up(tables_storage_account_name, tables_primary_storage_account_key)
        try:
            table = await self._create_query_table(2)

            # Act
            entities = []
            async for t in table.list_entities():
                entities.append(t)

            # Assert
            assert len(entities) ==  2
            for entity in entities:
                self._assert_default_entity(entity)
        finally:
            await self._tear_down()

    @tables_decorator_async
    async def test_query_entities_each_page(self, tables_storage_account_name, tables_primary_storage_account_key):
        # Arrange
        await self._set_up(tables_storage_account_name, tables_primary_storage_account_key)
        try:
            base_entity = {
                "PartitionKey": u"pk",
                "RowKey": u"1",
            }

            for i in range(10):
                if i > 5:
                    base_entity['PartitionKey'] += str(i)
                base_entity['RowKey'] += str(i)
                base_entity['value'] = i
                try:
                    await self.table.create_entity(base_entity)
                except ResourceExistsError:
                    pass

            query_filter = u"PartitionKey eq 'pk'"

            entity_count = 0
            page_count = 0
            async for entity_page in self.table.query_entities(query_filter, results_per_page=2).by_page():

                temp_count = 0
                async for ent in entity_page:
                    temp_count += 1

                assert temp_count <= 2
                page_count += 1
                entity_count += temp_count

            assert entity_count == 6
            assert page_count == 3

        finally:
            await self._tear_down()

    @tables_decorator_async
    async def test_query_injection_async(self, tables_storage_account_name, tables_primary_storage_account_key):
        # Arrange
        await self._set_up(tables_storage_account_name, tables_primary_storage_account_key)
        try:
            table_name = self.get_resource_name('queryasynctable')
            table = await self.ts.create_table_if_not_exists(table_name)
            entity_a = {'PartitionKey': 'foo', 'RowKey': 'bar1', 'IsAdmin': 'admin'}
            entity_b = {'PartitionKey': 'foo', 'RowKey': 'bar2', 'IsAdmin': ''}
            await table.create_entity(entity_a)
            await table.create_entity(entity_b)

            is_user_admin = "PartitionKey eq @first and IsAdmin eq 'admin'"
            entity_query = table.query_entities(is_user_admin, parameters={'first': 'foo'})
            entities = []
            async for e in entity_query:
                entities.append(e)
            assert len(entities) ==  1

            injection = "foo' or RowKey eq 'bar2"
            injected_query = "PartitionKey eq '{}' and IsAdmin eq 'admin'".format(injection)
            entity_query = table.query_entities(injected_query)
            entities = []
            async for e in entity_query:
                entities.append(e)
            assert len(entities) ==  2

            entity_query = table.query_entities(is_user_admin, parameters={'first': injection})
            entities = []
            async for e in entity_query:
                entities.append(e)
            assert len(entities) ==  0
        finally:
            await self.ts.delete_table(table_name)
            await self._tear_down()

    @tables_decorator_async
    async def test_query_special_chars(self, tables_storage_account_name, tables_primary_storage_account_key):
        # Arrange
        await self._set_up(tables_storage_account_name, tables_primary_storage_account_key)
        try:
            table_name = self.get_resource_name('querytable')
            table = await self.ts.create_table_if_not_exists(table_name)
            entity_a = {'PartitionKey': u':@', 'RowKey': u'+,$', 'Chars': u"?'/!_^#"}
            entity_b = {'PartitionKey': u':@', 'RowKey': u'=& ', 'Chars': u'?"\\{}<>%'}
            await table.create_entity(entity_a)
            await table.create_entity(entity_b)

            entities = []
            all_entities = table.query_entities("PartitionKey eq ':@'")
            async for e in all_entities:
                entities.append(e)
            assert len(entities) == 2

            entities = []
            parameters = {'key': ':@'}
            all_entities = table.query_entities("PartitionKey eq @key", parameters=parameters)
            async for e in all_entities:
                entities.append(e)
            assert len(entities) == 2

            entities = []
            query = "PartitionKey eq ':@' and RowKey eq '+,$' and Chars eq '?''/!_^#'"
            query_entities = table.query_entities(query)
            async for e in query_entities:
                entities.append(e)
            assert len(entities) == 1

            entities = []
            query = "PartitionKey eq @key and RowKey eq @row and Chars eq @quote"
            parameters = {'key': ':@', 'row': '+,$', 'quote': "?'/!_^#"}
            query_entities = table.query_entities(query, parameters=parameters)
            async for e in query_entities:
                entities.append(e)
            assert len(entities) == 1

            entities = []
            query = "PartitionKey eq ':@' and RowKey eq '=& ' and Chars eq '?\"\\{}<>%'"
            query_entities = table.query_entities(query)
            async for e in query_entities:
                entities.append(e)
            assert len(entities) == 1

            entities = []
            query = "PartitionKey eq @key and RowKey eq @row and Chars eq @quote"
            parameters = {'key': ':@', 'row': '=& ', 'quote': r'?"\{}<>%'}
            query_entities = table.query_entities(query, parameters=parameters)
            async for e in query_entities:
                entities.append(e)
            assert len(entities) == 1

        finally:
            await self.ts.delete_table(table_name)
            await self._tear_down()

    @tables_decorator_async
    async def test_query_user_filter(self, tables_storage_account_name, tables_primary_storage_account_key):
        # Arrange
        await self._set_up(tables_storage_account_name, tables_primary_storage_account_key)
        try:
            entity = await self._insert_two_opposite_entities()

            # Act
            entities = self.table.query_entities("married eq @my_param", parameters={'my_param': True})

            assert entities is not None
            length = 0
            async for e in entities:
                self._assert_default_entity(e)
                length += 1

            assert length == 1
        finally:
            await self._tear_down()

    @tables_decorator_async
    async def test_query_user_filter_multiple_params(self, tables_storage_account_name, tables_primary_storage_account_key):
        # Arrange
        await self._set_up(tables_storage_account_name, tables_primary_storage_account_key)
        try:
            entity, _ = await self._insert_two_opposite_entities()

            # Act
            parameters = {
                'my_param': True,
                'rk': entity['RowKey']
            }
            entities = self.table.query_entities("married eq @my_param and RowKey eq @rk", parameters=parameters)

            length = 0
            assert entities is not None
            async for entity in entities:
                self._assert_default_entity(entity)
                length += 1
            assert length == 1

        finally:
            await self._tear_down()

    @tables_decorator_async
    async def test_query_user_filter_integers(self, tables_storage_account_name, tables_primary_storage_account_key):
        # Arrange
        await self._set_up(tables_storage_account_name, tables_primary_storage_account_key)
        try:
            entity, _ = await self._insert_two_opposite_entities()

            # Act
            parameters = {
                'my_param': 40,
            }
            entities = self.table.query_entities("age lt @my_param", parameters=parameters)

            length = 0
            assert entities is not None
            async for entity in entities:
                self._assert_default_entity(entity)
                length += 1

            assert length == 1
        finally:
            await self._tear_down()

    @tables_decorator_async
    async def test_query_user_filter_floats(self, tables_storage_account_name, tables_primary_storage_account_key):
        # Arrange
        await self._set_up(tables_storage_account_name, tables_primary_storage_account_key)
        try:
            entity, _ = await self._insert_two_opposite_entities()

            # Act
            parameters = {
                'my_param': entity['ratio'] + 1,
            }
            entities = self.table.query_entities("ratio lt @my_param", parameters=parameters)

            length = 0
            assert entities is not None
            async for entity in entities:
                self._assert_default_entity(entity)
                length += 1

            assert length == 1
        finally:
            await self._tear_down()

    @tables_decorator_async
    async def test_query_user_filter_datetimes(self, tables_storage_account_name, tables_primary_storage_account_key):
        # Arrange
        await self._set_up(tables_storage_account_name, tables_primary_storage_account_key)
        try:
            entity, _ = await self._insert_two_opposite_entities()

            # Act
            parameters = {
                'my_param': entity['birthday'],
            }
            entities = self.table.query_entities("birthday eq @my_param", parameters=parameters)

            length = 0
            assert entities is not None
            async for entity in entities:
                self._assert_default_entity(entity)
                length += 1

            assert length == 1
        finally:
            await self._tear_down()

    @tables_decorator_async
    async def test_query_user_filter_guids(self, tables_storage_account_name, tables_primary_storage_account_key):
        # Arrange
        await self._set_up(tables_storage_account_name, tables_primary_storage_account_key)
        try:
            entity, _ = await self._insert_two_opposite_entities()

            # Act
            parameters = {
                'my_param': entity['clsid']
            }
            entities = self.table.query_entities("clsid eq @my_param", parameters=parameters)

            length = 0
            assert entities is not None
            async for entity in entities:
                self._assert_default_entity(entity)
                length += 1

            assert length == 1
        finally:
            await self._tear_down()

    @tables_decorator_async
    async def test_query_user_filter_binary(self, tables_storage_account_name, tables_primary_storage_account_key):
        # Arrange
        await self._set_up(tables_storage_account_name, tables_primary_storage_account_key)
        try:
            entity, _ = await self._insert_two_opposite_entities()

            # Act
            parameters = {
                'my_param': entity['binary']
            }
            entities = self.table.query_entities("binary eq @my_param", parameters=parameters)

            length = 0
            assert entities is not None
            async for entity in entities:
                self._assert_default_entity(entity)
                length += 1

            assert length == 1
        finally:
            await self._tear_down()

    @tables_decorator_async
    async def test_query_user_filter_int64(self, tables_storage_account_name, tables_primary_storage_account_key):
        # Arrange
        await self._set_up(tables_storage_account_name, tables_primary_storage_account_key)
        try:
            entity, _ = await self._insert_two_opposite_entities()
            large_entity = {
                u"PartitionKey": u"pk001",
                u"RowKey": u"rk001",
                u"large_int": EntityProperty(2 ** 40, EdmType.INT64),
            }
            await self.table.create_entity(large_entity)

            # Act
            parameters = {
                'my_param': large_entity['large_int'].value
            }
            entities = self.table.query_entities("large_int eq @my_param", parameters=parameters)

            length = 0
            assert entities is not None
            async for entity in entities:
                # self._assert_default_entity(entity)
                assert large_entity['large_int'] == entity['large_int']
                length += 1

            assert length == 1
        finally:
            await self._tear_down()

    @tables_decorator_async
    async def test_query_zero_entities(self, tables_storage_account_name, tables_primary_storage_account_key):
        # Arrange
        await self._set_up(tables_storage_account_name, tables_primary_storage_account_key)
        try:
            table = await self._create_query_table(0)

            # Act
            entities = []
            async for t in table.list_entities():
                entities.append(t)

            # Assert
            assert len(entities) ==  0
        finally:
            await self._tear_down()

    @tables_decorator_async
    async def test_query_entities_full_metadata(self, tables_storage_account_name, tables_primary_storage_account_key):
        # Arrange
        await self._set_up(tables_storage_account_name, tables_primary_storage_account_key)
        try:
            table = await self._create_query_table(2)

            # Act
            entities = []
            async for t in table.list_entities(headers={'accept': 'application/json;odata=fullmetadata'}):
                entities.append(t)

            # Assert
            assert len(entities) ==  2
            for entity in entities:
                self._assert_default_entity_json_full_metadata(entity)
        finally:
            await self._tear_down()

    @tables_decorator_async
    async def test_query_entities_no_metadata(self, tables_storage_account_name, tables_primary_storage_account_key):
        # Arrange
        await self._set_up(tables_storage_account_name, tables_primary_storage_account_key)
        try:
            table = await self._create_query_table(2)

            # Act
            entities = []
            async for t in table.list_entities(headers={'accept': 'application/json;odata=nometadata'}):
                entities.append(t)

            # Assert
            assert len(entities) ==  2
            for entity in entities:
                self._assert_default_entity_json_no_metadata(entity)
        finally:
            await self._tear_down()

    @tables_decorator_async
    async def test_query_entities_with_filter(self, tables_storage_account_name, tables_primary_storage_account_key):
        # Arrange
        await self._set_up(tables_storage_account_name, tables_primary_storage_account_key)
        try:
            entity, _ = await self._insert_random_entity()
            entity2, _ = await self._insert_random_entity(pk="foo" + entity['PartitionKey'])
            entity3, _ = await self._insert_random_entity(pk="bar" + entity['PartitionKey'])

            # Act
            entities = []
            async for t in self.table.query_entities(
                    "PartitionKey eq '{}'".format(entity['PartitionKey'])):
                entities.append(t)

            # Assert
            assert len(entities) ==  1
            assert entity['PartitionKey'] ==  entities[0]['PartitionKey']
            self._assert_default_entity(entities[0])
        finally:
            await self._tear_down()

    @tables_decorator_async
    async def test_query_invalid_filter(self, tables_storage_account_name, tables_primary_storage_account_key):
        # Arrange
        await self._set_up(tables_storage_account_name, tables_primary_storage_account_key)
        try:
            base_entity = {
                u"PartitionKey": u"pk",
                u"RowKey": u"rk",
                u"value": 1
            }

            for i in range(5):
                base_entity[u"RowKey"] += str(i)
                base_entity[u"value"] += i
                await self.table.create_entity(base_entity)
            # Act
            with pytest.raises(HttpResponseError):
                async for t in self.table.query_entities("aaa bbb ccc"):
                    _ = t
        finally:
            await self._tear_down()

    @tables_decorator_async
    async def test_query_entities_with_select(self, tables_storage_account_name, tables_primary_storage_account_key):
        # Arrange
        await self._set_up(tables_storage_account_name, tables_primary_storage_account_key)
        try:
            table = await self._create_query_table(2)

            # Act
            entities = []
            async for t in table.list_entities(select=["age, sex"]):
                entities.append(t)

            # Assert
            assert len(entities) ==  2
            assert entities[0]['age'] ==  39
            assert entities[0]['sex'] ==  'male'
            assert not "birthday" in entities[0]
            assert not "married" in entities[0]
            assert not "deceased" in entities[0]
        finally:
            await self._tear_down()

    @tables_decorator_async
    async def test_query_entities_with_top(self, tables_storage_account_name, tables_primary_storage_account_key):
        # Arrange
        await self._set_up(tables_storage_account_name, tables_primary_storage_account_key)
        try:
            table = await self._create_query_table(3)
            # circular dependencies made this return a list not an item paged - problem when calling by page
            # Act
            entities = []
            async for t in table.list_entities(results_per_page=2).by_page():
                entities.append(t)

            # Assert
            assert len(entities) ==  2
        finally:
            await self._tear_down()

    @tables_decorator_async
    async def test_query_entities_with_top_and_next(self, tables_storage_account_name,
                                                    tables_primary_storage_account_key):
        # Arrange
        await self._set_up(tables_storage_account_name, tables_primary_storage_account_key)
        try:
            table = await self._create_query_table(5)

            # Act
            resp1 = table.list_entities(results_per_page=2).by_page()
            entities1 = []
            async for el in await resp1.__anext__():
                entities1.append(el)
            resp2 = table.list_entities(results_per_page=2).by_page(
                continuation_token=resp1.continuation_token)
            entities2 = []
            async for el in await resp2.__anext__():
                entities2.append(el)
            resp3 = table.list_entities(results_per_page=2).by_page(
                continuation_token=resp2.continuation_token)
            entities3 = []
            async for el in await resp3.__anext__():
                entities3.append(el)

            # Assert
            assert len(entities1) ==  2
            assert len(entities2) ==  2
            assert len(entities3) ==  1
            self._assert_default_entity(entities1[0])
            self._assert_default_entity(entities1[1])
            self._assert_default_entity(entities2[0])
            self._assert_default_entity(entities2[1])
            self._assert_default_entity(entities3[0])
        finally:
            await self._tear_down()

    @tables_decorator_async
    async def test_sas_query(self, tables_storage_account_name, tables_primary_storage_account_key):
        # SAS URL is calculated from storage key, so this test runs live only
        url = self.account_url(tables_storage_account_name, "table")

        await self._set_up(tables_storage_account_name, tables_primary_storage_account_key)
        try:
            # Arrange
            entity, _ = await self._insert_random_entity()
            token = self.generate_sas(
                generate_table_sas,
                tables_primary_storage_account_key,
                self.table_name,
                permission=TableSasPermissions(read=True),
                expiry=datetime.utcnow() + timedelta(hours=1),
                start=datetime.utcnow() - timedelta(minutes=1),
            )

            # Act
            service = TableServiceClient(
                self.account_url(tables_storage_account_name, "table"),
                credential=AzureSasCredential(token),
            )
            table = service.get_table_client(self.table_name)
            entities = []
            async for t in table.query_entities(
                    "PartitionKey eq '{}'".format(entity['PartitionKey'])):
                entities.append(t)

            # Assert
            assert len(entities) ==  1
            self._assert_default_entity(entities[0])
        finally:
            await self._tear_down()

    @tables_decorator_async
    async def test_sas_add(self, tables_storage_account_name, tables_primary_storage_account_key):
        # SAS URL is calculated from storage key, so this test runs live only
        url = self.account_url(tables_storage_account_name, "table")
        await self._set_up(tables_storage_account_name, tables_primary_storage_account_key)
        try:
            # Arrange
            token = self.generate_sas(
                generate_table_sas,
                tables_primary_storage_account_key,
                self.table_name,
                permission=TableSasPermissions(add=True),
                expiry=datetime.utcnow() + timedelta(hours=1),
                start=datetime.utcnow() - timedelta(minutes=1),
            )

            # Act
            service = TableServiceClient(
                self.account_url(tables_storage_account_name, "table"),
                credential=AzureSasCredential(token),
            )
            table = service.get_table_client(self.table_name)

            entity = self._create_random_entity_dict()
            await table.create_entity(entity=entity)

            # Assert
            resp = await self.table.get_entity(partition_key=entity['PartitionKey'],
                                               row_key=entity['RowKey'])
            self._assert_default_entity(resp)
        finally:
            await self._tear_down()

    @tables_decorator_async
    async def test_sas_add_inside_range(self, tables_storage_account_name, tables_primary_storage_account_key):
        # SAS URL is calculated from storage key, so this test runs live only
        url = self.account_url(tables_storage_account_name, "table")
        await self._set_up(tables_storage_account_name, tables_primary_storage_account_key)
        try:
            # Arrange
            token = self.generate_sas(
                generate_table_sas,
                tables_primary_storage_account_key,
                self.table_name,
                permission=TableSasPermissions(add=True),
                expiry=datetime.utcnow() + timedelta(hours=1),
                start_pk='test', start_rk='test1',
                end_pk='test', end_rk='test1',
            )

            # Act
            service = TableServiceClient(
                self.account_url(tables_storage_account_name, "table"),
                credential=AzureSasCredential(token),
            )
            table = service.get_table_client(self.table_name)
            entity = self._create_random_entity_dict('test', 'test1')
            await table.create_entity(entity=entity)

            # Assert
            resp = await self.table.get_entity('test', 'test1')
            self._assert_default_entity(resp)
        finally:
            await self._tear_down()

    @tables_decorator_async
    async def test_sas_add_outside_range(self, tables_storage_account_name, tables_primary_storage_account_key):
        # SAS URL is calculated from storage key, so this test runs live only
        url = self.account_url(tables_storage_account_name, "table")
        await self._set_up(tables_storage_account_name, tables_primary_storage_account_key)
        try:
            # Arrange
            token = self.generate_sas(
                generate_table_sas,
                tables_primary_storage_account_key,
                self.table_name,
                permission=TableSasPermissions(add=True),
                expiry=datetime.utcnow() + timedelta(hours=1),
                start_pk='test', start_rk='test1',
                end_pk='test', end_rk='test1',
            )

            # Act
            service = TableServiceClient(
                self.account_url(tables_storage_account_name, "table"),
                credential=AzureSasCredential(token),
            )
            table = service.get_table_client(self.table_name)
            with pytest.raises(HttpResponseError):
                entity = self._create_random_entity_dict()
                await table.create_entity(entity=entity)

            # Assert
        finally:
            await self._tear_down()

    @tables_decorator_async
    async def test_sas_update(self, tables_storage_account_name, tables_primary_storage_account_key):
        # SAS URL is calculated from storage key, so this test runs live only
        url = self.account_url(tables_storage_account_name, "table")
        await self._set_up(tables_storage_account_name, tables_primary_storage_account_key)
        try:
            # Arrange
            entity, _ = await self._insert_random_entity()
            token = self.generate_sas(
                generate_table_sas,
                tables_primary_storage_account_key,
                self.table_name,
                permission=TableSasPermissions(update=True),
                expiry=datetime.utcnow() + timedelta(hours=1),
            )

            # Act
            service = TableServiceClient(
                self.account_url(tables_storage_account_name, "table"),
                credential=AzureSasCredential(token),
            )
            table = service.get_table_client(self.table_name)
            updated_entity = self._create_updated_entity_dict(entity['PartitionKey'], entity['RowKey'])
            resp = await table.update_entity(mode=UpdateMode.REPLACE, entity=updated_entity)
            received_entity = await self.table.get_entity(entity['PartitionKey'],
                                                          entity['RowKey'])

            # Assert
            self._assert_updated_entity(received_entity)
            assert resp is not None

        finally:
            await self._tear_down()

    @tables_decorator_async
    async def test_sas_delete(self, tables_storage_account_name, tables_primary_storage_account_key):
        # SAS URL is calculated from storage key, so this test runs live only
        url = self.account_url(tables_storage_account_name, "table")
        await self._set_up(tables_storage_account_name, tables_primary_storage_account_key)
        try:
            # Arrange
            entity, _ = await self._insert_random_entity()
            token = self.generate_sas(
                generate_table_sas,
                tables_primary_storage_account_key,
                self.table_name,
                permission=TableSasPermissions(delete=True),
                expiry=datetime.utcnow() + timedelta(hours=1),
            )

            # Act
            service = TableServiceClient(
                self.account_url(tables_storage_account_name, "table"),
                credential=AzureSasCredential(token),
            )
            table = service.get_table_client(self.table_name)
            await table.delete_entity(entity['PartitionKey'], entity['RowKey'])

            # Assert
            with pytest.raises(ResourceNotFoundError):
                await self.table.get_entity(entity['PartitionKey'], entity['RowKey'])
        finally:
            await self._tear_down()

    @tables_decorator_async
    async def test_sas_upper_case_table_name(self, tables_storage_account_name, tables_primary_storage_account_key):
        # SAS URL is calculated from storage key, so this test runs live only
        url = self.account_url(tables_storage_account_name, "table")
        await self._set_up(tables_storage_account_name, tables_primary_storage_account_key)
        try:
            # Arrange
            entity, _ = await self._insert_random_entity()

            # Table names are case insensitive, so simply upper case our existing table name to test
            token = self.generate_sas(
                generate_table_sas,
                tables_primary_storage_account_key,
                self.table_name.upper(),
                permission=TableSasPermissions(read=True),
                expiry=datetime.utcnow() + timedelta(hours=1),
                start=datetime.utcnow() - timedelta(minutes=1),
            )

            # Act
            service = TableServiceClient(
                self.account_url(tables_storage_account_name, "table"),
                credential=AzureSasCredential(token),
            )
            table = service.get_table_client(self.table_name)
            entities = []
            async for t in table.query_entities(
                    "PartitionKey eq '{}'".format(entity['PartitionKey'])):
                entities.append(t)

            # Assert
            assert len(entities) ==  1
            self._assert_default_entity(entities[0])
        finally:
            await self._tear_down()

    @tables_decorator_async
    async def test_sas_signed_identifier(self, tables_storage_account_name, tables_primary_storage_account_key):
        # SAS URL is calculated from storage key, so this test runs live only
        url = self.account_url(tables_storage_account_name, "table")
        await self._set_up(tables_storage_account_name, tables_primary_storage_account_key)
        try:
            # Arrange
            entity, _ = await self._insert_random_entity()

            access_policy = AccessPolicy()
            access_policy.start = datetime(2011, 10, 11)
            access_policy.expiry = datetime(2025, 10, 12)
            access_policy.permission = TableSasPermissions(read=True)
            identifiers = {'testid': access_policy}

            await self.table.set_table_access_policy(identifiers)

            token = self.generate_sas(
                generate_table_sas,
                tables_primary_storage_account_key,
                self.table_name,
                policy_id='testid',
            )

            # Act
            service = TableServiceClient(
                self.account_url(tables_storage_account_name, "table"),
                credential=AzureSasCredential(token),
            )
            table = service.get_table_client(table_name=self.table_name)
            entities = []
            async for t in table.query_entities(
                    "PartitionKey eq '{}'".format(entity['PartitionKey'])):
                entities.append(t)

            # Assert
            assert len(entities) ==  1
            self._assert_default_entity(entities[0])
        finally:
            await self._tear_down()

    @tables_decorator_async
    async def test_datetime_milliseconds(self, tables_storage_account_name, tables_primary_storage_account_key):
        await self._set_up(tables_storage_account_name, tables_primary_storage_account_key)
        try:
            entity = self._create_random_entity_dict()

            entity['milliseconds'] = datetime(2011, 11, 4, 0, 5, 23, 283000, tzinfo=tzutc())

            await self.table.create_entity(entity)

            received_entity = await self.table.get_entity(
                partition_key=entity['PartitionKey'],
                row_key=entity['RowKey']
            )

            assert entity['milliseconds'] == received_entity['milliseconds']

        finally:
            await self._tear_down()

    @tables_decorator_async
    async def test_datetime_str_passthrough(self, tables_storage_account_name, tables_primary_storage_account_key):
        await self._set_up(tables_storage_account_name, tables_primary_storage_account_key)
        partition, row = self._create_pk_rk(None, None)

        dotnet_timestamp = "2013-08-22T01:12:06.2608595Z"
        entity = {
            'PartitionKey': partition,
            'RowKey': row,
            'datetime1': EntityProperty(dotnet_timestamp, EdmType.DATETIME)
        }
        try:
            await self.table.create_entity(entity)
            received = await self.table.get_entity(partition, row)
            assert isinstance(received['datetime1'], datetime)
            assert received['datetime1'].tables_service_value == dotnet_timestamp

            received['datetime2'] = received['datetime1'].replace(year=2020)
            assert received['datetime2'].tables_service_value == ""

            await self.table.update_entity(received)
            updated = await self.table.get_entity(partition, row)
            assert isinstance(updated['datetime1'], datetime)
            assert isinstance(updated['datetime2'], datetime)
            assert updated['datetime1'].tables_service_value == dotnet_timestamp
        finally:
            await self._tear_down()<|MERGE_RESOLUTION|>--- conflicted
+++ resolved
@@ -600,8 +600,7 @@
         finally:
             await self._tear_down()
 
-<<<<<<< HEAD
-    @TablesPreparer()
+    @tables_decorator_async
     async def test_get_entity_with_select(self, tables_storage_account_name, tables_primary_storage_account_key):
         # Arrange
         await self._set_up(tables_storage_account_name, tables_primary_storage_account_key)
@@ -622,10 +621,7 @@
         finally:
             await self._tear_down()
 
-    @TablesPreparer()
-=======
-    @tables_decorator_async
->>>>>>> 4aaa88ad
+    @tables_decorator_async
     async def test_get_entity_with_hook(self, tables_storage_account_name, tables_primary_storage_account_key):
         # Arrange
         await self._set_up(tables_storage_account_name, tables_primary_storage_account_key)
