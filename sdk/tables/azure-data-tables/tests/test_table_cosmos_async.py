--- conflicted
+++ resolved
@@ -16,43 +16,7 @@
 
 # ------------------------------------------------------------------------------
 
-<<<<<<< HEAD
-class TableTestAsync(AzureRecordedTestCase, AsyncTableTestCase):
-    # --Helpers-----------------------------------------------------------------
-    def _get_table_reference(self, prefix=TEST_TABLE_PREFIX):
-        table_name = self.get_resource_name(prefix)
-        return table_name
-
-    async def _delete_all_tables(self, account_name, key):
-        client = TableServiceClient(self.account_url(account_name, "cosmos"), key)
-        async for table in client.list_tables():
-            await client.delete_table(table.name)
-
-        if self.is_live:
-            self.sleep(10)
-
-    async def _create_table(self, ts, prefix=TEST_TABLE_PREFIX, table_list=None):
-        table_name = self._get_table_reference(prefix)
-        try:
-            table = await ts.create_table(table_name)
-            if table_list is not None:
-                table_list.append(table)
-        except ResourceExistsError:
-            table = ts.get_table_client(table_name)
-        return table
-
-    async def _delete_table(self, ts, table):
-        if table is None:
-            return
-        try:
-            await ts.delete_table(table.name)
-        except ResourceNotFoundError:
-            pass
-
-    # --Test cases for tables --------------------------------------------------
-=======
-class TableTestAsync(AzureTestCase, AsyncTableTestCase):
->>>>>>> 21751d13
+class TestTableAsync(AzureRecordedTestCase, AsyncTableTestCase):
     @cosmos_decorator_async
     async def test_create_table(self, tables_cosmos_account_name, tables_primary_cosmos_account_key):
         # Arrange
