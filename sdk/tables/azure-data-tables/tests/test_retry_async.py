--- conflicted
+++ resolved
@@ -5,11 +5,7 @@
 # --------------------------------------------------------------------------
 import pytest
 
-<<<<<<< HEAD
-from devtools_testutils import AzureRecordedTestCase
-=======
-from devtools_testutils import AzureTestCase, ResponseCallback
->>>>>>> e75c11b1
+from devtools_testutils import AzureRecordedTestCase, AzureTestCase, ResponseCallback
 
 
 from azure.core.exceptions import (
@@ -107,23 +103,6 @@
             transport=retry_transport,
             default_table=False)
 
-<<<<<<< HEAD
-        try:
-            with pytest.raises(AzureError) as error:
-                await self.ts.get_service_properties()
-
-            # 3 retries + 1 original == 4
-            assert retry_transport.count == 4
-            # This call should succeed on the server side, but fail on the client side due to socket timeout
-            assert 'Timeout on reading' in str(error.value)
-
-        finally:
-            self.ts = TableServiceClient(
-                self.account_url(tables_storage_account_name, "table"),
-                credential=tables_primary_storage_account_key,
-            )
-            await self._tear_down()
-=======
         with pytest.raises(AzureError) as error:
             await self.ts.get_service_properties()
 
@@ -131,7 +110,6 @@
         assert retry_transport.count == 4
         # This call should succeed on the server side, but fail on the client side due to socket timeout
         self.assertTrue('Timeout on reading' in str(error.value), 'Expected socket timeout but got different exception.')
->>>>>>> e75c11b1
 
     @tables_decorator_async
     async def test_no_retry_async(self, tables_storage_account_name, tables_primary_storage_account_key):
