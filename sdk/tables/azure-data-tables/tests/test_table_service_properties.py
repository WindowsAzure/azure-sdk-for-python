--- conflicted
+++ resolved
@@ -25,86 +25,7 @@
 # ------------------------------------------------------------------------------
 
 
-<<<<<<< HEAD
-class TableServiceProperties(AzureRecordedTestCase, TableTestCase):
-    # --Helpers-----------------------------------------------------------------
-    def _assert_properties_default(self, prop):
-        assert prop is not None
-
-        self._assert_logging_equal(prop['analytics_logging'], TableAnalyticsLogging())
-        self._assert_metrics_equal(prop['hour_metrics'], Metrics())
-        self._assert_metrics_equal(prop['minute_metrics'], Metrics())
-        self._assert_cors_equal(prop['cors'], list())
-
-    def _assert_logging_equal(self, log1, log2):
-        if log1 is None or log2 is None:
-            assert log1 ==  log2
-            return
-
-        assert log1.version ==  log2.version
-        assert log1.read ==  log2.read
-        assert log1.write ==  log2.write
-        assert log1.delete ==  log2.delete
-        self._assert_retention_equal(log1.retention_policy, log2.retention_policy)
-
-    def _assert_delete_retention_policy_equal(self, policy1, policy2):
-        if policy1 is None or policy2 is None:
-            assert policy1 ==  policy2
-            return
-
-        assert policy1.enabled ==  policy2.enabled
-        assert policy1.days ==  policy2.days
-
-    def _assert_static_website_equal(self, prop1, prop2):
-        if prop1 is None or prop2 is None:
-            assert prop1 ==  prop2
-            return
-
-        assert prop1.enabled ==  prop2.enabled
-        assert prop1.index_document ==  prop2.index_document
-        assert prop1.error_document404_path ==  prop2.error_document404_path
-
-    def _assert_delete_retention_policy_not_equal(self, policy1, policy2):
-        if policy1 is None or policy2 is None:
-            assert policy1 != policy2
-            return
-
-        assert (policy1.enabled == policy2.enabled and policy1.days == policy2.days)
-
-    def _assert_metrics_equal(self, metrics1, metrics2):
-        if metrics1 is None or metrics2 is None:
-            assert metrics1 ==  metrics2
-            return
-
-        assert metrics1.version ==  metrics2.version
-        assert metrics1.enabled ==  metrics2.enabled
-        assert metrics1.include_apis ==  metrics2.include_apis
-        self._assert_retention_equal(metrics1.retention_policy, metrics2.retention_policy)
-
-    def _assert_cors_equal(self, cors1, cors2):
-        if cors1 is None or cors2 is None:
-            assert cors1 ==  cors2
-            return
-
-        assert len(cors1) ==  len(cors2)
-
-        for i in range(0, len(cors1)):
-            rule1 = cors1[i]
-            rule2 = cors2[i]
-            assert len(rule1.allowed_origins) ==  len(rule2.allowed_origins)
-            assert len(rule1.allowed_methods) ==  len(rule2.allowed_methods)
-            assert rule1.max_age_in_seconds ==  rule2.max_age_in_seconds
-            assert len(rule1.exposed_headers) ==  len(rule2.exposed_headers)
-            assert len(rule1.allowed_headers) ==  len(rule2.allowed_headers)
-
-    def _assert_retention_equal(self, ret1, ret2):
-        assert ret1.enabled ==  ret2.enabled
-        assert ret1.days ==  ret2.days
-
-    # --Test cases per service ---------------------------------------
-=======
-class TableServicePropertiesTest(AzureTestCase, TableTestCase):
->>>>>>> 21751d13
+class TestTableServiceProperties(AzureRecordedTestCase, TableTestCase):
     @tables_decorator
     def test_table_service_properties(self, tables_storage_account_name, tables_primary_storage_account_key):
         # Arrange
