--- conflicted
+++ resolved
@@ -481,15 +481,9 @@
                 entities.append(e)
 
             # Assert
-<<<<<<< HEAD
             assert len(entities) ==  2
-            assert entities[0].text.value ==  'hello'
-            assert entities[1].text.value ==  'hello'
-=======
-            self.assertEqual(len(entities), 2)
-            self.assertEqual(entities[0].text, u'hello')
-            self.assertEqual(entities[1].text, u'hello')
->>>>>>> 969b0ea6
+            assert entities[0].text.value == u'hello'
+            assert entities[1].text.value == u'hello'
         finally:
             await self._delete_table(table=table, ts=tsc)
 
