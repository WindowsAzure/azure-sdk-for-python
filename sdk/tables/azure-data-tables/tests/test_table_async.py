from datetime import datetime, timedelta

import pytest

from devtools_testutils import AzureRecordedTestCase, AzureRecordedTestCase

from azure.core.credentials import AzureNamedKeyCredential
<<<<<<< HEAD
from azure.core.exceptions import ResourceNotFoundError, ResourceExistsError
=======
from azure.core.exceptions import ResourceExistsError
>>>>>>> 21751d13
from azure.data.tables import (
    AccessPolicy,
    TableSasPermissions,
    ResourceTypes,
    AccountSasPermissions,
    TableItem,
    generate_account_sas
)
from azure.data.tables.aio import TableServiceClient, TableClient

from _shared.asynctestcase import AsyncTableTestCase
from async_preparers import tables_decorator_async


<<<<<<< HEAD
class TestStorageTableAsync(AzureRecordedTestCase, AsyncTableTestCase):
    # --Helpers-----------------------------------------------------------------
    def _get_table_reference(self, prefix=TEST_TABLE_PREFIX):
        table_name = self.get_resource_name(prefix)
        return table_name

    async def _create_table(self, ts, prefix=TEST_TABLE_PREFIX, table_list=None):
        table_name = self._get_table_reference(prefix)
        try:
            table = await ts.create_table(table_name)
            if table_list is not None:
                table_list.append(table)
        except ResourceExistsError:
            table = ts.get_table_client(table_name)
        return table

    async def _delete_table(self, ts, table):
        if table is None:
            return
        try:
            await ts.delete_table(table.table_name)
        except ResourceNotFoundError:
            pass

    # --Test cases for tables --------------------------------------------------
=======
class TableTestAsync(AzureTestCase, AsyncTableTestCase):
>>>>>>> 21751d13
    @tables_decorator_async
    async def test_create_table(self, tables_storage_account_name, tables_primary_storage_account_key):
        # Arrange
        account_url = self.account_url(tables_storage_account_name, "table")
        ts = self.create_client_from_credential(TableServiceClient, tables_primary_storage_account_key, endpoint=account_url)

        table_name = self._get_table_reference()

        # Act
        created = await ts.create_table(table_name=table_name)

        # Assert
        assert created.table_name == table_name
        await ts.delete_table(table_name=table_name)

    @tables_decorator_async
    async def test_create_table_fail_on_exist(self, tables_storage_account_name, tables_primary_storage_account_key):
        # Arrange
        account_url = self.account_url(tables_storage_account_name, "table")
        ts = self.create_client_from_credential(TableServiceClient, tables_primary_storage_account_key, endpoint=account_url)
        table_name = self._get_table_reference()

        # Act
        created = await ts.create_table(table_name=table_name)
        with pytest.raises(ResourceExistsError):
            await ts.create_table(table_name=table_name)

        name_filter = "TableName eq '{}'".format(table_name)
        existing = ts.query_tables(name_filter)

        # Assert
        assert isinstance(created,  TableClient)
        await ts.delete_table(table_name=table_name)

    @tables_decorator_async
    async def test_query_tables_per_page(self, tables_storage_account_name, tables_primary_storage_account_key):
        # Arrange
        account_url = self.account_url(tables_storage_account_name, "table")
        ts = self.create_client_from_credential(TableServiceClient, tables_primary_storage_account_key, endpoint=account_url)

        table_name = "myasynctable"

        for i in range(5):
            await ts.create_table(table_name + str(i))

        query_filter = "TableName eq 'myasynctable0' or TableName eq 'myasynctable1' or TableName eq 'myasynctable2'"
        table_count = 0
        page_count = 0
        async for table_page in ts.query_tables(query_filter, results_per_page=2).by_page():

            temp_count = 0
            async for table in table_page:
                temp_count += 1
            assert temp_count <= 2
            page_count += 1
            table_count += temp_count

        assert page_count == 2
        assert table_count == 3

        for i in range(5):
            await ts.delete_table(table_name + str(i))

    @tables_decorator_async
    async def test_list_tables(self, tables_storage_account_name, tables_primary_storage_account_key):
        # Arrange
        account_url = self.account_url(tables_storage_account_name, "table")
        ts = self.create_client_from_credential(TableServiceClient, tables_primary_storage_account_key, endpoint=account_url)
        table = await self._create_table(ts)

        # Act
        tables = []
        async for t in ts.list_tables():
            tables.append(t)

        # Assert
        for table_item in tables:
            assert isinstance(table_item,  TableItem)

        assert tables is not None
        assert len(tables) >=  1
        assert tables[0] is not None
        await ts.delete_table(table.table_name)

    @tables_decorator_async
    async def test_query_tables_with_filter(self, tables_storage_account_name, tables_primary_storage_account_key):
        # Arrange
        account_url = self.account_url(tables_storage_account_name, "table")
        ts = self.create_client_from_credential(TableServiceClient, tables_primary_storage_account_key, endpoint=account_url)
        table = await self._create_table(ts)

        # Act
        name_filter = "TableName eq '{}'".format(table.table_name)
        tables = []
        async for t in ts.query_tables(name_filter):
            tables.append(t)

        # Assert
        assert tables is not None
        assert len(tables) ==  1
        for table_item in tables:
            assert isinstance(table_item,  TableItem)
            assert table_item.name is not None
        await ts.delete_table(table.table_name)

    @tables_decorator_async
    async def test_list_tables_with_num_results(self, tables_storage_account_name, tables_primary_storage_account_key):
        # Arrange
        prefix = 'listtable'
        account_url = self.account_url(tables_storage_account_name, "table")
        ts = self.create_client_from_credential(TableServiceClient, tables_primary_storage_account_key, endpoint=account_url)

        # Delete any existing tables
        async for table in ts.list_tables():
            await ts.delete_table(table.name)

        table_list = []
        for i in range(0, 4):
            await self._create_table(ts, prefix + str(i), table_list)

        # Act
        big_page = []
        async for t in ts.list_tables():
            big_page.append(t)

        small_page = []
        async for s in ts.list_tables(results_per_page=3).by_page():
            small_page.append(s)

        assert len(small_page) ==  2
        assert len(big_page) >=  4

    @tables_decorator_async
    async def test_list_tables_with_marker(self, tables_storage_account_name, tables_primary_storage_account_key):
        # Arrange
        account_url = self.account_url(tables_storage_account_name, "table")
        ts = self.create_client_from_credential(TableServiceClient, tables_primary_storage_account_key, endpoint=account_url)
        prefix = 'listtable'
        table_names = []
        for i in range(0, 4):
            await self._create_table(ts, prefix + str(i), table_names)

        # Act
        generator1 = ts.list_tables(results_per_page=2).by_page()
        await generator1.__anext__()

        generator2 = ts.list_tables(results_per_page=2).by_page(
            continuation_token=generator1.continuation_token)
        await generator2.__anext__()

        tables1 = generator1._current_page
        tables2 = generator2._current_page

        tables1_len = 0
        async for _ in tables1:
            tables1_len += 1
        tables2_len = 0
        async for _ in tables2:
            tables2_len += 1

        # Assert
        assert tables1_len == 2
        assert tables2_len == 2
        assert tables1 != tables2

    @tables_decorator_async
    async def test_delete_table_with_existing_table(self, tables_storage_account_name, tables_primary_storage_account_key):
        # Arrange
        account_url = self.account_url(tables_storage_account_name, "table")
        ts = self.create_client_from_credential(TableServiceClient, tables_primary_storage_account_key, endpoint=account_url)
        table = await self._create_table(ts)

        # Act
        await ts.delete_table(table_name=table.table_name)

        existing = ts.query_tables("TableName eq '{}'".format(table.table_name))
        tables = []
        async for e in existing:
            tables.append(e)
        assert tables ==  []

    @tables_decorator_async
    async def test_delete_table_with_non_existing_table_fail_not_exist(self, tables_storage_account_name,
                                                                       tables_primary_storage_account_key):
        # Arrange
        account_url = self.account_url(tables_storage_account_name, "table")
        ts = self.create_client_from_credential(TableServiceClient, tables_primary_storage_account_key, endpoint=account_url)
        table_name = self._get_table_reference()
        await ts.delete_table(table_name)

        # Assert

    @tables_decorator_async
    async def test_get_table_acl(self, tables_storage_account_name, tables_primary_storage_account_key):
        account_url = self.account_url(tables_storage_account_name, "table")
        ts = self.create_client_from_credential(TableServiceClient, tables_primary_storage_account_key, endpoint=account_url)

        table = await self._create_table(ts)
        try:
            # Act
            acl = await table.get_table_access_policy()

            # Assert
            assert acl is not None
            assert len(acl) ==  0
        finally:
            await ts.delete_table(table.table_name)

    @tables_decorator_async
    async def test_set_table_acl_with_empty_signed_identifiers(self, tables_storage_account_name, tables_primary_storage_account_key):
        # Arrange
        account_url = self.account_url(tables_storage_account_name, "table")
        ts = self.create_client_from_credential(TableServiceClient, tables_primary_storage_account_key, endpoint=account_url)

        table = await self._create_table(ts)
        try:
            # Act
            await table.set_table_access_policy(signed_identifiers={})

            # Assert
            acl = await table.get_table_access_policy()
            assert acl is not None
            assert len(acl) ==  0
        finally:
            await ts.delete_table(table.table_name)

    @tables_decorator_async
    async def test_set_table_acl_with_empty_signed_identifier(self, tables_storage_account_name, tables_primary_storage_account_key):
        # Arrange
        url = self.account_url(tables_storage_account_name, "table")
        ts = TableServiceClient(url, tables_primary_storage_account_key)
        table = await self._create_table(ts)
        try:
            # Act
            await table.set_table_access_policy(signed_identifiers={'empty': None})
            # Assert
            acl = await table.get_table_access_policy()
            assert acl is not None
            assert len(acl) ==  1
            assert acl['empty'] is not None
            assert acl['empty'].permission is None
            assert acl['empty'].expiry is None
            assert acl['empty'].start is None
        finally:
            await ts.delete_table(table.table_name)

    @tables_decorator_async
    async def test_set_table_acl_with_signed_identifiers(self, tables_storage_account_name, tables_primary_storage_account_key):
        # Arrange
        url = self.account_url(tables_storage_account_name, "table")
        ts = TableServiceClient(url, tables_primary_storage_account_key)
        table = await self._create_table(ts)
        client = ts.get_table_client(table_name=table.table_name)

        # Act
        identifiers = dict()
        identifiers['testid'] = AccessPolicy(start=datetime.utcnow() - timedelta(minutes=5),
                                             expiry=datetime.utcnow() + timedelta(hours=1),
                                             permission=TableSasPermissions(read=True))
        try:
            await client.set_table_access_policy(signed_identifiers=identifiers)

            # Assert
            acl = await  client.get_table_access_policy()
            assert acl is not None
            assert len(acl) ==  1
            assert 'testid' in acl
        finally:
            await ts.delete_table(table.table_name)

    @tables_decorator_async
    async def test_set_table_acl_too_many_ids(self, tables_storage_account_name, tables_primary_storage_account_key):
        # Arrange
        url = self.account_url(tables_storage_account_name, "table")
        ts = TableServiceClient(url, tables_primary_storage_account_key)
        table = await self._create_table(ts)
        try:
            # Act
            identifiers = dict()
            for i in range(0, 6):
                identifiers['id{}'.format(i)] = None

            # Assert
            with pytest.raises(ValueError):
                await table.set_table_access_policy(signed_identifiers=identifiers)
        finally:
            await ts.delete_table(table.table_name)

    @tables_decorator_async
    async def test_account_sas(self, tables_storage_account_name, tables_primary_storage_account_key):
        account_url = self.account_url(tables_storage_account_name, "table")
        tsc = self.create_client_from_credential(TableServiceClient, tables_primary_storage_account_key, endpoint=account_url)

        table = await self._create_table(tsc)
        try:
            entity = {
                'PartitionKey': 'test',
                'RowKey': 'test1',
                'text': 'hello',
            }
            await table.upsert_entity(entity=entity)

            entity['RowKey'] = 'test2'
            await table.upsert_entity(entity=entity)

            token = self.generate_sas(
                generate_account_sas,
                tables_primary_storage_account_key,
                resource_types=ResourceTypes(object=True),
                permission=AccountSasPermissions(read=True),
                expiry=datetime.utcnow() + timedelta(hours=1),
                start=datetime.utcnow() - timedelta(minutes=1),
            )

            account_url = self.account_url(tables_storage_account_name, "table")

            service = self.create_client_from_credential(TableServiceClient, token, endpoint=account_url)

            # Act
            sas_table = service.get_table_client(table.table_name)
            entities = []
            async for e in sas_table.list_entities():
                entities.append(e)

            # Assert
            assert len(entities) ==  2
            assert entities[0]['text'] == u'hello'
            assert entities[1]['text'] == u'hello'
        finally:
            await tsc.delete_table(table.table_name)


class TestTablesUnit(AsyncTableTestCase):
    tables_storage_account_name = "fake_storage_account"
    tables_primary_storage_account_key = "fakeXMZjnGsZGvd4bVr3Il5SeHA"
    credential = AzureNamedKeyCredential(name=tables_storage_account_name, key=tables_primary_storage_account_key)

    @pytest.mark.asyncio
    async def test_unicode_create_table_unicode_name(self):
        # Arrange
        account_url = self.account_url(self.tables_storage_account_name, "table")
        tsc = TableServiceClient(account_url, credential=self.credential)

        table_name = u'啊齄丂狛狜'

        # Act
        with pytest.raises(ValueError) as excinfo:
            await tsc.create_table(table_name)

            assert "Table names must be alphanumeric, cannot begin with a number, and must be between 3-63 characters long.""" in str(
                excinfo)

    @pytest.mark.asyncio
    async def test_create_table_invalid_name(self):
        # Arrange
        account_url = self.account_url(self.tables_storage_account_name, "table")
        tsc = TableServiceClient(account_url, credential=self.credential)
        invalid_table_name = "my_table"

        with pytest.raises(ValueError) as excinfo:
            await tsc.create_table(table_name=invalid_table_name)

        assert "Table names must be alphanumeric, cannot begin with a number, and must be between 3-63 characters long.""" in str(
            excinfo)

    @pytest.mark.asyncio
    async def test_delete_table_invalid_name(self):
        # Arrange
        account_url = self.account_url(self.tables_storage_account_name, "table")
        tsc = TableServiceClient(account_url, credential=self.credential)
        invalid_table_name = "my_table"

        with pytest.raises(ValueError) as excinfo:
            await tsc.create_table(invalid_table_name)

        assert "Table names must be alphanumeric, cannot begin with a number, and must be between 3-63 characters long.""" in str(
            excinfo)

    def test_azurite_url(self):
        account_url = "https://127.0.0.1:10002/my_account"
        tsc = TableServiceClient(account_url, credential=self.credential)

        assert tsc.account_name == "my_account"
        assert tsc.url == "https://127.0.0.1:10002/my_account"
        assert tsc._location_mode == "primary"
        assert tsc.credential.named_key.key == self.credential.named_key.key
        assert tsc.credential.named_key.name == self.credential.named_key.name<|MERGE_RESOLUTION|>--- conflicted
+++ resolved
@@ -2,14 +2,10 @@
 
 import pytest
 
-from devtools_testutils import AzureRecordedTestCase, AzureRecordedTestCase
+from devtools_testutils import AzureRecordedTestCase
 
 from azure.core.credentials import AzureNamedKeyCredential
-<<<<<<< HEAD
-from azure.core.exceptions import ResourceNotFoundError, ResourceExistsError
-=======
 from azure.core.exceptions import ResourceExistsError
->>>>>>> 21751d13
 from azure.data.tables import (
     AccessPolicy,
     TableSasPermissions,
@@ -24,35 +20,7 @@
 from async_preparers import tables_decorator_async
 
 
-<<<<<<< HEAD
-class TestStorageTableAsync(AzureRecordedTestCase, AsyncTableTestCase):
-    # --Helpers-----------------------------------------------------------------
-    def _get_table_reference(self, prefix=TEST_TABLE_PREFIX):
-        table_name = self.get_resource_name(prefix)
-        return table_name
-
-    async def _create_table(self, ts, prefix=TEST_TABLE_PREFIX, table_list=None):
-        table_name = self._get_table_reference(prefix)
-        try:
-            table = await ts.create_table(table_name)
-            if table_list is not None:
-                table_list.append(table)
-        except ResourceExistsError:
-            table = ts.get_table_client(table_name)
-        return table
-
-    async def _delete_table(self, ts, table):
-        if table is None:
-            return
-        try:
-            await ts.delete_table(table.table_name)
-        except ResourceNotFoundError:
-            pass
-
-    # --Test cases for tables --------------------------------------------------
-=======
-class TableTestAsync(AzureTestCase, AsyncTableTestCase):
->>>>>>> 21751d13
+class TableTestAsync(AzureRecordedTestCase, AsyncTableTestCase):
     @tables_decorator_async
     async def test_create_table(self, tables_storage_account_name, tables_primary_storage_account_key):
         # Arrange
