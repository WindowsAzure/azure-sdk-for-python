# coding: utf-8

# -------------------------------------------------------------------------
# Copyright (c) Microsoft Corporation. All rights reserved.
# Licensed under the MIT License. See License.txt in the project root for
# license information.
# --------------------------------------------------------------------------
from datetime import datetime
from dateutil.tz import tzutc
import sys
from time import sleep
import uuid

import pytest

from devtools_testutils import AzureTestCase

from azure.core import MatchConditions
from azure.core.exceptions import (
    ResourceExistsError,
    ResourceNotFoundError,
    HttpResponseError,
    ClientAuthenticationError
)
from azure.data.tables import (
    EdmType,
    TableEntity,
    EntityProperty,
    UpdateMode,
    BatchErrorException,
    TableServiceClient,
    TableEntity,
    UpdateMode
)

from _shared.testcase import TableTestCase, SLEEP_DELAY
from preparers import CosmosPreparer

#------------------------------------------------------------------------------
TEST_TABLE_PREFIX = 'table'
#------------------------------------------------------------------------------

class StorageTableClientTest(AzureTestCase, TableTestCase):

    def _set_up(self, tables_cosmos_account_name, tables_primary_cosmos_account_key):
        self.ts = TableServiceClient(self.account_url(tables_cosmos_account_name, "cosmos"), tables_primary_cosmos_account_key)
        self.table_name = self.get_resource_name('uttable')
        self.table = self.ts.get_table_client(self.table_name)
        if self.is_live:
            try:
                self.ts.create_table(self.table_name)
            except ResourceExistsError:
                pass

        self.test_tables = []

    def _tear_down(self):
        if self.is_live:
            try:
                self.ts.delete_table(self.table_name)
            except:
                pass

            for table_name in self.test_tables:
                try:
                    self.ts.delete_table(table_name)
                except:
                    pass
            sleep(SLEEP_DELAY)

    #--Helpers-----------------------------------------------------------------

    def _get_table_reference(self, prefix=TEST_TABLE_PREFIX):
        table_name = self.get_resource_name(prefix)
        self.test_tables.append(table_name)
        return self.ts.get_table_client(table_name)

    def _create_pk_rk(self, pk, rk):
        try:
            pk = pk if pk is not None else self.get_resource_name('pk').decode('utf-8')
            rk = rk if rk is not None else self.get_resource_name('rk').decode('utf-8')
        except AttributeError:
            pk = pk if pk is not None else self.get_resource_name('pk')
            rk = rk if rk is not None else self.get_resource_name('rk')
        return pk, rk

    def _create_random_entity_dict(self, pk=None, rk=None):
        '''
        Creates a dictionary-based entity with fixed values, using all
        of the supported data types.
        '''
        partition, row = self._create_pk_rk(pk, rk)
        properties = {
            'PartitionKey': partition,
            'RowKey': row,
            'age': 39,
            'sex': u'male',
            'married': True,
            'deceased': False,
            'optional': None,
            'ratio': 3.1,
            'evenratio': 3.0,
            'large': 933311100,
            'Birthday': datetime(1973, 10, 4, tzinfo=tzutc()),
            'birthday': datetime(1970, 10, 4, tzinfo=tzutc()),
            'binary': b'binary',
            'other': EntityProperty(value=20, type=EdmType.INT32),
            'clsid': uuid.UUID('c9da6455-213d-42c9-9a79-3e9149a57833')
        }
        return TableEntity(**properties)


    def _create_updated_entity_dict(self, partition, row):
        '''
        Creates a dictionary-based entity with fixed values, with a
        different set of values than the default entity. It
        adds fields, changes field values, changes field types,
        and removes fields when compared to the default entity.
        '''
        return {
            'PartitionKey': partition,
            'RowKey': row,
            'age': u'abc',
            'sex': u'female',
            'sign': u'aquarius',
            'birthday': datetime(1991, 10, 4, tzinfo=tzutc())
        }

    def _assert_default_entity(self, entity):
        '''
        Asserts that the entity passed in matches the default entity.
        '''
        assert entity['age'] ==  39
        assert entity['sex'] ==  'male'
        assert entity['married'] ==  True
        assert entity['deceased'] ==  False
        assert not "optional" in entity
        assert entity['ratio'] ==  3.1
        assert entity['evenratio'] ==  3.0
        assert entity['large'] ==  933311100
        assert entity['Birthday'] == datetime(1973, 10, 4, tzinfo=tzutc())
        assert entity['birthday'] == datetime(1970, 10, 4, tzinfo=tzutc())
        assert entity['binary'].value ==  b'binary'
        assert entity['other'] ==  20
        assert entity['clsid'] ==  uuid.UUID('c9da6455-213d-42c9-9a79-3e9149a57833')
        assert '_metadata' in entity

    def _assert_updated_entity(self, entity):
        '''
        Asserts that the entity passed in matches the updated entity.
        '''
        assert entity.age ==  'abc'
        assert entity.sex ==  'female'
        assert not hasattr(entity, "married")
        assert not hasattr(entity, "deceased")
        assert entity.sign ==  'aquarius'
        assert not hasattr(entity, "optional")
        assert not hasattr(entity, "ratio")
        assert not hasattr(entity, "evenratio")
        assert not hasattr(entity, "large")
        assert not hasattr(entity, "Birthday")
        assert entity.birthday, datetime(1991, 10, 4, tzinfo=tzutc())
        assert not hasattr(entity, "other")
        assert not hasattr(entity, "clsid")
        assert entity['_metadata']['etag'] is not None

    #--Test cases for batch ---------------------------------------------
    def _assert_valid_batch_transaction(self, transaction, length):
        assert length ==  len(transaction)

    @pytest.mark.skipif(sys.version_info < (3, 0), reason="requires Python3")
    @CosmosPreparer()
    def test_batch_insert(self, tables_cosmos_account_name, tables_primary_cosmos_account_key):
        # Arrange
        self._set_up(tables_cosmos_account_name, tables_primary_cosmos_account_key)
        try:
            # Act
            entity = TableEntity()
            entity.PartitionKey = '001'
            entity.RowKey = 'batch_insert_replace'
            entity.test = True
            entity.test2 = 'value'
            entity.test3 = 3
            entity.test4 = EntityProperty(1234567890)
            entity.test5 = datetime.utcnow()

            batch = self.table.create_batch()
            batch.upsert_entity(entity)
            transaction_result = self.table.send_batch(batch)

            # Assert
            self._assert_valid_batch_transaction(transaction_result, 1)
            assert transaction_result[0][0]['RowKey'] == u'batch_insert_replace'
            assert 'etag' in transaction_result[0][1]

            entity = self.table.get_entity('001', 'batch_insert_replace')
            assert entity is not None
            assert 'value' ==  entity.test2
            assert 1234567890 ==  entity.test4
        finally:
            self._tear_down()

    @pytest.mark.skipif(sys.version_info < (3, 0), reason="requires Python3")
    @CosmosPreparer()
    def test_batch_update(self, tables_cosmos_account_name, tables_primary_cosmos_account_key):
        # Arrange
        self._set_up(tables_cosmos_account_name, tables_primary_cosmos_account_key)
        try:
            # Act
            entity = TableEntity()
            entity.PartitionKey = u'001'
            entity.RowKey = u'batch_update'
            entity.test = EntityProperty(True)
            entity.test2 = u'value'
            entity.test3 = 3
            entity.test4 = EntityProperty(1234567890)
            entity.test5 = datetime.utcnow()
            self.table.create_entity(entity)

            entity = self.table.get_entity(u'001', u'batch_update')
            assert 3 ==  entity.test3
            entity.test2 = u'value1'

            batch = self.table.create_batch()
            batch.update_entity(entity)
            transaction_result = self.table.send_batch(batch)

            # Assert
            self._assert_valid_batch_transaction(transaction_result, 1)
            assert transaction_result[0][0]['RowKey'] == u'batch_update'
            assert 'etag' in transaction_result[0][1]

            result = self.table.get_entity('001', 'batch_update')
            assert 'value1' ==  result.test2
            assert entity.PartitionKey ==  u'001'
            assert entity.RowKey ==  u'batch_update'
        finally:
            self._tear_down()

    @pytest.mark.skipif(sys.version_info < (3, 0), reason="requires Python3")
    @CosmosPreparer()
    def test_batch_merge(self, tables_cosmos_account_name, tables_primary_cosmos_account_key):
        # Arrange
        self._set_up(tables_cosmos_account_name, tables_primary_cosmos_account_key)
        try:
            # Act
            entity = TableEntity()
            entity.PartitionKey = u'001'
            entity.RowKey = u'batch_merge'
            entity.test = EntityProperty(True)
            entity.test2 = u'value'
            entity.test3 = 3
            entity.test4 = EntityProperty(1234567890)
            entity.test5 = datetime.utcnow()
            self.table.create_entity(entity)

            resp_entity = self.table.get_entity(partition_key=u'001', row_key=u'batch_merge')
            assert 3 ==  entity.test3
            entity = TableEntity()
            entity.PartitionKey = u'001'
            entity.RowKey = u'batch_merge'
            entity.test2 = u'value1'

            batch = self.table.create_batch()
            batch.update_entity(entity, mode=UpdateMode.MERGE)
            transaction_result = self.table.send_batch(batch)

            # Assert
            self._assert_valid_batch_transaction(transaction_result, 1)
            assert transaction_result[0][0]['RowKey'] == u'batch_merge'
            assert 'etag' in transaction_result[0][1]

            resp_entity = self.table.get_entity(partition_key=u'001', row_key=u'batch_merge')
            assert entity.test2 ==  resp_entity.test2
            assert 1234567890 ==  resp_entity.test4
            assert entity.PartitionKey ==  resp_entity.PartitionKey
            assert entity.RowKey ==  resp_entity.RowKey
        finally:
            self._tear_down()

    @pytest.mark.skipif(sys.version_info < (3, 0), reason="requires Python3")
    @CosmosPreparer()
    def test_batch_update_if_match(self, tables_cosmos_account_name, tables_primary_cosmos_account_key):
        # Arrange
        self._set_up(tables_cosmos_account_name, tables_primary_cosmos_account_key)
        try:
            entity = self._create_random_entity_dict()
            resp = self.table.create_entity(entity=entity)
            etag = resp['etag']

            # Act
            sent_entity = self._create_updated_entity_dict(entity['PartitionKey'], entity['RowKey'])
            batch = self.table.create_batch()
            batch.update_entity(
                sent_entity,
                etag=etag,
                match_condition=MatchConditions.IfNotModified,
                mode=UpdateMode.REPLACE
            )
            transaction_result = self.table.send_batch(batch)

            # Assert
            self._assert_valid_batch_transaction(transaction_result, 1)
            assert transaction_result[0][0]['RowKey'] == entity['RowKey']
            assert 'etag' in transaction_result[0][1]

            entity = self.table.get_entity(partition_key=entity['PartitionKey'], row_key=entity['RowKey'])
            self._assert_updated_entity(entity)
        finally:
            self._tear_down()

    @pytest.mark.skipif(sys.version_info < (3, 0), reason="requires Python3")
    @CosmosPreparer()
    def test_batch_update_if_doesnt_match(self, tables_cosmos_account_name, tables_primary_cosmos_account_key):
        # Arrange
        self._set_up(tables_cosmos_account_name, tables_primary_cosmos_account_key)
        try:
            entity = self._create_random_entity_dict()
            self.table.create_entity(entity)

            # Act
            sent_entity1 = self._create_updated_entity_dict(entity['PartitionKey'], entity['RowKey'])

            batch = self.table.create_batch()
            batch.update_entity(
                sent_entity1,
                etag=u'W/"datetime\'2012-06-15T22%3A51%3A44.9662825Z\'"',
                match_condition=MatchConditions.IfNotModified
            )

            with pytest.raises(BatchErrorException):
                self.table.send_batch(batch)

            # Assert
            received_entity = self.table.get_entity(entity['PartitionKey'], entity['RowKey'])
            self._assert_default_entity(received_entity)
        finally:
            self._tear_down()

    @pytest.mark.skipif(sys.version_info < (3, 0), reason="requires Python3")
    @CosmosPreparer()
    def test_batch_insert_replace(self, tables_cosmos_account_name, tables_primary_cosmos_account_key):
        # Arrange
        self._set_up(tables_cosmos_account_name, tables_primary_cosmos_account_key)
        try:
            # Act
            entity = TableEntity()
            entity.PartitionKey = '001'
            entity.RowKey = 'batch_insert_replace'
            entity.test = True
            entity.test2 = 'value'
            entity.test3 = 3
            entity.test4 = EntityProperty(1234567890)
            entity.test5 = datetime.utcnow()

            batch = self.table.create_batch()
            batch.upsert_entity(entity)
            transaction_result = self.table.send_batch(batch)

            # Assert
            self._assert_valid_batch_transaction(transaction_result, 1)
            assert transaction_result[0][0]['RowKey'] == u'batch_insert_replace'
            assert 'etag' in transaction_result[0][1]

            entity = self.table.get_entity('001', 'batch_insert_replace')
            assert entity is not None
            assert 'value' ==  entity.test2
            assert 1234567890 ==  entity.test4
        finally:
            self._tear_down()

    @pytest.mark.skipif(sys.version_info < (3, 0), reason="requires Python3")
    @CosmosPreparer()
    def test_batch_insert_merge(self, tables_cosmos_account_name, tables_primary_cosmos_account_key):
        # Arrange
        self._set_up(tables_cosmos_account_name, tables_primary_cosmos_account_key)
        try:
            # Act
            entity = TableEntity()
            entity.PartitionKey = '001'
            entity.RowKey = 'batch_insert_merge'
            entity.test = True
            entity.test2 = 'value'
            entity.test3 = 3
            entity.test4 = EntityProperty(1234567890)
            entity.test5 = datetime.utcnow()

            batch = self.table.create_batch()
            batch.upsert_entity(entity, mode=UpdateMode.MERGE)
            transaction_result = self.table.send_batch(batch)

            # Assert
            self._assert_valid_batch_transaction(transaction_result, 1)
            assert transaction_result[0][0]['RowKey'] == u'batch_insert_merge'
            assert 'etag' in transaction_result[0][1]

            entity = self.table.get_entity('001', 'batch_insert_merge')
            assert entity is not None
            assert 'value' ==  entity.test2
            assert 1234567890 ==  entity.test4
        finally:
            self._tear_down()

    @pytest.mark.skipif(sys.version_info < (3, 0), reason="requires Python3")
    @CosmosPreparer()
    def test_batch_delete(self, tables_cosmos_account_name, tables_primary_cosmos_account_key):
        # Arrange
        self._set_up(tables_cosmos_account_name, tables_primary_cosmos_account_key)
        try:
            # Act
            entity = TableEntity()
            entity.PartitionKey = u'001'
            entity.RowKey = u'batch_delete'
            entity.test = EntityProperty(True)
            entity.test2 = u'value'
            entity.test3 = 3
            entity.test4 = EntityProperty(1234567890)
            entity.test5 = datetime.utcnow()
            self.table.create_entity(entity)

            entity = self.table.get_entity(partition_key=u'001', row_key=u'batch_delete')
            assert 3 ==  entity.test3

            batch = self.table.create_batch()
            batch.delete_entity(partition_key=entity.PartitionKey, row_key=entity.RowKey)
            transaction_result = self.table.send_batch(batch)

            # Assert
            self._assert_valid_batch_transaction(transaction_result, 1)
            assert transaction_result[0][0]['RowKey'] == u'batch_delete'
            assert 'etag' not in transaction_result[0][1]

            with pytest.raises(ResourceNotFoundError):
                entity = self.table.get_entity(partition_key=entity.PartitionKey, row_key=entity.RowKey)
        finally:
            self._tear_down()

    @pytest.mark.skipif(sys.version_info < (3, 0), reason="requires Python3")
    @CosmosPreparer()
    def test_batch_inserts(self, tables_cosmos_account_name, tables_primary_cosmos_account_key):
        # Arrange
        self._set_up(tables_cosmos_account_name, tables_primary_cosmos_account_key)
        try:
            # Act
            entity = TableEntity()
            entity.PartitionKey = 'batch_inserts'
            entity.test = EntityProperty(True)
            entity.test2 = 'value'
            entity.test3 = 3
            entity.test4 = EntityProperty(1234567890)

            batch = self.table.create_batch()
            transaction_count = 0
            for i in range(20):
                entity.RowKey = str(i)
                batch.create_entity(entity)
                transaction_count += 1
            transaction_result = self.table.send_batch(batch)

            # Assert
            self._assert_valid_batch_transaction(transaction_result, transaction_count)
            assert transaction_result[0][0]['RowKey'] == u'0'
            assert transaction_result[transaction_count - 1][0]['RowKey'] == str(transaction_count-1)
            assert 'etag' in transaction_result[0][1]

            entities = list(self.table.query_entities("PartitionKey eq 'batch_inserts'"))

            # Assert
            assert entities is not None
            assert transaction_count ==  len(entities)
            e = self.table.get_entity('batch_inserts', '1')
        finally:
            self._tear_down()

    @pytest.mark.skipif(sys.version_info < (3, 0), reason="requires Python3")
    @CosmosPreparer()
    def test_batch_all_operations_together(self, tables_cosmos_account_name, tables_primary_cosmos_account_key):
        # Arrange
        self._set_up(tables_cosmos_account_name, tables_primary_cosmos_account_key)
        try:
            # Act
            entity = TableEntity()
            entity.PartitionKey = '003'
            entity.RowKey = 'batch_all_operations_together-1'
            entity.test = EntityProperty(True)
            entity.test2 = 'value'
            entity.test3 = 3
            entity.test4 = EntityProperty(1234567890)
            entity.test5 = datetime.utcnow()
            self.table.create_entity(entity)
            entity.RowKey = 'batch_all_operations_together-2'
            self.table.create_entity(entity)
            entity.RowKey = 'batch_all_operations_together-3'
            self.table.create_entity(entity)
            entity.RowKey = 'batch_all_operations_together-4'
            self.table.create_entity(entity)
            transaction_count = 0

            batch = self.table.create_batch()
            entity.RowKey = 'batch_all_operations_together'
            batch.create_entity(entity)
            transaction_count += 1

            entity.RowKey = 'batch_all_operations_together-1'
            batch.delete_entity(entity.PartitionKey, entity.RowKey)
            transaction_count += 1

            entity.RowKey = 'batch_all_operations_together-2'
            entity.test3 = 10
            batch.update_entity(entity)
            transaction_count += 1

            entity.RowKey = 'batch_all_operations_together-3'
            entity.test3 = 100
            batch.update_entity(entity, mode=UpdateMode.MERGE)
            transaction_count += 1

            entity.RowKey = 'batch_all_operations_together-4'
            entity.test3 = 10
            batch.upsert_entity(entity)
            transaction_count += 1

            entity.RowKey = 'batch_all_operations_together-5'
            batch.upsert_entity(entity, mode=UpdateMode.MERGE)
            transaction_count += 1

            transaction_result = self.table.send_batch(batch)

            # Assert
            self._assert_valid_batch_transaction(transaction_result, transaction_count)
            assert transaction_result[0][0]['RowKey'] == u'batch_all_operations_together'
            assert 'etag' in transaction_result[0][1]
            assert transaction_result[1][0]['RowKey'] == u'batch_all_operations_together-1'
            assert 'etag' not in transaction_result[1][1]
            assert transaction_result[2][0]['RowKey'] == u'batch_all_operations_together-2'
            assert 'etag' in transaction_result[2][1]
            assert transaction_result[3][0]['RowKey'] == u'batch_all_operations_together-3'
            assert 'etag' in transaction_result[3][1]
            assert transaction_result[4][0]['RowKey'] == u'batch_all_operations_together-4'
            assert 'etag' in transaction_result[4][1]
            assert transaction_result[5][0]['RowKey'] == u'batch_all_operations_together-5'
            assert 'etag' in transaction_result[5][1]

            # Assert
            entities = list(self.table.query_entities("PartitionKey eq '003'"))
            assert 5 ==  len(entities)
        finally:
            self._tear_down()

<<<<<<< HEAD
    @pytest.mark.skip("The same row operations do not fail on Cosmos")
    @pytest.mark.skipif(sys.version_info < (3, 0), reason="requires Python3")
    @CosmosPreparer()
    def test_batch_same_row_operations_fail(self, tables_cosmos_account_name, tables_primary_cosmos_account_key):
        # Arrange
        self._set_up(tables_cosmos_account_name, tables_primary_cosmos_account_key)
        try:
            entity = self._create_random_entity_dict('001', 'batch_negative_1')
            self.table.create_entity(entity)

            # Act
            batch = self.table.create_batch()

            entity = self._create_updated_entity_dict(
                '001', 'batch_negative_1')
            batch.update_entity(entity)
            entity = self._create_random_entity_dict(
                '001', 'batch_negative_1')
            batch.update_entity(entity, mode=UpdateMode.MERGE)

            # Assert
            with pytest.raises(BatchErrorException):
                self.table.send_batch(batch)
=======
    @pytest.mark.skipif(sys.version_info < (3, 0), reason="requires Python3")
    @CosmosPreparer()
    def test_batch_all_operations_together_context_manager(self, tables_cosmos_account_name, tables_primary_cosmos_account_key):
        # Arrange
        self._set_up(tables_cosmos_account_name, tables_primary_cosmos_account_key)
        try:
            # Act
            entity = TableEntity()
            entity.PartitionKey = '003'
            entity.RowKey = 'batch_all_operations_together-1'
            entity.test = EntityProperty(True)
            entity.test2 = 'value'
            entity.test3 = 3
            entity.test4 = EntityProperty(1234567890)
            entity.test5 = datetime.utcnow()
            self.table.create_entity(entity)
            entity.RowKey = 'batch_all_operations_together-2'
            self.table.create_entity(entity)
            entity.RowKey = 'batch_all_operations_together-3'
            self.table.create_entity(entity)
            entity.RowKey = 'batch_all_operations_together-4'
            self.table.create_entity(entity)

            with self.table.create_batch() as batch:
                entity.RowKey = 'batch_all_operations_together'
                batch.create_entity(entity)
                entity.RowKey = 'batch_all_operations_together-1'
                batch.delete_entity(entity.PartitionKey, entity.RowKey)
                entity.RowKey = 'batch_all_operations_together-2'
                entity.test3 = 10
                batch.update_entity(entity)
                entity.RowKey = 'batch_all_operations_together-3'
                entity.test3 = 100
                batch.update_entity(entity, mode=UpdateMode.MERGE)
                entity.RowKey = 'batch_all_operations_together-4'
                entity.test3 = 10
                batch.upsert_entity(entity)
                entity.RowKey = 'batch_all_operations_together-5'
                batch.upsert_entity(entity, mode=UpdateMode.MERGE)

            # Assert
            entities = list(self.table.query_entities("PartitionKey eq '003'"))
            assert 4 ==  len(entities)
>>>>>>> 2a2cf6b1
        finally:
            self._tear_down()

    @pytest.mark.skipif(sys.version_info < (3, 0), reason="requires Python3")
    @CosmosPreparer()
    def test_batch_different_partition_operations_fail(self, tables_cosmos_account_name, tables_primary_cosmos_account_key):
        # Arrange
        self._set_up(tables_cosmos_account_name, tables_primary_cosmos_account_key)
        try:
            entity = self._create_random_entity_dict('001', 'batch_negative_1')
            self.table.create_entity(entity)

            # Act
            batch = self.table.create_batch()

            entity = self._create_updated_entity_dict(
                '001', 'batch_negative_1')
            batch.update_entity(entity)

            entity = self._create_random_entity_dict(
                '002', 'batch_negative_1')

            # Assert
            with pytest.raises(ValueError):
                batch.create_entity(entity)
        finally:
            self._tear_down()

    @pytest.mark.skipif(sys.version_info < (3, 0), reason="requires Python3")
    @CosmosPreparer()
    def test_new_non_existent_table(self, tables_cosmos_account_name, tables_primary_cosmos_account_key):
        # Arrange
        self._set_up(tables_cosmos_account_name, tables_primary_cosmos_account_key)
        try:
            entity = self._create_random_entity_dict('001', 'batch_negative_1')

            tc = self.ts.get_table_client("doesntexist")

            batch = tc.create_batch()
            batch.create_entity(entity)

            with pytest.raises(ResourceNotFoundError):
                resp = tc.send_batch(batch)
            # Assert
        finally:
            self._tear_down()

    @pytest.mark.skipif(sys.version_info < (3, 0), reason="requires Python3")
    @CosmosPreparer()
    def test_new_delete_nonexistent_entity(self, tables_cosmos_account_name, tables_primary_cosmos_account_key):
        # Arrange
        self._set_up(tables_cosmos_account_name, tables_primary_cosmos_account_key)
        try:
            entity = self._create_random_entity_dict('001', 'batch_negative_1')

            batch = self.table.create_batch()
            batch.delete_entity(entity['PartitionKey'], entity['RowKey'])

            with pytest.raises(ResourceNotFoundError):
                resp = self.table.send_batch(batch)

        finally:
            self._tear_down()<|MERGE_RESOLUTION|>--- conflicted
+++ resolved
@@ -547,11 +547,9 @@
         finally:
             self._tear_down()
 
-<<<<<<< HEAD
-    @pytest.mark.skip("The same row operations do not fail on Cosmos")
-    @pytest.mark.skipif(sys.version_info < (3, 0), reason="requires Python3")
-    @CosmosPreparer()
-    def test_batch_same_row_operations_fail(self, tables_cosmos_account_name, tables_primary_cosmos_account_key):
+    @pytest.mark.skipif(sys.version_info < (3, 0), reason="requires Python3")
+    @CosmosPreparer()
+    def test_batch_different_partition_operations_fail(self, tables_cosmos_account_name, tables_primary_cosmos_account_key):
         # Arrange
         self._set_up(tables_cosmos_account_name, tables_primary_cosmos_account_key)
         try:
@@ -564,76 +562,6 @@
             entity = self._create_updated_entity_dict(
                 '001', 'batch_negative_1')
             batch.update_entity(entity)
-            entity = self._create_random_entity_dict(
-                '001', 'batch_negative_1')
-            batch.update_entity(entity, mode=UpdateMode.MERGE)
-
-            # Assert
-            with pytest.raises(BatchErrorException):
-                self.table.send_batch(batch)
-=======
-    @pytest.mark.skipif(sys.version_info < (3, 0), reason="requires Python3")
-    @CosmosPreparer()
-    def test_batch_all_operations_together_context_manager(self, tables_cosmos_account_name, tables_primary_cosmos_account_key):
-        # Arrange
-        self._set_up(tables_cosmos_account_name, tables_primary_cosmos_account_key)
-        try:
-            # Act
-            entity = TableEntity()
-            entity.PartitionKey = '003'
-            entity.RowKey = 'batch_all_operations_together-1'
-            entity.test = EntityProperty(True)
-            entity.test2 = 'value'
-            entity.test3 = 3
-            entity.test4 = EntityProperty(1234567890)
-            entity.test5 = datetime.utcnow()
-            self.table.create_entity(entity)
-            entity.RowKey = 'batch_all_operations_together-2'
-            self.table.create_entity(entity)
-            entity.RowKey = 'batch_all_operations_together-3'
-            self.table.create_entity(entity)
-            entity.RowKey = 'batch_all_operations_together-4'
-            self.table.create_entity(entity)
-
-            with self.table.create_batch() as batch:
-                entity.RowKey = 'batch_all_operations_together'
-                batch.create_entity(entity)
-                entity.RowKey = 'batch_all_operations_together-1'
-                batch.delete_entity(entity.PartitionKey, entity.RowKey)
-                entity.RowKey = 'batch_all_operations_together-2'
-                entity.test3 = 10
-                batch.update_entity(entity)
-                entity.RowKey = 'batch_all_operations_together-3'
-                entity.test3 = 100
-                batch.update_entity(entity, mode=UpdateMode.MERGE)
-                entity.RowKey = 'batch_all_operations_together-4'
-                entity.test3 = 10
-                batch.upsert_entity(entity)
-                entity.RowKey = 'batch_all_operations_together-5'
-                batch.upsert_entity(entity, mode=UpdateMode.MERGE)
-
-            # Assert
-            entities = list(self.table.query_entities("PartitionKey eq '003'"))
-            assert 4 ==  len(entities)
->>>>>>> 2a2cf6b1
-        finally:
-            self._tear_down()
-
-    @pytest.mark.skipif(sys.version_info < (3, 0), reason="requires Python3")
-    @CosmosPreparer()
-    def test_batch_different_partition_operations_fail(self, tables_cosmos_account_name, tables_primary_cosmos_account_key):
-        # Arrange
-        self._set_up(tables_cosmos_account_name, tables_primary_cosmos_account_key)
-        try:
-            entity = self._create_random_entity_dict('001', 'batch_negative_1')
-            self.table.create_entity(entity)
-
-            # Act
-            batch = self.table.create_batch()
-
-            entity = self._create_updated_entity_dict(
-                '001', 'batch_negative_1')
-            batch.update_entity(entity)
 
             entity = self._create_random_entity_dict(
                 '002', 'batch_negative_1')
