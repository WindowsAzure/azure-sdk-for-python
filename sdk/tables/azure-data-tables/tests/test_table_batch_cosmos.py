# coding: utf-8

# -------------------------------------------------------------------------
# Copyright (c) Microsoft Corporation. All rights reserved.
# Licensed under the MIT License. See License.txt in the project root for
# license information.
# --------------------------------------------------------------------------
from datetime import datetime
from dateutil.tz import tzutc
import os
import sys
import uuid

import pytest

from devtools_testutils import AzureTestCase

from azure.core import MatchConditions
from azure.core.exceptions import (
    ResourceExistsError,
    ResourceNotFoundError,
)
from azure.data.tables import (
    EdmType,
    TableEntity,
    EntityProperty,
    UpdateMode,
    TableTransactionError,
    TableServiceClient,
    TableEntity,
    UpdateMode,
    TransactionOperation,
    RequestTooLargeError
)

from _shared.testcase import TableTestCase, SLEEP_DELAY
from preparers import CosmosPreparer

#------------------------------------------------------------------------------
TEST_TABLE_PREFIX = 'table'
#------------------------------------------------------------------------------

class StorageTableClientTest(AzureTestCase, TableTestCase):

    def _set_up(self, tables_cosmos_account_name, tables_primary_cosmos_account_key):
        self.ts = TableServiceClient(self.account_url(tables_cosmos_account_name, "cosmos"), tables_primary_cosmos_account_key)
        self.table_name = self.get_resource_name('uttable')
        self.table = self.ts.get_table_client(self.table_name)
        if self.is_live:
            try:
                self.ts.create_table(self.table_name)
            except ResourceExistsError:
                pass

        self.test_tables = []

    def _tear_down(self):
        if self.is_live:
            try:
                self.ts.delete_table(self.table_name)
            except:
                pass

            for table_name in self.test_tables:
                try:
                    self.ts.delete_table(table_name)
                except:
                    pass
            self.sleep(SLEEP_DELAY)

    #--Helpers-----------------------------------------------------------------

    def _get_table_reference(self, prefix=TEST_TABLE_PREFIX):
        table_name = self.get_resource_name(prefix)
        self.test_tables.append(table_name)
        return self.ts.get_table_client(table_name)

    def _create_pk_rk(self, pk, rk):
        try:
            pk = pk if pk is not None else self.get_resource_name('pk').decode('utf-8')
            rk = rk if rk is not None else self.get_resource_name('rk').decode('utf-8')
        except AttributeError:
            pk = pk if pk is not None else self.get_resource_name('pk')
            rk = rk if rk is not None else self.get_resource_name('rk')
        return pk, rk

    def _create_random_entity_dict(self, pk=None, rk=None):
        '''
        Creates a dictionary-based entity with fixed values, using all
        of the supported data types.
        '''
        partition, row = self._create_pk_rk(pk, rk)
        properties = {
            'PartitionKey': partition,
            'RowKey': row,
            'age': 39,
            'sex': u'male',
            'married': True,
            'deceased': False,
            'optional': None,
            'ratio': 3.1,
            'evenratio': 3.0,
            'large': 933311100,
            'Birthday': datetime(1973, 10, 4, tzinfo=tzutc()),
            'birthday': datetime(1970, 10, 4, tzinfo=tzutc()),
            'binary': b'binary',
            'other': EntityProperty(20, EdmType.INT32),
            'clsid': uuid.UUID('c9da6455-213d-42c9-9a79-3e9149a57833')
        }
        return TableEntity(**properties)


    def _create_updated_entity_dict(self, partition, row):
        '''
        Creates a dictionary-based entity with fixed values, with a
        different set of values than the default entity. It
        adds fields, changes field values, changes field types,
        and removes fields when compared to the default entity.
        '''
        return {
            'PartitionKey': partition,
            'RowKey': row,
            'age': u'abc',
            'sex': u'female',
            'sign': u'aquarius',
            'birthday': datetime(1991, 10, 4, tzinfo=tzutc())
        }

    def _assert_default_entity(self, entity):
        '''
        Asserts that the entity passed in matches the default entity.
        '''
        assert entity['age'] ==  39
        assert entity['sex'] ==  'male'
        assert entity['married'] ==  True
        assert entity['deceased'] ==  False
        assert not "optional" in entity
        assert entity['ratio'] ==  3.1
        assert entity['evenratio'] ==  3.0
        assert entity['large'] ==  933311100
        assert entity['Birthday'] == datetime(1973, 10, 4, tzinfo=tzutc())
        assert entity['birthday'] == datetime(1970, 10, 4, tzinfo=tzutc())
        assert entity['binary'].value ==  b'binary'
        assert entity['other'] ==  20
        assert entity['clsid'] ==  uuid.UUID('c9da6455-213d-42c9-9a79-3e9149a57833')
        assert entity.metadata['etag']
        assert entity.metadata['timestamp']

    def _assert_updated_entity(self, entity):
        '''
        Asserts that the entity passed in matches the updated entity.
        '''
        assert entity['age'] ==  'abc'
        assert entity['sex'] ==  'female'
        assert not "married" in entity
        assert not "deceased" in entity
        assert entity['sign'] ==  'aquarius'
        assert not "optional" in entity
        assert not "ratio" in entity
        assert not "evenratio" in entity
        assert not "large" in entity
        assert not "Birthday" in entity
        assert entity['birthday'] == datetime(1991, 10, 4, tzinfo=tzutc())
        assert not "other" in entity
        assert not "clsid" in entity
        assert entity.metadata['etag']
        assert entity.metadata['timestamp']


    #--Test cases for batch ---------------------------------------------
    def _assert_valid_batch_transaction(self, transaction, length):
        assert length ==  len(transaction)

    @pytest.mark.skipif(sys.version_info < (3, 0), reason="requires Python3")
    @CosmosPreparer()
    def test_batch_insert(self, tables_cosmos_account_name, tables_primary_cosmos_account_key):
        # Arrange
        self._set_up(tables_cosmos_account_name, tables_primary_cosmos_account_key)
        try:
            # Act
            entity = TableEntity()
            entity['PartitionKey'] = '001'
            entity['RowKey'] = 'batch_insert_replace'
            entity['test'] = True
            entity['test2'] = 'value'
            entity['test3'] = 3
            entity['test4'] = EntityProperty(1234567890, EdmType.INT32)
            entity['test5'] = datetime.utcnow()

            batch = [('upsert', entity)]
            transaction_result = self.table.submit_transaction(batch)

            # Assert
            self._assert_valid_batch_transaction(transaction_result, 1)
            assert 'etag' in transaction_result[0]

            entity = self.table.get_entity('001', 'batch_insert_replace')
            assert entity is not None
            assert 'value' ==  entity['test2']
            assert 1234567890 ==  entity['test4']
        finally:
            self._tear_down()

    @pytest.mark.skipif(sys.version_info < (3, 0), reason="requires Python3")
    @CosmosPreparer()
    def test_batch_update(self, tables_cosmos_account_name, tables_primary_cosmos_account_key):
        # Arrange
        self._set_up(tables_cosmos_account_name, tables_primary_cosmos_account_key)
        try:
            # Act
            entity = TableEntity()
            entity['PartitionKey'] = u'001'
            entity['RowKey'] = u'batch_update'
            entity['test'] = EntityProperty(True, EdmType.BOOLEAN)
            entity['test2'] = u'value'
            entity['test3'] = 3
            entity['test4'] = EntityProperty(1234567890, EdmType.INT32)
            entity['test5'] = datetime.utcnow()
            self.table.create_entity(entity)

            entity = self.table.get_entity(u'001', u'batch_update')
            assert 3 ==  entity['test3']
            entity['test2'] = u'value1'

            batch = [('update', entity)]
            transaction_result = self.table.submit_transaction(batch)

            # Assert
            self._assert_valid_batch_transaction(transaction_result, 1)
            assert 'etag' in transaction_result[0]

            result = self.table.get_entity('001', 'batch_update')
            assert 'value1' ==  result['test2']
            assert entity['PartitionKey'] ==  u'001'
            assert entity['RowKey'] ==  u'batch_update'
        finally:
            self._tear_down()

    @pytest.mark.skipif(sys.version_info < (3, 0), reason="requires Python3")
    @CosmosPreparer()
    def test_batch_merge(self, tables_cosmos_account_name, tables_primary_cosmos_account_key):
        # Arrange
        self._set_up(tables_cosmos_account_name, tables_primary_cosmos_account_key)
        try:
            # Act
            entity = TableEntity()
            entity['PartitionKey'] = u'001'
            entity['RowKey'] = u'batch_merge'
            entity['test'] = EntityProperty(True, EdmType.BOOLEAN)
            entity['test2'] = u'value'
            entity['test3'] = 3
            entity['test4'] = EntityProperty(1234567890, EdmType.INT32)
            entity['test5'] = datetime.utcnow()
            self.table.create_entity(entity)

            resp_entity = self.table.get_entity(partition_key=u'001', row_key=u'batch_merge')
            assert 3 ==  entity['test3']
            entity = TableEntity()
            entity['PartitionKey'] = u'001'
            entity['RowKey'] = u'batch_merge'
            entity['test2'] = u'value1'

            batch = [('update', entity, {'mode': UpdateMode.MERGE})]
            transaction_result = self.table.submit_transaction(batch)

            # Assert
            self._assert_valid_batch_transaction(transaction_result, 1)
            assert 'etag' in transaction_result[0]

            resp_entity = self.table.get_entity(partition_key=u'001', row_key=u'batch_merge')
            assert entity['test2'] ==  resp_entity['test2']
            assert 1234567890 ==  resp_entity['test4']
            assert entity['PartitionKey'] ==  resp_entity['PartitionKey']
            assert entity['RowKey'] ==  resp_entity['RowKey']
        finally:
            self._tear_down()

    @pytest.mark.skipif(sys.version_info < (3, 0), reason="requires Python3")
    @CosmosPreparer()
    def test_batch_update_if_match(self, tables_cosmos_account_name, tables_primary_cosmos_account_key):
        # Arrange
        self._set_up(tables_cosmos_account_name, tables_primary_cosmos_account_key)
        try:
            entity = self._create_random_entity_dict()
            resp = self.table.create_entity(entity=entity)
            etag = resp['etag']

            # Act
            sent_entity = self._create_updated_entity_dict(entity['PartitionKey'], entity['RowKey'])
            batch = [(
                'update',
                sent_entity,
                {'mode': UpdateMode.REPLACE, 'etag': etag, 'match_condition':MatchConditions.IfNotModified, 'mode':UpdateMode.REPLACE}
            )]
            transaction_result = self.table.submit_transaction(batch)

            # Assert
            self._assert_valid_batch_transaction(transaction_result, 1)
            assert 'etag' in transaction_result[0]

            entity = self.table.get_entity(partition_key=entity['PartitionKey'], row_key=entity['RowKey'])
            self._assert_updated_entity(entity)
        finally:
            self._tear_down()

    @pytest.mark.skipif(sys.version_info < (3, 0), reason="requires Python3")
    @CosmosPreparer()
    def test_batch_update_if_doesnt_match(self, tables_cosmos_account_name, tables_primary_cosmos_account_key):
        # Arrange
        self._set_up(tables_cosmos_account_name, tables_primary_cosmos_account_key)
        try:
            entity = self._create_random_entity_dict()
            self.table.create_entity(entity)

            # Act
            sent_entity1 = self._create_updated_entity_dict(entity['PartitionKey'], entity['RowKey'])

            batch = [(
                'update',
                sent_entity1,
                {'etag': u'W/"datetime\'2012-06-15T22%3A51%3A44.9662825Z\'"', 'match_condition':MatchConditions.IfNotModified}
            )]
            with pytest.raises(TableTransactionError):
                self.table.submit_transaction(batch)

            # Assert
            received_entity = self.table.get_entity(entity['PartitionKey'], entity['RowKey'])
            self._assert_default_entity(received_entity)
        finally:
            self._tear_down()

    @pytest.mark.skipif(sys.version_info < (3, 0), reason="requires Python3")
    @CosmosPreparer()
    def test_batch_insert_replace(self, tables_cosmos_account_name, tables_primary_cosmos_account_key):
        # Arrange
        self._set_up(tables_cosmos_account_name, tables_primary_cosmos_account_key)
        try:
            # Act
            entity = TableEntity()
            entity['PartitionKey'] = '001'
            entity['RowKey'] = 'batch_insert_replace'
            entity['test'] = True
            entity['test2'] = 'value'
            entity['test3'] = 3
            entity['test4'] = EntityProperty(1234567890, EdmType.INT32)
            entity['test5'] = datetime.utcnow()

            batch = [('upsert', entity, {'mode': UpdateMode.REPLACE})]
            transaction_result = self.table.submit_transaction(batch)

            # Assert
            self._assert_valid_batch_transaction(transaction_result, 1)
            assert 'etag' in transaction_result[0]

            entity = self.table.get_entity('001', 'batch_insert_replace')
            assert entity is not None
            assert 'value' ==  entity['test2']
            assert 1234567890 ==  entity['test4']
        finally:
            self._tear_down()

    @pytest.mark.skipif(sys.version_info < (3, 0), reason="requires Python3")
    @CosmosPreparer()
    def test_batch_insert_merge(self, tables_cosmos_account_name, tables_primary_cosmos_account_key):
        # Arrange
        self._set_up(tables_cosmos_account_name, tables_primary_cosmos_account_key)
        try:
            # Act
            entity = TableEntity()
            entity['PartitionKey'] = '001'
            entity['RowKey'] = 'batch_insert_merge'
            entity['test'] = True
            entity['test2'] = 'value'
            entity['test3'] = 3
            entity['test4'] = EntityProperty(1234567890, EdmType.INT32)
            entity['test5'] = datetime.utcnow()

            batch = [('upsert', entity, {'mode': UpdateMode.MERGE})]
            transaction_result = self.table.submit_transaction(batch)

            # Assert
            self._assert_valid_batch_transaction(transaction_result, 1)
            assert 'etag' in transaction_result[0]

            entity = self.table.get_entity('001', 'batch_insert_merge')
            assert entity is not None
            assert 'value' ==  entity['test2']
            assert 1234567890 ==  entity['test4']
        finally:
            self._tear_down()

    @pytest.mark.skipif(sys.version_info < (3, 0), reason="requires Python3")
    @CosmosPreparer()
    def test_batch_delete(self, tables_cosmos_account_name, tables_primary_cosmos_account_key):
        # Arrange
        self._set_up(tables_cosmos_account_name, tables_primary_cosmos_account_key)
        try:
            # Act
            entity = TableEntity()
            entity['PartitionKey'] = u'001'
            entity['RowKey'] = u'batch_delete'
            entity['test'] = EntityProperty(True, EdmType.BOOLEAN)
            entity['test2'] = u'value'
            entity['test3'] = 3
            entity['test4'] = EntityProperty(1234567890, EdmType.INT32)
            entity['test5'] = datetime.utcnow()
            self.table.create_entity(entity)

            entity = self.table.get_entity(partition_key=u'001', row_key=u'batch_delete')
            assert 3 ==  entity['test3']

            batch = [('delete', entity)]
            transaction_result = self.table.submit_transaction(batch)

            # Assert
            self._assert_valid_batch_transaction(transaction_result, 1)
            assert 'etag' not in transaction_result[0]

            with pytest.raises(ResourceNotFoundError):
<<<<<<< HEAD
                entity = self.table.get_entity(entity.PartitionKey, entity.RowKey)
=======
                entity = self.table.get_entity(partition_key=entity['PartitionKey'], row_key=entity['RowKey'])
>>>>>>> 59ecfd80
        finally:
            self._tear_down()

    @pytest.mark.skipif(sys.version_info < (3, 0), reason="requires Python3")
    @CosmosPreparer()
    def test_batch_inserts(self, tables_cosmos_account_name, tables_primary_cosmos_account_key):
        # Arrange
        self._set_up(tables_cosmos_account_name, tables_primary_cosmos_account_key)
        try:
            # Act
            entity = TableEntity()
            entity['PartitionKey'] = 'batch_inserts'
            entity['test'] = EntityProperty(True, EdmType.BOOLEAN)
            entity['test2'] = 'value'
            entity['test3'] = 3
            entity['test4'] = EntityProperty(1234567890, EdmType.INT32)

            transaction_count = 0
            batch = []
            for i in range(100):
                entity['RowKey'] = str(i)
                batch.append(('create', entity.copy()))
                transaction_count += 1
            transaction_result = self.table.submit_transaction(batch)

            # Assert
            self._assert_valid_batch_transaction(transaction_result, transaction_count)
            assert 'etag' in transaction_result[0]

            entities = list(self.table.query_entities("PartitionKey eq 'batch_inserts'"))

            # Assert
            assert entities is not None
            assert transaction_count ==  len(entities)
            e = self.table.get_entity('batch_inserts', '1')
        finally:
            self._tear_down()

    @pytest.mark.skipif(sys.version_info < (3, 0), reason="requires Python3")
    @CosmosPreparer()
    def test_batch_all_operations_together(self, tables_cosmos_account_name, tables_primary_cosmos_account_key):
        # Arrange
        self._set_up(tables_cosmos_account_name, tables_primary_cosmos_account_key)
        try:
            # Act
            entity = TableEntity()
            entity['PartitionKey'] = '003'
            entity['RowKey'] = 'batch_all_operations_together-1'
            entity['test'] = EntityProperty(True, EdmType.BOOLEAN)
            entity['test2'] = 'value'
            entity['test3'] = 3
            entity['test4'] = EntityProperty(1234567890, EdmType.INT32)
            entity['test5'] = datetime.utcnow()

            self.table.create_entity(entity)
            entity['RowKey'] = 'batch_all_operations_together-2'
            self.table.create_entity(entity)
            entity['RowKey'] = 'batch_all_operations_together-3'
            self.table.create_entity(entity)
            entity['RowKey'] = 'batch_all_operations_together-4'
            self.table.create_entity(entity)
            transaction_count = 0

            batch = []
            entity['RowKey'] = 'batch_all_operations_together'
            batch.append((TransactionOperation.CREATE, entity.copy()))
            transaction_count += 1

            entity['RowKey'] = 'batch_all_operations_together-1'
            batch.append((TransactionOperation.DELETE, entity.copy()))
            transaction_count += 1

            entity['RowKey'] = 'batch_all_operations_together-2'
            entity['test3'] = 10
            batch.append((TransactionOperation.UPDATE, entity.copy()))
            transaction_count += 1

            entity['RowKey'] = 'batch_all_operations_together-3'
            entity['test3'] = 100
            batch.append((TransactionOperation.UPDATE, entity.copy(), {'mode': UpdateMode.REPLACE}))
            transaction_count += 1

            entity['RowKey'] = 'batch_all_operations_together-4'
            entity['test3'] = 10
            batch.append((TransactionOperation.UPSERT, entity.copy()))
            transaction_count += 1

            entity['RowKey'] = 'batch_all_operations_together-5'
            batch.append((TransactionOperation.UPSERT, entity.copy(), {'mode': UpdateMode.REPLACE}))
            transaction_count += 1

            transaction_result = self.table.submit_transaction(batch)

            # Assert
            self._assert_valid_batch_transaction(transaction_result, transaction_count)
            assert 'etag' in transaction_result[0]
            assert 'etag' not in transaction_result[1]
            assert 'etag' in transaction_result[2]
            assert 'etag' in transaction_result[3]
            assert 'etag' in transaction_result[4]
            assert 'etag' in transaction_result[5]

            # Assert
            entities = list(self.table.query_entities("PartitionKey eq '003'"))
            assert 5 ==  len(entities)
        finally:
            self._tear_down()

    @pytest.mark.skipif(sys.version_info < (3, 0), reason="requires Python3")
    @CosmosPreparer()
    def test_batch_different_partition_operations_fail(self, tables_cosmos_account_name, tables_primary_cosmos_account_key):
        # Arrange
        self._set_up(tables_cosmos_account_name, tables_primary_cosmos_account_key)
        try:
            entity = self._create_random_entity_dict('001', 'batch_negative_1')
            self.table.create_entity(entity)

            # Act
            batch = []

            entity = self._create_updated_entity_dict(
                '001', 'batch_negative_1')
            batch.append(('update', entity.copy()))

            entity = self._create_random_entity_dict(
                '002', 'batch_negative_1')
            batch.append(('update', entity.copy()))

            with pytest.raises(ValueError):
                self.table.submit_transaction(batch)
        finally:
            self._tear_down()

    @pytest.mark.skipif(sys.version_info < (3, 0), reason="requires Python3")
    @CosmosPreparer()
    def test_new_non_existent_table(self, tables_cosmos_account_name, tables_primary_cosmos_account_key):
        # Arrange
        self._set_up(tables_cosmos_account_name, tables_primary_cosmos_account_key)
        try:
            entity = self._create_random_entity_dict('001', 'batch_negative_1')

            tc = self.ts.get_table_client("doesntexist")

            batch = [('create', entity)]

            with pytest.raises(TableTransactionError):
                resp = tc.submit_transaction(batch)
            # Assert
        finally:
            self._tear_down()

    @pytest.mark.skipif(sys.version_info < (3, 0), reason="requires Python3")
    @CosmosPreparer()
    def test_new_delete_nonexistent_entity(self, tables_cosmos_account_name, tables_primary_cosmos_account_key):
        # Arrange
        self._set_up(tables_cosmos_account_name, tables_primary_cosmos_account_key)
        try:
            entity = self._create_random_entity_dict('001', 'batch_negative_1')

            batch = [('delete', entity)]
            with pytest.raises(TableTransactionError):
                resp = self.table.submit_transaction(batch)

        finally:
            self._tear_down()

    @pytest.mark.skipif(sys.version_info < (3, 0), reason="requires Python3")
    @pytest.mark.live_test_only  # Request bodies are very large
    @CosmosPreparer()
    def test_batch_request_too_large(self, tables_cosmos_account_name, tables_primary_cosmos_account_key):
        # Arrange
        self._set_up(tables_cosmos_account_name, tables_primary_cosmos_account_key)
        try:
            batch = []
            entity = {
                'PartitionKey': 'pk001',
                'Foo': os.urandom(1024*64),
                'Bar': os.urandom(1024*64),
                'Baz': os.urandom(1024*64)
            }
            for i in range(50):
                entity['RowKey'] = str(i)
                batch.append(('create', entity.copy()))

            with pytest.raises(RequestTooLargeError):
                self.table.submit_transaction(batch)

        finally:
            self._tear_down()<|MERGE_RESOLUTION|>--- conflicted
+++ resolved
@@ -417,11 +417,7 @@
             assert 'etag' not in transaction_result[0]
 
             with pytest.raises(ResourceNotFoundError):
-<<<<<<< HEAD
-                entity = self.table.get_entity(entity.PartitionKey, entity.RowKey)
-=======
                 entity = self.table.get_entity(partition_key=entity['PartitionKey'], row_key=entity['RowKey'])
->>>>>>> 59ecfd80
         finally:
             self._tear_down()
 
