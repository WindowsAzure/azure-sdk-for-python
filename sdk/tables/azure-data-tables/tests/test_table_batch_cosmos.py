--- conflicted
+++ resolved
@@ -557,70 +557,6 @@
         finally:
             self._tear_down()
 
-<<<<<<< HEAD
-=======
-    @pytest.mark.skip("Not sure this is how the batching should operate, will consult w/ Anna")
-    @pytest.mark.skipif(sys.version_info < (3, 0), reason="requires Python3")
-    @CachedResourceGroupPreparer(name_prefix="tablestest")
-    @CachedCosmosAccountPreparer(name_prefix="tablestest")
-    def test_batch_reuse(self, resource_group, location, cosmos_account, cosmos_account_key):
-        # Arrange
-        self._set_up(cosmos_account, cosmos_account_key)
-        try:
-            table2 = self._get_table_reference('table2')
-            table2.create_table()
-
-            # Act
-            entity = TableEntity()
-            entity.PartitionKey = '003'
-            entity.RowKey = 'batch_all_operations_together-1'
-            entity.test = EntityProperty(True)
-            entity.test2 = 'value'
-            entity.test3 = 3
-            entity.test4 = EntityProperty(1234567890)
-            entity.test5 = datetime.utcnow()
-
-            batch = TableBatchClient()
-            batch.create_entity(entity)
-            entity.RowKey = 'batch_all_operations_together-2'
-            batch.create_entity(entity)
-            entity.RowKey = 'batch_all_operations_together-3'
-            batch.create_entity(entity)
-            entity.RowKey = 'batch_all_operations_together-4'
-            batch.create_entity(entity)
-
-            self.table.send_batch(batch)
-            table2.send_batch(batch)
-
-            batch = TableBatchClient()
-            entity.RowKey = 'batch_all_operations_together'
-            batch.create_entity(entity)
-            entity.RowKey = 'batch_all_operations_together-1'
-            batch.delete_item(entity.PartitionKey, entity.RowKey)
-            entity.RowKey = 'batch_all_operations_together-2'
-            entity.test3 = 10
-            batch.update_entity(entity)
-            entity.RowKey = 'batch_all_operations_together-3'
-            entity.test3 = 100
-            batch.update_entity(entity, mode='MERGE')
-            entity.RowKey = 'batch_all_operations_together-4'
-            entity.test3 = 10
-            batch.upsert_item(entity)
-            entity.RowKey = 'batch_all_operations_together-5'
-            batch.upsert_item(entity, mode='MERGE')
-
-            self.table.send_batch(batch)
-            resp = table2.send_batch(batch)
-
-            # Assert
-            self.assertEqual(6, len(list(resp)))
-            entities = list(self.table.query_items("PartitionKey eq '003'"))
-            self.assertEqual(5, len(entities))
-        finally:
-            self._tear_down()
-
-    # @pytest.mark.skip("This does not throw an error, but it should")
->>>>>>> f33efa9e
     @pytest.mark.skipif(sys.version_info < (3, 0), reason="requires Python3")
     @CachedResourceGroupPreparer(name_prefix="tablestest")
     @CachedCosmosAccountPreparer(name_prefix="tablestest")
@@ -640,14 +576,8 @@
             entity = self._create_random_entity_dict(
                 '001', 'batch_negative_1')
             batch.update_entity(entity, mode=UpdateMode.MERGE)
-<<<<<<< HEAD
-
-            # Assert
-            with pytest.raises(HttpResponseError):
-=======
             # Assert
             with pytest.raises(BatchErrorException):
->>>>>>> f33efa9e
                 self.table.send_batch(batch)
         finally:
             self._tear_down()
