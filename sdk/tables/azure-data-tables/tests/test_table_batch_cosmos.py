# coding: utf-8

# -------------------------------------------------------------------------
# Copyright (c) Microsoft Corporation. All rights reserved.
# Licensed under the MIT License. See License.txt in the project root for
# license information.
# --------------------------------------------------------------------------
import sys
import unittest
import pytest
from time import sleep

import uuid
from datetime import datetime
from dateutil.tz import tzutc

from azure.core import MatchConditions
from azure.core.exceptions import (
    ResourceExistsError,
    ResourceNotFoundError,
    HttpResponseError,
    ClientAuthenticationError
)
from azure.data.tables import EdmType, TableEntity, EntityProperty, UpdateMode, BatchTransactionResult

from _shared.testcase import TableTestCase, LogCaptured, RERUNS_DELAY, SLEEP_DELAY
from _shared.cosmos_testcase import CachedCosmosAccountPreparer

from devtools_testutils import CachedResourceGroupPreparer

from azure.data.tables._models import PartialBatchErrorException, BatchErrorException
from azure.data.tables import (
    TableServiceClient,
    TableEntity,
    UpdateMode,
)

#------------------------------------------------------------------------------
TEST_TABLE_PREFIX = 'table'
#------------------------------------------------------------------------------

class StorageTableClientTest(TableTestCase):

    def _set_up(self, cosmos_account, cosmos_account_key):
        self.ts = TableServiceClient(self.account_url(cosmos_account, "cosmos"), cosmos_account_key)
        self.table_name = self.get_resource_name('uttable')
        self.table = self.ts.get_table_client(self.table_name)
        if self.is_live:
            try:
                self.ts.create_table(self.table_name)
            except ResourceExistsError:
                pass

        self.test_tables = []

    def _tear_down(self):
        if self.is_live:
            try:
                self.ts.delete_table(self.table_name)
            except:
                pass

            for table_name in self.test_tables:
                try:
                    self.ts.delete_table(table_name)
                except:
                    pass
            sleep(SLEEP_DELAY)

    #--Helpers-----------------------------------------------------------------

    def _get_table_reference(self, prefix=TEST_TABLE_PREFIX):
        table_name = self.get_resource_name(prefix)
        self.test_tables.append(table_name)
        return self.ts.get_table_client(table_name)

    def _create_random_entity_dict(self, pk=None, rk=None):
        '''
        Creates a dictionary-based entity with fixed values, using all
        of the supported data types.
        '''
        partition = pk if pk is not None else self.get_resource_name('pk')
        row = rk if rk is not None else self.get_resource_name('rk')
        properties = {
            'PartitionKey': partition,
            'RowKey': row,
            'age': 39,
            'sex': 'male',
            'married': True,
            'deceased': False,
            'optional': None,
            'ratio': 3.1,
            'evenratio': 3.0,
            'large': 933311100,
            'Birthday': datetime(1973, 10, 4, tzinfo=tzutc()),
            'birthday': datetime(1970, 10, 4, tzinfo=tzutc()),
            'binary': b'binary',
            'other': EntityProperty(20, EdmType.INT32),
            'clsid': uuid.UUID('c9da6455-213d-42c9-9a79-3e9149a57833')
        }
        return TableEntity(**properties)

    def _create_updated_entity_dict(self, partition, row):
        '''
        Creates a dictionary-based entity with fixed values, with a
        different set of values than the default entity. It
        adds fields, changes field values, changes field types,
        and removes fields when compared to the default entity.
        '''
        return {
            'PartitionKey': partition,
            'RowKey': row,
            'age': 'abc',
            'sex': 'female',
            'sign': 'aquarius',
            'birthday': datetime(1991, 10, 4, tzinfo=tzutc())
        }

    def _assert_default_entity(self, entity):
        '''
        Asserts that the entity passed in matches the default entity.
        '''
<<<<<<< HEAD
        assert entity['age'] ==  39
        assert entity['sex'] ==  'male'
        assert entity['married'] ==  True
        assert entity['deceased'] ==  False
        assert not "optional" in entity
        assert not "aquarius" in entity
        assert entity['ratio'] ==  3.1
        assert entity['evenratio'] ==  3.0
        assert entity['large'] ==  933311100
        assert entity['Birthday'], datetime(1973, 10, 4, tzinfo=tzutc())
        assert entity['birthday'], datetime(1970, 10, 4, tzinfo=tzutc())
        assert entity['binary'] ==  b'binary'
        assert isinstance(entity['other'],  EntityProperty)
        assert entity['other'].type ==  EdmType.INT32
        assert entity['other'].value ==  20
        assert entity['clsid'] ==  uuid.UUID('c9da6455-213d-42c9-9a79-3e9149a57833')
        assert 'metadata' in entity.odata
        assert entity.timestamp is not None
        assert isinstance(entity.timestamp,  datetime)
        if headers:
            assert "etag" in headers
            assert headers['etag'] is not None
=======
        self.assertEqual(entity['age'], 39)
        self.assertEqual(entity['sex'], 'male')
        self.assertEqual(entity['married'], True)
        self.assertEqual(entity['deceased'], False)
        self.assertFalse("optional" in entity)
        self.assertEqual(entity['ratio'], 3.1)
        self.assertEqual(entity['evenratio'], 3.0)
        self.assertEqual(entity['large'], 933311100)
        self.assertEqual(entity['Birthday'], datetime(1973, 10, 4, tzinfo=tzutc()))
        self.assertEqual(entity['birthday'], datetime(1970, 10, 4, tzinfo=tzutc()))
        self.assertEqual(entity['binary'].value, b'binary')
        # self.assertIsInstance(entity['other'], EntityProperty)
        # self.assertEqual(entity['other'].type, EdmType.INT32)
        self.assertEqual(entity['other'], 20)
        self.assertEqual(entity['clsid'], uuid.UUID('c9da6455-213d-42c9-9a79-3e9149a57833'))
        self.assertTrue('_metadata' in entity)
>>>>>>> 969b0ea6

    def _assert_updated_entity(self, entity):
        '''
        Asserts that the entity passed in matches the updated entity.
        '''
<<<<<<< HEAD
        assert entity.age ==  'abc'
        assert entity.sex ==  'female'
        assert not hasattr(entity, "married")
        assert not hasattr(entity, "deceased")
        assert entity.sign ==  'aquarius'
        assert not hasattr(entity, "optional")
        assert not hasattr(entity, "ratio")
        assert not hasattr(entity, "evenratio")
        assert not hasattr(entity, "large")
        assert not hasattr(entity, "Birthday")
        assert entity.birthday, datetime(1991, 10, 4, tzinfo=tzutc())
        assert not hasattr(entity, "other")
        assert not hasattr(entity, "clsid")
        assert entity.odata['etag'] is not None
        assert entity.timestamp is not None
        assert isinstance(entity.timestamp,  datetime)
=======
        self.assertEqual(entity.age, 'abc')
        self.assertEqual(entity.sex, 'female')
        self.assertFalse(hasattr(entity, "married"))
        self.assertFalse(hasattr(entity, "deceased"))
        self.assertEqual(entity.sign, 'aquarius')
        self.assertFalse(hasattr(entity, "optional"))
        self.assertFalse(hasattr(entity, "ratio"))
        self.assertFalse(hasattr(entity, "evenratio"))
        self.assertFalse(hasattr(entity, "large"))
        self.assertFalse(hasattr(entity, "Birthday"))
        self.assertEqual(entity.birthday, datetime(1991, 10, 4, tzinfo=tzutc()))
        self.assertFalse(hasattr(entity, "other"))
        self.assertFalse(hasattr(entity, "clsid"))
        self.assertIsNotNone(entity['_metadata']['etag'])
>>>>>>> 969b0ea6

    #--Test cases for batch ---------------------------------------------

    def test_inferred_types(self):
        # Arrange
        # Act
        entity = TableEntity()
        entity.PartitionKey = '003'
        entity.RowKey = 'batch_all_operations_together-1'
        entity.test = EntityProperty(True)
        entity.test2 = EntityProperty(b'abcdef')
        entity.test3 = EntityProperty(u'c9da6455-213d-42c9-9a79-3e9149a57833')
        entity.test4 = EntityProperty(datetime(1973, 10, 4, tzinfo=tzutc()))
        entity.test5 = EntityProperty(u"stringystring")
        entity.test6 = EntityProperty(3.14159)
        entity.test7 = EntityProperty(100)
        entity.test8 = EntityProperty(10, EdmType.INT64)

        # Assert
        assert entity.test.type ==  EdmType.BOOLEAN
        assert entity.test2.type ==  EdmType.BINARY
        assert entity.test3.type ==  EdmType.GUID
        assert entity.test4.type ==  EdmType.DATETIME
        assert entity.test5.type ==  EdmType.STRING
        assert entity.test6.type ==  EdmType.DOUBLE
        assert entity.test7.type ==  EdmType.INT32
        assert entity.test8.type ==  EdmType.INT64

    def _assert_valid_batch_transaction(self, transaction, length):
        self.assertIsInstance(transaction, BatchTransactionResult)
        self.assertEqual(length, len(transaction.entities))
        self.assertEqual(length, len(transaction.results))
        self.assertEqual(length, len(transaction.requests))

<<<<<<< HEAD
    @pytest.mark.skip("pending")
    @CachedResourceGroupPreparer(name_prefix="tablestest")
    @CachedCosmosAccountPreparer(name_prefix="tablestest")
    def test_batch_insert(self, resource_group, location, cosmos_account, cosmos_account_key):
        # Arrange
        self._set_up(cosmos_account, cosmos_account_key)
        try:
            # Act
            entity = Entity()
            entity.PartitionKey = '001'
            entity.RowKey = 'batch_insert'
            entity.test = EntityProperty(True)
            entity.test2 = 'value'
            entity.test3 = 3
            entity.test4 = EntityProperty(1234567890)
            entity.test5 = datetime.utcnow()

            batch = self.table.create_batch()
            batch.create_item(entity)
            resp = self.table.commit_batch(batch)

            # Assert
            assert resp is not None
            result, headers = self.table.read_item('001', 'batch_insert', response_hook=lambda e, h: (e, h))
            assert list(resp)[0].headers['Etag'] ==  headers['etag']
        finally:
            self._tear_down()

    @pytest.mark.skip("pending")
=======
    @pytest.mark.skip("merge operations fail in cosmos: https://github.com/Azure/azure-sdk-for-python/issues/13844")
    @pytest.mark.skipif(sys.version_info < (3, 0), reason="requires Python3")
>>>>>>> 969b0ea6
    @CachedResourceGroupPreparer(name_prefix="tablestest")
    @CachedCosmosAccountPreparer(name_prefix="tablestest")
    def test_batch_update(self, resource_group, location, cosmos_account, cosmos_account_key):
        # Arrange
        self._set_up(cosmos_account, cosmos_account_key)
        try:
            # Act
            entity = TableEntity()
            entity.PartitionKey = u'001'
            entity.RowKey = u'batch_update'
            entity.test = EntityProperty(True)
            entity.test2 = u'value'
            entity.test3 = 3
            entity.test4 = EntityProperty(1234567890)
            entity.test5 = datetime.utcnow()
            self.table.create_entity(entity)

<<<<<<< HEAD
            entity = self.table.read_item('001', 'batch_update')
            assert 3 ==  entity.test3
            entity.test2 = 'value1'
=======
            entity = self.table.get_entity(u'001', u'batch_update')
            self.assertEqual(3, entity.test3.value)
            entity.test2 = u'value1'
>>>>>>> 969b0ea6

            batch = self.table.create_batch()
            batch.update_entity(entity)
            transaction_result = self.table.send_batch(batch)

            # Assert
<<<<<<< HEAD
            assert resp is not None
            result, headers = self.table.read_item('001', 'batch_update', response_hook=lambda e, h: (e, h))
            assert 'value1' ==  result.test2
            assert list(resp)[0].headers['Etag'] ==  headers['etag']
=======
            self._assert_valid_batch_transaction(transaction_result, 1)
            self.assertIsNotNone(transaction_result.get_entity(entity.RowKey))
            result = self.table.get_entity('001', 'batch_update')
            self.assertEqual('value1', result.test2.value)
            self.assertEqual(entity.PartitionKey, u'001')
            self.assertEqual(entity.RowKey, u'batch_update')
>>>>>>> 969b0ea6
        finally:
            self._tear_down()

    @pytest.mark.skip("merge operations fail in cosmos: https://github.com/Azure/azure-sdk-for-python/issues/13844")
    @pytest.mark.skipif(sys.version_info < (3, 0), reason="requires Python3")
    @CachedResourceGroupPreparer(name_prefix="tablestest")
    @CachedCosmosAccountPreparer(name_prefix="tablestest")
    def test_batch_merge(self, resource_group, location, cosmos_account, cosmos_account_key):
        # Arrange
        self._set_up(cosmos_account, cosmos_account_key)
        try:
            # Act
            entity = TableEntity()
            entity.PartitionKey = '001'
            entity.RowKey = 'batch_merge'
            entity.test = EntityProperty(True)
            entity.test2 = 'value'
            entity.test3 = 3
            entity.test4 = EntityProperty(1234567890)
            entity.test5 = datetime.utcnow()
            self.table.create_entity(entity)

<<<<<<< HEAD
            entity = self.table.read_item('001', 'batch_merge')
            assert 3 ==  entity.test3
            entity = Entity()
=======
            entity = self.table.get_entity('001', 'batch_merge')
            self.assertEqual(3, entity.test3)
            entity = TableEntity()
>>>>>>> 969b0ea6
            entity.PartitionKey = '001'
            entity.RowKey = 'batch_merge'
            entity.test2 = 'value1'

            batch = self.table.create_batch()
            batch.update_entity(entity, mode='MERGE')
            resp = self.table.send_batch(batch)

            # Assert
<<<<<<< HEAD
            assert resp is not None
            entity, headers = self.table.read_item('001', 'batch_merge', response_hook=lambda e, h: (e, h))
            assert 'value1' ==  entity.test2
            assert 1234567890 ==  entity.test4
            assert list(resp)[0].headers['Etag'] ==  headers['etag']
=======
            self.assertIsNotNone(resp)
            entity, headers = self.table.get_entity('001', 'batch_merge', response_hook=lambda e, h: (e, h))
            self.assertEqual('value1', entity.test2)
            self.assertEqual(1234567890, entity.test4)
            self.assertEqual(list(resp)[0].headers['Etag'], headers['etag'])
>>>>>>> 969b0ea6
        finally:
            self._tear_down()

    @pytest.mark.skipif(sys.version_info < (3, 0), reason="requires Python3")
    @CachedResourceGroupPreparer(name_prefix="tablestest")
    @CachedCosmosAccountPreparer(name_prefix="tablestest")
    def test_batch_update_if_match(self, resource_group, location, cosmos_account, cosmos_account_key):
        # Arrange
        self._set_up(cosmos_account, cosmos_account_key)
        try:
            entity = self._create_random_entity_dict()
            resp = self.table.create_entity(entity=entity)
            etag = resp['etag']

            # Act
            sent_entity = self._create_updated_entity_dict(entity['PartitionKey'], entity['RowKey'])
            batch = self.table.create_batch()
            batch.update_entity(
                sent_entity,
                etag=etag,
                match_condition=MatchConditions.IfNotModified,
                mode=UpdateMode.REPLACE
            )
            transaction_result = self.table.send_batch(batch)

            # Assert
<<<<<<< HEAD
            assert resp is not None
            entity, headers = self.table.read_item(entity['PartitionKey'], entity['RowKey'], response_hook=lambda e, h: (e, h))
            self._assert_updated_entity(entity)
            assert list(resp)[0].headers['Etag'] ==  headers['etag']
=======
            self._assert_valid_batch_transaction(transaction_result, 1)
            self.assertIsNotNone(transaction_result.get_entity(sent_entity['RowKey']))

            entity = self.table.get_entity(partition_key=entity['PartitionKey'], row_key=entity['RowKey'])
            self._assert_updated_entity(entity)
>>>>>>> 969b0ea6
        finally:
            self._tear_down()

    @pytest.mark.skipif(sys.version_info < (3, 0), reason="requires Python3")
    @CachedResourceGroupPreparer(name_prefix="tablestest")
    @CachedCosmosAccountPreparer(name_prefix="tablestest")
    def test_batch_update_if_doesnt_match(self, resource_group, location, cosmos_account, cosmos_account_key):
        # Arrange
        self._set_up(cosmos_account, cosmos_account_key)
        try:
            entity = self._create_random_entity_dict()
            self.table.create_entity(entity)

            # Act
            sent_entity1 = self._create_updated_entity_dict(entity['PartitionKey'], entity['RowKey'])

            batch = self.table.create_batch()
            batch.update_entity(
                sent_entity1,
                etag=u'W/"datetime\'2012-06-15T22%3A51%3A44.9662825Z\'"',
<<<<<<< HEAD
                match_condition=MatchConditions.IfNotModified)
            try:
                self.table.commit_batch(batch)
            except PartialBatchErrorException as error:
                pass
                #assert error.code ==  'UpdateConditionNotSatisfied'
                #assert 'The update condition specified in the request was not satisfied.' in str(error)
            else:
                self.fail('AzureBatchOperationError was expected')
=======
                match_condition=MatchConditions.IfNotModified
            )

            with self.assertRaises(HttpResponseError):
                self.table.send_batch(batch)
>>>>>>> 969b0ea6

            # Assert
            received_entity = self.table.get_entity(entity['PartitionKey'], entity['RowKey'])
            self._assert_default_entity(received_entity)
        finally:
            self._tear_down()

    @pytest.mark.skip("merge operations fail in cosmos: https://github.com/Azure/azure-sdk-for-python/issues/13844")
    @pytest.mark.skipif(sys.version_info < (3, 0), reason="requires Python3")
    @CachedResourceGroupPreparer(name_prefix="tablestest")
    @CachedCosmosAccountPreparer(name_prefix="tablestest")
    def test_batch_insert_replace(self, resource_group, location, cosmos_account, cosmos_account_key):
        # Arrange
        self._set_up(cosmos_account, cosmos_account_key)
        try:
            # Act
            entity = TableEntity()
            entity.PartitionKey = '001'
            entity.RowKey = 'batch_insert_replace'
            entity.test = True
            entity.test2 = 'value'
            entity.test3 = 3
            entity.test4 = EntityProperty(1234567890)
            entity.test5 = datetime.utcnow()

            batch = self.table.create_batch()
            batch.upsert_item(entity)
            resp = self.table.send_batch(batch)

            # Assert
<<<<<<< HEAD
            assert resp is not None
            entity, headers = self.table.read_item('001', 'batch_insert_replace', response_hook=lambda e, h: (e, h))
            assert entity is not None
            assert 'value' ==  entity.test2
            assert 1234567890 ==  entity.test4
            assert list(resp)[0].headers['Etag'] ==  headers['etag']
=======
            self.assertIsNotNone(resp)
            entity, headers = self.table.get_entity('001', 'batch_insert_replace', response_hook=lambda e, h: (e, h))
            self.assertIsNotNone(entity)
            self.assertEqual('value', entity.test2)
            self.assertEqual(1234567890, entity.test4)
            self.assertEqual(list(resp)[0].headers['Etag'], headers['etag'])
>>>>>>> 969b0ea6
        finally:
            self._tear_down()

    @pytest.mark.skip("merge operations fail in cosmos: https://github.com/Azure/azure-sdk-for-python/issues/13844")
    @pytest.mark.skipif(sys.version_info < (3, 0), reason="requires Python3")
    @CachedResourceGroupPreparer(name_prefix="tablestest")
    @CachedCosmosAccountPreparer(name_prefix="tablestest")
    def test_batch_insert_merge(self, resource_group, location, cosmos_account, cosmos_account_key):
        # Arrange
        self._set_up(cosmos_account, cosmos_account_key)
        try:
            # Act
            entity = TableEntity()
            entity.PartitionKey = '001'
            entity.RowKey = 'batch_insert_merge'
            entity.test = True
            entity.test2 = 'value'
            entity.test3 = 3
            entity.test4 = EntityProperty(1234567890)
            entity.test5 = datetime.utcnow()

            batch = self.table.create_batch()
            batch.upsert_item(entity, mode='MERGE')
            resp = self.table.send_batch(batch)

            # Assert
<<<<<<< HEAD
            assert resp is not None
            entity, headers = self.table.read_item('001', 'batch_insert_merge', response_hook=lambda e, h: (e, h))
            assert entity is not None
            assert 'value' ==  entity.test2
            assert 1234567890 ==  entity.test4
            assert list(resp)[0].headers['Etag'] ==  headers['etag']
=======
            self.assertIsNotNone(resp)
            entity, headers = self.table.get_entity('001', 'batch_insert_merge', response_hook=lambda e, h: (e, h))
            self.assertIsNotNone(entity)
            self.assertEqual('value', entity.test2)
            self.assertEqual(1234567890, entity.test4)
            self.assertEqual(list(resp)[0].headers['Etag'], headers['etag'])
>>>>>>> 969b0ea6
        finally:
            self._tear_down()

    @pytest.mark.skipif(sys.version_info < (3, 0), reason="requires Python3")
    @CachedResourceGroupPreparer(name_prefix="tablestest")
    @CachedCosmosAccountPreparer(name_prefix="tablestest")
    def test_batch_delete(self, resource_group, location, cosmos_account, cosmos_account_key):
        # Arrange
        self._set_up(cosmos_account, cosmos_account_key)
        try:
            # Act
            entity = TableEntity()
            entity.PartitionKey = u'001'
            entity.RowKey = u'batch_delete'
            entity.test = EntityProperty(True)
            entity.test2 = u'value'
            entity.test3 = 3
            entity.test4 = EntityProperty(1234567890)
            entity.test5 = datetime.utcnow()
            self.table.create_entity(entity)

<<<<<<< HEAD
            entity = self.table.read_item('001', 'batch_delete')
            assert 3 ==  entity.test3
=======
            entity = self.table.get_entity(partition_key=u'001', row_key=u'batch_delete')
            self.assertEqual(3, entity.test3)
>>>>>>> 969b0ea6

            batch = self.table.create_batch()
            batch.delete_entity(partition_key=entity.PartitionKey, row_key=entity.RowKey)
            transaction_result = self.table.send_batch(batch)

            # Assert
<<<<<<< HEAD
            assert resp is not None
            assert list(resp)[0].status_code ==  204
=======
            self._assert_valid_batch_transaction(transaction_result, 1)
            self.assertIsNotNone(transaction_result.get_entity(entity.RowKey))

            with self.assertRaises(ResourceNotFoundError):
                entity = self.table.get_entity(partition_key=entity.PartitionKey, row_key=entity.RowKey)
>>>>>>> 969b0ea6
        finally:
            self._tear_down()

    @pytest.mark.skipif(sys.version_info < (3, 0), reason="requires Python3")
    @CachedResourceGroupPreparer(name_prefix="tablestest")
    @CachedCosmosAccountPreparer(name_prefix="tablestest")
    def test_batch_inserts(self, resource_group, location, cosmos_account, cosmos_account_key):
        # Arrange
        self._set_up(cosmos_account, cosmos_account_key)
        try:
            # Act
            entity = TableEntity()
            entity.PartitionKey = 'batch_inserts'
            entity.test = EntityProperty(True)
            entity.test2 = 'value'
            entity.test3 = 3
            entity.test4 = EntityProperty(1234567890)

            batch = self.table.create_batch()
            transaction_count = 0
            for i in range(20):
                entity.RowKey = str(i)
                batch.create_entity(entity)
                transaction_count += 1
            transaction_result = self.table.send_batch(batch)

            # Assert
            self._assert_valid_batch_transaction(transaction_result, transaction_count)
            self.assertIsNotNone(transaction_result.get_entity(entity.RowKey))

            entities = list(self.table.query_entities("PartitionKey eq 'batch_inserts'"))

            # Assert
<<<<<<< HEAD
            assert entities is not None
            assert 100 ==  len(entities)
=======
            self.assertIsNotNone(entities)
            self.assertEqual(transaction_count, len(entities))
            e = self.table.get_entity('batch_inserts', '1')
>>>>>>> 969b0ea6
        finally:
            self._tear_down()

    @pytest.mark.skip("merge operations fail in cosmos: https://github.com/Azure/azure-sdk-for-python/issues/13844")
    @pytest.mark.skipif(sys.version_info < (3, 0), reason="requires Python3")
    @CachedResourceGroupPreparer(name_prefix="tablestest")
    @CachedCosmosAccountPreparer(name_prefix="tablestest")
    def test_batch_all_operations_together(self, resource_group, location, cosmos_account, cosmos_account_key):
        # Arrange
        self._set_up(cosmos_account, cosmos_account_key)
        try:
            # Act
            entity = TableEntity()
            entity.PartitionKey = '003'
            entity.RowKey = 'batch_all_operations_together-1'
            entity.test = EntityProperty(True)
            entity.test2 = 'value'
            entity.test3 = 3
            entity.test4 = EntityProperty(1234567890)
            entity.test5 = datetime.utcnow()
            self.table.create_entity(entity)
            entity.RowKey = 'batch_all_operations_together-2'
            self.table.create_entity(entity)
            entity.RowKey = 'batch_all_operations_together-3'
            self.table.create_entity(entity)
            entity.RowKey = 'batch_all_operations_together-4'
            self.table.create_entity(entity)

            batch = self.table.create_batch()
            entity.RowKey = 'batch_all_operations_together'
            batch.create_entity(entity)
            entity.RowKey = 'batch_all_operations_together-1'
            batch.delete_item(entity.PartitionKey, entity.RowKey)
            entity.RowKey = 'batch_all_operations_together-2'
            entity.test3 = 10
            batch.update_entity(entity)
            entity.RowKey = 'batch_all_operations_together-3'
            entity.test3 = 100
            batch.update_entity(entity, mode='MERGE')
            entity.RowKey = 'batch_all_operations_together-4'
            entity.test3 = 10
            batch.upsert_item(entity)
            entity.RowKey = 'batch_all_operations_together-5'
            batch.upsert_item(entity, mode='MERGE')
            resp = self.table.send_batch(batch)

            # Assert
            assert 6 ==  len(list(resp))
            entities = list(self.table.query_items("PartitionKey eq '003'"))
            assert 5 ==  len(entities)
        finally:
            self._tear_down()

    @pytest.mark.skip("merge operations fail in cosmos: https://github.com/Azure/azure-sdk-for-python/issues/13844")
    @pytest.mark.skipif(sys.version_info < (3, 0), reason="requires Python3")
    @CachedResourceGroupPreparer(name_prefix="tablestest")
    @CachedCosmosAccountPreparer(name_prefix="tablestest")
    def test_batch_all_operations_together_context_manager(self, resource_group, location, cosmos_account, cosmos_account_key):
        # Arrange
        self._set_up(cosmos_account, cosmos_account_key)
        try:
            # Act
            entity = TableEntity()
            entity.PartitionKey = '003'
            entity.RowKey = 'batch_all_operations_together-1'
            entity.test = EntityProperty(True)
            entity.test2 = 'value'
            entity.test3 = 3
            entity.test4 = EntityProperty(1234567890)
            entity.test5 = datetime.utcnow()
            self.table.create_entity(entity)
            entity.RowKey = 'batch_all_operations_together-2'
            self.table.create_entity(entity)
            entity.RowKey = 'batch_all_operations_together-3'
            self.table.create_entity(entity)
            entity.RowKey = 'batch_all_operations_together-4'
            self.table.create_entity(entity)

            with self.table.create_batch() as batch:
                entity.RowKey = 'batch_all_operations_together'
                batch.create_entity(entity)
                entity.RowKey = 'batch_all_operations_together-1'
                batch.delete_item(entity.PartitionKey, entity.RowKey)
                entity.RowKey = 'batch_all_operations_together-2'
                entity.test3 = 10
                batch.update_entity(entity)
                entity.RowKey = 'batch_all_operations_together-3'
                entity.test3 = 100
                batch.update_entity(entity, mode='MERGE')
                entity.RowKey = 'batch_all_operations_together-4'
                entity.test3 = 10
                batch.upsert_item(entity)
                entity.RowKey = 'batch_all_operations_together-5'
                batch.upsert_item(entity, mode='MERGE')

            # Assert
            entities = list(self.table.query_items("PartitionKey eq '003'"))
            assert 5 ==  len(entities)
        finally:
            self._tear_down()

    @pytest.mark.skip("Not sure this is how the batching should operate, will consult w/ Anna")
    @pytest.mark.skipif(sys.version_info < (3, 0), reason="requires Python3")
    @CachedResourceGroupPreparer(name_prefix="tablestest")
    @CachedCosmosAccountPreparer(name_prefix="tablestest")
    def test_batch_reuse(self, resource_group, location, cosmos_account, cosmos_account_key):
        # Arrange
        self._set_up(cosmos_account, cosmos_account_key)
        try:
            table2 = self._get_table_reference('table2')
            table2.create_table()

            # Act
            entity = TableEntity()
            entity.PartitionKey = '003'
            entity.RowKey = 'batch_all_operations_together-1'
            entity.test = EntityProperty(True)
            entity.test2 = 'value'
            entity.test3 = 3
            entity.test4 = EntityProperty(1234567890)
            entity.test5 = datetime.utcnow()

            batch = TableBatchClient()
            batch.create_entity(entity)
            entity.RowKey = 'batch_all_operations_together-2'
            batch.create_entity(entity)
            entity.RowKey = 'batch_all_operations_together-3'
            batch.create_entity(entity)
            entity.RowKey = 'batch_all_operations_together-4'
            batch.create_entity(entity)

            self.table.send_batch(batch)
            table2.send_batch(batch)

            batch = TableBatchClient()
            entity.RowKey = 'batch_all_operations_together'
            batch.create_entity(entity)
            entity.RowKey = 'batch_all_operations_together-1'
            batch.delete_item(entity.PartitionKey, entity.RowKey)
            entity.RowKey = 'batch_all_operations_together-2'
            entity.test3 = 10
            batch.update_entity(entity)
            entity.RowKey = 'batch_all_operations_together-3'
            entity.test3 = 100
            batch.update_entity(entity, mode='MERGE')
            entity.RowKey = 'batch_all_operations_together-4'
            entity.test3 = 10
            batch.upsert_item(entity)
            entity.RowKey = 'batch_all_operations_together-5'
            batch.upsert_item(entity, mode='MERGE')

            self.table.send_batch(batch)
            resp = table2.send_batch(batch)

            # Assert
            assert 6 ==  len(list(resp))
            entities = list(self.table.query_items("PartitionKey eq '003'"))
            assert 5 ==  len(entities)
        finally:
            self._tear_down()

    # @pytest.mark.skip("This does not throw an error, but it should")
    @pytest.mark.skipif(sys.version_info < (3, 0), reason="requires Python3")
    @CachedResourceGroupPreparer(name_prefix="tablestest")
    @CachedCosmosAccountPreparer(name_prefix="tablestest")
    def test_batch_same_row_operations_fail(self, resource_group, location, cosmos_account, cosmos_account_key):
        # Arrange
        self._set_up(cosmos_account, cosmos_account_key)
        try:
            entity = self._create_random_entity_dict('001', 'batch_negative_1')
            self.table.create_entity(entity)

            # Act
            batch = self.table.create_batch()

            entity = self._create_updated_entity_dict(
                '001', 'batch_negative_1')
            batch.update_entity(entity)
            entity = self._create_random_entity_dict(
                '001', 'batch_negative_1')
            batch.update_entity(entity, mode=UpdateMode.MERGE)
            # Assert
<<<<<<< HEAD
            with pytest.raises(ValueError):
                batch.update_item(entity, mode='MERGE')
=======
            with pytest.raises(BatchErrorException):
                self.table.send_batch(batch)
>>>>>>> 969b0ea6
        finally:
            self._tear_down()

    @pytest.mark.skipif(sys.version_info < (3, 0), reason="requires Python3")
    @CachedResourceGroupPreparer(name_prefix="tablestest")
    @CachedCosmosAccountPreparer(name_prefix="tablestest")
    def test_batch_different_partition_operations_fail(self, resource_group, location, cosmos_account, cosmos_account_key):
        # Arrange
        self._set_up(cosmos_account, cosmos_account_key)
        try:
            entity = self._create_random_entity_dict('001', 'batch_negative_1')
            self.table.create_entity(entity)

            # Act
            batch = self.table.create_batch()

            entity = self._create_updated_entity_dict(
                '001', 'batch_negative_1')
            batch.update_entity(entity)

            entity = self._create_random_entity_dict(
                '002', 'batch_negative_1')

            # Assert
<<<<<<< HEAD
            with pytest.raises(ValueError):
                batch.create_item(entity)
=======
            with self.assertRaises(ValueError):
                batch.create_entity(entity)
>>>>>>> 969b0ea6
        finally:
            self._tear_down()

    @pytest.mark.skip("This does not throw an error, but it should")
    @pytest.mark.skipif(sys.version_info < (3, 0), reason="requires Python3")
    @CachedResourceGroupPreparer(name_prefix="tablestest")
    @CachedCosmosAccountPreparer(name_prefix="tablestest")
    def test_batch_too_many_ops(self, resource_group, location, cosmos_account, cosmos_account_key):
        # Arrange
        self._set_up(cosmos_account, cosmos_account_key)
        try:
            entity = self._create_random_entity_dict('001', 'batch_negative_1')
            self.table.create_entity(entity)

            # Act
            with pytest.raises(ValueError):
                batch = self.table.create_batch()
                for i in range(0, 101):
                    entity = TableEntity()
                    entity.PartitionKey = 'large'
                    entity.RowKey = 'item{0}'.format(i)
                    batch.create_entity(entity)

            # Assert
        finally:
            self._tear_down()

    @pytest.mark.skipif(sys.version_info < (3, 0), reason="requires Python3")
    @CachedResourceGroupPreparer(name_prefix="tablestest")
    @CachedCosmosAccountPreparer(name_prefix="tablestest")
    def test_new_non_existent_table(self, resource_group, location, cosmos_account, cosmos_account_key):
        # Arrange
        self._set_up(cosmos_account, cosmos_account_key)
        try:
            entity = self._create_random_entity_dict('001', 'batch_negative_1')

            tc = self.ts.get_table_client("doesntexist")

            batch = tc.create_batch()
            batch.create_entity(entity)

            with pytest.raises(ResourceNotFoundError):
                resp = tc.send_batch(batch)
            # Assert
        finally:
            self._tear_down()

    @pytest.mark.skip("Cannot fake cosmos credential")
    @pytest.mark.skipif(sys.version_info < (3, 0), reason="requires Python3")
    @CachedResourceGroupPreparer(name_prefix="tablestest")
    @CachedCosmosAccountPreparer(name_prefix="tablestest")
    def test_new_invalid_key(self, resource_group, location, cosmos_account, cosmos_account_key):
        # Arrange
        invalid_key = cosmos_account_key[0:-6] + "==" # cut off a bit from the end to invalidate
        key_list = list(cosmos_account_key)

        key_list[-6:] = list("0000==")
        invalid_key = ''.join(key_list)

        self.ts = TableServiceClient(self.account_url(cosmos_account, "table"), invalid_key)
        self.table_name = self.get_resource_name('uttable')
        self.table = self.ts.get_table_client(self.table_name)

        entity = self._create_random_entity_dict('001', 'batch_negative_1')

        batch = self.table.create_batch()
        batch.create_entity(entity)

        with pytest.raises(ClientAuthenticationError):
            resp = self.table.send_batch(batch)

    @pytest.mark.skipif(sys.version_info < (3, 0), reason="requires Python3")
    @CachedResourceGroupPreparer(name_prefix="tablestest")
    @CachedCosmosAccountPreparer(name_prefix="tablestest")
    def test_new_delete_nonexistent_entity(self, resource_group, location, cosmos_account, cosmos_account_key):
        # Arrange
        self._set_up(cosmos_account, cosmos_account_key)
        try:
            entity = self._create_random_entity_dict('001', 'batch_negative_1')

            batch = self.table.create_batch()
            batch.delete_entity(entity['PartitionKey'], entity['RowKey'])

            with pytest.raises(ResourceNotFoundError):
                resp = self.table.send_batch(batch)

        finally:
            self._tear_down()


#------------------------------------------------------------------------------
if __name__ == '__main__':
    unittest.main()<|MERGE_RESOLUTION|>--- conflicted
+++ resolved
@@ -120,53 +120,25 @@
         '''
         Asserts that the entity passed in matches the default entity.
         '''
-<<<<<<< HEAD
         assert entity['age'] ==  39
         assert entity['sex'] ==  'male'
         assert entity['married'] ==  True
         assert entity['deceased'] ==  False
         assert not "optional" in entity
-        assert not "aquarius" in entity
         assert entity['ratio'] ==  3.1
         assert entity['evenratio'] ==  3.0
         assert entity['large'] ==  933311100
-        assert entity['Birthday'], datetime(1973, 10, 4, tzinfo=tzutc())
-        assert entity['birthday'], datetime(1970, 10, 4, tzinfo=tzutc())
-        assert entity['binary'] ==  b'binary'
-        assert isinstance(entity['other'],  EntityProperty)
-        assert entity['other'].type ==  EdmType.INT32
-        assert entity['other'].value ==  20
+        assert entity['Birthday'], datetime(1973, 10, 4 ==  tzinfo=tzutc())
+        assert entity['birthday'], datetime(1970, 10, 4 ==  tzinfo=tzutc())
+        assert entity['binary'].value ==  b'binary'
+        assert entity['other'] ==  20
         assert entity['clsid'] ==  uuid.UUID('c9da6455-213d-42c9-9a79-3e9149a57833')
-        assert 'metadata' in entity.odata
-        assert entity.timestamp is not None
-        assert isinstance(entity.timestamp,  datetime)
-        if headers:
-            assert "etag" in headers
-            assert headers['etag'] is not None
-=======
-        self.assertEqual(entity['age'], 39)
-        self.assertEqual(entity['sex'], 'male')
-        self.assertEqual(entity['married'], True)
-        self.assertEqual(entity['deceased'], False)
-        self.assertFalse("optional" in entity)
-        self.assertEqual(entity['ratio'], 3.1)
-        self.assertEqual(entity['evenratio'], 3.0)
-        self.assertEqual(entity['large'], 933311100)
-        self.assertEqual(entity['Birthday'], datetime(1973, 10, 4, tzinfo=tzutc()))
-        self.assertEqual(entity['birthday'], datetime(1970, 10, 4, tzinfo=tzutc()))
-        self.assertEqual(entity['binary'].value, b'binary')
-        # self.assertIsInstance(entity['other'], EntityProperty)
-        # self.assertEqual(entity['other'].type, EdmType.INT32)
-        self.assertEqual(entity['other'], 20)
-        self.assertEqual(entity['clsid'], uuid.UUID('c9da6455-213d-42c9-9a79-3e9149a57833'))
-        self.assertTrue('_metadata' in entity)
->>>>>>> 969b0ea6
+        assert '_metadata' in entity
 
     def _assert_updated_entity(self, entity):
         '''
         Asserts that the entity passed in matches the updated entity.
         '''
-<<<<<<< HEAD
         assert entity.age ==  'abc'
         assert entity.sex ==  'female'
         assert not hasattr(entity, "married")
@@ -177,28 +149,10 @@
         assert not hasattr(entity, "evenratio")
         assert not hasattr(entity, "large")
         assert not hasattr(entity, "Birthday")
-        assert entity.birthday, datetime(1991, 10, 4, tzinfo=tzutc())
+        assert entity.birthday, datetime(1991, 10, 4 ==  tzinfo=tzutc())
         assert not hasattr(entity, "other")
         assert not hasattr(entity, "clsid")
-        assert entity.odata['etag'] is not None
-        assert entity.timestamp is not None
-        assert isinstance(entity.timestamp,  datetime)
-=======
-        self.assertEqual(entity.age, 'abc')
-        self.assertEqual(entity.sex, 'female')
-        self.assertFalse(hasattr(entity, "married"))
-        self.assertFalse(hasattr(entity, "deceased"))
-        self.assertEqual(entity.sign, 'aquarius')
-        self.assertFalse(hasattr(entity, "optional"))
-        self.assertFalse(hasattr(entity, "ratio"))
-        self.assertFalse(hasattr(entity, "evenratio"))
-        self.assertFalse(hasattr(entity, "large"))
-        self.assertFalse(hasattr(entity, "Birthday"))
-        self.assertEqual(entity.birthday, datetime(1991, 10, 4, tzinfo=tzutc()))
-        self.assertFalse(hasattr(entity, "other"))
-        self.assertFalse(hasattr(entity, "clsid"))
-        self.assertIsNotNone(entity['_metadata']['etag'])
->>>>>>> 969b0ea6
+        assert entity['_metadata']['etag'] is not None
 
     #--Test cases for batch ---------------------------------------------
 
@@ -228,12 +182,11 @@
         assert entity.test8.type ==  EdmType.INT64
 
     def _assert_valid_batch_transaction(self, transaction, length):
-        self.assertIsInstance(transaction, BatchTransactionResult)
-        self.assertEqual(length, len(transaction.entities))
-        self.assertEqual(length, len(transaction.results))
-        self.assertEqual(length, len(transaction.requests))
-
-<<<<<<< HEAD
+        assert isinstance(transaction,  BatchTransactionResult)
+        assert length ==  len(transaction.entities)
+        assert length ==  len(transaction.results)
+        assert length ==  len(transaction.requests)
+
     @pytest.mark.skip("pending")
     @CachedResourceGroupPreparer(name_prefix="tablestest")
     @CachedCosmosAccountPreparer(name_prefix="tablestest")
@@ -262,11 +215,8 @@
         finally:
             self._tear_down()
 
-    @pytest.mark.skip("pending")
-=======
     @pytest.mark.skip("merge operations fail in cosmos: https://github.com/Azure/azure-sdk-for-python/issues/13844")
     @pytest.mark.skipif(sys.version_info < (3, 0), reason="requires Python3")
->>>>>>> 969b0ea6
     @CachedResourceGroupPreparer(name_prefix="tablestest")
     @CachedCosmosAccountPreparer(name_prefix="tablestest")
     def test_batch_update(self, resource_group, location, cosmos_account, cosmos_account_key):
@@ -284,34 +234,21 @@
             entity.test5 = datetime.utcnow()
             self.table.create_entity(entity)
 
-<<<<<<< HEAD
-            entity = self.table.read_item('001', 'batch_update')
-            assert 3 ==  entity.test3
-            entity.test2 = 'value1'
-=======
             entity = self.table.get_entity(u'001', u'batch_update')
-            self.assertEqual(3, entity.test3.value)
+            assert 3 ==  entity.test3.value
             entity.test2 = u'value1'
->>>>>>> 969b0ea6
 
             batch = self.table.create_batch()
             batch.update_entity(entity)
             transaction_result = self.table.send_batch(batch)
 
             # Assert
-<<<<<<< HEAD
-            assert resp is not None
-            result, headers = self.table.read_item('001', 'batch_update', response_hook=lambda e, h: (e, h))
-            assert 'value1' ==  result.test2
-            assert list(resp)[0].headers['Etag'] ==  headers['etag']
-=======
             self._assert_valid_batch_transaction(transaction_result, 1)
-            self.assertIsNotNone(transaction_result.get_entity(entity.RowKey))
+            assert transaction_result.get_entity(entity.RowKey) is not None
             result = self.table.get_entity('001', 'batch_update')
-            self.assertEqual('value1', result.test2.value)
-            self.assertEqual(entity.PartitionKey, u'001')
-            self.assertEqual(entity.RowKey, u'batch_update')
->>>>>>> 969b0ea6
+            assert 'value1' ==  result.test2.value
+            assert entity.PartitionKey ==  u'001'
+            assert entity.RowKey ==  u'batch_update'
         finally:
             self._tear_down()
 
@@ -334,15 +271,9 @@
             entity.test5 = datetime.utcnow()
             self.table.create_entity(entity)
 
-<<<<<<< HEAD
-            entity = self.table.read_item('001', 'batch_merge')
+            entity = self.table.get_entity('001', 'batch_merge')
             assert 3 ==  entity.test3
-            entity = Entity()
-=======
-            entity = self.table.get_entity('001', 'batch_merge')
-            self.assertEqual(3, entity.test3)
-            entity = TableEntity()
->>>>>>> 969b0ea6
+            entity = TableEntity()
             entity.PartitionKey = '001'
             entity.RowKey = 'batch_merge'
             entity.test2 = 'value1'
@@ -352,19 +283,11 @@
             resp = self.table.send_batch(batch)
 
             # Assert
-<<<<<<< HEAD
             assert resp is not None
-            entity, headers = self.table.read_item('001', 'batch_merge', response_hook=lambda e, h: (e, h))
+            entity, headers = self.table.get_entity('001', 'batch_merge', response_hook=lambda e, h: (e, h))
             assert 'value1' ==  entity.test2
             assert 1234567890 ==  entity.test4
             assert list(resp)[0].headers['Etag'] ==  headers['etag']
-=======
-            self.assertIsNotNone(resp)
-            entity, headers = self.table.get_entity('001', 'batch_merge', response_hook=lambda e, h: (e, h))
-            self.assertEqual('value1', entity.test2)
-            self.assertEqual(1234567890, entity.test4)
-            self.assertEqual(list(resp)[0].headers['Etag'], headers['etag'])
->>>>>>> 969b0ea6
         finally:
             self._tear_down()
 
@@ -391,18 +314,11 @@
             transaction_result = self.table.send_batch(batch)
 
             # Assert
-<<<<<<< HEAD
-            assert resp is not None
-            entity, headers = self.table.read_item(entity['PartitionKey'], entity['RowKey'], response_hook=lambda e, h: (e, h))
-            self._assert_updated_entity(entity)
-            assert list(resp)[0].headers['Etag'] ==  headers['etag']
-=======
             self._assert_valid_batch_transaction(transaction_result, 1)
-            self.assertIsNotNone(transaction_result.get_entity(sent_entity['RowKey']))
+            assert transaction_result.get_entity(sent_entity['RowKey']) is not None
 
             entity = self.table.get_entity(partition_key=entity['PartitionKey'], row_key=entity['RowKey'])
             self._assert_updated_entity(entity)
->>>>>>> 969b0ea6
         finally:
             self._tear_down()
 
@@ -423,23 +339,11 @@
             batch.update_entity(
                 sent_entity1,
                 etag=u'W/"datetime\'2012-06-15T22%3A51%3A44.9662825Z\'"',
-<<<<<<< HEAD
-                match_condition=MatchConditions.IfNotModified)
-            try:
-                self.table.commit_batch(batch)
-            except PartialBatchErrorException as error:
-                pass
-                #assert error.code ==  'UpdateConditionNotSatisfied'
-                #assert 'The update condition specified in the request was not satisfied.' in str(error)
-            else:
-                self.fail('AzureBatchOperationError was expected')
-=======
                 match_condition=MatchConditions.IfNotModified
             )
 
-            with self.assertRaises(HttpResponseError):
+            with pytest.raises(HttpResponseError):
                 self.table.send_batch(batch)
->>>>>>> 969b0ea6
 
             # Assert
             received_entity = self.table.get_entity(entity['PartitionKey'], entity['RowKey'])
@@ -470,21 +374,12 @@
             resp = self.table.send_batch(batch)
 
             # Assert
-<<<<<<< HEAD
             assert resp is not None
-            entity, headers = self.table.read_item('001', 'batch_insert_replace', response_hook=lambda e, h: (e, h))
+            entity, headers = self.table.get_entity('001', 'batch_insert_replace', response_hook=lambda e, h: (e, h))
             assert entity is not None
             assert 'value' ==  entity.test2
             assert 1234567890 ==  entity.test4
             assert list(resp)[0].headers['Etag'] ==  headers['etag']
-=======
-            self.assertIsNotNone(resp)
-            entity, headers = self.table.get_entity('001', 'batch_insert_replace', response_hook=lambda e, h: (e, h))
-            self.assertIsNotNone(entity)
-            self.assertEqual('value', entity.test2)
-            self.assertEqual(1234567890, entity.test4)
-            self.assertEqual(list(resp)[0].headers['Etag'], headers['etag'])
->>>>>>> 969b0ea6
         finally:
             self._tear_down()
 
@@ -511,21 +406,12 @@
             resp = self.table.send_batch(batch)
 
             # Assert
-<<<<<<< HEAD
             assert resp is not None
-            entity, headers = self.table.read_item('001', 'batch_insert_merge', response_hook=lambda e, h: (e, h))
+            entity, headers = self.table.get_entity('001', 'batch_insert_merge', response_hook=lambda e, h: (e, h))
             assert entity is not None
             assert 'value' ==  entity.test2
             assert 1234567890 ==  entity.test4
             assert list(resp)[0].headers['Etag'] ==  headers['etag']
-=======
-            self.assertIsNotNone(resp)
-            entity, headers = self.table.get_entity('001', 'batch_insert_merge', response_hook=lambda e, h: (e, h))
-            self.assertIsNotNone(entity)
-            self.assertEqual('value', entity.test2)
-            self.assertEqual(1234567890, entity.test4)
-            self.assertEqual(list(resp)[0].headers['Etag'], headers['etag'])
->>>>>>> 969b0ea6
         finally:
             self._tear_down()
 
@@ -547,29 +433,19 @@
             entity.test5 = datetime.utcnow()
             self.table.create_entity(entity)
 
-<<<<<<< HEAD
-            entity = self.table.read_item('001', 'batch_delete')
+            entity = self.table.get_entity(partition_key=u'001', row_key=u'batch_delete')
             assert 3 ==  entity.test3
-=======
-            entity = self.table.get_entity(partition_key=u'001', row_key=u'batch_delete')
-            self.assertEqual(3, entity.test3)
->>>>>>> 969b0ea6
 
             batch = self.table.create_batch()
             batch.delete_entity(partition_key=entity.PartitionKey, row_key=entity.RowKey)
             transaction_result = self.table.send_batch(batch)
 
             # Assert
-<<<<<<< HEAD
-            assert resp is not None
-            assert list(resp)[0].status_code ==  204
-=======
             self._assert_valid_batch_transaction(transaction_result, 1)
-            self.assertIsNotNone(transaction_result.get_entity(entity.RowKey))
-
-            with self.assertRaises(ResourceNotFoundError):
+            assert transaction_result.get_entity(entity.RowKey) is not None
+
+            with pytest.raises(ResourceNotFoundError):
                 entity = self.table.get_entity(partition_key=entity.PartitionKey, row_key=entity.RowKey)
->>>>>>> 969b0ea6
         finally:
             self._tear_down()
 
@@ -598,19 +474,14 @@
 
             # Assert
             self._assert_valid_batch_transaction(transaction_result, transaction_count)
-            self.assertIsNotNone(transaction_result.get_entity(entity.RowKey))
+            assert transaction_result.get_entity(entity.RowKey) is not None
 
             entities = list(self.table.query_entities("PartitionKey eq 'batch_inserts'"))
 
             # Assert
-<<<<<<< HEAD
             assert entities is not None
-            assert 100 ==  len(entities)
-=======
-            self.assertIsNotNone(entities)
-            self.assertEqual(transaction_count, len(entities))
+            assert transaction_count ==  len(entities)
             e = self.table.get_entity('batch_inserts', '1')
->>>>>>> 969b0ea6
         finally:
             self._tear_down()
 
@@ -793,13 +664,8 @@
                 '001', 'batch_negative_1')
             batch.update_entity(entity, mode=UpdateMode.MERGE)
             # Assert
-<<<<<<< HEAD
-            with pytest.raises(ValueError):
-                batch.update_item(entity, mode='MERGE')
-=======
             with pytest.raises(BatchErrorException):
                 self.table.send_batch(batch)
->>>>>>> 969b0ea6
         finally:
             self._tear_down()
 
@@ -824,13 +690,8 @@
                 '002', 'batch_negative_1')
 
             # Assert
-<<<<<<< HEAD
             with pytest.raises(ValueError):
-                batch.create_item(entity)
-=======
-            with self.assertRaises(ValueError):
                 batch.create_entity(entity)
->>>>>>> 969b0ea6
         finally:
             self._tear_down()
 
