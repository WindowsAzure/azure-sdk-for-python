--- conflicted
+++ resolved
@@ -655,52 +655,6 @@
         finally:
             await self._tear_down()
 
-<<<<<<< HEAD
-=======
-    @pytest.mark.skip("Not sure this is how the batching should operate, will consult w/ Anna")
-    @CachedResourceGroupPreparer(name_prefix="tablestest")
-    @CachedCosmosAccountPreparer(name_prefix="tablestest")
-    async def test_batch_reuse(self, resource_group, location, cosmos_account, cosmos_account_key):
-        # Arrange
-        await self._set_up(cosmos_account, cosmos_account_key)
-        try:
-            table2 = self._get_table_reference('table2')
-            table2.create_table()
-
-            # Act
-            entity = TableEntity()
-            entity.PartitionKey = '003'
-            entity.RowKey = 'batch_all_operations_together-1'
-            entity.test = EntityProperty(True)
-            entity.test2 = 'value'
-            entity.test3 = 3
-            entity.test4 = EntityProperty(1234567890)
-            entity.test5 = datetime.utcnow()
-
-            batch = self.table.create_batch()
-            batch.create_entity(entity)
-            entity.RowKey = 'batch_all_operations_together-2'
-            batch.create_entity(entity)
-            entity.RowKey = 'batch_all_operations_together-3'
-            batch.create_entity(entity)
-            entity.RowKey = 'batch_all_operations_together-4'
-            batch.create_entity(entity)
-
-            await self.table.send_batch(batch)
-            with self.assertRaises(HttpResponseError):
-                resp = await table2.send_batch(batch)
-
-            # Assert
-            entities = self.table.query_entities("PartitionKey eq '003'")
-            length = 0
-            async for e in entities:
-                length += 1
-            self.assertEqual(5, length)
-        finally:
-            await self._tear_down()
-
-    # @pytest.mark.skip("This does not throw an error, but it should")
->>>>>>> f33efa9e
     @pytest.mark.skipif(sys.version_info < (3, 0), reason="requires Python3")
     @CachedResourceGroupPreparer(name_prefix="tablestest")
     @CachedCosmosAccountPreparer(name_prefix="tablestest")
@@ -719,17 +673,10 @@
             batch.update_entity(entity)
             entity = self._create_random_entity_dict(
                 '001', 'batch_negative_1')
-<<<<<<< HEAD
-            batch.update_entity(entity, mode=UpdateMode.MERGE)
-
-            # Assert
-            with pytest.raises(HttpResponseError):
-=======
             batch.update_entity(entity)
 
             # Assert
             with pytest.raises(BatchErrorException):
->>>>>>> f33efa9e
                 await self.table.send_batch(batch)
         finally:
             await self._tear_down()
