--- conflicted
+++ resolved
@@ -25,11 +25,8 @@
 # --------------------------------------------------------------------------
 import sys
 
-<<<<<<< HEAD
-=======
 # fixture needs to be visible from conftest
 
->>>>>>> 2302d4a4
 # Ignore async tests for Python < 3.5
 collect_ignore_glob = []
 if sys.version_info < (3, 5):
