--- conflicted
+++ resolved
@@ -3,11 +3,7 @@
 # Copyright (c) Microsoft Corporation.
 # Licensed under the MIT License.
 # ------------------------------------
-<<<<<<< HEAD
-from typing import TYPE_CHECKING, overload
-=======
 from typing import TYPE_CHECKING, overload, Any, Dict, Optional, Union
->>>>>>> 05ed2d14
 from azure.core.exceptions import (
     ClientAuthenticationError,
     ResourceNotFoundError,
@@ -24,10 +20,6 @@
 from ._models import RepositoryProperties, ArtifactTagProperties, ArtifactManifestProperties
 
 if TYPE_CHECKING:
-<<<<<<< HEAD
-    from typing import Any, Dict, Optional, Union
-=======
->>>>>>> 05ed2d14
     from azure.core.credentials import TokenCredential
 
 
@@ -59,22 +51,14 @@
 
     def _get_digest_from_tag(self, repository, tag):
         # type: (str, str) -> str
-<<<<<<< HEAD
-        tag_props = self.get_tag(repository, tag)
-=======
         tag_props = self.get_tag_properties(repository, tag)
->>>>>>> 05ed2d14
         return tag_props.digest
 
     @distributed_trace
     def delete_repository(self, repository, **kwargs):
         # type: (str, **Any) -> None
-<<<<<<< HEAD
-        """Delete a repository
-=======
         """Delete a repository. If the repository cannot be found or a response status code of
         404 is returned an error will not be raised.
->>>>>>> 05ed2d14
 
         :param str repository: The repository to delete
         :returns: None
@@ -90,14 +74,7 @@
                 :dedent: 8
                 :caption: Delete a repository from the `ContainerRegistryClient`
         """
-<<<<<<< HEAD
-        try:
-            self._client.container_registry.delete_repository(repository, **kwargs)
-        except ResourceNotFoundError:
-            pass
-=======
         self._client.container_registry.delete_repository(repository, **kwargs)
->>>>>>> 05ed2d14
 
     @distributed_trace
     def list_repository_names(self, **kwargs):
@@ -223,11 +200,7 @@
         )
 
     @distributed_trace
-<<<<<<< HEAD
-    def list_manifests(self, repository, **kwargs):
-=======
     def list_manifest_properties(self, repository, **kwargs):
->>>>>>> 05ed2d14
         # type: (str, **Any) -> ItemPaged[ArtifactManifestProperties]
         """List the artifacts for a repository
 
@@ -348,19 +321,14 @@
     @distributed_trace
     def delete_manifest(self, repository, tag_or_digest, **kwargs):
         # type: (str, str, **Any) -> None
-<<<<<<< HEAD
-        """Delete a manifest
-=======
         """Delete a manifest. If the manifest cannot be found or a response status code of
         404 is returned an error will not be raised.
->>>>>>> 05ed2d14
 
         :param str repository: Name of the repository the manifest belongs to
         :param str tag_or_digest: Tag or digest of the manifest to be deleted
         :returns: None
         :rtype: None
         :raises: :class:`~azure.core.exceptions.ResourceNotFoundError`
-<<<<<<< HEAD
 
         Example
 
@@ -369,112 +337,6 @@
             from azure.identity import DefaultAzureCredential
             account_url = os.environ["CONTAINERREGISTRY_ENDPOINT"]
             client = ContainerRepositoryClient(account_url, "my_repository", DefaultAzureCredential())
-            client.delete()
-        """
-        if _is_tag(tag_or_digest):
-            tag_or_digest = self._get_digest_from_tag(repository, tag_or_digest)
-
-        try:
-            self._client.container_registry.delete_manifest(repository, tag_or_digest, **kwargs)
-        except ResourceNotFoundError:
-            pass
-
-    @distributed_trace
-    def delete_tag(self, repository, tag, **kwargs):
-        # type: (str, str, **Any) -> None
-        """Delete a tag from a repository
-
-        :param str repository: Name of the repository the tag belongs to
-        :param str tag: The tag to be deleted
-        :returns: None
-        :rtype: None
-        :raises: :class:`~azure.core.exceptions.ResourceNotFoundError`
-
-        Example
-
-        .. code-block:: python
-            from azure.containerregistry import ContainerRepositoryClient
-            from azure.identity import DefaultAzureCredential
-            account_url = os.environ["CONTAINERREGISTRY_ENDPOINT"]
-            client = ContainerRepositoryClient(account_url, "my_repository", DefaultAzureCredential())
-            for artifact in client.list_tags():
-                client.delete_tag(tag.name)
-        """
-        try:
-            self._client.container_registry.delete_tag(repository, tag, **kwargs)
-        except ResourceNotFoundError:
-            pass
-
-    @distributed_trace
-    def get_manifest_properties(self, repository, tag_or_digest, **kwargs):
-        # type: (str, str, **Any) -> ArtifactManifestProperties
-        """Get the properties of a registry artifact
-
-        :param str repository: Name of the repository
-        :param str tag_or_digest: Tag or digest of the manifest
-        :returns: :class:`~azure.containerregistry.ArtifactManifestProperties`
-        :raises: :class:`~azure.core.exceptions.ResourceNotFoundError`
-
-        Example
-
-        .. code-block:: python
-            from azure.containerregistry import ContainerRepositoryClient
-            from azure.identity import DefaultAzureCredential
-            account_url = os.environ["CONTAINERREGISTRY_ENDPOINT"]
-            client = ContainerRepositoryClient(account_url, "my_repository", DefaultAzureCredential())
-            for artifact in client.list_manifests():
-                properties = client.get_registry_artifact_properties(artifact.digest)
-        """
-        if _is_tag(tag_or_digest):
-            tag_or_digest = self._get_digest_from_tag(repository, tag_or_digest)
-
-        return ArtifactManifestProperties._from_generated(  # pylint: disable=protected-access
-            self._client.container_registry.get_manifest_properties(repository, tag_or_digest, **kwargs),
-            repository_name=repository,
-        )
-
-    @distributed_trace
-    def get_tag(self, repository, tag, **kwargs):
-        # type: (str, str, **Any) -> ArtifactTagProperties
-        """Get the properties for a tag
-
-        :param str repository: Name of the repository
-        :param str tag: The tag to get tag properties for
-        :returns: :class:`~azure.containerregistry.ArtifactTagProperties`
-        :raises: :class:`~azure.core.exceptions.ResourceNotFoundError`
-=======
->>>>>>> 05ed2d14
-
-        Example
-
-        .. code-block:: python
-            from azure.containerregistry import ContainerRepositoryClient
-            from azure.identity import DefaultAzureCredential
-            account_url = os.environ["CONTAINERREGISTRY_ENDPOINT"]
-            client = ContainerRepositoryClient(account_url, "my_repository", DefaultAzureCredential())
-<<<<<<< HEAD
-            for tag in client.list_tags():
-                tag_properties = client.get_tag(tag.name)
-        """
-        return ArtifactTagProperties._from_generated(  # pylint: disable=protected-access
-            self._client.container_registry.get_tag_properties(repository, tag, **kwargs),
-            repository=repository,
-        )
-
-    @distributed_trace
-    def list_tags(self, repository, **kwargs):
-        # type: (str, **Any) -> ItemPaged[ArtifactTagProperties]
-        """List the tags for a repository
-
-        :param str repository: Name of the repository
-        :keyword order_by: Query parameter for ordering by time ascending or descending
-        :paramtype order_by: :class:`~azure.containerregistry.TagOrder` or str
-        :keyword results_per_page: Number of repositories to return per page
-        :paramtype results_per_page: int
-        :returns: An iterable of :class:`~azure.containerregistry.ArtifactTagProperties`
-        :rtype: ~azure.core.paging.ItemPaged[~azure.containerregistry.ArtifactTagProperties]
-        :rtype: :class:`~azure.core.paging.ItemPaged`
-=======
             client.delete()
         """
         if _is_tag(tag_or_digest):
@@ -542,7 +404,6 @@
         :param str repository: Name of the repository
         :param str tag: The tag to get tag properties for
         :returns: :class:`~azure.containerregistry.ArtifactTagProperties`
->>>>>>> 05ed2d14
         :raises: :class:`~azure.core.exceptions.ResourceNotFoundError`
 
         Example
@@ -552,29 +413,12 @@
             from azure.identity import DefaultAzureCredential
             account_url = os.environ["CONTAINERREGISTRY_ENDPOINT"]
             client = ContainerRepositoryClient(account_url, "my_repository", DefaultAzureCredential())
-<<<<<<< HEAD
-            for tag in client.list_tags():
-                tag_properties = client.get_tag(tag.name)
-        """
-        name = repository
-        last = kwargs.pop("last", None)
-        n = kwargs.pop("results_per_page", None)
-        orderby = kwargs.pop("order_by", None)
-        digest = kwargs.pop("digest", None)
-        cls = kwargs.pop(
-            "cls",
-            lambda objs: [
-                ArtifactTagProperties._from_generated(o, repository=repository)  # pylint: disable=protected-access
-                for o in objs
-            ],
-=======
             for tag in client.list_tag_properties():
                 tag_properties = client.get_tag_properties(tag.name)
         """
         return ArtifactTagProperties._from_generated(  # pylint: disable=protected-access
             self._client.container_registry.get_tag_properties(repository, tag, **kwargs),
             repository=repository,
->>>>>>> 05ed2d14
         )
 
         error_map = {401: ClientAuthenticationError, 404: ResourceNotFoundError, 409: ResourceExistsError}
@@ -670,23 +514,7 @@
 
         return ItemPaged(get_next, extract_data)
 
-    @overload
-    def update_manifest_properties(self, repository, tag_or_digest, properties, **kwargs):
-        # type: (str, str, ArtifactManifestProperties, **Any) -> ArtifactManifestProperties
-        pass
-
-    @overload
-    def update_manifest_properties(self, repository, tag_or_digest, **kwargs):
-        # type: (str, str, **Any) -> ArtifactManifestProperties
-        pass
-
-    @distributed_trace
-<<<<<<< HEAD
-    def update_manifest_properties(self, *args, **kwargs):
-        # type: (Union[str, ArtifactManifestProperties], **Any) -> ArtifactManifestProperties
-        """Set the properties for a manifest
-
-=======
+    @distributed_trace
     def list_tag_properties(self, repository, **kwargs):
         # type: (str, **Any) -> ItemPaged[ArtifactTagProperties]
         """List the tags for a repository
@@ -832,7 +660,6 @@
         # type: (Union[str, ArtifactManifestProperties], **Any) -> ArtifactManifestProperties
         """Set the properties for a manifest
 
->>>>>>> 05ed2d14
         :param args:
         :type args: Union[str, ~azure.containerregistry.ArtifactManifestProperties]
         :param str repository: Repository the manifest belongs to
@@ -849,17 +676,6 @@
             from azure.identity import DefaultAzureCredential
             account_url = os.environ["CONTAINERREGISTRY_ENDPOINT"]
             client = ContainerRepositoryClient(account_url, "my_repository", DefaultAzureCredential())
-<<<<<<< HEAD
-            for artifact in client.list_manifests():
-                received_properties = client.update_manifest_properties(
-                    artifact.digest,
-                    ManifestWriteableProperties(
-                        can_delete=False,
-                        can_list=False,
-                        can_read=False,
-                        can_write=False,
-                    ),
-=======
             for artifact in client.list_manifest_properties():
                 received_properties = client.update_manifest_properties(
                     artifact.digest,
@@ -867,7 +683,6 @@
                     can_list=False,
                     can_read=False,
                     can_write=False,
->>>>>>> 05ed2d14
                 )
         """
         repository = args[0]
@@ -876,21 +691,12 @@
         if len(args) == 3:
             properties = args[2]
         else:
-<<<<<<< HEAD
-            properties = ArtifactManifestProperties(
-                can_delete=kwargs.pop("can_delete", None),
-                can_list=kwargs.pop("can_list", None),
-                can_read=kwargs.pop("can_read", None),
-                can_write=kwargs.pop("can_write", None),
-            )
-=======
             properties = ArtifactManifestProperties()
 
         properties.can_delete = kwargs.pop("can_delete", properties.can_delete)
         properties.can_list = kwargs.pop("can_list", properties.can_list)
         properties.can_read = kwargs.pop("can_read", properties.can_read)
         properties.can_write = kwargs.pop("can_write", properties.can_write)
->>>>>>> 05ed2d14
 
         if _is_tag(tag_or_digest):
             tag_or_digest = self._get_digest_from_tag(repository, tag_or_digest)
@@ -938,22 +744,12 @@
             client = ContainerRepositoryClient(account_url, "my_repository", DefaultAzureCredential())
             tag_identifier = "latest"
             received = client.update_tag_properties(
-<<<<<<< HEAD
-                tag_identifier,
-                TagWriteableProperties(
-                    can_delete=False,
-                    can_list=False,
-                    can_read=False,
-                    can_write=False,
-                ),
-=======
                 "my_repository",
                 tag_identifier,
                 can_delete=False,
                 can_list=False,
                 can_read=False,
                 can_write=False,
->>>>>>> 05ed2d14
             )
         """
         repository = args[0]
@@ -962,21 +758,12 @@
         if len(args) == 3:
             properties = args[2]
         else:
-<<<<<<< HEAD
-            properties = ArtifactTagProperties(
-                can_delete=kwargs.pop("can_delete", None),
-                can_list=kwargs.pop("can_list", None),
-                can_read=kwargs.pop("can_read", None),
-                can_write=kwargs.pop("can_write", None),
-            )
-=======
             properties = ArtifactTagProperties()
 
         properties.can_delete = kwargs.pop("can_delete", properties.can_delete)
         properties.can_list = kwargs.pop("can_list", properties.can_list)
         properties.can_read = kwargs.pop("can_read", properties.can_read)
         properties.can_write = kwargs.pop("can_write", properties.can_write)
->>>>>>> 05ed2d14
 
         return ArtifactTagProperties._from_generated(  # pylint: disable=protected-access
             self._client.container_registry.update_tag_attributes(
@@ -1014,15 +801,6 @@
             properties = args[1]
         else:
             repository = args[0]
-<<<<<<< HEAD
-            properties = RepositoryProperties(
-                can_delete=kwargs.pop("can_delete", None),
-                can_list=kwargs.pop("can_list", None),
-                can_read=kwargs.pop("can_read", None),
-                can_write=kwargs.pop("can_write", None),
-                teleport_enabled=kwargs.pop("teleport_enabled", None),
-            )
-=======
             properties = RepositoryProperties()
 
         properties.can_delete = kwargs.pop("can_delete", properties.can_delete)
@@ -1030,7 +808,6 @@
         properties.can_read = kwargs.pop("can_read", properties.can_read)
         properties.can_write = kwargs.pop("can_write", properties.can_write)
         properties.teleport_enabled = kwargs.pop("teleport_enabled", None)
->>>>>>> 05ed2d14
 
         return RepositoryProperties._from_generated(  # pylint: disable=protected-access
             self._client.container_registry.set_properties(
