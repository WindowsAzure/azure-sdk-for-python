# coding=utf-8
# ------------------------------------
# Copyright (c) Microsoft Corporation.
# Licensed under the MIT License.
# ------------------------------------

from typing import TYPE_CHECKING

<<<<<<< HEAD
from azure.core.exceptions import ServiceRequestError
from azure.core.pipeline.policies import HTTPPolicy

from ._exchange_client import ACRExchangeClient

if TYPE_CHECKING:
    from azure.core.credentials import TokenCredential
    from azure.core.pipeline import PipelineRequest, PipelineResponse
    from typing import Optional


def _enforce_https(request):
    # type: (PipelineRequest) -> None
    """Raise ServiceRequestError if the request URL is non-HTTPS and the sender did not specify enforce_https=False"""

    # move 'enforce_https' from options to context so it persists
    # across retries but isn't passed to a transport implementation
    option = request.context.options.pop("enforce_https", None)

    # True is the default setting; we needn't preserve an explicit opt in to the default behavior
    if option is False:
        request.context["enforce_https"] = option
=======
from azure.core.pipeline.policies import HTTPPolicy

from ._exchange_client import ACRExchangeClient
from ._helpers import _enforce_https

if TYPE_CHECKING:
    from azure.core.credentials import TokenCredential
    from azure.core.pipeline import PipelineRequest, PipelineResponse
    from typing import Optional
>>>>>>> f722d4c4

    enforce_https = request.context.get("enforce_https", True)
    if enforce_https and not request.http_request.url.lower().startswith("https"):
        raise ServiceRequestError(
            "Bearer token authentication is not permitted for non-TLS protected (non-https) URLs."
        )

<<<<<<< HEAD

class ContainerRegistryChallengePolicy(HTTPPolicy):
    """Authentication policy for ACR which accepts a challenge"""

=======
class ContainerRegistryChallengePolicy(HTTPPolicy):
    """Authentication policy for ACR which accepts a challenge"""

>>>>>>> f722d4c4
    def __init__(self, credential, endpoint):
        # type: (TokenCredential, str) -> None
        super(ContainerRegistryChallengePolicy, self).__init__()
        self._credential = credential
        self._exchange_client = ACRExchangeClient(endpoint, self._credential)

    def on_request(self, request):
        # type: (PipelineRequest) -> None
        """Called before the policy sends a request.
        The base implementation authorizes the request with a bearer token.
        :param ~azure.core.pipeline.PipelineRequest request: the request
        """
        # Future caching implementation will be included here
        pass  # pylint: disable=unnecessary-pass

    def send(self, request):
        # type: (PipelineRequest) -> PipelineResponse
        """Authorizes a request with a bearer token, possibly handling an authentication challenge
        :param ~azure.core.pipeline.PipelineRequest request: the request
        """
        _enforce_https(request)

        self.on_request(request)

        response = self.next.send(request)

        if response.http_response.status_code == 401:
            challenge = response.http_response.headers.get("WWW-Authenticate")
            if challenge and self.on_challenge(request, response, challenge):
                response = self.next.send(request)

        return response

    def on_challenge(self, request, response, challenge):
        # type: (PipelineRequest, PipelineResponse, str) -> bool
        """Authorize request according to an authentication challenge
        This method is called when the resource provider responds 401 with a WWW-Authenticate header.
        :param ~azure.core.pipeline.PipelineRequest request: the request which elicited an authentication challenge
        :param ~azure.core.pipeline.PipelineResponse response: the resource provider's response
        :param str challenge: response's WWW-Authenticate header, unparsed. It may contain multiple challenges.
        :returns: a bool indicating whether the policy should send the request
        """
        # pylint:disable=unused-argument,no-self-use

        access_token = self._exchange_client.get_acr_access_token(challenge)
        request.http_request.headers["Authorization"] = "Bearer " + access_token
        return access_token is not None<|MERGE_RESOLUTION|>--- conflicted
+++ resolved
@@ -6,30 +6,6 @@
 
 from typing import TYPE_CHECKING
 
-<<<<<<< HEAD
-from azure.core.exceptions import ServiceRequestError
-from azure.core.pipeline.policies import HTTPPolicy
-
-from ._exchange_client import ACRExchangeClient
-
-if TYPE_CHECKING:
-    from azure.core.credentials import TokenCredential
-    from azure.core.pipeline import PipelineRequest, PipelineResponse
-    from typing import Optional
-
-
-def _enforce_https(request):
-    # type: (PipelineRequest) -> None
-    """Raise ServiceRequestError if the request URL is non-HTTPS and the sender did not specify enforce_https=False"""
-
-    # move 'enforce_https' from options to context so it persists
-    # across retries but isn't passed to a transport implementation
-    option = request.context.options.pop("enforce_https", None)
-
-    # True is the default setting; we needn't preserve an explicit opt in to the default behavior
-    if option is False:
-        request.context["enforce_https"] = option
-=======
 from azure.core.pipeline.policies import HTTPPolicy
 
 from ._exchange_client import ACRExchangeClient
@@ -39,24 +15,11 @@
     from azure.core.credentials import TokenCredential
     from azure.core.pipeline import PipelineRequest, PipelineResponse
     from typing import Optional
->>>>>>> f722d4c4
 
-    enforce_https = request.context.get("enforce_https", True)
-    if enforce_https and not request.http_request.url.lower().startswith("https"):
-        raise ServiceRequestError(
-            "Bearer token authentication is not permitted for non-TLS protected (non-https) URLs."
-        )
-
-<<<<<<< HEAD
 
 class ContainerRegistryChallengePolicy(HTTPPolicy):
     """Authentication policy for ACR which accepts a challenge"""
 
-=======
-class ContainerRegistryChallengePolicy(HTTPPolicy):
-    """Authentication policy for ACR which accepts a challenge"""
-
->>>>>>> f722d4c4
     def __init__(self, credential, endpoint):
         # type: (TokenCredential, str) -> None
         super(ContainerRegistryChallengePolicy, self).__init__()
