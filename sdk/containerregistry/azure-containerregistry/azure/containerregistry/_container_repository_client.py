--- conflicted
+++ resolved
@@ -16,19 +16,14 @@
 from azure.core.tracing.decorator import distributed_trace
 
 from ._base_client import ContainerRegistryBaseClient
-<<<<<<< HEAD
 from ._generated.models import AcrErrors
 from ._helpers import _is_tag, _parse_next_link
-from ._models import RepositoryProperties, TagProperties, RegistryArtifactProperties
-=======
-from ._helpers import _is_tag
 from ._models import (
+    DeletedRepositoryResult,
+    RegistryArtifactProperties,
     RepositoryProperties,
     TagProperties,
-    RegistryArtifactProperties,
-    DeletedRepositoryResult
 )
->>>>>>> 3086be4d
 
 if TYPE_CHECKING:
     from typing import Any, Dict
@@ -46,7 +41,7 @@
         :param repository: The name of a repository
         :type repository: str
         :param credential: The credential with which to authenticate
-        :type credential: TokenCredential
+        :type credential: :class:`~azure.core.credentials.TokenCredential`
         :returns: None
         :raises: None
         """
@@ -63,7 +58,7 @@
 
     @distributed_trace
     def delete(self, **kwargs):
-        # type: (...) -> None
+        # type: (Dict[str, Any]) -> None
         """Delete a repository
 
         :returns: Object containing information about the deleted repository
@@ -76,7 +71,7 @@
 
     @distributed_trace
     def delete_registry_artifact(self, digest, **kwargs):
-        # type: (str) -> None
+        # type: (str, Dict[str, Any]) -> None
         """Delete a registry artifact
 
         :param digest: The digest of the artifact to be deleted
@@ -88,7 +83,7 @@
 
     @distributed_trace
     def delete_tag(self, tag, **kwargs):
-        # type: (str) -> None
+        # type: (str, Dict[str, Any]) -> None
         """Delete a tag from a repository
 
         :param str tag: The tag to be deleted
@@ -99,7 +94,7 @@
 
     @distributed_trace
     def get_properties(self, **kwargs):
-        # type: (...) -> azure.containerregistry.RepositoryProperties
+        # type: (Dict[str, Any]) -> azure.containerregistry.RepositoryProperties
         """Get the properties of a repository
 
         :returns: :class:`~azure.containerregistry.RepositoryProperties`
@@ -144,20 +139,15 @@
 
     @distributed_trace
     def list_registry_artifacts(self, **kwargs):
-        # type: (...) -> ItemPaged[RegistryArtifactProperties]
+        # type: (Dict[str, Any]) -> ItemPaged[RegistryArtifactProperties]
         """List the artifacts for a repository
 
         :keyword last: Query parameter for the last item in the previous call. Ensuing
             call will return values after last lexically
         :type last: str
-<<<<<<< HEAD
-        :keyword results_per_page: Number of items per page
-        :type results_per_page: int
-=======
->>>>>>> 3086be4d
         :keyword order_by: Query parameter for ordering by time ascending or descending
         :type order_by: :class:`~azure.containerregistry.RegistryArtifactOrderBy`
-        :keyword results_per_page: Numer of repositories to return in a single page
+        :keyword results_per_page: Numer of repositories to return per page
         :type results_per_page: int
         :return: ItemPaged[:class:`RegistryArtifactProperties`]
         :rtype: :class:`~azure.core.paging.ItemPaged`
@@ -267,15 +257,15 @@
 
     @distributed_trace
     def list_tags(self, **kwargs):
-        # type: (...) -> ItemPaged[TagProperties]
+        # type: (Dict[str, Any]) -> ItemPaged[TagProperties]
         """List the tags for a repository
 
         :keyword last: Query parameter for the last item in the previous call. Ensuing
             call will return values after last lexically
         :type last: str
-        :param order_by: Query paramter for ordering by time ascending or descending
-        :type order_by: :class:`~azure.containerregistry.TagOrderBy
-        :keyword results_per_page: Numer of repositories to return in a single page
+        :keyword order_by: Query paramter for ordering by time ascending or descending
+        :type order_by: :class:`~azure.containerregistry.TagOrderBy`
+        :keyword results_per_page: Numer of repositories to return per page
         :type results_per_page: int
         :return: ItemPaged[:class:`~azure.containerregistry.TagProperties`]
         :rtype: :class:`~azure.core.paging.ItemPaged`
@@ -385,7 +375,7 @@
 
     @distributed_trace
     def set_manifest_properties(self, digest, permissions, **kwargs):
-        # type: (str, ContentPermissions) -> RegistryArtifactProperties
+        # type: (str, ContentPermissions, Dict[str, Any]) -> RegistryArtifactProperties
         """Set the properties for a manifest
 
         :param digest: Digest of a manifest
@@ -403,7 +393,7 @@
 
     @distributed_trace
     def set_tag_properties(self, tag, permissions, **kwargs):
-        # type: (str, ContentPermissions) -> TagProperties
+        # type: (str, ContentPermissions, Dict[str, Any]) -> TagProperties
         """Set the properties for a tag
 
         :param tag: Tag to set properties for
