# coding=utf-8
# ------------------------------------
# Copyright (c) Microsoft Corporation.
# Licensed under the MIT License.
# ------------------------------------
from typing import TYPE_CHECKING

from azure.core.tracing.decorator import distributed_trace

from ._base_client import ContainerRegistryBaseClient
from ._helpers import _is_tag
from ._models import (
    RepositoryProperties,
    TagProperties,
    RegistryArtifactProperties,
    DeletedRepositoryResult
)

if TYPE_CHECKING:
    from typing import Any, Dict
    from azure.core.paging import ItemPaged
    from azure.core.credentials import TokenCredential
    from ._models import ContentPermissions


class ContainerRepositoryClient(ContainerRegistryBaseClient):
    def __init__(self, endpoint, repository, credential, **kwargs):
        # type: (str, str, TokenCredential, Dict[str, Any]) -> None
        """Create a ContainerRepositoryClient from an endpoint, repository name, and credential

        :param endpoint: An ACR endpoint
        :type endpoint: str
        :param repository: The name of a repository
        :type repository: str
        :param credential: The credential with which to authenticate
        :type credential: TokenCredential
        :returns: None
        :raises: None
        """
        if not endpoint.startswith("https://") and not endpoint.startswith("http://"):
            endpoint = "https://" + endpoint
        self._endpoint = endpoint
        self.repository = repository
        super(ContainerRepositoryClient, self).__init__(endpoint=self._endpoint, credential=credential, **kwargs)

    def _get_digest_from_tag(self, tag):
        # type: (str) -> str
        tag_props = self.get_tag_properties(tag)
        return tag_props.digest

    @distributed_trace
    def delete(self, **kwargs):
        # type: (...) -> None
        """Delete a repository

        :returns: Object containing information about the deleted repository
        :rtype: :class:`~azure.containerregistry.DeletedRepositoryResult`
        :raises: :class:`~azure.core.exceptions.ResourceNotFoundError`
        """
        return DeletedRepositoryResult._from_generated(  # pylint: disable=protected-access
            self._client.container_registry.delete_repository(self.repository, **kwargs)
        )

    @distributed_trace
    def delete_registry_artifact(self, digest, **kwargs):
        # type: (str) -> None
        """Delete a registry artifact

        :param digest: The digest of the artifact to be deleted
        :type digest: str
        :returns: None
        :raises: :class:`~azure.core.exceptions.ResourceNotFoundError`
        """
        self._client.container_registry_repository.delete_manifest(self.repository, digest, **kwargs)

    @distributed_trace
    def delete_tag(self, tag, **kwargs):
        # type: (str) -> None
        """Delete a tag from a repository

        :param str tag: The tag to be deleted
        :returns: None
        :raises: :class:`~azure.core.exceptions.ResourceNotFoundError`
        """
        self._client.container_registry_repository.delete_tag(self.repository, tag, **kwargs)

    @distributed_trace
    def get_properties(self, **kwargs):
        # type: (...) -> azure.containerregistry.RepositoryProperties
        """Get the properties of a repository

        :returns: :class:`~azure.containerregistry.RepositoryProperties`
        :raises: :class:`~azure.core.exceptions.ResourceNotFoundError`
        """
        return RepositoryProperties._from_generated(  # pylint: disable=protected-access
            self._client.container_registry_repository.get_properties(self.repository, **kwargs)
        )

    @distributed_trace
    def get_registry_artifact_properties(self, tag_or_digest, **kwargs):
        # type: (str, Dict[str, Any]) -> RegistryArtifactProperties
        """Get the properties of a registry artifact

        :param tag_or_digest: The tag/digest of a registry artifact
        :type tag_or_digest: str
        :returns: :class:`~azure.containerregistry.RegistryArtifactProperties`
        :raises: :class:`~azure.core.exceptions.ResourceNotFoundError`
        """
        if _is_tag(tag_or_digest):
            tag_or_digest = self._get_digest_from_tag(tag_or_digest)

        return RegistryArtifactProperties._from_generated(  # pylint: disable=protected-access
            self._client.container_registry_repository.get_registry_artifact_properties(
                self.repository, tag_or_digest, **kwargs
            )
        )

    @distributed_trace
    def get_tag_properties(self, tag, **kwargs):
        # type: (str, Dict[str, Any]) -> TagProperties
        """Get the properties for a tag

        :param tag: The tag to get properties for
        :type tag: str
        :returns: :class:`~azure.containerregistry.TagProperties`
        :raises: :class:`~azure.core.exceptions.ResourceNotFoundError`
        """
        return TagProperties._from_generated(  # pylint: disable=protected-access
            self._client.container_registry_repository.get_tag_properties(self.repository, tag, **kwargs)
        )

    @distributed_trace
    def list_registry_artifacts(self, **kwargs):
        # type: (...) -> ItemPaged[RegistryArtifactProperties]
        """List the artifacts for a repository

        :keyword last: Query parameter for the last item in the previous call. Ensuing
            call will return values after last lexically
        :type last: str
        :keyword order_by: Query paramter for ordering by time ascending or descending
        :type order_by: :class:`~azure.containerregistry.RegistryArtifactOrderBy`
        :keyword page_size: Number of items per page
        :type page_size: int
<<<<<<< HEAD
        :keyword results_per_page: Numer of repositories to return in a single page
        :type results_per_page: int
        :return: ItemPaged[:class:`RegistryArtifactProperties`]
        :rtype: :class:`~azure.core.paging.ItemPaged`
        :raises: :class:`~azure.core.exceptions.ResourceNotFoundError`
=======
        :keyword order_by: Query parameter for ordering by time ascending or descending
        :type order_by: :class:~azure.containerregistry.RegistryArtifactOrderBy
        :returns: ~azure.core.paging.ItemPaged[RegistryArtifactProperties]
        :raises: None
>>>>>>> 53033f27
        """
        last = kwargs.pop("last", None)
        n = kwargs.pop("page_size", None)
        orderby = kwargs.pop("order_by", None)
        return self._client.container_registry_repository.get_manifests(
            self.repository,
            last=last,
            n=n,
            orderby=orderby,
            cls=lambda objs: [
                RegistryArtifactProperties._from_generated(x) for x in objs  # pylint: disable=protected-access
            ],
            **kwargs
        )

    @distributed_trace
    def list_tags(self, **kwargs):
        # type: (...) -> ItemPaged[TagProperties]
        """List the tags for a repository

        :keyword last: Query parameter for the last item in the previous call. Ensuing
            call will return values after last lexically
        :type last: str
<<<<<<< HEAD
        :param order_by: Query paramter for ordering by time ascending or descending
        :type order_by: :class:`~azure.containerregistry.TagOrderBy
        :keyword results_per_page: Numer of repositories to return in a single page
        :type results_per_page: int
        :return: ItemPaged[:class:`~azure.containerregistry.TagProperties`]
        :rtype: :class:`~azure.core.paging.ItemPaged`
        :raises: :class:`~azure.core.exceptions.ResourceNotFoundError`
=======
        :keyword order_by: Query parameter for ordering by time ascending or descending
        :type order_by: :class:~azure.containerregistry.TagOrderBy
        :returns: ~azure.core.paging.ItemPaged[TagProperties]
        :raises: None
>>>>>>> 53033f27
        """
        return self._client.container_registry_repository.get_tags(
            self.repository,
            last=kwargs.pop("last", None),
            n=kwargs.pop("page_size", None),
            orderby=kwargs.pop("order_by", None),
            digest=kwargs.pop("digest", None),
            cls=lambda objs: [TagProperties._from_generated(o) for o in objs],  # pylint: disable=protected-access
            **kwargs
        )

    @distributed_trace
    def set_manifest_properties(self, digest, permissions, **kwargs):
        # type: (str, ContentPermissions) -> RegistryArtifactProperties
        """Set the properties for a manifest

        :param digest: Digest of a manifest
        :type digest: str
        :param permissions: The property's values to be set
        :type permissions: ContentPermissions
        :returns: :class:`~azure.containerregistry.RegistryArtifactProperties`
        :raises: :class:`~azure.core.exceptions.ResourceNotFoundError`
        """
        return RegistryArtifactProperties._from_generated(  # pylint: disable=protected-access
            self._client.container_registry_repository.update_manifest_attributes(
                self.repository, digest, value=permissions._to_generated(), **kwargs  # pylint: disable=protected-access
            )
        )

    @distributed_trace
    def set_tag_properties(self, tag, permissions, **kwargs):
        # type: (str, ContentPermissions) -> TagProperties
        """Set the properties for a tag

        :param tag: Tag to set properties for
        :type tag: str
        :param permissions: The property's values to be set
        :type permissions: ContentPermissions
        :returns: :class:`~azure.containerregistry.TagProperties`
        :raises: :class:`~azure.core.exceptions.ResourceNotFoundError`
        """
        return TagProperties._from_generated(  # pylint: disable=protected-access
            self._client.container_registry_repository.update_tag_attributes(
                self.repository, tag, value=permissions._to_generated(), **kwargs  # pylint: disable=protected-access
            )
        )<|MERGE_RESOLUTION|>--- conflicted
+++ resolved
@@ -137,22 +137,13 @@
         :keyword last: Query parameter for the last item in the previous call. Ensuing
             call will return values after last lexically
         :type last: str
-        :keyword order_by: Query paramter for ordering by time ascending or descending
+        :keyword order_by: Query parameter for ordering by time ascending or descending
         :type order_by: :class:`~azure.containerregistry.RegistryArtifactOrderBy`
-        :keyword page_size: Number of items per page
-        :type page_size: int
-<<<<<<< HEAD
         :keyword results_per_page: Numer of repositories to return in a single page
         :type results_per_page: int
         :return: ItemPaged[:class:`RegistryArtifactProperties`]
         :rtype: :class:`~azure.core.paging.ItemPaged`
         :raises: :class:`~azure.core.exceptions.ResourceNotFoundError`
-=======
-        :keyword order_by: Query parameter for ordering by time ascending or descending
-        :type order_by: :class:~azure.containerregistry.RegistryArtifactOrderBy
-        :returns: ~azure.core.paging.ItemPaged[RegistryArtifactProperties]
-        :raises: None
->>>>>>> 53033f27
         """
         last = kwargs.pop("last", None)
         n = kwargs.pop("page_size", None)
@@ -176,7 +167,6 @@
         :keyword last: Query parameter for the last item in the previous call. Ensuing
             call will return values after last lexically
         :type last: str
-<<<<<<< HEAD
         :param order_by: Query paramter for ordering by time ascending or descending
         :type order_by: :class:`~azure.containerregistry.TagOrderBy
         :keyword results_per_page: Numer of repositories to return in a single page
@@ -184,12 +174,6 @@
         :return: ItemPaged[:class:`~azure.containerregistry.TagProperties`]
         :rtype: :class:`~azure.core.paging.ItemPaged`
         :raises: :class:`~azure.core.exceptions.ResourceNotFoundError`
-=======
-        :keyword order_by: Query parameter for ordering by time ascending or descending
-        :type order_by: :class:~azure.containerregistry.TagOrderBy
-        :returns: ~azure.core.paging.ItemPaged[TagProperties]
-        :raises: None
->>>>>>> 53033f27
         """
         return self._client.container_registry_repository.get_tags(
             self.repository,
