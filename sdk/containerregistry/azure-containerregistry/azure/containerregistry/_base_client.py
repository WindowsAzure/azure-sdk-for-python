# coding=utf-8
# ------------------------------------
# Copyright (c) Microsoft Corporation.
# Licensed under the MIT License.
# ------------------------------------
from typing import TYPE_CHECKING

from enum import Enum

from ._authentication_policy import ContainerRegistryChallengePolicy
from ._generated import ContainerRegistry
from ._user_agent import USER_AGENT

if TYPE_CHECKING:
    from azure.core.credentials import TokenCredential


class ContainerRegistryApiVersion(str, Enum):
    """Container Registry API version supported by this package"""

    V0_PREVIEW = ""


class ContainerRegistryBaseClient(object):
    """Base class for ContainerRegistryClient and ContainerRepositoryClient

    :param endpoint: Azure Container Registry endpoint
    :type endpoint: str
    :param credential: AAD Token for authenticating requests with Azure
    :type credential: :class:`azure.identity.DefaultTokenCredential`

    """

    def __init__(self, endpoint, credential, **kwargs):  # pylint:disable=client-method-missing-type-annotations
<<<<<<< HEAD
=======
        # type: (str, TokenCredential, Dict[str, Any]) -> None
>>>>>>> c4acce96
        auth_policy = ContainerRegistryChallengePolicy(credential, endpoint)
        self._client = ContainerRegistry(
            credential=credential,
            url=endpoint,
            sdk_moniker=USER_AGENT,
            authentication_policy=auth_policy,
            credential_scopes="https://management.core.windows.net/.default",
            **kwargs
        )

    def __enter__(self):
        self._client.__enter__()
        return self

    def __exit__(self, *args):
        self._client.__exit__(*args)

    def close(self):
        # type: () -> None
        """Close sockets opened by the client.
        Calling this method is unnecessary when using the client as a context manager.
        """
        self._client.close()<|MERGE_RESOLUTION|>--- conflicted
+++ resolved
@@ -28,14 +28,10 @@
     :type endpoint: str
     :param credential: AAD Token for authenticating requests with Azure
     :type credential: :class:`azure.identity.DefaultTokenCredential`
-
     """
 
     def __init__(self, endpoint, credential, **kwargs):  # pylint:disable=client-method-missing-type-annotations
-<<<<<<< HEAD
-=======
         # type: (str, TokenCredential, Dict[str, Any]) -> None
->>>>>>> c4acce96
         auth_policy = ContainerRegistryChallengePolicy(credential, endpoint)
         self._client = ContainerRegistry(
             credential=credential,
