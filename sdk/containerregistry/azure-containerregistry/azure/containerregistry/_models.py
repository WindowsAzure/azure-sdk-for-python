--- conflicted
+++ resolved
@@ -5,14 +5,9 @@
 # ------------------------------------
 
 from enum import Enum
-<<<<<<< HEAD
 from typing import TYPE_CHECKING, Dict, Any
 from ._generated.models import ContentProperties as GeneratedContentProperties
 from ._generated.models import RepositoryProperties as GeneratedRepositoryProperties
-=======
-from typing import TYPE_CHECKING
-from ._generated.models import ContentProperties as GeneratedContentProperties
->>>>>>> aab99979
 
 if TYPE_CHECKING:
     from ._generated.models import ManifestAttributesBase
@@ -43,11 +38,7 @@
 
     @classmethod
     def _from_generated(cls, generated):
-<<<<<<< HEAD
-        # type: (ContentProperties) -> ContentProperties
-=======
         # type: (GeneratedContentProperties) -> ContentProperties
->>>>>>> aab99979
         return cls(
             can_delete=generated.can_delete,
             can_list=generated.can_list,
@@ -97,13 +88,8 @@
     :ivar str repository_name: Repository name the artifact belongs to
     :ivar str size: Size of the artifact
     :ivar List[str] tags: Tags associated with a registry artifact
-<<<<<<< HEAD
-    :ivar content_permissions: Permissions for an artifact
-    :vartype content_permissions: :class:`~azure.containerregistry.ContentProperties`
-=======
     :ivar writeable_properties: Permissions for an artifact
     :vartype writeable_properties: :class:`~azure.containerregistry.ContentProperties`
->>>>>>> aab99979
     """
 
     def __init__(self, **kwargs):
@@ -138,13 +124,8 @@
 class RepositoryProperties(object):
     """Model for storing properties of a single repository
 
-<<<<<<< HEAD
-    :ivar content_permissions: Read/Write/List/Delete permissions for the repository
-    :vartype content_permissions: :class:`~azure.containerregistry.ContentProperties`
-=======
     :ivar writeable_properties: Read/Write/List/Delete permissions for the repository
     :vartype writeable_properties: :class:`~azure.containerregistry.ContentProperties`
->>>>>>> aab99979
     :ivar created_on: Time the repository was created
     :vartype created_on: :class:`datetime.datetime`
     :ivar last_updated_on: Time the repository was last updated
@@ -205,13 +186,8 @@
 class ArtifactTagProperties(object):
     """Model for storing properties of a single tag
 
-<<<<<<< HEAD
-    :ivar content_permissions: Read/Write/List/Delete permissions for the tag
-    :vartype content_permissions: :class:`~azure.containerregistry.ContentProperties`
-=======
     :ivar writeable_properties: Read/Write/List/Delete permissions for the tag
     :vartype writeable_properties: :class:`~azure.containerregistry.ContentProperties`
->>>>>>> aab99979
     :ivar created_on: Time the tag was created
     :vartype created_on: :class:`datetime.datetime`
     :ivar str digest: Digest for the tag
@@ -227,10 +203,7 @@
         self.digest = kwargs.get("digest", None)
         self.last_updated_on = kwargs.get("last_updated_on", None)
         self.name = kwargs.get("name", None)
-<<<<<<< HEAD
         self.repository = kwargs.get("repository", None)
-=======
->>>>>>> aab99979
         if self.writeable_properties:
             self.writeable_properties = ContentProperties._from_generated(self.writeable_properties)
 
