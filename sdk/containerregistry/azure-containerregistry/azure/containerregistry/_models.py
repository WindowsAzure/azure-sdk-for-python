--- conflicted
+++ resolved
@@ -107,11 +107,7 @@
 
     @classmethod
     def _from_generated(cls, generated, **kwargs):
-<<<<<<< HEAD
         # type: (ManifestAttributesBase, Dict[str, Any]) -> ArtifactManifestProperties
-=======
-        # type: (ManifestAttributesBase, Any) -> ArtifactManifestProperties
->>>>>>> 08d7f8f7
         return cls(
             cpu_architecture=generated.architecture,
             created_on=generated.created_on,
@@ -121,11 +117,7 @@
             size=generated.size,
             tags=generated.tags,
             content_permissions=generated.writeable_properties,
-<<<<<<< HEAD
-            repository_name=kwargs.get("repository_name"),
-=======
             repository_name=kwargs.get("repository_name", None),
->>>>>>> 08d7f8f7
         )
 
 
