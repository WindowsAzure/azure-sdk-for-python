--- conflicted
+++ resolved
@@ -13,11 +13,7 @@
 
 if TYPE_CHECKING:
     from ._generated.models import ManifestAttributesBase
-<<<<<<< HEAD
-    from ._generated.models import ArtifactTagProperties as GeneratedTagProperties
-=======
     from ._generated.models import ArtifactTagProperties as GeneratedArtifactTagProperties
->>>>>>> 9fba82f2
 
 
 class ContentProperties(object):
