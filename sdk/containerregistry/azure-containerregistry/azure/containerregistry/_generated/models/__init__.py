--- conflicted
+++ resolved
@@ -81,14 +81,6 @@
     from ._models import V1Manifest  # type: ignore
     from ._models import V2Manifest  # type: ignore
 
-<<<<<<< HEAD
-from ._container_registry_enums import (
-    RegistryArtifactOrderBy,
-    TagOrderBy,
-)
-
-=======
->>>>>>> c4acce96
 __all__ = [
     'AcrAccessToken',
     'AcrErrorInfo',
@@ -127,9 +119,4 @@
     'TagProperties',
     'V1Manifest',
     'V2Manifest',
-<<<<<<< HEAD
-    'RegistryArtifactOrderBy',
-    'TagOrderBy',
-=======
->>>>>>> c4acce96
 ]