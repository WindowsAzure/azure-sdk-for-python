# ------------------------------------
# Copyright (c) Microsoft Corporation.
# Licensed under the MIT License.
# ------------------------------------
from enum import Enum
from typing import TYPE_CHECKING

from ._async_authentication_policy import ContainerRegistryChallengePolicy
from .._generated.aio import ContainerRegistry
from .._user_agent import USER_AGENT

if TYPE_CHECKING:
    from azure.core.credentials_async import AsyncTokenCredential


class ContainerRegistryApiVersion(str, Enum):
    """Container Registry API version supported by this package"""

    V0_PREVIEW = ""


class ContainerRegistryBaseClient(object):
    """Base class for ContainerRegistryClient and ContainerRepositoryClient

    :param endpoint: Azure Container Registry endpoint
    :type endpoint: str
    :param credential: AAD Token for authenticating requests with Azure
    :type credential: :class:`azure.identity.DefaultTokenCredential`

    """

    def __init__(self, endpoint: str, credential: "AsyncTokenCredential", **kwargs) -> None:
        auth_policy = ContainerRegistryChallengePolicy(credential, endpoint)
        self._client = ContainerRegistry(
            credential=credential,
            url=endpoint,
            sdk_moniker=USER_AGENT,
            authentication_policy=auth_policy,
            credential_scopes="https://management.core.windows.net/.default",
            **kwargs
        )

    async def __aenter__(self):
        await self._client.__aenter__()
        return self

    async def __aexit__(self, *args):
        await self._client.__aexit__(*args)

    async def close(self) -> None:
        """Close sockets opened by the client.
        Calling this method is unnecessary when using the client as a context manager.
        """
<<<<<<< HEAD
        await self._client.close()

    def _is_tag(self, tag_or_digest: str) -> bool:  # pylint: disable=no-self-use
        tag = tag_or_digest.split(":")
        return not (len(tag) == 2 and tag[0].startswith(u"sha"))


class AsyncTransportWrapper(AsyncHttpTransport):
    """Wrapper class that ensures that an inner client created
    by a `get_client` method does not close the outer transport for the parent
    when used in a context manager.
    """
    def __init__(self, async_transport):
        self._transport = async_transport

    async def send(self, request, **kwargs):
        return await self._transport.send(request, **kwargs)

    async def open(self):
        pass

    async def close(self):
        pass

    async def __aenter__(self):
        pass

    async def __aexit__(self, *args):  # pylint: disable=arguments-differ
        pass
=======
        await self._client.close()
>>>>>>> 294668bf
<|MERGE_RESOLUTION|>--- conflicted
+++ resolved
@@ -4,6 +4,8 @@
 # ------------------------------------
 from enum import Enum
 from typing import TYPE_CHECKING
+
+from azure.core.pipeline.transport import AsyncHttpTransport
 
 from ._async_authentication_policy import ContainerRegistryChallengePolicy
 from .._generated.aio import ContainerRegistry
@@ -51,7 +53,6 @@
         """Close sockets opened by the client.
         Calling this method is unnecessary when using the client as a context manager.
         """
-<<<<<<< HEAD
         await self._client.close()
 
     def _is_tag(self, tag_or_digest: str) -> bool:  # pylint: disable=no-self-use
@@ -80,7 +81,4 @@
         pass
 
     async def __aexit__(self, *args):  # pylint: disable=arguments-differ
-        pass
-=======
-        await self._client.close()
->>>>>>> 294668bf
+        pass