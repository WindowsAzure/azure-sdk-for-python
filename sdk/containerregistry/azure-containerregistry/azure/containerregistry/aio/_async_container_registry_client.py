--- conflicted
+++ resolved
@@ -189,18 +189,10 @@
         return AsyncItemPaged(get_next, extract_data)
 
     @distributed_trace
-<<<<<<< HEAD
-    def get_repository(self, repository: str, **kwargs: Dict[str, Any]) -> ContainerRepository:
-        """Get a repository client
-
-        :param repository: The repository to create a client for
-        :type repository: str
-=======
     def get_repository(self, repository_name: str, **kwargs: Any) -> ContainerRepository:
         """Get a repository client
 
         :param str repository_name: The repository to create a client for
->>>>>>> cd4d31fe
         :returns: :class:`~azure.containerregistry.aio.ContainerRepository`
 
         Example
@@ -221,11 +213,7 @@
             policies=self._client._client._pipeline._impl_policies,  # pylint: disable=protected-access
         )
         return ContainerRepository(
-<<<<<<< HEAD
-            self._endpoint, repository, credential=self._credential, pipeline=_pipeline, **kwargs
-=======
             self._endpoint, repository_name, credential=self._credential, pipeline=_pipeline, **kwargs
->>>>>>> cd4d31fe
         )
 
     @distributed_trace
@@ -237,9 +225,6 @@
         :returns: :class:`~azure.containerregistry.RegistryArtifact`
         :raises: None
         """
-<<<<<<< HEAD
-        return RegistryArtifact(self._endpoint, repository_name, tag_or_digest, self._credential, **kwargs)
-=======
         _pipeline = AsyncPipeline(
             transport=AsyncTransportWrapper(self._client._client._pipeline._transport),  # pylint: disable=protected-access
             policies=self._client._client._pipeline._impl_policies,  # pylint: disable=protected-access
@@ -251,5 +236,4 @@
             self._credential,
             pipeline=_pipeline,
             **kwargs
-        )
->>>>>>> cd4d31fe
+        )