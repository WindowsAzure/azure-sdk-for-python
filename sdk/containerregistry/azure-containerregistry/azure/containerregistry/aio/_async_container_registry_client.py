--- conflicted
+++ resolved
@@ -6,13 +6,8 @@
 from typing import Any, Dict, TYPE_CHECKING
 
 from azure.core.async_paging import AsyncItemPaged
-from azure.core.pipeline import AsyncPipeline
 
-<<<<<<< HEAD
-from ._async_base_client import ContainerRegistryBaseClient, AsyncTransportWrapper
-=======
 from ._async_base_client import ContainerRegistryBaseClient
->>>>>>> 01f32e9e
 from ._async_container_repository_client import ContainerRepositoryClient
 from .._models import RepositoryProperties, DeletedRepositoryResult
 
@@ -21,22 +16,6 @@
 
 
 class ContainerRegistryClient(ContainerRegistryBaseClient):
-<<<<<<< HEAD
-    def __init__(
-        self, endpoint: str, credential: "AsyncTokenCredential", **kwargs
-    ):  # pylint: disable=client-method-missing-type-annotations
-        if not endpoint.startswith("https://"):
-            endpoint = "https://" + endpoint
-        self._endpoint = endpoint
-        self._credential = credential
-        super(ContainerRegistryClient, self).__init__(
-            endpoint=endpoint, credential=credential, **kwargs
-        )
-
-    async def delete_repository(
-        self, repository: str, **kwargs: Dict[str, Any]
-    ) -> DeletedRepositoryResult:
-=======
     def __init__(self, endpoint: str, credential: "AsyncTokenCredential", **kwargs: Dict[str, Any]) -> None:
         """Create a ContainerRegistryClient from an endpoint and a credential
 
@@ -54,7 +33,6 @@
         super(ContainerRegistryClient, self).__init__(endpoint=endpoint, credential=credential, **kwargs)
 
     async def delete_repository(self, repository: str, **kwargs: Dict[str, Any]) -> DeletedRepositoryResult:
->>>>>>> 01f32e9e
         """Delete a repository
 
         :param repository: The repository to delete
@@ -62,17 +40,8 @@
         :returns: None
         :raises: :class:~azure.core.exceptions.ResourceNotFoundError
         """
-<<<<<<< HEAD
-        result = await self._client.container_registry.delete_repository(
-            repository, **kwargs
-        )
-        return DeletedRepositoryResult._from_generated(  # pylint: disable=protected-access
-            result
-        )
-=======
         result = await self._client.container_registry.delete_repository(repository, **kwargs)
         return DeletedRepositoryResult._from_generated(result)  # pylint: disable=protected-access
->>>>>>> 01f32e9e
 
     def list_repositories(self, **kwargs) -> AsyncItemPaged[str]:
 
@@ -80,32 +49,6 @@
             last=kwargs.pop("last", None), n=kwargs.pop("page_size", None), **kwargs
         )
 
-<<<<<<< HEAD
-    def get_repository_client(
-        self, repository: str, **kwargs
-    ) -> ContainerRepositoryClient:
-        # type: (str, Dict[str, Any]) -> ContainerRepositoryClient
-        """Get a repository client
-
-        :param repository: The repository to create a client for
-        :type repository: str
-        :returns: :class:~azure.containerregistry.aio.ContainerRepositoryClient
-        """
-        _pipeline = AsyncPipeline(
-            transport=AsyncTransportWrapper(
-                self._client._client._pipeline._transport  # pylint: disable=protected-access
-            ),
-            policies=self._client._client._pipeline._impl_policies,  # pylint: disable=protected-access
-        )
-        return ContainerRepositoryClient(
-            self._endpoint,
-            repository,
-            credential=self._credential,
-            pipeline=_pipeline,
-            **kwargs
-        )
-=======
     def get_repository_client(self, name: str, **kwargs) -> ContainerRepositoryClient:
 
-        return ContainerRepositoryClient(self._endpoint, name, self._credential, **kwargs)
->>>>>>> 01f32e9e
+        return ContainerRepositoryClient(self._endpoint, name, self._credential, **kwargs)