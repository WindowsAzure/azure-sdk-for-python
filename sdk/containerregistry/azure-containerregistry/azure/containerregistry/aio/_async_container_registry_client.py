--- conflicted
+++ resolved
@@ -51,21 +51,13 @@
         super(ContainerRegistryClient, self).__init__(endpoint=endpoint, credential=credential, **kwargs)
 
     async def _get_digest_from_tag(self, repository: str, tag: str) -> str:
-<<<<<<< HEAD
-        tag_props = await self.get_tag(repository, tag)
-=======
         tag_props = await self.get_tag_properties(repository, tag)
->>>>>>> 05ed2d14
         return tag_props.digest
 
     @distributed_trace_async
     async def delete_repository(self, repository: str, **kwargs: Any) -> None:
-<<<<<<< HEAD
-        """Delete a repository
-=======
         """Delete a repository. If the repository cannot be found or a response status code of
         404 is returned an error will not be raised.
->>>>>>> 05ed2d14
 
         :param str repository: The repository to delete
         :returns: None
@@ -81,14 +73,7 @@
                 :dedent: 8
                 :caption: Delete a repository from the `ContainerRegistryClient`
         """
-<<<<<<< HEAD
-        try:
-            await self._client.container_registry.delete_repository(repository, **kwargs)
-        except ResourceNotFoundError:
-            pass
-=======
         await self._client.container_registry.delete_repository(repository, **kwargs)
->>>>>>> 05ed2d14
 
     @distributed_trace
     def list_repository_names(self, **kwargs: Any) -> AsyncItemPaged[str]:
@@ -211,11 +196,7 @@
         )
 
     @distributed_trace
-<<<<<<< HEAD
-    def list_manifests(self, repository: str, **kwargs: Any) -> AsyncItemPaged[ArtifactManifestProperties]:
-=======
     def list_manifest_properties(self, repository: str, **kwargs: Any) -> AsyncItemPaged[ArtifactManifestProperties]:
->>>>>>> 05ed2d14
         """List the manifests of a repository
 
         :param str repository: Name of the repository
@@ -334,12 +315,8 @@
 
     @distributed_trace_async
     async def delete_manifest(self, repository: str, tag_or_digest: str, **kwargs: Any) -> None:
-<<<<<<< HEAD
-        """Delete a manifest
-=======
         """Delete a manifest. If the manifest cannot be found or a response status code of
         404 is returned an error will not be raised.
->>>>>>> 05ed2d14
 
         :param str repository: Repository the manifest belongs to
         :param str tag_or_digest: Tag or digest of the manifest to be deleted.
@@ -358,16 +335,6 @@
         """
         if _is_tag(tag_or_digest):
             tag_or_digest = await self._get_digest_from_tag(repository, tag_or_digest)
-<<<<<<< HEAD
-        try:
-            await self._client.container_registry.delete_manifest(repository, tag_or_digest, **kwargs)
-        except ResourceNotFoundError:
-            pass
-
-    @distributed_trace_async
-    async def delete_tag(self, repository: str, tag: str, **kwargs: Any) -> None:
-        """Delete a tag from a repository
-=======
 
         await self._client.container_registry.delete_manifest(repository, tag_or_digest, **kwargs)
 
@@ -375,7 +342,6 @@
     async def delete_tag(self, repository: str, tag: str, **kwargs: Any) -> None:
         """Delete a tag from a repository. If the tag cannot be found or a response status code of
         404 is returned an error will not be raised.
->>>>>>> 05ed2d14
 
         :param str repository: Repository the tag belongs to
         :param str tag: The tag to be deleted
@@ -390,20 +356,10 @@
             from azure.identity.aio import DefaultAzureCredential
             account_url = os.environ["CONTAINERREGISTRY_ENDPOINT"]
             client = ContainerRepositoryClient(account_url, "my_repository", DefaultAzureCredential())
-<<<<<<< HEAD
-            async for artifact in client.list_tags():
-                await client.delete_tag(tag.name)
-        """
-        try:
-            await self._client.container_registry.delete_tag(repository, tag, **kwargs)
-        except ResourceNotFoundError:
-            pass
-=======
             async for artifact in client.list_tag_properties():
                 await client.delete_tag(tag.name)
         """
         await self._client.container_registry.delete_tag(repository, tag, **kwargs)
->>>>>>> 05ed2d14
 
     @distributed_trace_async
     async def get_manifest_properties(
@@ -423,11 +379,7 @@
             from azure.identity.aio import DefaultAzureCredential
             account_url = os.environ["CONTAINERREGISTRY_ENDPOINT"]
             client = ContainerRepositoryClient(account_url, "my_repository", DefaultAzureCredential())
-<<<<<<< HEAD
-            async for artifact in client.list_manifests():
-=======
             async for artifact in client.list_manifest_properties():
->>>>>>> 05ed2d14
                 properties = await client.get_registry_artifact_properties(artifact.digest)
         """
         if _is_tag(tag_or_digest):
@@ -439,11 +391,7 @@
         )
 
     @distributed_trace_async
-<<<<<<< HEAD
-    async def get_tag(self, repository: str, tag: str, **kwargs: Any) -> ArtifactTagProperties:
-=======
     async def get_tag_properties(self, repository: str, tag: str, **kwargs: Any) -> ArtifactTagProperties:
->>>>>>> 05ed2d14
         """Get the properties for a tag
 
         :param str repository: Repository the tag belongs to
@@ -459,13 +407,8 @@
             from azure.identity.aio import DefaultAzureCredential
             account_url = os.environ["CONTAINERREGISTRY_ENDPOINT"]
             client = ContainerRepositoryClient(account_url, "my_repository", DefaultAzureCredential())
-<<<<<<< HEAD
-            async for tag in client.list_tags():
-                tag_properties = await client.get_tag(tag.name)
-=======
             async for tag in client.list_tag_properties():
                 tag_properties = await client.get_tag_properties(tag.name)
->>>>>>> 05ed2d14
         """
         return ArtifactTagProperties._from_generated(  # pylint: disable=protected-access
             await self._client.container_registry.get_tag_properties(repository, tag, **kwargs),
@@ -473,11 +416,7 @@
         )
 
     @distributed_trace
-<<<<<<< HEAD
-    def list_tags(self, repository: str, **kwargs: Any) -> AsyncItemPaged[ArtifactTagProperties]:
-=======
     def list_tag_properties(self, repository: str, **kwargs: Any) -> AsyncItemPaged[ArtifactTagProperties]:
->>>>>>> 05ed2d14
         """List the tags for a repository
 
         :param str repository: Name of the repository
@@ -496,13 +435,8 @@
             from azure.identity.aio import DefaultAzureCredential
             account_url = os.environ["CONTAINERREGISTRY_ENDPOINT"]
             client = ContainerRepositoryClient(account_url, "my_repository", DefaultAzureCredential())
-<<<<<<< HEAD
-            async for tag in client.list_tags():
-                tag_properties = await client.get_tag(tag.name)
-=======
             async for tag in client.list_tag_properties():
                 tag_properties = await client.get_tag_properties(tag.name)
->>>>>>> 05ed2d14
         """
         name = repository
         last = kwargs.pop("last", None)
@@ -640,15 +574,6 @@
             properties = args[1]
         else:
             repository = args[0]
-<<<<<<< HEAD
-            properties = RepositoryProperties(
-                can_delete=kwargs.pop("can_delete", None),
-                can_list=kwargs.pop("can_list", None),
-                can_read=kwargs.pop("can_read", None),
-                can_write=kwargs.pop("can_write", None),
-                teleport_enabled=kwargs.pop("teleport_enabled", None),
-            )
-=======
             properties = RepositoryProperties()
 
         properties.can_delete = kwargs.pop("can_delete", properties.can_delete)
@@ -656,7 +581,6 @@
         properties.can_read = kwargs.pop("can_read", properties.can_read)
         properties.can_write = kwargs.pop("can_write", properties.can_write)
         properties.teleport_enabled = kwargs.pop("teleport_enabled", None)
->>>>>>> 05ed2d14
 
         return RepositoryProperties._from_generated(  # pylint: disable=protected-access
             await self._client.container_registry.set_properties(
@@ -698,17 +622,6 @@
             from azure.identity.aio import DefaultAzureCredential
             account_url = os.environ["CONTAINERREGISTRY_ENDPOINT"]
             client = ContainerRepositoryClient(account_url, "my_repository", DefaultAzureCredential())
-<<<<<<< HEAD
-            async for artifact in client.list_manifests():
-                received_properties = await client.update_manifest_properties(
-                    artifact.digest,
-                    ManifestWriteableProperties(
-                        can_delete=False,
-                        can_list=False,
-                        can_read=False,
-                        can_write=False,
-                    ),
-=======
             async for artifact in client.list_manifest_properties():
                 received_properties = await client.update_manifest_properties(
                     "my_repository",
@@ -717,7 +630,6 @@
                     can_list=False,
                     can_read=False,
                     can_write=False,
->>>>>>> 05ed2d14
                 )
         """
         repository = args[0]
@@ -726,21 +638,12 @@
         if len(args) == 3:
             properties = args[2]
         else:
-<<<<<<< HEAD
-            properties = ArtifactManifestProperties(
-                can_delete=kwargs.pop("can_delete", None),
-                can_list=kwargs.pop("can_list", None),
-                can_read=kwargs.pop("can_read", None),
-                can_write=kwargs.pop("can_write", None),
-            )
-=======
             properties = ArtifactManifestProperties()
 
         properties.can_delete = kwargs.pop("can_delete", properties.can_delete)
         properties.can_list = kwargs.pop("can_list", properties.can_list)
         properties.can_read = kwargs.pop("can_read", properties.can_read)
         properties.can_write = kwargs.pop("can_write", properties.can_write)
->>>>>>> 05ed2d14
 
         if _is_tag(tag_or_digest):
             tag_or_digest = await self._get_digest_from_tag(repository, tag_or_digest)
@@ -789,22 +692,12 @@
             client = ContainerRepositoryClient(account_url, "my_repository", DefaultAzureCredential())
             tag_identifier = "latest"
             received = await client.update_tag_properties(
-<<<<<<< HEAD
-                tag_identifier,
-                TagWriteableProperties(
-                    can_delete=False,
-                    can_list=False,
-                    can_read=False,
-                    can_write=False,
-                ),
-=======
                 "my_repository",
                 tag_identifier,
                 can_delete=False,
                 can_list=False,
                 can_read=False,
                 can_write=False
->>>>>>> 05ed2d14
             )
         """
         repository = args[0]
@@ -813,21 +706,12 @@
         if len(args) == 3:
             properties = args[2]
         else:
-<<<<<<< HEAD
-            properties = ArtifactTagProperties(
-                can_delete=kwargs.pop("can_delete", None),
-                can_list=kwargs.pop("can_list", None),
-                can_read=kwargs.pop("can_read", None),
-                can_write=kwargs.pop("can_write", None),
-            )
-=======
             properties = ArtifactTagProperties()
 
         properties.can_delete = kwargs.pop("can_delete", properties.can_delete)
         properties.can_list = kwargs.pop("can_list", properties.can_list)
         properties.can_read = kwargs.pop("can_read", properties.can_read)
         properties.can_write = kwargs.pop("can_write", properties.can_write)
->>>>>>> 05ed2d14
 
         return ArtifactTagProperties._from_generated(  # pylint: disable=protected-access
             await self._client.container_registry.update_tag_attributes(
