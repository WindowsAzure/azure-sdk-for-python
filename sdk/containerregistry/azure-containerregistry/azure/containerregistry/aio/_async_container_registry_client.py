# coding=utf-8
# ------------------------------------
# Copyright (c) Microsoft Corporation.
# Licensed under the MIT License.
# ------------------------------------
from typing import Any, Dict, TYPE_CHECKING

from azure.core.async_paging import AsyncItemPaged
<<<<<<< HEAD
from azure.core.pipeline import AsyncPipeline
=======
from azure.core.tracing.decorator import distributed_trace
from azure.core.tracing.decorator_async import distributed_trace_async
>>>>>>> 294668bf

from ._async_base_client import ContainerRegistryBaseClient, AsyncTransportWrapper
from ._async_container_repository_client import ContainerRepositoryClient
from .._models import RepositoryProperties, DeletedRepositoryResult

if TYPE_CHECKING:
    from azure.core.credentials_async import AsyncTokenCredential


class ContainerRegistryClient(ContainerRegistryBaseClient):
    def __init__(self, endpoint: str, credential: "AsyncTokenCredential", **kwargs: Dict[str, Any]) -> None:
        """Create a ContainerRegistryClient from an endpoint and a credential

        :param endpoint: An ACR endpoint
        :type endpoint: str
        :param credential: The credential with which to authenticate
        :type credential: AsyncTokenCredential
        :returns: None
        :raises: None
        """
        if not endpoint.startswith("https://") and not endpoint.startswith("http://"):
            endpoint = "https://" + endpoint
        self._endpoint = endpoint
        self._credential = credential
        super(ContainerRegistryClient, self).__init__(endpoint=endpoint, credential=credential, **kwargs)

    @distributed_trace_async
    async def delete_repository(self, repository: str, **kwargs: Dict[str, Any]) -> DeletedRepositoryResult:
        """Delete a repository

        :param repository: The repository to delete
        :type repository: str
        :returns: None
        :raises: :class:~azure.core.exceptions.ResourceNotFoundError
        """
        result = await self._client.container_registry.delete_repository(repository, **kwargs)
        return DeletedRepositoryResult._from_generated(result)  # pylint: disable=protected-access

    @distributed_trace
    def list_repositories(self, **kwargs) -> AsyncItemPaged[str]:

        return self._client.container_registry.get_repositories(
            last=kwargs.pop("last", None), n=kwargs.pop("page_size", None), **kwargs
        )

    @distributed_trace_async
    def get_repository_client(self, name: str, **kwargs) -> ContainerRepositoryClient:
        # type: (str, Dict[str, Any]) -> ContainerRepositoryClient
        """Get a repository client

        :param repository: The repository to create a client for
        :type repository: str
        :returns: :class:~azure.containerregistry.aio.ContainerRepositoryClient
        """
        _pipeline = Pipeline(
            transport=TransportWrapper(self._client._client._pipeline._transport),  # pylint: disable=protected-access
            policies=self._client._client._pipeline._impl_policies,  # pylint: disable=protected-access
        )
        return ContainerRepositoryClient(
            self._endpoint, repository, credential=self._credential, pipeline=_pipeline, **kwargs
        )<|MERGE_RESOLUTION|>--- conflicted
+++ resolved
@@ -6,12 +6,9 @@
 from typing import Any, Dict, TYPE_CHECKING
 
 from azure.core.async_paging import AsyncItemPaged
-<<<<<<< HEAD
 from azure.core.pipeline import AsyncPipeline
-=======
 from azure.core.tracing.decorator import distributed_trace
 from azure.core.tracing.decorator_async import distributed_trace_async
->>>>>>> 294668bf
 
 from ._async_base_client import ContainerRegistryBaseClient, AsyncTransportWrapper
 from ._async_container_repository_client import ContainerRepositoryClient
@@ -57,8 +54,8 @@
             last=kwargs.pop("last", None), n=kwargs.pop("page_size", None), **kwargs
         )
 
-    @distributed_trace_async
-    def get_repository_client(self, name: str, **kwargs) -> ContainerRepositoryClient:
+    @distributed_trace
+    def get_repository_client(self, repository: str, **kwargs) -> ContainerRepositoryClient:
         # type: (str, Dict[str, Any]) -> ContainerRepositoryClient
         """Get a repository client
 
@@ -66,8 +63,8 @@
         :type repository: str
         :returns: :class:~azure.containerregistry.aio.ContainerRepositoryClient
         """
-        _pipeline = Pipeline(
-            transport=TransportWrapper(self._client._client._pipeline._transport),  # pylint: disable=protected-access
+        _pipeline = AsyncPipeline(
+            transport=AsyncTransportWrapper(self._client._client._pipeline._transport),  # pylint: disable=protected-access
             policies=self._client._client._pipeline._impl_policies,  # pylint: disable=protected-access
         )
         return ContainerRepositoryClient(
