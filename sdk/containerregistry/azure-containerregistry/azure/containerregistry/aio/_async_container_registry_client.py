# coding=utf-8
# ------------------------------------
# Copyright (c) Microsoft Corporation.
# Licensed under the MIT License.
# ------------------------------------
from typing import Any, Dict, TYPE_CHECKING

from azure.core.async_paging import AsyncItemPaged, AsyncList
from azure.core.exceptions import (
    ClientAuthenticationError,
    ResourceExistsError,
    ResourceNotFoundError,
    HttpResponseError,
    map_error,
)
from azure.core.pipeline import AsyncPipeline
from azure.core.tracing.decorator import distributed_trace
from azure.core.tracing.decorator_async import distributed_trace_async

from ._async_base_client import ContainerRegistryBaseClient, AsyncTransportWrapper
from ._async_container_repository import ContainerRepository
from .._generated.models import AcrErrors
from .._helpers import _parse_next_link
from ._async_registry_artifact import RegistryArtifact
from .._models import RepositoryProperties, DeleteRepositoryResult

if TYPE_CHECKING:
    from azure.core.credentials_async import AsyncTokenCredential


class ContainerRegistryClient(ContainerRegistryBaseClient):
    def __init__(self, endpoint: str, credential: "AsyncTokenCredential", **kwargs: Dict[str, Any]) -> None:
        """Create a ContainerRegistryClient from an endpoint and a credential

        :param endpoint: An ACR endpoint
        :type endpoint: str
        :param credential: The credential with which to authenticate
        :type credential: :class:`~azure.core.credentials_async.AsyncTokenCredential`
        :returns: None
        :raises: None

        .. admonition:: Example:

            .. literalinclude:: ../samples/async_samples/sample_create_client_async.py
                :start-after: [START create_registry_client]
                :end-before: [END create_registry_client]
                :language: python
                :dedent: 8
                :caption: Instantiate an instance of `ContainerRegistryClient`
        """
        if not endpoint.startswith("https://") and not endpoint.startswith("http://"):
            endpoint = "https://" + endpoint
        self._endpoint = endpoint
        self._credential = credential
        super(ContainerRegistryClient, self).__init__(endpoint=endpoint, credential=credential, **kwargs)

    @distributed_trace_async
    async def delete_repository(self, repository_name: str, **kwargs: Dict[str, Any]) -> DeleteRepositoryResult:
        """Delete a repository

        :param str repository_name: The repository to delete
        :returns: Object containing information about the deleted repository
        :rtype: :class:`~azure.containerregistry.DeleteRepositoryResult`
        :raises: :class:`~azure.core.exceptions.ResourceNotFoundError`

        .. admonition:: Example:

            .. literalinclude:: ../samples/async_samples/sample_create_client_async.py
                :start-after: [START delete_repository]
                :end-before: [END delete_repository]
                :language: python
                :dedent: 8
                :caption: Delete a repository from the `ContainerRegistryClient`
        """
        result = await self._client.container_registry.delete_repository(repository_name, **kwargs)
        return DeleteRepositoryResult._from_generated(result)  # pylint: disable=protected-access

    @distributed_trace
    def list_repository_names(self, **kwargs: Dict[str, Any]) -> AsyncItemPaged[str]:
        """List all repositories

        :keyword last: Query parameter for the last item in the previous call. Ensuing
            call will return values after last lexicallyy
        :paramtype last: str
        :keyword max: Maximum number of repositories to return
        :paramtype max: int
        :keyword results_per_page: Number of repositories to return per page
        :paramtype results_per_page: int
        :return: ItemPaged[str]
        :rtype: :class:`~azure.core.async_paging.AsyncItemPaged`
        :raises: :class:`~azure.core.exceptions.ResourceNotFoundError`

        .. admonition:: Example:

            .. literalinclude:: ../samples/async_samples/sample_delete_old_tags_async.py
                :start-after: [START list_repositories]
                :end-before: [END list_repositories]
                :language: python
                :dedent: 8
                :caption: List repositories in a container registry account
        """
        n = kwargs.pop("results_per_page", None)
        last = kwargs.pop("last", None)

        cls = kwargs.pop("cls", None)
        error_map = {401: ClientAuthenticationError, 404: ResourceNotFoundError, 409: ResourceExistsError}
        error_map.update(kwargs.pop("error_map", {}))
        accept = "application/json"

        def prepare_request(next_link=None):
            # Construct headers
            header_parameters = {}  # type: Dict[str, Any]
            header_parameters["Accept"] = self._client._serialize.header(  # pylint: disable=protected-access
                "accept", accept, "str"
            )

            if not next_link:
                # Construct URL
                url = "/acr/v1/_catalog"
                path_format_arguments = {
                    "url": self._client._serialize.url(  # pylint: disable=protected-access
                        "self._config.url",
                        self._client._config.url,  # pylint: disable=protected-access
                        "str",
                        skip_quote=True,
                    ),
                }
                url = self._client._client.format_url(url, **path_format_arguments)  # pylint: disable=protected-access
                # Construct parameters
                query_parameters = {}  # type: Dict[str, Any]
                if last is not None:
                    query_parameters["last"] = self._client._serialize.query(  # pylint: disable=protected-access
                        "last", last, "str"
                    )
                if n is not None:
                    query_parameters["n"] = self._client._serialize.query(  # pylint: disable=protected-access
                        "n", n, "int"
                    )

                request = self._client._client.get(  # pylint: disable=protected-access
                    url, query_parameters, header_parameters
                )
            else:
                url = next_link
                query_parameters = {}  # type: Dict[str, Any]
                path_format_arguments = {
                    "url": self._client._serialize.url(  # pylint: disable=protected-access
                        "self._config.url",
                        self._client._config.url,  # pylint: disable=protected-access
                        "str",
                        skip_quote=True,
                    ),
                }
                url = self._client._client.format_url(url, **path_format_arguments)  # pylint: disable=protected-access
                request = self._client._client.get(  # pylint: disable=protected-access
                    url, query_parameters, header_parameters
                )
            return request

        async def extract_data(pipeline_response):
            deserialized = self._client._deserialize(  # pylint: disable=protected-access
                "Repositories", pipeline_response
            )
            list_of_elem = deserialized.repositories or []
            if cls:
                list_of_elem = cls(list_of_elem)
            link = None
            if "Link" in pipeline_response.http_response.headers.keys():
                link = _parse_next_link(pipeline_response.http_response.headers["Link"])
            return link, AsyncList(list_of_elem)

        async def get_next(next_link=None):
            request = prepare_request(next_link)

            pipeline_response = await self._client._client._pipeline.run(  # pylint: disable=protected-access
                request, stream=False, **kwargs
            )
            response = pipeline_response.http_response

            if response.status_code not in [200]:
                error = self._client._deserialize.failsafe_deserialize(  # pylint: disable=protected-access
                    AcrErrors, response
                )
                map_error(status_code=response.status_code, response=response, error_map=error_map)
                raise HttpResponseError(response=response, model=error)

            return pipeline_response

        return AsyncItemPaged(get_next, extract_data)

    @distributed_trace
    def get_repository(self, repository: str, **kwargs: Dict[str, Any]) -> ContainerRepository:
        """Get a repository client

        :param repository: The repository to create a client for
        :type repository: str
<<<<<<< HEAD
        :returns: :class:`~azure.containerregistry.aio.ContainerRepository`
=======
        :returns: :class:`~azure.containerregistry.aio.ContainerRepositoryClient`

        Example

        .. code-block:: python

            from azure.containerregistry.aio import ContainerRepositoryClient
            from azure.identity.aio import DefaultAzureCredential

            account_url = os.environ["CONTAINERREGISTRY_ENDPOINT"]
            client = ContainerRegistryClient(account_url, DefaultAzureCredential())
            repository_client = client.get_repository_client("my_repository")
>>>>>>> 113dc5d0
        """
        _pipeline = AsyncPipeline(
            transport=AsyncTransportWrapper(
                self._client._client._pipeline._transport  # pylint: disable=protected-access
            ),
            policies=self._client._client._pipeline._impl_policies,  # pylint: disable=protected-access
        )
        return ContainerRepository(
            self._endpoint, repository, credential=self._credential, pipeline=_pipeline, **kwargs
        )

    @distributed_trace
    def get_artifact(self, repository_name: str, tag_or_digest: str, **kwargs: Dict[str, Any]) -> RegistryArtifact:
        """Get a Registry Artifact object

        :param str repository_name: Name of the repository
        :param str tag_or_digest: The tag or digest of the artifact
        :returns: :class:`~azure.containerregistry.RegistryArtifact`
        :raises: None
        """
        return RegistryArtifact(self._endpoint, repository_name, tag_or_digest, self._credential, **kwargs)<|MERGE_RESOLUTION|>--- conflicted
+++ resolved
@@ -194,10 +194,7 @@
 
         :param repository: The repository to create a client for
         :type repository: str
-<<<<<<< HEAD
         :returns: :class:`~azure.containerregistry.aio.ContainerRepository`
-=======
-        :returns: :class:`~azure.containerregistry.aio.ContainerRepositoryClient`
 
         Example
 
@@ -209,7 +206,6 @@
             account_url = os.environ["CONTAINERREGISTRY_ENDPOINT"]
             client = ContainerRegistryClient(account_url, DefaultAzureCredential())
             repository_client = client.get_repository_client("my_repository")
->>>>>>> 113dc5d0
         """
         _pipeline = AsyncPipeline(
             transport=AsyncTransportWrapper(
