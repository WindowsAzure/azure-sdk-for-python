# coding=utf-8
# ------------------------------------
# Copyright (c) Microsoft Corporation.
# Licensed under the MIT License.
# ------------------------------------
from typing import TYPE_CHECKING, Dict, Any

from azure.core.async_paging import AsyncItemPaged
from azure.core.tracing.decorator import distributed_trace
from azure.core.tracing.decorator_async import distributed_trace_async

from ._async_base_client import ContainerRegistryBaseClient
from .._helpers import _is_tag
from .._models import (
    ContentPermissions,
    RegistryArtifactProperties,
    RepositoryProperties,
    TagProperties,
)

if TYPE_CHECKING:
    from azure.core.credentials_async import AsyncTokenCredential


class ContainerRepositoryClient(ContainerRegistryBaseClient):
    def __init__(self, endpoint: str, repository: str, credential: "AsyncTokenCredential", **kwargs) -> None:
        """Create a ContainerRepositoryClient from an endpoint, repository name, and credential

        :param endpoint: An ACR endpoint
        :type endpoint: str
        :param repository: The name of a repository
        :type repository: str
        :param credential: The credential with which to authenticate
        :type credential: AsyncTokenCredential
        :returns: None
        :raises: None
        """
        if not endpoint.startswith("https://") and not endpoint.startswith("http://"):
            endpoint = "https://" + endpoint
        self._endpoint = endpoint
        self._credential = credential
        self.repository = repository
        super(ContainerRepositoryClient, self).__init__(endpoint=self._endpoint, credential=credential, **kwargs)

    async def _get_digest_from_tag(self, tag: str) -> None:
        tag_props = await self.get_tag_properties(tag)
        return tag_props.digest

    @distributed_trace_async
    async def delete(self, **kwargs: Dict[str, Any]) -> None:
        """Delete a repository

        :returns: None
        :raises: :class:~azure.core.exceptions.ResourceNotFoundError
        """
        await self._client.container_registry.delete_repository(self.repository, **kwargs)

<<<<<<< HEAD
=======
    @distributed_trace_async
>>>>>>> 5c4d08bf
    async def delete_registry_artifact(self, digest: str, **kwargs) -> None:
        """Delete a registry artifact

        :param digest: The digest of the artifact to be deleted
        :type digest: str
        :returns: None
        :raises: :class:~azure.core.exceptions.ResourceNotFoundError
        """
        await self._client.container_registry_repository.delete_manifest(self.repository, digest, **kwargs)

<<<<<<< HEAD
    async def delete_tag(self, tag: str, **kwargs) -> None:
        """Delete a tag
=======
    @distributed_trace_async
    async def delete_tag(self, tag: str, **kwargs) -> None:
        """Delete a tag from a repository
>>>>>>> 5c4d08bf

        :param tag: The digest of the artifact to be deleted
        :type tag: str
        :returns: None
        :raises: :class:~azure.core.exceptions.ResourceNotFoundError
        """
        await self._client.container_registry_repository.delete_tag(self.repository, tag, **kwargs)

    @distributed_trace_async
    async def get_properties(self, **kwargs) -> RepositoryProperties:
        """Get the properties of a repository

        :returns: :class:~azure.containerregistry.RepositoryProperties
        :raises: None
        """
        return RepositoryProperties._from_generated(  # pylint: disable=protected-access
            await self._client.container_registry_repository.get_properties(self.repository, **kwargs)
        )

    @distributed_trace_async
    async def get_registry_artifact_properties(self, tag_or_digest: str, **kwargs) -> RegistryArtifactProperties:
        """Get the properties of a registry artifact

        :param tag_or_digest: The tag/digest of a registry artifact
        :type tag_or_digest: str
        :returns: :class:~azure.containerregistry.RegistryArtifactProperties
        :raises: :class:~azure.core.exceptions.ResourceNotFoundError
        """
        if _is_tag(tag_or_digest):
            tag_or_digest = self._get_digest_from_tag(tag_or_digest)

        return RegistryArtifactProperties._from_generated(  # pylint: disable=protected-access
            await self._client.container_registry_repository.get_registry_artifact_properties(
                self.repository, tag_or_digest, **kwargs
            )
        )

    @distributed_trace_async
    async def get_tag_properties(self, tag: str, **kwargs) -> TagProperties:
        """Get the properties for a tag

        :param tag: The tag to get properties for
        :type tag: str
        :returns: :class:~azure.containerregistry.TagProperties
        :raises: :class:~azure.core.exceptions.ResourceNotFoundError
        """
        return TagProperties._from_generated(  # pylint: disable=protected-access
            await self._client.container_registry_repository.get_tag_properties(self.repository, tag, **kwargs)
        )

<<<<<<< HEAD
=======
    @distributed_trace
>>>>>>> 5c4d08bf
    def list_registry_artifacts(self, **kwargs) -> AsyncItemPaged[RegistryArtifactProperties]:
        """List the artifacts for a repository

        :keyword last: Query parameter for the last item in the previous query
        :type last: str
        :keyword page_size: Number of items per page
        :type page_size: int
        :keyword orderby: Order by query parameter
        :type orderby: :class:~azure.containerregistry.RegistryArtifactOrderBy
        :returns: ~azure.core.paging.AsyncItemPaged[RegistryArtifactProperties]
        :raises: None
        """
        last = kwargs.pop("last", None)
        n = kwargs.pop("page_size", None)
        orderby = kwargs.pop("order_by", None)
        return self._client.container_registry_repository.get_manifests(
            self.repository,
            last=last,
            n=n,
            orderby=orderby,
            cls=lambda objs: [
                RegistryArtifactProperties._from_generated(x) for x in objs  # pylint: disable=protected-access
            ],
            **kwargs
        )

    @distributed_trace
    def list_tags(self, **kwargs) -> AsyncItemPaged[TagProperties]:
        """List the tags for a repository

        :param last: Query parameter for the last item in the previous call. Ensuing
            call will return values after last lexically
        :type last: str
        :param order_by: Query paramter for ordering by time ascending or descending
        :returns: ~azure.core.paging.AsyncItemPaged[TagProperties]
        :raises: None
        """
        return self._client.container_registry_repository.get_tags(
            self.repository,
            last=kwargs.pop("last", None),
            n=kwargs.pop("top", None),
            orderby=kwargs.pop("order_by", None),
            digest=kwargs.pop("digest", None),
            cls=lambda objs: [TagProperties._from_generated(o) for o in objs],  # pylint: disable=protected-access
            **kwargs
        )

    @distributed_trace_async
    async def set_manifest_properties(self, digest: str, permissions: ContentPermissions, **kwargs) -> None:
        """Set the properties for a manifest

        :param digest: Digest of a manifest
        :type digest: str
        :param permissions: The property's values to be set
        :type permissions: ContentPermissions
        :returns: None
        :raises: None
        """

        await self._client.container_registry_repository.update_manifest_attributes(
            self.repository, digest, value=permissions._to_generated(), **kwargs  # pylint: disable=protected-access
        )

<<<<<<< HEAD
    async def set_tag_properties(self, tag: str, permissions: ContentPermissions, **kwargs) -> None:
=======
    @distributed_trace_async
    async def set_tag_properties(self, tag_or_digest: str, permissions: ContentPermissions, **kwargs) -> None:
>>>>>>> 5c4d08bf
        """Set the properties for a tag

        :param tag: Tag to set properties for
        :type tag: str
        :param permissions: The property's values to be set
        :type permissions: ContentPermissions
        :returns: None
        :raises: None
        """
        await self._client.container_registry_repository.update_tag_attributes(
            self.repository, tag, value=permissions._to_generated(), **kwargs  # pylint: disable=protected-access
        )<|MERGE_RESOLUTION|>--- conflicted
+++ resolved
@@ -55,10 +55,7 @@
         """
         await self._client.container_registry.delete_repository(self.repository, **kwargs)
 
-<<<<<<< HEAD
-=======
     @distributed_trace_async
->>>>>>> 5c4d08bf
     async def delete_registry_artifact(self, digest: str, **kwargs) -> None:
         """Delete a registry artifact
 
@@ -69,14 +66,9 @@
         """
         await self._client.container_registry_repository.delete_manifest(self.repository, digest, **kwargs)
 
-<<<<<<< HEAD
-    async def delete_tag(self, tag: str, **kwargs) -> None:
-        """Delete a tag
-=======
     @distributed_trace_async
     async def delete_tag(self, tag: str, **kwargs) -> None:
         """Delete a tag from a repository
->>>>>>> 5c4d08bf
 
         :param tag: The digest of the artifact to be deleted
         :type tag: str
@@ -127,10 +119,7 @@
             await self._client.container_registry_repository.get_tag_properties(self.repository, tag, **kwargs)
         )
 
-<<<<<<< HEAD
-=======
     @distributed_trace
->>>>>>> 5c4d08bf
     def list_registry_artifacts(self, **kwargs) -> AsyncItemPaged[RegistryArtifactProperties]:
         """List the artifacts for a repository
 
@@ -194,12 +183,8 @@
             self.repository, digest, value=permissions._to_generated(), **kwargs  # pylint: disable=protected-access
         )
 
-<<<<<<< HEAD
+    @distributed_trace_async
     async def set_tag_properties(self, tag: str, permissions: ContentPermissions, **kwargs) -> None:
-=======
-    @distributed_trace_async
-    async def set_tag_properties(self, tag_or_digest: str, permissions: ContentPermissions, **kwargs) -> None:
->>>>>>> 5c4d08bf
         """Set the properties for a tag
 
         :param tag: Tag to set properties for
