# coding=utf-8
# ------------------------------------
# Copyright (c) Microsoft Corporation.
# Licensed under the MIT License.
# ------------------------------------
from typing import TYPE_CHECKING, Dict, Any

from azure.core.async_paging import AsyncItemPaged

from ._async_base_client import ContainerRegistryBaseClient
from .._helpers import _is_tag
from .._models import (
    ContentPermissions,
    RegistryArtifactProperties,
    RepositoryProperties,
    TagProperties,
)

if TYPE_CHECKING:
    from azure.core.credentials_async import AsyncTokenCredential


class ContainerRepositoryClient(ContainerRegistryBaseClient):
    def __init__(self, endpoint: str, repository: str, credential: "AsyncTokenCredential", **kwargs) -> None:
        """Create a ContainerRepositoryClient from an endpoint, repository name, and credential

        :param endpoint: An ACR endpoint
        :type endpoint: str
        :param repository: The name of a repository
        :type repository: str
        :param credential: The credential with which to authenticate
        :type credential: AsyncTokenCredential
        :returns: None
        :raises: None
        """
        if not endpoint.startswith("https://") and not endpoint.startswith("http://"):
            endpoint = "https://" + endpoint
        self._endpoint = endpoint
        self._credential = credential
        self.repository = repository
        super(ContainerRepositoryClient, self).__init__(endpoint=self._endpoint, credential=credential, **kwargs)

    async def _get_digest_from_tag(self, tag: str) -> None:
        tag_props = await self.get_tag_properties(tag)
        return tag_props.digest

    async def delete(self, **kwargs: Dict[str, Any]) -> None:
        """Delete a repository

        :returns: None
        :raises: :class:~azure.core.exceptions.ResourceNotFoundError
        """
        await self._client.container_registry.delete_repository(self.repository, **kwargs)

    async def delete_registry_artifact(self, digest: str, **kwargs) -> None:
        """Delete a registry artifact

        :param digest: The digest of the artifact to be deleted
        :type digest: str
        :returns: None
        :raises: :class:~azure.core.exceptions.ResourceNotFoundError
        """
        raise NotImplementedError("Has not been implemented")

    async def delete_tag(self, tag: str, **kwargs) -> None:
<<<<<<< HEAD
        """Delete a tag
=======
        """Delete a tag from a repository
>>>>>>> 808f66eb

        :param tag: The digest of the artifact to be deleted
        :type tag: str
        :returns: None
        :raises: :class:~azure.core.exceptions.ResourceNotFoundError
        """
        await self._client.container_registry_repository.delete_tag(self.repository, tag, **kwargs)

    async def get_properties(self, **kwargs) -> RepositoryProperties:
        """Get the properties of a repository

        :returns: :class:~azure.containerregistry.RepositoryProperties
        :raises: None
        """
        return RepositoryProperties._from_generated(  # pylint: disable=protected-access
            await self._client.container_registry_repository.get_properties(self.repository, **kwargs)
        )

    async def get_registry_artifact_properties(self, tag_or_digest: str, **kwargs) -> RegistryArtifactProperties:
        """Get the properties of a registry artifact

        :param tag_or_digest: The tag/digest of a registry artifact
        :type tag_or_digest: str
        :returns: :class:~azure.containerregistry.RegistryArtifactProperties
        :raises: :class:~azure.core.exceptions.ResourceNotFoundError
        """
        if _is_tag(tag_or_digest):
            tag_or_digest = self._get_digest_from_tag(tag_or_digest)

        return RegistryArtifactProperties._from_generated(  # pylint: disable=protected-access
            await self._client.container_registry_repository.get_registry_artifact_properties(
                self.repository, tag_or_digest, **kwargs
            )
        )

    async def get_tag_properties(self, tag: str, **kwargs) -> TagProperties:
        """Get the properties for a tag

        :param tag: The tag to get properties for
        :type tag: str
        :returns: :class:~azure.containerregistry.TagProperties
        :raises: :class:~azure.core.exceptions.ResourceNotFoundError
        """
        return TagProperties._from_generated(  # pylint: disable=protected-access
            await self._client.container_registry_repository.get_tag_properties(self.repository, tag, **kwargs)
        )

    async def list_registry_artifacts(self, **kwargs) -> AsyncItemPaged[RegistryArtifactProperties]:
        """List the artifacts for a repository

        :keyword last: Query parameter for the last item in the previous query
        :type last: str
        :keyword page_size: Number of items per page
        :type page_size: int
        :keyword orderby: Order by query parameter
        :type orderby: :class:~azure.containerregistry.RegistryArtifactOrderBy
        :returns: ~azure.core.paging.AsyncItemPaged[RegistryArtifactProperties]
        :raises: None
        """
        last = kwargs.pop("last", None)
        n = kwargs.pop("page_size", None)
        orderby = kwargs.pop("order_by", None)
        return await self._client.container_registry_repository.get_manifests(
            self.repository,
            last=last,
            n=n,
            orderby=orderby,
            cls=lambda objs: [
                RegistryArtifactProperties._from_generated(x) for x in objs  # pylint: disable=protected-access
            ],
            **kwargs
        )

    async def list_tags(self, **kwargs) -> AsyncItemPaged[TagProperties]:
        """List the tags for a repository

        :param last: Query parameter for the last item in the previous call. Ensuing
            call will return values after last lexically
        :type last: str
        :param order_by: Query paramter for ordering by time ascending or descending
        :returns: ~azure.core.paging.AsyncItemPaged[TagProperties]
        :raises: None
        """
        return await self._client.container_registry_repository.get_tags(
            self.repository,
            last=kwargs.pop("last", None),
            n=kwargs.pop("top", None),
            orderby=kwargs.pop("order_by", None),
            digest=kwargs.pop("digest", None),
            cls=lambda objs: [TagProperties._from_generated(o) for o in objs],  # pylint: disable=protected-access
            **kwargs
        )

    async def set_manifest_properties(self, digest: str, permissions: ContentPermissions, **kwargs) -> None:
        """Set the properties for a manifest

        :param digest: Digest of a manifest
        :type digest: str
        :param permissions: The property's values to be set
        :type permissions: ContentPermissions
        :returns: None
        :raises: None
        """

        await self._client.container_registry_repository.update_manifest_attributes(
            self.repository, digest, value=permissions._to_generated(), **kwargs  # pylint: disable=protected-access
        )

    async def set_tag_properties(self, tag_or_digest: str, permissions: ContentPermissions, **kwargs) -> None:
        """Set the properties for a tag

        :param tag: Tag to set properties for
        :type tag: str
        :param permissions: The property's values to be set
        :type permissions: ContentPermissions
        :returns: None
        :raises: None
        """
        if _is_tag(tag_or_digest):
            tag_or_digest = self._get_digest_from_tag(tag_or_digest)

        await self._client.container_registry_repository.update_manifest_attributes(
            self.repository,
            tag_or_digest,
            value=permissions._to_generated(),  # pylint: disable=protected-access
            **kwargs
        )<|MERGE_RESOLUTION|>--- conflicted
+++ resolved
@@ -63,11 +63,7 @@
         raise NotImplementedError("Has not been implemented")
 
     async def delete_tag(self, tag: str, **kwargs) -> None:
-<<<<<<< HEAD
-        """Delete a tag
-=======
         """Delete a tag from a repository
->>>>>>> 808f66eb
 
         :param tag: The digest of the artifact to be deleted
         :type tag: str
