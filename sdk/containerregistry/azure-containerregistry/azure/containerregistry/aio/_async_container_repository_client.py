# coding=utf-8
# ------------------------------------
# Copyright (c) Microsoft Corporation.
# Licensed under the MIT License.
# ------------------------------------
from typing import TYPE_CHECKING, Dict, Any

from azure.core.exceptions import (
    ClientAuthenticationError,
    ResourceNotFoundError,
    ResourceExistsError,
    HttpResponseError,
    map_error,
)
from azure.core.async_paging import AsyncItemPaged, AsyncList
from azure.core.tracing.decorator import distributed_trace
from azure.core.tracing.decorator_async import distributed_trace_async

from ._async_base_client import ContainerRegistryBaseClient
from .._generated.models import AcrErrors
from .._helpers import _is_tag, _parse_next_link
from .._models import (
    ContentPermissions,
    RegistryArtifactProperties,
    RepositoryProperties,
    TagProperties,
)

if TYPE_CHECKING:
    from azure.core.credentials_async import AsyncTokenCredential


class ContainerRepositoryClient(ContainerRegistryBaseClient):
    def __init__(self, endpoint: str, repository: str, credential: "AsyncTokenCredential", **kwargs) -> None:
        """Create a ContainerRepositoryClient from an endpoint, repository name, and credential

        :param endpoint: An ACR endpoint
        :type endpoint: str
        :param repository: The name of a repository
        :type repository: str
        :param credential: The credential with which to authenticate
        :type credential: AsyncTokenCredential
        :returns: None
        :raises: None
        """
        if not endpoint.startswith("https://") and not endpoint.startswith("http://"):
            endpoint = "https://" + endpoint
        self._endpoint = endpoint
        self._credential = credential
        self.repository = repository
        super(ContainerRepositoryClient, self).__init__(endpoint=self._endpoint, credential=credential, **kwargs)

    async def _get_digest_from_tag(self, tag: str) -> None:
        tag_props = await self.get_tag_properties(tag)
        return tag_props.digest

    @distributed_trace_async
    async def delete(self, **kwargs: Dict[str, Any]) -> None:
        """Delete a repository

        :returns: None
        :raises: :class:~azure.core.exceptions.ResourceNotFoundError
        """
        await self._client.container_registry.delete_repository(self.repository, **kwargs)

    @distributed_trace_async
    async def delete_registry_artifact(self, digest: str, **kwargs) -> None:
        """Delete a registry artifact

        :param digest: The digest of the artifact to be deleted
        :type digest: str
        :returns: None
        :raises: :class:~azure.core.exceptions.ResourceNotFoundError
        """
        await self._client.container_registry_repository.delete_manifest(self.repository, digest, **kwargs)

    @distributed_trace_async
    async def delete_tag(self, tag: str, **kwargs) -> None:
        """Delete a tag from a repository

        :param tag: The digest of the artifact to be deleted
        :type tag: str
        :returns: None
        :raises: :class:~azure.core.exceptions.ResourceNotFoundError
        """
        await self._client.container_registry_repository.delete_tag(self.repository, tag, **kwargs)

    @distributed_trace_async
    async def get_properties(self, **kwargs) -> RepositoryProperties:
        """Get the properties of a repository

        :returns: :class:~azure.containerregistry.RepositoryProperties
        :raises: None
        """
        return RepositoryProperties._from_generated(  # pylint: disable=protected-access
            await self._client.container_registry_repository.get_properties(self.repository, **kwargs)
        )

    @distributed_trace_async
    async def get_registry_artifact_properties(self, tag_or_digest: str, **kwargs) -> RegistryArtifactProperties:
        """Get the properties of a registry artifact

        :param tag_or_digest: The tag/digest of a registry artifact
        :type tag_or_digest: str
        :returns: :class:~azure.containerregistry.RegistryArtifactProperties
        :raises: :class:~azure.core.exceptions.ResourceNotFoundError
        """
        if _is_tag(tag_or_digest):
            tag_or_digest = self._get_digest_from_tag(tag_or_digest)

        return RegistryArtifactProperties._from_generated(  # pylint: disable=protected-access
            await self._client.container_registry_repository.get_registry_artifact_properties(
                self.repository, tag_or_digest, **kwargs
            )
        )

    @distributed_trace_async
    async def get_tag_properties(self, tag: str, **kwargs) -> TagProperties:
        """Get the properties for a tag

        :param tag: The tag to get properties for
        :type tag: str
        :returns: :class:~azure.containerregistry.TagProperties
        :raises: :class:~azure.core.exceptions.ResourceNotFoundError
        """
        return TagProperties._from_generated(  # pylint: disable=protected-access
            await self._client.container_registry_repository.get_tag_properties(self.repository, tag, **kwargs)
        )

    @distributed_trace
    def list_registry_artifacts(self, **kwargs) -> AsyncItemPaged[RegistryArtifactProperties]:
        """List the artifacts for a repository

        :keyword last: Query parameter for the last item in the previous query
        :type last: str
<<<<<<< HEAD
        :keyword results_per_page: Number of items per page
        :type results_per_page: int
        :keyword orderby: Order by query parameter
        :type orderby: :class:~azure.containerregistry.RegistryArtifactOrderBy
=======
        :keyword page_size: Number of items per page
        :type page_size: int
        :keyword order_by: Query parameter for ordering by time ascending or descending
        :type order_by: :class:~azure.containerregistry.RegistryArtifactOrderBy
>>>>>>> 9c0e712e
        :returns: ~azure.core.paging.AsyncItemPaged[RegistryArtifactProperties]
        :raises: None
        """
        name = self.repository
        last = kwargs.pop("last", None)
        n = kwargs.pop("results_per_page", None)
        orderby = kwargs.pop("order_by", None)
        cls = kwargs.pop(
            "cls",
            lambda objs: [
                RegistryArtifactProperties._from_generated(x) for x in objs  # pylint: disable=protected-access
            ],
        )

        error_map = {401: ClientAuthenticationError, 404: ResourceNotFoundError, 409: ResourceExistsError}
        error_map.update(kwargs.pop("error_map", {}))
        accept = "application/json"

        def prepare_request(next_link=None):
            # Construct headers
            header_parameters = {}  # type: Dict[str, Any]
            header_parameters["Accept"] = self._client._serialize.header(  # pylint: disable=protected-access
                "accept", accept, "str"
            )

            if not next_link:
                # Construct URL
                url = "/acr/v1/{name}/_manifests"
                path_format_arguments = {
                    "url": self._client._serialize.url(  # pylint: disable=protected-access
                        "self._client._config.url",
                        self._client._config.url,  # pylint: disable=protected-access
                        "str",
                        skip_quote=True,
                    ),
                    "name": self._client._serialize.url("name", name, "str"),  # pylint: disable=protected-access
                }
                url = self._client._client.format_url(url, **path_format_arguments)  # pylint: disable=protected-access
                # Construct parameters
                query_parameters = {}  # type: Dict[str, Any]
                if last is not None:
                    query_parameters["last"] = self._client._serialize.query(  # pylint: disable=protected-access
                        "last", last, "str"
                    )
                if n is not None:
                    query_parameters["n"] = self._client._serialize.query(  # pylint: disable=protected-access
                        "n", n, "int"
                    )
                if orderby is not None:
                    query_parameters["orderby"] = self._client._serialize.query(  # pylint: disable=protected-access
                        "orderby", orderby, "str"
                    )

                request = self._client._client.get(  # pylint: disable=protected-access
                    url, query_parameters, header_parameters
                )
            else:
                url = next_link
                query_parameters = {}  # type: Dict[str, Any]
                path_format_arguments = {
                    "url": self._client._serialize.url(  # pylint: disable=protected-access
                        "self._client._config.url",
                        self._client._config.url,  # pylint: disable=protected-access
                        "str",
                        skip_quote=True,
                    ),
                    "name": self._client._serialize.url("name", name, "str"),  # pylint: disable=protected-access
                }
                url = self._client._client.format_url(url, **path_format_arguments)  # pylint: disable=protected-access
                request = self._client._client.get(  # pylint: disable=protected-access
                    url, query_parameters, header_parameters
                )
            return request

        async def extract_data(pipeline_response):
            deserialized = self._client._deserialize(  # pylint: disable=protected-access
                "AcrManifests", pipeline_response
            )
            list_of_elem = deserialized.manifests
            if cls:
                list_of_elem = cls(list_of_elem)
            link = None
            if "Link" in pipeline_response.http_response.headers.keys():
                link = _parse_next_link(pipeline_response.http_response.headers["Link"])
            return link, AsyncList(list_of_elem)

        async def get_next(next_link=None):
            request = prepare_request(next_link)

            pipeline_response = await self._client._client._pipeline.run(  # pylint: disable=protected-access
                request, stream=False, **kwargs
            )
            response = pipeline_response.http_response

            if response.status_code not in [200]:
                error = self._client._deserialize.failsafe_deserialize(  # pylint: disable=protected-access
                    AcrErrors, response
                )
                map_error(status_code=response.status_code, response=response, error_map=error_map)
                raise HttpResponseError(response=response, model=error)

            return pipeline_response

        return AsyncItemPaged(get_next, extract_data)

    @distributed_trace
    def list_tags(self, **kwargs) -> AsyncItemPaged[TagProperties]:
        """List the tags for a repository

        :keyword last: Query parameter for the last item in the previous call. Ensuing
            call will return values after last lexically
        :type last: str
        :keyword order_by: Query parameter for ordering by time ascending or descending
        :type order_by: :class:~azure.containerregistry.TagOrderBy
        :returns: ~azure.core.paging.AsyncItemPaged[TagProperties]
        :raises: None
        """
        name = self.repository
        last = kwargs.pop("last", None)
        n = kwargs.pop("results_per_page", None)
        orderby = kwargs.pop("order_by", None)
        digest = kwargs.pop("digest", None)
        cls = kwargs.pop(
            "cls", lambda objs: [TagProperties._from_generated(o) for o in objs]  # pylint: disable=protected-access
        )

        error_map = {401: ClientAuthenticationError, 404: ResourceNotFoundError, 409: ResourceExistsError}
        error_map.update(kwargs.pop("error_map", {}))
        accept = "application/json"

        def prepare_request(next_link=None):
            # Construct headers
            header_parameters = {}  # type: Dict[str, Any]
            header_parameters["Accept"] = self._client._serialize.header(  # pylint: disable=protected-access
                "accept", accept, "str"
            )

            if not next_link:
                # Construct URL
                url = "/acr/v1/{name}/_tags"
                path_format_arguments = {
                    "url": self._client._serialize.url(  # pylint: disable=protected-access
                        "self._client._config.url",
                        self._client._config.url,  # pylint: disable=protected-access
                        "str",
                        skip_quote=True,
                    ),
                    "name": self._client._serialize.url("name", name, "str"),  # pylint: disable=protected-access
                }
                url = self._client._client.format_url(url, **path_format_arguments)  # pylint: disable=protected-access
                # Construct parameters
                query_parameters = {}  # type: Dict[str, Any]
                if last is not None:
                    query_parameters["last"] = self._client._serialize.query(  # pylint: disable=protected-access
                        "last", last, "str"
                    )
                if n is not None:
                    query_parameters["n"] = self._client._serialize.query(  # pylint: disable=protected-access
                        "n", n, "int"
                    )
                if orderby is not None:
                    query_parameters["orderby"] = self._client._serialize.query(  # pylint: disable=protected-access
                        "orderby", orderby, "str"
                    )
                if digest is not None:
                    query_parameters["digest"] = self._client._serialize.query(  # pylint: disable=protected-access
                        "digest", digest, "str"
                    )

                request = self._client._client.get(  # pylint: disable=protected-access
                    url, query_parameters, header_parameters
                )
            else:
                url = next_link
                query_parameters = {}  # type: Dict[str, Any]
                path_format_arguments = {
                    "url": self._client._serialize.url(  # pylint: disable=protected-access
                        "self._client._config.url",
                        self._client._config.url,  # pylint: disable=protected-access
                        "str",
                        skip_quote=True,
                    ),
                    "name": self._client._serialize.url("name", name, "str"),  # pylint: disable=protected-access
                }
                url = self._client._client.format_url(url, **path_format_arguments)  # pylint: disable=protected-access
                request = self._client._client.get(  # pylint: disable=protected-access
                    url, query_parameters, header_parameters
                )
            return request

        async def extract_data(pipeline_response):
            deserialized = self._client._deserialize("TagList", pipeline_response)  # pylint: disable=protected-access
            list_of_elem = deserialized.tag_attribute_bases
            if cls:
                list_of_elem = cls(list_of_elem)
            link = None
            if "Link" in pipeline_response.http_response.headers.keys():
                link = _parse_next_link(pipeline_response.http_response.headers["Link"])
            return link, AsyncList(list_of_elem)

        async def get_next(next_link=None):
            request = prepare_request(next_link)

            pipeline_response = await self._client._client._pipeline.run(  # pylint: disable=protected-access
                request, stream=False, **kwargs
            )
            response = pipeline_response.http_response

            if response.status_code not in [200]:
                error = self._client._deserialize.failsafe_deserialize(  # pylint: disable=protected-access
                    AcrErrors, response
                )
                map_error(status_code=response.status_code, response=response, error_map=error_map)
                raise HttpResponseError(response=response, model=error)

            return pipeline_response

        return AsyncItemPaged(get_next, extract_data)

    @distributed_trace_async
    async def set_manifest_properties(self, digest: str, permissions: ContentPermissions, **kwargs) -> None:
        """Set the properties for a manifest

        :param digest: Digest of a manifest
        :type digest: str
        :param permissions: The property's values to be set
        :type permissions: ContentPermissions
        :returns: None
        :raises: None
        """
        return RegistryArtifactProperties._from_generated(  # pylint: disable=protected-access
            await self._client.container_registry_repository.update_manifest_attributes(
                self.repository, digest, value=permissions._to_generated(), **kwargs  # pylint: disable=protected-access
            )
        )

    @distributed_trace_async
    async def set_tag_properties(self, tag: str, permissions: ContentPermissions, **kwargs) -> TagProperties:
        """Set the properties for a tag

        :param tag: Tag to set properties for
        :type tag: str
        :param permissions: The property's values to be set
        :type permissions: ContentPermissions
        :returns: None
        :raises: None
        """
        return TagProperties._from_generated(  # pylint: disable=protected-access
            await self._client.container_registry_repository.update_tag_attributes(
                self.repository, tag, value=permissions._to_generated(), **kwargs  # pylint: disable=protected-access
            )
        )<|MERGE_RESOLUTION|>--- conflicted
+++ resolved
@@ -133,17 +133,10 @@
 
         :keyword last: Query parameter for the last item in the previous query
         :type last: str
-<<<<<<< HEAD
         :keyword results_per_page: Number of items per page
         :type results_per_page: int
-        :keyword orderby: Order by query parameter
-        :type orderby: :class:~azure.containerregistry.RegistryArtifactOrderBy
-=======
-        :keyword page_size: Number of items per page
-        :type page_size: int
         :keyword order_by: Query parameter for ordering by time ascending or descending
         :type order_by: :class:~azure.containerregistry.RegistryArtifactOrderBy
->>>>>>> 9c0e712e
         :returns: ~azure.core.paging.AsyncItemPaged[RegistryArtifactProperties]
         :raises: None
         """
