# Release History

<<<<<<< HEAD
## 1.0.0b3 (Unreleased)
* Removes `DeleteRepositoryResult`. `ContainerRegistryClient.delete_repository` now returns `None`
* Removed `writeable_properties` objects, placing `can_delete/read/write/list` properties on the immediate `Repository/Tag/ArtifactManifestProperties` objects
* Removed `ContainerRepository` and `RegistryArtifact` classes. The methods for acting on a repository and a registry artifact are now contained in the `ContainerRegistryClient` object.
* Renamed `ContainerRegistryClient.get_tag_properties` to `ContainerRegistryClient.get_tag`
=======
## 1.0.0b3 (2021-06-08)

>>>>>>> 0282a233

## 1.0.0b2 (2021-05-11)
* Rename `DeletedRepositoryResult` to `DeleteRepositoryResult`
* Rename `DeletedRepositoryResult.deleted_registry_artifact_digests` to `deleted_manifests`
* Rename `TagProperties` to `ArtifactTagProperties`
* Rename `ContentPermissions` to `ContentProperties`
* Rename `content_permissions` attributes on `TagProperties`, `RepositoryProperties`, and `RegistryArtifactProperties` to `writeable_properties`.
* Adds anonymous access capabilities to client by passing in `None` to credential.

## 1.0.0b1 (2021-04-06)
* First release of the Azure Container Registry library for Python<|MERGE_RESOLUTION|>--- conflicted
+++ resolved
@@ -1,15 +1,11 @@
 # Release History
 
-<<<<<<< HEAD
-## 1.0.0b3 (Unreleased)
+## 1.0.0b3 (2021-06-08)
 * Removes `DeleteRepositoryResult`. `ContainerRegistryClient.delete_repository` now returns `None`
 * Removed `writeable_properties` objects, placing `can_delete/read/write/list` properties on the immediate `Repository/Tag/ArtifactManifestProperties` objects
 * Removed `ContainerRepository` and `RegistryArtifact` classes. The methods for acting on a repository and a registry artifact are now contained in the `ContainerRegistryClient` object.
 * Renamed `ContainerRegistryClient.get_tag_properties` to `ContainerRegistryClient.get_tag`
-=======
-## 1.0.0b3 (2021-06-08)
-
->>>>>>> 0282a233
+* Parses refresh token expiration time from returned JWT.
 
 ## 1.0.0b2 (2021-05-11)
 * Rename `DeletedRepositoryResult` to `DeleteRepositoryResult`
