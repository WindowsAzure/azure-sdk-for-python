--- conflicted
+++ resolved
@@ -12,11 +12,7 @@
     ArtifactManifestProperties,
     ManifestOrder,
     ArtifactTagProperties,
-<<<<<<< HEAD
-    TagOrder
-=======
     TagOrder,
->>>>>>> 2d177c9c
 )
 from azure.core.exceptions import ResourceNotFoundError
 from azure.core.paging import ItemPaged
@@ -140,43 +136,24 @@
         assert received.can_list == True
         assert received.can_read == True
         assert received.can_write == True
-<<<<<<< HEAD
-        # assert received.teleport_enabled == True
-=======
->>>>>>> 2d177c9c
 
         received = client.update_repository_properties(repo, can_read=False)
         assert received.can_delete == False
         assert received.can_list == True
         assert received.can_read == False
         assert received.can_write == True
-<<<<<<< HEAD
-        # assert received.teleport_enabled == True
-=======
->>>>>>> 2d177c9c
 
         received = client.update_repository_properties(repo, can_write=False)
         assert received.can_delete == False
         assert received.can_list == True
         assert received.can_read == False
         assert received.can_write == False
-<<<<<<< HEAD
-        # assert received.teleport_enabled == True
-=======
->>>>>>> 2d177c9c
 
         received = client.update_repository_properties(repo, can_list=False)
         assert received.can_delete == False
         assert received.can_list == False
         assert received.can_read == False
         assert received.can_write == False
-<<<<<<< HEAD
-        # assert received.teleport_enabled == True
-
-        # received = client.update_repository_properties(repo, teleport_enabled=True)
-        # self.assert_all_properties(received, True)
-=======
->>>>>>> 2d177c9c
 
         received = client.update_repository_properties(
             repo,
@@ -194,22 +171,15 @@
         client = self.create_registry_client(containerregistry_endpoint)
 
         count = 0
-<<<<<<< HEAD
-        for artifact in client.list_manifests(BUSYBOX):
-=======
         for artifact in client.list_manifest_properties(BUSYBOX):
->>>>>>> 2d177c9c
             assert isinstance(artifact, ArtifactManifestProperties)
             assert isinstance(artifact.created_on, datetime)
             assert isinstance(artifact.last_updated_on, datetime)
             assert artifact.repository_name == BUSYBOX
-<<<<<<< HEAD
             assert (
                 self.create_fully_qualified_reference(containerregistry_endpoint, BUSYBOX, artifact.digest)
                 == artifact.fully_qualified_reference
             )
-=======
->>>>>>> 2d177c9c
             count += 1
 
         assert count > 0
@@ -219,11 +189,7 @@
         client = self.create_registry_client(containerregistry_endpoint)
         results_per_page = 2
 
-<<<<<<< HEAD
-        pages = client.list_manifests(BUSYBOX, results_per_page=results_per_page)
-=======
         pages = client.list_manifest_properties(BUSYBOX, results_per_page=results_per_page)
->>>>>>> 2d177c9c
         page_count = 0
         for page in pages.by_page():
             reg_count = 0
@@ -240,11 +206,7 @@
 
         prev_last_updated_on = None
         count = 0
-<<<<<<< HEAD
-        for artifact in client.list_manifests(BUSYBOX, order_by=ManifestOrder.LAST_UPDATE_TIME_DESCENDING):
-=======
         for artifact in client.list_manifest_properties(BUSYBOX, order_by=ManifestOrder.LAST_UPDATE_TIME_DESCENDING):
->>>>>>> 2d177c9c
             if prev_last_updated_on:
                 assert artifact.last_updated_on < prev_last_updated_on
             prev_last_updated_on = artifact.last_updated_on
@@ -254,11 +216,7 @@
 
         prev_last_updated_on = None
         count = 0
-<<<<<<< HEAD
-        for artifact in client.list_manifests(BUSYBOX, order_by="timedesc"):
-=======
         for artifact in client.list_manifest_properties(BUSYBOX, order_by="timedesc"):
->>>>>>> 2d177c9c
             if prev_last_updated_on:
                 assert artifact.last_updated_on < prev_last_updated_on
             prev_last_updated_on = artifact.last_updated_on
@@ -272,11 +230,7 @@
 
         prev_last_updated_on = None
         count = 0
-<<<<<<< HEAD
-        for artifact in client.list_manifests(BUSYBOX, order_by=ManifestOrder.LAST_UPDATE_TIME_ASCENDING):
-=======
         for artifact in client.list_manifest_properties(BUSYBOX, order_by=ManifestOrder.LAST_UPDATE_TIME_ASCENDING):
->>>>>>> 2d177c9c
             if prev_last_updated_on:
                 assert artifact.last_updated_on > prev_last_updated_on
             prev_last_updated_on = artifact.last_updated_on
@@ -286,11 +240,7 @@
 
         prev_last_updated_on = None
         count = 0
-<<<<<<< HEAD
-        for artifact in client.list_manifests(BUSYBOX, order_by="timeasc"):
-=======
         for artifact in client.list_manifest_properties(BUSYBOX, order_by="timeasc"):
->>>>>>> 2d177c9c
             if prev_last_updated_on:
                 assert artifact.last_updated_on > prev_last_updated_on
             prev_last_updated_on = artifact.last_updated_on
@@ -310,13 +260,10 @@
 
         assert isinstance(properties, ArtifactManifestProperties)
         assert properties.repository_name == repo
-<<<<<<< HEAD
         assert (
             self.create_fully_qualified_reference(containerregistry_endpoint, repo, properties.digest)
             == properties.fully_qualified_reference
         )
-=======
->>>>>>> 2d177c9c
 
     @acr_preparer()
     def test_get_manifest_properties_does_not_exist(self, containerregistry_endpoint):
@@ -332,7 +279,6 @@
 
         digest = digest[:-10] + u"a" * 10
 
-<<<<<<< HEAD
         with pytest.raises(ResourceNotFoundError):
             client.get_manifest_properties(repo, digest)
 
@@ -400,107 +346,19 @@
         assert received.can_list == True
 
     @acr_preparer()
-    def test_get_tag(self, containerregistry_endpoint):
-        repo = self.get_resource_name("repo")
-        tag = self.get_resource_name("tag")
-        self.import_image(HELLO_WORLD, ["{}:{}".format(repo, tag)])
-
-        client = self.create_registry_client(containerregistry_endpoint)
-
-        properties = client.get_tag(repo, tag)
+    def test_get_tag_properties(self, containerregistry_endpoint):
+        repo = self.get_resource_name("repo")
+        tag = self.get_resource_name("tag")
+        self.import_image(HELLO_WORLD, ["{}:{}".format(repo, tag)])
+
+        client = self.create_registry_client(containerregistry_endpoint)
+
+        properties = client.get_tag_properties(repo, tag)
 
         assert isinstance(properties, ArtifactTagProperties)
         assert properties.name == tag
 
     @acr_preparer()
-    def test_get_tag_does_not_exist(self, containerregistry_endpoint):
-        client = self.create_registry_client(containerregistry_endpoint)
-
-        with pytest.raises(ResourceNotFoundError):
-            client.get_tag("Nonexistent", "Nonexistent")
-
-    @acr_preparer()
-=======
-        with pytest.raises(ResourceNotFoundError):
-            client.get_manifest_properties(repo, digest)
-
-    @acr_preparer()
-    def test_update_manifest_properties(self, containerregistry_endpoint):
-        repo = self.get_resource_name("repo")
-        tag = self.get_resource_name("tag")
-        self.import_image(HELLO_WORLD, ["{}:{}".format(repo, tag)])
-
-        client = self.create_registry_client(containerregistry_endpoint)
-
-        properties = client.get_manifest_properties(repo, tag)
-        properties.can_delete = False
-        properties.can_read = False
-        properties.can_write = False
-        properties.can_list = False
-
-        received = client.update_manifest_properties(repo, tag, properties)
-
-        assert received.can_delete == properties.can_delete
-        assert received.can_read == properties.can_read
-        assert received.can_write == properties.can_write
-        assert received.can_list == properties.can_list
-
-        properties.can_delete = True
-        properties.can_read = True
-        properties.can_write = True
-        properties.can_list = True
-
-        received = client.update_manifest_properties(repo, tag, properties)
-
-        assert received.can_delete == True
-        assert received.can_read == True
-        assert received.can_write == True
-        assert received.can_list == True
-
-    @acr_preparer()
-    def test_update_manifest_properties_kwargs(self, containerregistry_endpoint):
-        repo = self.get_resource_name("repo")
-        tag = self.get_resource_name("tag")
-        self.import_image(HELLO_WORLD, ["{}:{}".format(repo, tag)])
-
-        client = self.create_registry_client(containerregistry_endpoint)
-
-        properties = client.get_manifest_properties(repo, tag)
-        received = client.update_manifest_properties(repo, tag, can_delete=False)
-        assert received.can_delete == False
-
-        received = client.update_manifest_properties(repo, tag, can_read=False)
-        assert received.can_read == False
-
-        received = client.update_manifest_properties(repo, tag, can_write=False)
-        assert received.can_write == False
-
-        received = client.update_manifest_properties(repo, tag, can_list=False)
-        assert received.can_list == False
-
-        received = client.update_manifest_properties(
-            repo, tag, can_delete=True, can_read=True, can_write=True, can_list=True
-        )
-
-        assert received.can_delete == True
-        assert received.can_read == True
-        assert received.can_write == True
-        assert received.can_list == True
-
-    @acr_preparer()
-    def test_get_tag_properties(self, containerregistry_endpoint):
-        repo = self.get_resource_name("repo")
-        tag = self.get_resource_name("tag")
-        self.import_image(HELLO_WORLD, ["{}:{}".format(repo, tag)])
-
-        client = self.create_registry_client(containerregistry_endpoint)
-
-        properties = client.get_tag_properties(repo, tag)
-
-        assert isinstance(properties, ArtifactTagProperties)
-        assert properties.name == tag
-
-    @acr_preparer()
     def test_get_tag_properties_does_not_exist(self, containerregistry_endpoint):
         client = self.create_registry_client(containerregistry_endpoint)
 
@@ -508,7 +366,6 @@
             client.get_tag_properties("Nonexistent", "Nonexistent")
 
     @acr_preparer()
->>>>>>> 2d177c9c
     def test_update_tag_properties(self, containerregistry_endpoint):
         repo = self.get_resource_name("repo")
         tag = self.get_resource_name("tag")
@@ -516,11 +373,7 @@
 
         client = self.create_registry_client(containerregistry_endpoint)
 
-<<<<<<< HEAD
-        properties = client.get_tag(repo, tag)
-=======
         properties = client.get_tag_properties(repo, tag)
->>>>>>> 2d177c9c
         properties.can_delete = False
         properties.can_read = False
         properties.can_write = False
@@ -552,11 +405,7 @@
 
         client = self.create_registry_client(containerregistry_endpoint)
 
-<<<<<<< HEAD
-        properties = client.get_tag(repo, tag)
-=======
         properties = client.get_tag_properties(repo, tag)
->>>>>>> 2d177c9c
         received = client.update_tag_properties(repo, tag, can_delete=False)
         assert received.can_delete == False
 
@@ -579,11 +428,7 @@
         assert received.can_list == True
 
     @acr_preparer()
-<<<<<<< HEAD
-    def test_list_tags(self, containerregistry_endpoint):
-=======
     def test_list_tag_properties(self, containerregistry_endpoint):
->>>>>>> 2d177c9c
         repo = self.get_resource_name("repo")
         tag = self.get_resource_name("tag")
         tags = ["{}:{}".format(repo, tag + str(i)) for i in range(4)]
@@ -592,21 +437,13 @@
         client = self.create_registry_client(containerregistry_endpoint)
 
         count = 0
-<<<<<<< HEAD
-        for tag in client.list_tags(repo):
-=======
         for tag in client.list_tag_properties(repo):
->>>>>>> 2d177c9c
             assert "{}:{}".format(repo, tag.name) in tags
             count += 1
         assert count == 4
 
     @acr_preparer()
-<<<<<<< HEAD
-    def test_list_tags_order_descending(self, containerregistry_endpoint):
-=======
     def test_list_tag_properties_order_descending(self, containerregistry_endpoint):
->>>>>>> 2d177c9c
         repo = self.get_resource_name("repo")
         tag = self.get_resource_name("tag")
         tags = ["{}:{}".format(repo, tag + str(i)) for i in range(4)]
@@ -616,11 +453,7 @@
 
         prev_last_updated_on = None
         count = 0
-<<<<<<< HEAD
-        for tag in client.list_tags(repo, order_by=TagOrder.LAST_UPDATE_TIME_DESCENDING):
-=======
         for tag in client.list_tag_properties(repo, order_by=TagOrder.LAST_UPDATE_TIME_DESCENDING):
->>>>>>> 2d177c9c
             assert "{}:{}".format(repo, tag.name) in tags
             if prev_last_updated_on:
                 assert tag.last_updated_on < prev_last_updated_on
@@ -630,11 +463,7 @@
 
         prev_last_updated_on = None
         count = 0
-<<<<<<< HEAD
-        for tag in client.list_tags(repo, order_by="timedesc"):
-=======
         for tag in client.list_tag_properties(repo, order_by="timedesc"):
->>>>>>> 2d177c9c
             assert "{}:{}".format(repo, tag.name) in tags
             if prev_last_updated_on:
                 assert tag.last_updated_on < prev_last_updated_on
@@ -643,11 +472,7 @@
         assert count == 4
 
     @acr_preparer()
-<<<<<<< HEAD
-    def test_list_tags_order_ascending(self, containerregistry_endpoint):
-=======
     def test_list_tag_properties_order_ascending(self, containerregistry_endpoint):
->>>>>>> 2d177c9c
         repo = self.get_resource_name("repo")
         tag = self.get_resource_name("tag")
         tags = ["{}:{}".format(repo, tag + str(i)) for i in range(4)]
@@ -657,11 +482,7 @@
 
         prev_last_updated_on = None
         count = 0
-<<<<<<< HEAD
-        for tag in client.list_tags(repo, order_by=TagOrder.LAST_UPDATE_TIME_ASCENDING):
-=======
         for tag in client.list_tag_properties(repo, order_by=TagOrder.LAST_UPDATE_TIME_ASCENDING):
->>>>>>> 2d177c9c
             assert "{}:{}".format(repo, tag.name) in tags
             if prev_last_updated_on:
                 assert tag.last_updated_on > prev_last_updated_on
@@ -671,11 +492,7 @@
 
         prev_last_updated_on = None
         count = 0
-<<<<<<< HEAD
-        for tag in client.list_tags(repo, order_by="timeasc"):
-=======
         for tag in client.list_tag_properties(repo, order_by="timeasc"):
->>>>>>> 2d177c9c
             assert "{}:{}".format(repo, tag.name) in tags
             if prev_last_updated_on:
                 assert tag.last_updated_on > prev_last_updated_on
@@ -695,11 +512,7 @@
         client.delete_tag(repo, tag + str(0))
 
         count = 0
-<<<<<<< HEAD
-        for tag in client.list_tags(repo):
-=======
         for tag in client.list_tag_properties(repo):
->>>>>>> 2d177c9c
             assert "{}:{}".format(repo, tag.name) in tags[1:]
             count += 1
         assert count == 3
