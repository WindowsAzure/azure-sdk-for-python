--- conflicted
+++ resolved
@@ -16,18 +16,7 @@
 from azure.core.paging import ItemPaged
 
 from testcase import ContainerRegistryTestClass
-<<<<<<< HEAD
-
-
-acr_preparer = functools.partial(
-    PowerShellPreparer,
-    "containerregistry",
-    containerregistry_baseurl="fake_url.azurecr.io",
-    containerregistry_resource_group="fake_rg",
-)
-=======
 from preparer import acr_preparer
->>>>>>> 808f66eb
 
 
 class TestContainerRegistryClient(ContainerRegistryTestClass):
@@ -51,19 +40,6 @@
 
     @acr_preparer()
     def test_delete_repository(self, containerregistry_baseurl, containerregistry_resource_group):
-<<<<<<< HEAD
-        self.import_repo_to_be_deleted(containerregistry_baseurl, resource_group=containerregistry_resource_group)
-        self.sleep(5)
-
-        client = self.create_registry_client(containerregistry_baseurl)
-
-        deleted_result = client.delete_repository("to_be_deleted")
-
-        assert isinstance(deleted_result, DeletedRepositoryResult)
-        assert len(deleted_result.deleted_registry_artifact_digests) == 10
-        assert len(deleted_result.deleted_tags) == 1
-        assert deleted_result.deleted_tags[0] == "to_be_deleted"
-=======
         repository = self.get_resource_name("repo")
         self._import_tag_to_be_deleted(
             containerregistry_baseurl, resource_group=containerregistry_resource_group, repository=repository
@@ -76,7 +52,6 @@
         for repo in client.list_repositories():
             if repo == repository:
                 raise ValueError("Repository not deleted")
->>>>>>> 808f66eb
 
     @acr_preparer()
     def test_delete_repository_does_not_exist(self, containerregistry_baseurl):
