--- conflicted
+++ resolved
@@ -14,11 +14,7 @@
 )
 from azure.core.exceptions import ResourceNotFoundError
 from azure.core.paging import ItemPaged
-<<<<<<< HEAD
 from azure.core.pipeline.transport import RequestsTransport
-from azure.identity import DefaultAzureCredential
-=======
->>>>>>> 294668bf
 
 from testcase import ContainerRegistryTestClass
 from constants import TO_BE_DELETED
@@ -55,13 +51,10 @@
         client.delete_repository(repository)
         self.sleep(5)
 
-<<<<<<< HEAD
-=======
         for repo in client.list_repositories():
             if repo == repository:
                 raise ValueError("Repository not deleted")
 
->>>>>>> 294668bf
     @acr_preparer()
     def test_delete_repository_does_not_exist(self, containerregistry_baseurl):
         client = self.create_registry_client(containerregistry_baseurl)
