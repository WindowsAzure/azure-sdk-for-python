--- conflicted
+++ resolved
@@ -23,63 +23,23 @@
 from azure.core.paging import ItemPaged
 
 from testcase import ContainerRegistryTestClass, AcrBodyReplacer, FakeTokenCredential
-<<<<<<< HEAD
-from constants import TO_BE_DELETED
-
-
-acr_preparer = functools.partial(
-    PowerShellPreparer,
-    "containerregistry",
-    containerregistry_baseurl="fake_url.azurecr.io",
-    containerregistry_resource_group="fake_rg",
-)
-=======
+from constants import TO_BE_DELETED, DOES_NOT_EXIST
 from preparer import acr_preparer
->>>>>>> e7cefc01
 
 
 class TestContainerRepositoryClient(ContainerRegistryTestClass):
     @acr_preparer()
     def test_delete_tag(self, containerregistry_baseurl, containerregistry_resource_group):
-        self._import_tag_to_be_deleted(containerregistry_baseurl, resource_group=containerregistry_resource_group)
-
-        client = self.create_repository_client(containerregistry_baseurl, "hello-world")
-
-        tag = client.get_tag_properties("to_be_deleted")
-        assert tag is not None
-
-        client.delete_tag("to_be_deleted")
-        self.sleep(10)
-
-        with pytest.raises(ResourceNotFoundError):
-            client.get_tag_properties("to_be_deleted")
-
-    @acr_preparer()
-    def test_delete_tag(self, containerregistry_baseurl, containerregistry_resource_group):
-        self._import_tag_to_be_deleted(containerregistry_baseurl, resource_group=containerregistry_resource_group)
-
-        client = self.create_repository_client(containerregistry_baseurl, "hello-world")
-
-        tag = client.get_tag_properties("to_be_deleted")
-        assert tag is not None
-
-        client.delete_tag("to_be_deleted")
-        self.sleep(10)
-
-        with pytest.raises(ResourceNotFoundError):
-            client.get_tag_properties("to_be_deleted")
-
-    @acr_preparer()
-    def test_delete_tag(self, containerregistry_baseurl, containerregistry_resource_group):
-        self._import_tag_to_be_deleted(containerregistry_baseurl, resource_group=containerregistry_resource_group)
-
-        client = self.create_repository_client(containerregistry_baseurl, "hello-world")
+        repo = self.get_resource_name("repo")
+        self._import_tag_to_be_deleted(containerregistry_baseurl, resource_group=containerregistry_resource_group, repository=repo, tag=TO_BE_DELETED)
+
+        client = self.create_repository_client(containerregistry_baseurl, repo)
 
         tag = client.get_tag_properties(TO_BE_DELETED)
         assert tag is not None
 
         client.delete_tag(TO_BE_DELETED)
-        self.sleep(10)
+        self.sleep(5)
 
         with pytest.raises(ResourceNotFoundError):
             client.get_tag_properties(TO_BE_DELETED)
@@ -215,10 +175,7 @@
         assert TO_BE_DELETED not in existing_repos
 
     @acr_preparer()
-<<<<<<< HEAD
     def test_delete_repository_doesnt_exist(self, containerregistry_baseurl):
-        DOES_NOT_EXIST = "does_not_exist"
-
         repo_client = self.create_repository_client(containerregistry_baseurl, DOES_NOT_EXIST)
         with pytest.raises(ResourceNotFoundError):
             repo_client.delete()
@@ -241,29 +198,4 @@
             artifacts.append(a)
 
         assert len(artifacts) > 0
-        assert len(artifacts) == count - 1
-=======
-    def test_delete_repository(self, containerregistry_baseurl, containerregistry_resource_group):
-        TO_BE_DELETED = "to_be_deleted"
-
-        self.import_repo_to_be_deleted(containerregistry_baseurl, resource_group=containerregistry_resource_group)
-
-        reg_client = self.create_registry_client(containerregistry_baseurl)
-        existing_repos = list(reg_client.list_repositories())
-        assert TO_BE_DELETED in existing_repos
-
-        repo_client = self.create_repository_client(containerregistry_baseurl, TO_BE_DELETED)
-        repo_client.delete()
-        self.sleep(5)
-
-        existing_repos = list(reg_client.list_repositories())
-        assert TO_BE_DELETED not in existing_repos
-
-    @acr_preparer()
-    def test_delete_repository_doesnt_exist(self, containerregistry_baseurl):
-        DOES_NOT_EXIST = "does_not_exist"
-
-        repo_client = self.create_repository_client(containerregistry_baseurl, DOES_NOT_EXIST)
-        with pytest.raises(ResourceNotFoundError):
-            repo_client.delete()
->>>>>>> e7cefc01
+        assert len(artifacts) == count - 1