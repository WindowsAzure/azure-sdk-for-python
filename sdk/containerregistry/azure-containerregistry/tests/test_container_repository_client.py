# coding=utf-8
# ------------------------------------
# Copyright (c) Microsoft Corporation.
# Licensed under the MIT License.
# ------------------------------------
from datetime import datetime
import functools
import os
import pytest
import subprocess
import time

from devtools_testutils import AzureTestCase, PowerShellPreparer

from azure.containerregistry import (
    ContainerRepositoryClient,
    ContainerRegistryClient,
    ContentPermissions,
    RepositoryProperties,
    RegistryArtifactProperties,
    TagProperties,
    TagOrderBy,
)
from azure.core.exceptions import ResourceNotFoundError
from azure.core.paging import ItemPaged

from testcase import ContainerRegistryTestClass, AcrBodyReplacer, FakeTokenCredential
<<<<<<< HEAD
from constants import TO_BE_DELETED

=======
>>>>>>> c4acce96

acr_preparer = functools.partial(
    PowerShellPreparer,
    "containerregistry",
    containerregistry_baseurl="fake_url.azurecr.io",
    containerregistry_resource_group="fake_rg",
)


class TestContainerRepositoryClient(ContainerRegistryTestClass):

    def __init__(self, method_name):
        super(TestContainerRepositoryClient, self).__init__(method_name)
        self.vcr.match_on = ["path", "method", "query"]
        self.recording_processors.append(AcrBodyReplacer())
        self.repository = "hello-world"
<<<<<<< HEAD

    @acr_preparer()
    def test_delete_tag(self, containerregistry_baseurl, containerregistry_resource_group):
        self._import_tag_to_be_deleted(containerregistry_baseurl, resource_group=containerregistry_resource_group)

        client = self.create_repository_client(containerregistry_baseurl, "hello-world")

        tag = client.get_tag_properties(TO_BE_DELETED)
        assert tag is not None

        client.delete_tag(TO_BE_DELETED)
        self.sleep(10)

        with pytest.raises(ResourceNotFoundError):
            client.get_tag_properties(TO_BE_DELETED)
=======
>>>>>>> c4acce96

    @acr_preparer()
    def test_get_attributes(self, containerregistry_baseurl):
        client = self.create_repository_client(containerregistry_baseurl, self.repository)

        repo_attribs = client.get_properties()

        assert repo_attribs is not None
        assert repo_attribs.content_permissions is not None

    @acr_preparer()
    def test_get_properties(self, containerregistry_baseurl):
        repo_client = self.create_repository_client(containerregistry_baseurl, "hello-world")

        properties = repo_client.get_properties()
        assert isinstance(properties.content_permissions, ContentPermissions)

    @acr_preparer()
    def test_get_tag(self, containerregistry_baseurl):
        client = self.create_repository_client(containerregistry_baseurl, self.repository)
<<<<<<< HEAD

        tag = client.get_tag_properties("latest")

        assert tag is not None
        assert isinstance(tag, TagProperties)

    @acr_preparer()
    def test_list_registry_artifacts(self, containerregistry_baseurl):
        client = self.create_repository_client(containerregistry_baseurl, self.repository)

        count = 0
=======

        tag = client.get_tag_properties("latest")

        assert tag is not None
        assert isinstance(tag, TagProperties)

    @acr_preparer()
    def test_list_registry_artifacts(self, containerregistry_baseurl):
        client = self.create_repository_client(containerregistry_baseurl, self.repository)

>>>>>>> c4acce96
        for artifact in client.list_registry_artifacts():
            assert artifact is not None
            assert isinstance(artifact, RegistryArtifactProperties)
            assert artifact.created_on is not None
            assert isinstance(artifact.created_on, datetime)
            assert artifact.last_updated_on is not None
            assert isinstance(artifact.last_updated_on, datetime)
<<<<<<< HEAD
            count += 1

        assert count > 0
=======
>>>>>>> c4acce96

    @acr_preparer()
    def test_get_registry_artifact_properties(self, containerregistry_baseurl):
        client = self.create_repository_client(containerregistry_baseurl, self.repository)

        properties = client.get_registry_artifact_properties("latest")

        assert properties is not None
        assert isinstance(properties, RegistryArtifactProperties)
        assert isinstance(properties.created_on, datetime)
        assert isinstance(properties.last_updated_on, datetime)

    @acr_preparer()
    def test_list_tags(self, containerregistry_baseurl):
        client = self.create_repository_client(containerregistry_baseurl, self.repository)

        tags = client.list_tags()
        assert isinstance(tags, ItemPaged)
        count = 0
        for tag in tags:
            count += 1
            print(tag)

        assert count > 0

    @acr_preparer()
    def test_list_tags_descending(self, containerregistry_baseurl):
        client = self.create_repository_client(containerregistry_baseurl, self.repository)

        # TODO: This is giving time in ascending order
        tags = client.list_tags(order_by=TagOrderBy.LAST_UPDATE_TIME_DESCENDING)
        assert isinstance(tags, ItemPaged)
        last_updated_on = None
        count = 0
        for tag in tags:
            print(tag.last_updated_on)
            # if last_updated_on:
            #     assert tag.last_updated_on < last_updated_on
            last_updated_on = tag.last_updated_on
            count += 1

        assert count > 0

    @pytest.mark.live_test_only
    @acr_preparer()
    def test_set_manifest_properties(self, containerregistry_baseurl):
        client = self.create_repository_client(containerregistry_baseurl, self.repository)

        for manifest in client.list_registry_artifacts():

            permissions = manifest.content_permissions
            permissions.can_delete = not permissions.can_delete

            client.set_manifest_properties(manifest.digest, permissions)

            received = client.get_registry_artifact_properties(manifest.digest)

            assert received.content_permissions.can_write == permissions.can_write
            assert received.content_permissions.can_read == permissions.can_read
            assert received.content_permissions.can_list == permissions.can_list
            assert received.content_permissions.can_delete == permissions.can_delete
<<<<<<< HEAD

            break
=======

            break

    @pytest.mark.xfail
    @acr_preparer()
    def test_set_tag_properties(self, containerregistry_baseurl):
        client = self.create_repository_client(containerregistry_baseurl, self.repository)

        for tag in client.list_tags():

            permissions = tag.content_permissions
            permissions.can_write = not permissions.can_write

            client.set_tag_properties(tag.digest, permissions)

            received = client.get_tag_properties(tag.name)

            assert received.content_permissions.can_write == permissions.can_write
            assert received.content_permissions.can_read == permissions.can_read
            assert received.content_permissions.can_list == permissions.can_list
            assert received.content_permissions.can_delete == permissions.can_delete

            break

        tags = client.set_manifest_properties()
>>>>>>> c4acce96

    @pytest.mark.xfail
    @acr_preparer()
    def test_set_tag_properties(self, containerregistry_baseurl):
        client = self.create_repository_client(containerregistry_baseurl, self.repository)

        for tag in client.list_tags():

            permissions = tag.content_permissions
            permissions.can_write = not permissions.can_write

            client.set_tag_properties(tag.digest, permissions)

            received = client.get_tag_properties(tag.name)

            assert received.content_permissions.can_write == permissions.can_write
            assert received.content_permissions.can_read == permissions.can_read
            assert received.content_permissions.can_list == permissions.can_list
            assert received.content_permissions.can_delete == permissions.can_delete

            break

        tags = client.set_manifest_properties()

    @acr_preparer()
    def test_delete_repository(self, containerregistry_baseurl, containerregistry_resource_group):
        self.import_repo_to_be_deleted(containerregistry_baseurl, resource_group=containerregistry_resource_group)

<<<<<<< HEAD
        reg_client = self.create_registry_client(containerregistry_baseurl)
        existing_repos = list(reg_client.list_repositories())
        assert TO_BE_DELETED in existing_repos

        repo_client = self.create_repository_client(containerregistry_baseurl, TO_BE_DELETED)
        repo_client.delete()
        self.sleep(5)

        existing_repos = list(reg_client.list_repositories())
        assert TO_BE_DELETED not in existing_repos

    @acr_preparer()
    def test_delete_repository_doesnt_exist(self, containerregistry_baseurl):
        DOES_NOT_EXIST = "does_not_exist"

        repo_client = self.create_repository_client(containerregistry_baseurl, DOES_NOT_EXIST)
        with pytest.raises(ResourceNotFoundError):
            repo_client.delete()

    @acr_preparer()
    def test_delete_registry_artifact(self, containerregistry_baseurl, containerregistry_resource_group):
        self.import_repo_to_be_deleted(containerregistry_baseurl, resource_group=containerregistry_resource_group)

        repo_client = self.create_repository_client(containerregistry_baseurl, TO_BE_DELETED)

        count = 0
        for artifact in repo_client.list_registry_artifacts():
            if count == 0:
                repo_client.delete_registry_artifact(artifact.digest)
            count += 1
        assert count > 0

        artifacts = []
        for a in repo_client.list_registry_artifacts():
            artifacts.append(a)
=======
        repo_client = self.create_registry_client(containerregistry_baseurl)

        repo_count = 0
        for repo in repo_client.list_repositories():
            repo_count += 1
>>>>>>> c4acce96

        assert len(artifacts) > 0
        assert len(artifacts) == count - 1<|MERGE_RESOLUTION|>--- conflicted
+++ resolved
@@ -25,11 +25,8 @@
 from azure.core.paging import ItemPaged
 
 from testcase import ContainerRegistryTestClass, AcrBodyReplacer, FakeTokenCredential
-<<<<<<< HEAD
 from constants import TO_BE_DELETED
 
-=======
->>>>>>> c4acce96
 
 acr_preparer = functools.partial(
     PowerShellPreparer,
@@ -46,7 +43,6 @@
         self.vcr.match_on = ["path", "method", "query"]
         self.recording_processors.append(AcrBodyReplacer())
         self.repository = "hello-world"
-<<<<<<< HEAD
 
     @acr_preparer()
     def test_delete_tag(self, containerregistry_baseurl, containerregistry_resource_group):
@@ -62,17 +58,6 @@
 
         with pytest.raises(ResourceNotFoundError):
             client.get_tag_properties(TO_BE_DELETED)
-=======
->>>>>>> c4acce96
-
-    @acr_preparer()
-    def test_get_attributes(self, containerregistry_baseurl):
-        client = self.create_repository_client(containerregistry_baseurl, self.repository)
-
-        repo_attribs = client.get_properties()
-
-        assert repo_attribs is not None
-        assert repo_attribs.content_permissions is not None
 
     @acr_preparer()
     def test_get_properties(self, containerregistry_baseurl):
@@ -84,7 +69,6 @@
     @acr_preparer()
     def test_get_tag(self, containerregistry_baseurl):
         client = self.create_repository_client(containerregistry_baseurl, self.repository)
-<<<<<<< HEAD
 
         tag = client.get_tag_properties("latest")
 
@@ -96,18 +80,6 @@
         client = self.create_repository_client(containerregistry_baseurl, self.repository)
 
         count = 0
-=======
-
-        tag = client.get_tag_properties("latest")
-
-        assert tag is not None
-        assert isinstance(tag, TagProperties)
-
-    @acr_preparer()
-    def test_list_registry_artifacts(self, containerregistry_baseurl):
-        client = self.create_repository_client(containerregistry_baseurl, self.repository)
-
->>>>>>> c4acce96
         for artifact in client.list_registry_artifacts():
             assert artifact is not None
             assert isinstance(artifact, RegistryArtifactProperties)
@@ -115,12 +87,9 @@
             assert isinstance(artifact.created_on, datetime)
             assert artifact.last_updated_on is not None
             assert isinstance(artifact.last_updated_on, datetime)
-<<<<<<< HEAD
-            count += 1
-
-        assert count > 0
-=======
->>>>>>> c4acce96
+            count += 1
+
+        assert count > 0
 
     @acr_preparer()
     def test_get_registry_artifact_properties(self, containerregistry_baseurl):
@@ -128,7 +97,6 @@
 
         properties = client.get_registry_artifact_properties("latest")
 
-        assert properties is not None
         assert isinstance(properties, RegistryArtifactProperties)
         assert isinstance(properties.created_on, datetime)
         assert isinstance(properties.last_updated_on, datetime)
@@ -182,10 +150,6 @@
             assert received.content_permissions.can_read == permissions.can_read
             assert received.content_permissions.can_list == permissions.can_list
             assert received.content_permissions.can_delete == permissions.can_delete
-<<<<<<< HEAD
-
-            break
-=======
 
             break
 
@@ -210,37 +174,10 @@
 
             break
 
-        tags = client.set_manifest_properties()
->>>>>>> c4acce96
-
-    @pytest.mark.xfail
-    @acr_preparer()
-    def test_set_tag_properties(self, containerregistry_baseurl):
-        client = self.create_repository_client(containerregistry_baseurl, self.repository)
-
-        for tag in client.list_tags():
-
-            permissions = tag.content_permissions
-            permissions.can_write = not permissions.can_write
-
-            client.set_tag_properties(tag.digest, permissions)
-
-            received = client.get_tag_properties(tag.name)
-
-            assert received.content_permissions.can_write == permissions.can_write
-            assert received.content_permissions.can_read == permissions.can_read
-            assert received.content_permissions.can_list == permissions.can_list
-            assert received.content_permissions.can_delete == permissions.can_delete
-
-            break
-
-        tags = client.set_manifest_properties()
-
     @acr_preparer()
     def test_delete_repository(self, containerregistry_baseurl, containerregistry_resource_group):
         self.import_repo_to_be_deleted(containerregistry_baseurl, resource_group=containerregistry_resource_group)
 
-<<<<<<< HEAD
         reg_client = self.create_registry_client(containerregistry_baseurl)
         existing_repos = list(reg_client.list_repositories())
         assert TO_BE_DELETED in existing_repos
@@ -276,13 +213,6 @@
         artifacts = []
         for a in repo_client.list_registry_artifacts():
             artifacts.append(a)
-=======
-        repo_client = self.create_registry_client(containerregistry_baseurl)
-
-        repo_count = 0
-        for repo in repo_client.list_repositories():
-            repo_count += 1
->>>>>>> c4acce96
 
         assert len(artifacts) > 0
         assert len(artifacts) == count - 1