# coding=utf-8
# ------------------------------------
# Copyright (c) Microsoft Corporation.
# Licensed under the MIT License.
# ------------------------------------
from datetime import datetime
import pytest
import six

from azure.containerregistry import (
    RepositoryProperties,
    ArtifactManifestProperties,
    ManifestOrder,
    ArtifactTagProperties,
<<<<<<< HEAD
    TagOrder
=======
    TagOrder,
>>>>>>> 2d177c9c
)
from azure.core.exceptions import ResourceNotFoundError
from azure.core.async_paging import AsyncItemPaged

from asynctestcase import AsyncContainerRegistryTestClass
from constants import TO_BE_DELETED, HELLO_WORLD, ALPINE, BUSYBOX, DOES_NOT_EXIST
from preparer import acr_preparer


class TestContainerRegistryClient(AsyncContainerRegistryTestClass):
    @acr_preparer()
    async def test_list_repository_names(self, containerregistry_endpoint):
        client = self.create_registry_client(containerregistry_endpoint)

        repositories = client.list_repository_names()
        assert isinstance(repositories, AsyncItemPaged)

        count = 0
        prev = None
        async for repo in repositories:
            count += 1
            assert isinstance(repo, six.string_types)
            assert prev != repo
            prev = repo

        assert count > 0

    @acr_preparer()
    async def test_list_repository_names_by_page(self, containerregistry_endpoint):
        client = self.create_registry_client(containerregistry_endpoint)
        results_per_page = 2
        total_pages = 0

        repository_pages = client.list_repository_names(results_per_page=results_per_page)

        prev = None
        async for page in repository_pages.by_page():
            page_count = 0
            async for repo in page:
                assert isinstance(repo, six.string_types)
                assert prev != repo
                prev = repo
                page_count += 1
            assert page_count <= results_per_page
            total_pages += 1

        assert total_pages >= 1

    @acr_preparer()
    async def test_delete_repository(self, containerregistry_endpoint, containerregistry_resource_group):
        self.import_image(HELLO_WORLD, [TO_BE_DELETED])
        client = self.create_registry_client(containerregistry_endpoint)

        await client.delete_repository(TO_BE_DELETED)

        async for repo in client.list_repository_names():
            if repo == TO_BE_DELETED:
                raise ValueError("Repository not deleted")

    @acr_preparer()
    async def test_delete_repository_does_not_exist(self, containerregistry_endpoint):
        client = self.create_registry_client(containerregistry_endpoint)

        await client.delete_repository("not_real_repo")

    @acr_preparer()
    async def test_get_repository_properties(self, containerregistry_endpoint):
        client = self.create_registry_client(containerregistry_endpoint)

        properties = await client.get_repository_properties(ALPINE)
        assert isinstance(properties, RepositoryProperties)
        assert properties.name == ALPINE

    @acr_preparer()
    async def test_update_properties(self, containerregistry_endpoint):
        repository = self.get_resource_name("repo")
        tag_identifier = self.get_resource_name("tag")
        self.import_image(HELLO_WORLD, ["{}:{}".format(repository, tag_identifier)])
        client = self.create_registry_client(containerregistry_endpoint)

        properties = await client.get_repository_properties(repository)

        properties.can_delete = False
        properties.can_read = False
        properties.can_list = False
        properties.can_write = False

        new_properties = await client.update_repository_properties(repository, properties)

        assert properties.can_delete == new_properties.can_delete
        assert properties.can_read == new_properties.can_read
        assert properties.can_list == new_properties.can_list
        assert properties.can_write == new_properties.can_write

        new_properties.can_delete = True
        new_properties.can_read = True
        new_properties.can_list = True
        new_properties.can_write = True

        new_properties = await client.update_repository_properties(repository, new_properties)

        assert new_properties.can_delete == True
        assert new_properties.can_read == True
        assert new_properties.can_list == True
        assert new_properties.can_write == True

    @acr_preparer()
    async def test_update_repository_properties_kwargs(self, containerregistry_endpoint):
        repo = self.get_resource_name("repo")
        tag = self.get_resource_name("tag")
        self.import_image(HELLO_WORLD, ["{}:{}".format(repo, tag)])

        client = self.create_registry_client(containerregistry_endpoint)

        properties = await client.get_repository_properties(repo)
        properties = self.set_all_properties(properties, True)
        received = await client.update_repository_properties(repo, properties)
        self.assert_all_properties(properties, True)

        received = await client.update_repository_properties(repo, can_delete=False)
        assert received.can_delete == False
        assert received.can_list == True
        assert received.can_read == True
        assert received.can_write == True
        # assert received.teleport_enabled == True

        received = await client.update_repository_properties(repo, can_read=False)
        assert received.can_delete == False
        assert received.can_list == True
        assert received.can_read == False
        assert received.can_write == True
        # assert received.teleport_enabled == True

        received = await client.update_repository_properties(repo, can_write=False)
        assert received.can_delete == False
        assert received.can_list == True
        assert received.can_read == False
        assert received.can_write == False
        # assert received.teleport_enabled == True

        received = await client.update_repository_properties(repo, can_list=False)
        assert received.can_delete == False
        assert received.can_list == False
        assert received.can_read == False
        assert received.can_write == False
        # assert received.teleport_enabled == True

        # received = await client.update_repository_properties(repo, teleport_enabled=True)
        # self.assert_all_properties(received, True)

        received = await client.update_repository_properties(
            repo,
            can_delete=True,
            can_read=True,
            can_write=True,
            can_list=True,
            # teleport_enabled=True,
        )

        self.assert_all_properties(received, True)

    @acr_preparer()
    async def test_list_registry_artifacts(self, containerregistry_endpoint):
        client = self.create_registry_client(containerregistry_endpoint)

        count = 0
<<<<<<< HEAD
        async for artifact in client.list_manifests(BUSYBOX):
=======
        async for artifact in client.list_manifest_properties(BUSYBOX):
>>>>>>> 2d177c9c
            assert isinstance(artifact, ArtifactManifestProperties)
            assert isinstance(artifact.created_on, datetime)
            assert isinstance(artifact.last_updated_on, datetime)
            assert artifact.repository_name == BUSYBOX
<<<<<<< HEAD
            assert (
                self.create_fully_qualified_reference(containerregistry_endpoint, BUSYBOX, artifact.digest)
                == artifact.fully_qualified_reference
            )
=======
>>>>>>> 2d177c9c
            count += 1

        assert count > 0

    @acr_preparer()
    async def test_list_registry_artifacts_by_page(self, containerregistry_endpoint):
        client = self.create_registry_client(containerregistry_endpoint)
        results_per_page = 2

<<<<<<< HEAD
        pages = client.list_manifests(BUSYBOX, results_per_page=results_per_page)
=======
        pages = client.list_manifest_properties(BUSYBOX, results_per_page=results_per_page)
>>>>>>> 2d177c9c
        page_count = 0
        async for page in pages.by_page():
            reg_count = 0
            async for tag in page:
                reg_count += 1
            assert reg_count <= results_per_page
            page_count += 1

        assert page_count >= 1

    @acr_preparer()
    async def test_list_registry_artifacts_descending(self, containerregistry_endpoint):
        client = self.create_registry_client(containerregistry_endpoint)

        prev_last_updated_on = None
        count = 0
<<<<<<< HEAD
        async for artifact in client.list_manifests(BUSYBOX, order_by=ManifestOrder.LAST_UPDATE_TIME_DESCENDING):
=======
        async for artifact in client.list_manifest_properties(
            BUSYBOX, order_by=ManifestOrder.LAST_UPDATE_TIME_DESCENDING
        ):
>>>>>>> 2d177c9c
            if prev_last_updated_on:
                assert artifact.last_updated_on < prev_last_updated_on
            prev_last_updated_on = artifact.last_updated_on
            count += 1

        assert count > 0

        prev_last_updated_on = None
        count = 0
<<<<<<< HEAD
        async for artifact in client.list_manifests(BUSYBOX, order_by="timedesc"):
=======
        async for artifact in client.list_manifest_properties(BUSYBOX, order_by="timedesc"):
>>>>>>> 2d177c9c
            if prev_last_updated_on:
                assert artifact.last_updated_on < prev_last_updated_on
            prev_last_updated_on = artifact.last_updated_on
            count += 1

        assert count > 0

    @acr_preparer()
    async def test_list_registry_artifacts_ascending(self, containerregistry_endpoint):
        client = self.create_registry_client(containerregistry_endpoint)

        prev_last_updated_on = None
        count = 0
<<<<<<< HEAD
        async for artifact in client.list_manifests(BUSYBOX, order_by=ManifestOrder.LAST_UPDATE_TIME_ASCENDING):
=======
        async for artifact in client.list_manifest_properties(
            BUSYBOX, order_by=ManifestOrder.LAST_UPDATE_TIME_ASCENDING
        ):
>>>>>>> 2d177c9c
            if prev_last_updated_on:
                assert artifact.last_updated_on > prev_last_updated_on
            prev_last_updated_on = artifact.last_updated_on
            count += 1

        assert count > 0

        prev_last_updated_on = None
        count = 0
<<<<<<< HEAD
        async for artifact in client.list_manifests(BUSYBOX, order_by="timeasc"):
=======
        async for artifact in client.list_manifest_properties(BUSYBOX, order_by="timeasc"):
>>>>>>> 2d177c9c
            if prev_last_updated_on:
                assert artifact.last_updated_on > prev_last_updated_on
            prev_last_updated_on = artifact.last_updated_on
            count += 1

        assert count > 0

    @acr_preparer()
    async def test_get_manifest_properties(self, containerregistry_endpoint):
        repo = self.get_resource_name("repo")
        tag = self.get_resource_name("tag")
        self.import_image(HELLO_WORLD, ["{}:{}".format(repo, tag)])

        client = self.create_registry_client(containerregistry_endpoint)

        properties = await client.get_manifest_properties(repo, tag)

        assert isinstance(properties, ArtifactManifestProperties)
        assert properties.repository_name == repo
<<<<<<< HEAD
        assert (
            self.create_fully_qualified_reference(containerregistry_endpoint, repo, properties.digest)
            == properties.fully_qualified_reference
        )
=======
>>>>>>> 2d177c9c

    @acr_preparer()
    async def test_get_manifest_properties_does_not_exist(self, containerregistry_endpoint):
        client = self.create_registry_client(containerregistry_endpoint)

        with pytest.raises(ResourceNotFoundError):
            properties = await client.get_manifest_properties("DOESNOTEXIST", "DOESNOTEXIST")

    @acr_preparer()
    async def test_update_manifest_properties(self, containerregistry_endpoint):
        repo = self.get_resource_name("repo")
        tag = self.get_resource_name("tag")
        self.import_image(HELLO_WORLD, ["{}:{}".format(repo, tag)])

        client = self.create_registry_client(containerregistry_endpoint)

        properties = await client.get_manifest_properties(repo, tag)
        properties.can_delete = False
        properties.can_read = False
        properties.can_write = False
        properties.can_list = False

        received = await client.update_manifest_properties(repo, tag, properties)

        assert received.can_delete == properties.can_delete
        assert received.can_read == properties.can_read
        assert received.can_write == properties.can_write
        assert received.can_list == properties.can_list

        properties.can_delete = True
        properties.can_read = True
        properties.can_write = True
        properties.can_list = True

        received = await client.update_manifest_properties(repo, tag, properties)

        assert received.can_delete == True
        assert received.can_read == True
        assert received.can_write == True
        assert received.can_list == True

    @acr_preparer()
    async def test_update_manifest_properties_kwargs(self, containerregistry_endpoint):
        repo = self.get_resource_name("repo")
        tag = self.get_resource_name("tag")
        self.import_image(HELLO_WORLD, ["{}:{}".format(repo, tag)])

        client = self.create_registry_client(containerregistry_endpoint)

        properties = await client.get_manifest_properties(repo, tag)
        received = await client.update_manifest_properties(repo, tag, can_delete=False)
        assert received.can_delete == False

        received = await client.update_manifest_properties(repo, tag, can_read=False)
        assert received.can_read == False

        received = await client.update_manifest_properties(repo, tag, can_write=False)
        assert received.can_write == False

        received = await client.update_manifest_properties(repo, tag, can_list=False)
        assert received.can_list == False

        received = await client.update_manifest_properties(
            repo, tag, can_delete=True, can_read=True, can_write=True, can_list=True
        )

        assert received.can_delete == True
        assert received.can_read == True
        assert received.can_write == True
        assert received.can_list == True

    @acr_preparer()
<<<<<<< HEAD
    async def test_get_tag(self, containerregistry_endpoint):
=======
    async def test_get_tag_properties(self, containerregistry_endpoint):
>>>>>>> 2d177c9c
        repo = self.get_resource_name("repo")
        tag = self.get_resource_name("tag")
        self.import_image(HELLO_WORLD, ["{}:{}".format(repo, tag)])

        client = self.create_registry_client(containerregistry_endpoint)

<<<<<<< HEAD
        properties = await client.get_tag(repo, tag)
=======
        properties = await client.get_tag_properties(repo, tag)
>>>>>>> 2d177c9c

        assert isinstance(properties, ArtifactTagProperties)
        assert properties.name == tag

    @acr_preparer()
<<<<<<< HEAD
    async def test_get_tag_does_not_exist(self, containerregistry_endpoint):
        client = self.create_registry_client(containerregistry_endpoint)

        with pytest.raises(ResourceNotFoundError):
            await client.get_tag("Nonexistent", "Nonexistent")
=======
    async def test_get_tag_properties_does_not_exist(self, containerregistry_endpoint):
        client = self.create_registry_client(containerregistry_endpoint)

        with pytest.raises(ResourceNotFoundError):
            await client.get_tag_properties("Nonexistent", "Nonexistent")
>>>>>>> 2d177c9c

    @acr_preparer()
    async def test_update_tag_properties(self, containerregistry_endpoint):
        repo = self.get_resource_name("repo")
        tag = self.get_resource_name("tag")
        self.import_image(HELLO_WORLD, ["{}:{}".format(repo, tag)])

        client = self.create_registry_client(containerregistry_endpoint)

<<<<<<< HEAD
        properties = await client.get_tag(repo, tag)
=======
        properties = await client.get_tag_properties(repo, tag)
>>>>>>> 2d177c9c
        properties.can_delete = False
        properties.can_read = False
        properties.can_write = False
        properties.can_list = False
        received = await client.update_tag_properties(repo, tag, properties)

        assert received.can_delete == properties.can_delete
        assert received.can_read == properties.can_read
        assert received.can_write == properties.can_write
        assert received.can_list == properties.can_list

        properties.can_delete = True
        properties.can_read = True
        properties.can_write = True
        properties.can_list = True

        received = await client.update_tag_properties(repo, tag, properties)

        assert received.can_delete == True
        assert received.can_read == True
        assert received.can_write == True
        assert received.can_list == True

    @acr_preparer()
    async def test_update_tag_properties_kwargs(self, containerregistry_endpoint):
        repo = self.get_resource_name("repo")
        tag = self.get_resource_name("tag")
        self.import_image(HELLO_WORLD, ["{}:{}".format(repo, tag)])

        client = self.create_registry_client(containerregistry_endpoint)

<<<<<<< HEAD
        properties = await client.get_tag(repo, tag)
=======
        properties = await client.get_tag_properties(repo, tag)
>>>>>>> 2d177c9c
        received = await client.update_tag_properties(repo, tag, can_delete=False)
        assert received.can_delete == False

        received = await client.update_tag_properties(repo, tag, can_read=False)
        assert received.can_read == False

        received = await client.update_tag_properties(repo, tag, can_write=False)
        assert received.can_write == False

        received = await client.update_tag_properties(repo, tag, can_list=False)
        assert received.can_list == False

        received = await client.update_tag_properties(
            repo, tag, can_delete=True, can_read=True, can_write=True, can_list=True
        )

        assert received.can_delete == True
        assert received.can_read == True
        assert received.can_write == True
        assert received.can_list == True

    @acr_preparer()
<<<<<<< HEAD
    async def test_list_tags(self, containerregistry_endpoint):
=======
    async def test_list_tag_properties(self, containerregistry_endpoint):
>>>>>>> 2d177c9c
        repo = self.get_resource_name("repo")
        tag = self.get_resource_name("tag")
        tags = ["{}:{}".format(repo, tag + str(i)) for i in range(4)]
        self.import_image(HELLO_WORLD, tags)

        client = self.create_registry_client(containerregistry_endpoint)

        count = 0
<<<<<<< HEAD
        async for tag in client.list_tags(repo):
=======
        async for tag in client.list_tag_properties(repo):
>>>>>>> 2d177c9c
            assert "{}:{}".format(repo, tag.name) in tags
            count += 1
        assert count == 4

    @acr_preparer()
<<<<<<< HEAD
    async def test_list_tags_order_descending(self, containerregistry_endpoint):
=======
    async def test_list_tag_properties_order_descending(self, containerregistry_endpoint):
>>>>>>> 2d177c9c
        repo = self.get_resource_name("repo")
        tag = self.get_resource_name("tag")
        tags = ["{}:{}".format(repo, tag + str(i)) for i in range(4)]
        self.import_image(HELLO_WORLD, tags)

        client = self.create_registry_client(containerregistry_endpoint)

        prev_last_updated_on = None
        count = 0
<<<<<<< HEAD
        async for tag in client.list_tags(repo, order_by=TagOrder.LAST_UPDATE_TIME_DESCENDING):
=======
        async for tag in client.list_tag_properties(repo, order_by=TagOrder.LAST_UPDATE_TIME_DESCENDING):
>>>>>>> 2d177c9c
            assert "{}:{}".format(repo, tag.name) in tags
            if prev_last_updated_on:
                assert tag.last_updated_on < prev_last_updated_on
            prev_last_updated_on = tag.last_updated_on
            count += 1
        assert count == 4

        prev_last_updated_on = None
        count = 0
<<<<<<< HEAD
        async for tag in client.list_tags(repo, order_by="timedesc"):
=======
        async for tag in client.list_tag_properties(repo, order_by="timedesc"):
>>>>>>> 2d177c9c
            assert "{}:{}".format(repo, tag.name) in tags
            if prev_last_updated_on:
                assert tag.last_updated_on < prev_last_updated_on
            prev_last_updated_on = tag.last_updated_on
            count += 1
        assert count == 4

    @acr_preparer()
<<<<<<< HEAD
    async def test_list_tags_order_ascending(self, containerregistry_endpoint):
=======
    async def test_list_tag_properties_order_ascending(self, containerregistry_endpoint):
>>>>>>> 2d177c9c
        repo = self.get_resource_name("repo")
        tag = self.get_resource_name("tag")
        tags = ["{}:{}".format(repo, tag + str(i)) for i in range(4)]
        self.import_image(HELLO_WORLD, tags)

        client = self.create_registry_client(containerregistry_endpoint)

        prev_last_updated_on = None
        count = 0
<<<<<<< HEAD
        async for tag in client.list_tags(repo, order_by=TagOrder.LAST_UPDATE_TIME_ASCENDING):
=======
        async for tag in client.list_tag_properties(repo, order_by=TagOrder.LAST_UPDATE_TIME_ASCENDING):
>>>>>>> 2d177c9c
            assert "{}:{}".format(repo, tag.name) in tags
            if prev_last_updated_on:
                assert tag.last_updated_on > prev_last_updated_on
            prev_last_updated_on = tag.last_updated_on
            count += 1
        assert count == 4

        prev_last_updated_on = None
        count = 0
<<<<<<< HEAD
        async for tag in client.list_tags(repo, order_by="timeasc"):
=======
        async for tag in client.list_tag_properties(repo, order_by="timeasc"):
>>>>>>> 2d177c9c
            assert "{}:{}".format(repo, tag.name) in tags
            if prev_last_updated_on:
                assert tag.last_updated_on > prev_last_updated_on
            prev_last_updated_on = tag.last_updated_on
            count += 1
        assert count == 4

    @acr_preparer()
    async def test_delete_tag(self, containerregistry_endpoint):
        repo = self.get_resource_name("repo")
        tag = self.get_resource_name("tag")
        tags = ["{}:{}".format(repo, tag + str(i)) for i in range(4)]
        self.import_image(HELLO_WORLD, tags)

        client = self.create_registry_client(containerregistry_endpoint)

        await client.delete_tag(repo, tag + str(0))

        count = 0
<<<<<<< HEAD
        async for tag in client.list_tags(repo):
=======
        async for tag in client.list_tag_properties(repo):
>>>>>>> 2d177c9c
            assert "{}:{}".format(repo, tag.name) in tags[1:]
            count += 1
        assert count == 3

    @acr_preparer()
    async def test_delete_tag_does_not_exist(self, containerregistry_endpoint):
        client = self.create_registry_client(containerregistry_endpoint)

        await client.delete_tag(DOES_NOT_EXIST, DOES_NOT_EXIST)

    @acr_preparer()
    async def test_delete_manifest(self, containerregistry_endpoint):
        repo = self.get_resource_name("repo")
        tag = self.get_resource_name("tag")
        self.import_image(HELLO_WORLD, ["{}:{}".format(repo, tag)])

        client = self.create_registry_client(containerregistry_endpoint)
        await client.delete_manifest(repo, tag)

        self.sleep(10)
        with pytest.raises(ResourceNotFoundError):
            await client.get_manifest_properties(repo, tag)

    @acr_preparer()
    async def test_delete_manifest_does_not_exist(self, containerregistry_endpoint):
        repo = self.get_resource_name("repo")
        tag = self.get_resource_name("tag")
        self.import_image(HELLO_WORLD, ["{}:{}".format(repo, tag)])

        client = self.create_registry_client(containerregistry_endpoint)

        manifest = await client.get_manifest_properties(repo, tag)

        digest = manifest.digest

        digest = digest[:-10] + u"a" * 10

        await client.delete_manifest(repo, digest)<|MERGE_RESOLUTION|>--- conflicted
+++ resolved
@@ -12,11 +12,7 @@
     ArtifactManifestProperties,
     ManifestOrder,
     ArtifactTagProperties,
-<<<<<<< HEAD
-    TagOrder
-=======
     TagOrder,
->>>>>>> 2d177c9c
 )
 from azure.core.exceptions import ResourceNotFoundError
 from azure.core.async_paging import AsyncItemPaged
@@ -183,22 +179,15 @@
         client = self.create_registry_client(containerregistry_endpoint)
 
         count = 0
-<<<<<<< HEAD
-        async for artifact in client.list_manifests(BUSYBOX):
-=======
         async for artifact in client.list_manifest_properties(BUSYBOX):
->>>>>>> 2d177c9c
             assert isinstance(artifact, ArtifactManifestProperties)
             assert isinstance(artifact.created_on, datetime)
             assert isinstance(artifact.last_updated_on, datetime)
             assert artifact.repository_name == BUSYBOX
-<<<<<<< HEAD
             assert (
                 self.create_fully_qualified_reference(containerregistry_endpoint, BUSYBOX, artifact.digest)
                 == artifact.fully_qualified_reference
             )
-=======
->>>>>>> 2d177c9c
             count += 1
 
         assert count > 0
@@ -208,11 +197,7 @@
         client = self.create_registry_client(containerregistry_endpoint)
         results_per_page = 2
 
-<<<<<<< HEAD
-        pages = client.list_manifests(BUSYBOX, results_per_page=results_per_page)
-=======
         pages = client.list_manifest_properties(BUSYBOX, results_per_page=results_per_page)
->>>>>>> 2d177c9c
         page_count = 0
         async for page in pages.by_page():
             reg_count = 0
@@ -229,13 +214,9 @@
 
         prev_last_updated_on = None
         count = 0
-<<<<<<< HEAD
-        async for artifact in client.list_manifests(BUSYBOX, order_by=ManifestOrder.LAST_UPDATE_TIME_DESCENDING):
-=======
         async for artifact in client.list_manifest_properties(
             BUSYBOX, order_by=ManifestOrder.LAST_UPDATE_TIME_DESCENDING
         ):
->>>>>>> 2d177c9c
             if prev_last_updated_on:
                 assert artifact.last_updated_on < prev_last_updated_on
             prev_last_updated_on = artifact.last_updated_on
@@ -245,11 +226,7 @@
 
         prev_last_updated_on = None
         count = 0
-<<<<<<< HEAD
-        async for artifact in client.list_manifests(BUSYBOX, order_by="timedesc"):
-=======
         async for artifact in client.list_manifest_properties(BUSYBOX, order_by="timedesc"):
->>>>>>> 2d177c9c
             if prev_last_updated_on:
                 assert artifact.last_updated_on < prev_last_updated_on
             prev_last_updated_on = artifact.last_updated_on
@@ -263,13 +240,9 @@
 
         prev_last_updated_on = None
         count = 0
-<<<<<<< HEAD
-        async for artifact in client.list_manifests(BUSYBOX, order_by=ManifestOrder.LAST_UPDATE_TIME_ASCENDING):
-=======
         async for artifact in client.list_manifest_properties(
             BUSYBOX, order_by=ManifestOrder.LAST_UPDATE_TIME_ASCENDING
         ):
->>>>>>> 2d177c9c
             if prev_last_updated_on:
                 assert artifact.last_updated_on > prev_last_updated_on
             prev_last_updated_on = artifact.last_updated_on
@@ -279,11 +252,7 @@
 
         prev_last_updated_on = None
         count = 0
-<<<<<<< HEAD
-        async for artifact in client.list_manifests(BUSYBOX, order_by="timeasc"):
-=======
         async for artifact in client.list_manifest_properties(BUSYBOX, order_by="timeasc"):
->>>>>>> 2d177c9c
             if prev_last_updated_on:
                 assert artifact.last_updated_on > prev_last_updated_on
             prev_last_updated_on = artifact.last_updated_on
@@ -303,13 +272,10 @@
 
         assert isinstance(properties, ArtifactManifestProperties)
         assert properties.repository_name == repo
-<<<<<<< HEAD
         assert (
             self.create_fully_qualified_reference(containerregistry_endpoint, repo, properties.digest)
             == properties.fully_qualified_reference
         )
-=======
->>>>>>> 2d177c9c
 
     @acr_preparer()
     async def test_get_manifest_properties_does_not_exist(self, containerregistry_endpoint):
@@ -382,40 +348,24 @@
         assert received.can_list == True
 
     @acr_preparer()
-<<<<<<< HEAD
-    async def test_get_tag(self, containerregistry_endpoint):
-=======
     async def test_get_tag_properties(self, containerregistry_endpoint):
->>>>>>> 2d177c9c
-        repo = self.get_resource_name("repo")
-        tag = self.get_resource_name("tag")
-        self.import_image(HELLO_WORLD, ["{}:{}".format(repo, tag)])
-
-        client = self.create_registry_client(containerregistry_endpoint)
-
-<<<<<<< HEAD
-        properties = await client.get_tag(repo, tag)
-=======
+        repo = self.get_resource_name("repo")
+        tag = self.get_resource_name("tag")
+        self.import_image(HELLO_WORLD, ["{}:{}".format(repo, tag)])
+
+        client = self.create_registry_client(containerregistry_endpoint)
+
         properties = await client.get_tag_properties(repo, tag)
->>>>>>> 2d177c9c
 
         assert isinstance(properties, ArtifactTagProperties)
         assert properties.name == tag
 
     @acr_preparer()
-<<<<<<< HEAD
-    async def test_get_tag_does_not_exist(self, containerregistry_endpoint):
-        client = self.create_registry_client(containerregistry_endpoint)
-
-        with pytest.raises(ResourceNotFoundError):
-            await client.get_tag("Nonexistent", "Nonexistent")
-=======
     async def test_get_tag_properties_does_not_exist(self, containerregistry_endpoint):
         client = self.create_registry_client(containerregistry_endpoint)
 
         with pytest.raises(ResourceNotFoundError):
             await client.get_tag_properties("Nonexistent", "Nonexistent")
->>>>>>> 2d177c9c
 
     @acr_preparer()
     async def test_update_tag_properties(self, containerregistry_endpoint):
@@ -425,11 +375,7 @@
 
         client = self.create_registry_client(containerregistry_endpoint)
 
-<<<<<<< HEAD
-        properties = await client.get_tag(repo, tag)
-=======
         properties = await client.get_tag_properties(repo, tag)
->>>>>>> 2d177c9c
         properties.can_delete = False
         properties.can_read = False
         properties.can_write = False
@@ -461,11 +407,7 @@
 
         client = self.create_registry_client(containerregistry_endpoint)
 
-<<<<<<< HEAD
-        properties = await client.get_tag(repo, tag)
-=======
         properties = await client.get_tag_properties(repo, tag)
->>>>>>> 2d177c9c
         received = await client.update_tag_properties(repo, tag, can_delete=False)
         assert received.can_delete == False
 
@@ -488,11 +430,7 @@
         assert received.can_list == True
 
     @acr_preparer()
-<<<<<<< HEAD
-    async def test_list_tags(self, containerregistry_endpoint):
-=======
     async def test_list_tag_properties(self, containerregistry_endpoint):
->>>>>>> 2d177c9c
         repo = self.get_resource_name("repo")
         tag = self.get_resource_name("tag")
         tags = ["{}:{}".format(repo, tag + str(i)) for i in range(4)]
@@ -501,21 +439,13 @@
         client = self.create_registry_client(containerregistry_endpoint)
 
         count = 0
-<<<<<<< HEAD
-        async for tag in client.list_tags(repo):
-=======
         async for tag in client.list_tag_properties(repo):
->>>>>>> 2d177c9c
             assert "{}:{}".format(repo, tag.name) in tags
             count += 1
         assert count == 4
 
     @acr_preparer()
-<<<<<<< HEAD
-    async def test_list_tags_order_descending(self, containerregistry_endpoint):
-=======
     async def test_list_tag_properties_order_descending(self, containerregistry_endpoint):
->>>>>>> 2d177c9c
         repo = self.get_resource_name("repo")
         tag = self.get_resource_name("tag")
         tags = ["{}:{}".format(repo, tag + str(i)) for i in range(4)]
@@ -525,11 +455,7 @@
 
         prev_last_updated_on = None
         count = 0
-<<<<<<< HEAD
-        async for tag in client.list_tags(repo, order_by=TagOrder.LAST_UPDATE_TIME_DESCENDING):
-=======
         async for tag in client.list_tag_properties(repo, order_by=TagOrder.LAST_UPDATE_TIME_DESCENDING):
->>>>>>> 2d177c9c
             assert "{}:{}".format(repo, tag.name) in tags
             if prev_last_updated_on:
                 assert tag.last_updated_on < prev_last_updated_on
@@ -539,11 +465,7 @@
 
         prev_last_updated_on = None
         count = 0
-<<<<<<< HEAD
-        async for tag in client.list_tags(repo, order_by="timedesc"):
-=======
         async for tag in client.list_tag_properties(repo, order_by="timedesc"):
->>>>>>> 2d177c9c
             assert "{}:{}".format(repo, tag.name) in tags
             if prev_last_updated_on:
                 assert tag.last_updated_on < prev_last_updated_on
@@ -552,11 +474,7 @@
         assert count == 4
 
     @acr_preparer()
-<<<<<<< HEAD
-    async def test_list_tags_order_ascending(self, containerregistry_endpoint):
-=======
     async def test_list_tag_properties_order_ascending(self, containerregistry_endpoint):
->>>>>>> 2d177c9c
         repo = self.get_resource_name("repo")
         tag = self.get_resource_name("tag")
         tags = ["{}:{}".format(repo, tag + str(i)) for i in range(4)]
@@ -566,11 +484,7 @@
 
         prev_last_updated_on = None
         count = 0
-<<<<<<< HEAD
-        async for tag in client.list_tags(repo, order_by=TagOrder.LAST_UPDATE_TIME_ASCENDING):
-=======
         async for tag in client.list_tag_properties(repo, order_by=TagOrder.LAST_UPDATE_TIME_ASCENDING):
->>>>>>> 2d177c9c
             assert "{}:{}".format(repo, tag.name) in tags
             if prev_last_updated_on:
                 assert tag.last_updated_on > prev_last_updated_on
@@ -580,11 +494,7 @@
 
         prev_last_updated_on = None
         count = 0
-<<<<<<< HEAD
-        async for tag in client.list_tags(repo, order_by="timeasc"):
-=======
         async for tag in client.list_tag_properties(repo, order_by="timeasc"):
->>>>>>> 2d177c9c
             assert "{}:{}".format(repo, tag.name) in tags
             if prev_last_updated_on:
                 assert tag.last_updated_on > prev_last_updated_on
@@ -604,11 +514,7 @@
         await client.delete_tag(repo, tag + str(0))
 
         count = 0
-<<<<<<< HEAD
-        async for tag in client.list_tags(repo):
-=======
         async for tag in client.list_tag_properties(repo):
->>>>>>> 2d177c9c
             assert "{}:{}".format(repo, tag.name) in tags[1:]
             count += 1
         assert count == 3
