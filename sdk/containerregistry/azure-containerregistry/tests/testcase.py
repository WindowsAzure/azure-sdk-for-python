--- conflicted
+++ resolved
@@ -16,30 +16,26 @@
 from azure.containerregistry import (
     ContainerRepository,
     ContainerRegistryClient,
-<<<<<<< HEAD
-    TagProperties,
-    ContentPermissions,
-=======
     ArtifactTagProperties,
     ContentProperties,
->>>>>>> ef4faf87
     ArtifactManifestProperties,
 )
 
 from azure.core.credentials import AccessToken
 from azure.mgmt.containerregistry import ContainerRegistryManagementClient
-from azure.mgmt.containerregistry.models import ImportImageParameters, ImportSource, ImportMode
+from azure.mgmt.containerregistry.models import (
+    ImportImageParameters,
+    ImportSource,
+    ImportMode
+)
 from azure.identity import DefaultAzureCredential
 
-<<<<<<< HEAD
 from azure_devtools.scenario_tests import (
     GeneralNameReplacer,
     RequestUrlNormalizer,
     AuthenticationMetadataFilter,
     RecordingProcessor,
 )
-=======
->>>>>>> ef4faf87
 from devtools_testutils import AzureTestCase
 from azure_devtools.scenario_tests import (
     GeneralNameReplacer,
@@ -67,8 +63,6 @@
         return None
 
 
-<<<<<<< HEAD
-=======
 class ManagementRequestReplacer(RecordingProcessor):
     """Remove oauth authentication requests and responses from recording."""
 
@@ -80,7 +74,6 @@
         return None
 
 
->>>>>>> ef4faf87
 class AcrBodyReplacer(RecordingProcessor):
     """Replace request body for oauth2 exchanges"""
 
@@ -197,16 +190,10 @@
                 AuthenticationMetadataFilter(),
                 RequestUrlNormalizer(),
                 AcrBodyReplacer(),
-<<<<<<< HEAD
-            ],
-        )
-        self.repository = "library/hello-world"
-=======
                 ManagementRequestReplacer(),
             ],
         )
         self.repository = "library/busybox"
->>>>>>> ef4faf87
 
     def sleep(self, t):
         if self.is_live:
@@ -225,7 +212,7 @@
             return
 
         reg_client = self.create_registry_client(endpoint)
-        for repo in reg_client.list_repositories():
+        for repo in reg_client.list_repository_names():
             if repo.startswith("repo"):
                 repo_client = self.create_container_repository(endpoint, repo)
                 for tag in repo_client.list_tags():
@@ -245,7 +232,7 @@
                     except:
                         pass
 
-        for repo in reg_client.list_repositories():
+        for repo in reg_client.list_repository_names():
             try:
                 reg_client.delete_repository(repo)
             except:
