--- conflicted
+++ resolved
@@ -31,17 +31,13 @@
 )
 from azure.identity import DefaultAzureCredential
 
-<<<<<<< HEAD
 from devtools_testutils import AzureTestCase, is_live
-=======
 from azure_devtools.scenario_tests import (
     GeneralNameReplacer,
     RequestUrlNormalizer,
     AuthenticationMetadataFilter,
     RecordingProcessor,
 )
-from devtools_testutils import AzureTestCase
->>>>>>> 3c826c46
 from azure_devtools.scenario_tests import (
     GeneralNameReplacer,
     RequestUrlNormalizer,
