--- conflicted
+++ resolved
@@ -20,13 +20,13 @@
 
 from azure.core.credentials import AccessToken
 from azure.identity import DefaultAzureCredential
-<<<<<<< HEAD
 
 from azure_devtools.scenario_tests import RecordingProcessor
 from devtools_testutils import AzureTestCase
 
 
 REDACTED = "REDACTED"
+
 
 class AcrBodyReplacer(RecordingProcessor):
     """Replace request body for oauth2 exchanges"""
@@ -109,104 +109,6 @@
             endpoint=endpoint,
             credential=self.get_credential(),
             **kwargs
-=======
-
-from azure_devtools.scenario_tests import RecordingProcessor
-from devtools_testutils import AzureTestCase
-
-
-REDACTED = "REDACTED"
-
-class AcrBodyReplacer(RecordingProcessor):
-    """Replace request body for oauth2 exchanges"""
-    def __init__(self, replacement="redacted"):
-        self._replacement = replacement
-        self._401_replacement = 'Bearer realm="https://fake_url.azurecr.io/oauth2/token",service="fake_url.azurecr.io",scope="fake_scope",error="invalid_token"'
-
-    def _scrub_body(self, body):
-        # type: (bytes) -> bytes
-        if isinstance(body, dict):
-            return self._scrub_body_dict(body)
-        if not isinstance(body, six.binary_type):
-            return body
-        s = body.decode("utf-8")
-        if "access_token" not in s and "refresh_token" not in s:
-            return body
-        s = s.split("&")
-        for idx, pair in enumerate(s):
-            [k, v] = pair.split("=")
-            if k == "access_token" or k == "refresh_token":
-                v = REDACTED
-            s[idx] = "=".join([k, v])
-        s = "&".join(s)
-        return bytes(s, "utf-8")
-
-    def _scrub_body_dict(self, body):
-        new_body = copy.deepcopy(body)
-        for k in ["access_token", "refresh_token"]:
-            if k in new_body.keys():
-                new_body[k] = REDACTED
-        return new_body
-
-    def process_request(self, request):
-        if request.body:
-            request.body = self._scrub_body(request.body)
-
-        return request
-
-    def process_response(self, response):
-        try:
-            headers = response['headers']
-            auth_header = None
-            if "www-authenticate" in headers:
-                response['headers']["www-authenticate"] = self._401_replacement
-
-            body = response['body']
-            try:
-                refresh = json.loads(body['string'])
-                if "refresh_token" in refresh.keys():
-                    refresh['refresh_token'] = REDACTED
-                    body['string'] = json.dumps(refresh)
-                if "access_token" in refresh.keys():
-                    refresh["access_token"] = REDACTED
-                    body['string'] = json.dumps(refresh)
-
-            except json.decoder.JSONDecodeError:
-                pass
-
-            return response
-        except (KeyError, ValueError):
-            return response
-
-
-class FakeTokenCredential(object):
-    """Protocol for classes able to provide OAuth tokens.
-    :param str scopes: Lets you specify the type of access needed.
-    """
-    def __init__(self):
-        self.token = AccessToken("YOU SHALL NOT PASS", 0)
-
-    def get_token(self, *args):
-        return self.token
-
-
-class ContainerRegistryTestClass(AzureTestCase):
-
-    def __init__(self, method_name):
-        super(ContainerRegistryTestClass, self).__init__(method_name)
-        self.vcr.match_on = ["path", "method", "query"]
-        self.recording_processors.append(AcrBodyReplacer())
-
-    def get_credential(self):
-        if self.is_live:
-            return DefaultAzureCredential()
-        return FakeTokenCredential()
-
-    def create_registry_client(self, endpoint):
-        return ContainerRegistryClient(
-            endpoint=endpoint,
-            credential=self.get_credential(),
->>>>>>> 01f32e9e
         )
 
     def create_repository_client(self, endpoint, name, **kwargs):
@@ -214,10 +116,7 @@
             endpoint=endpoint,
             repository=name,
             credential=self.get_credential(),
-<<<<<<< HEAD
             **kwargs
-=======
->>>>>>> 01f32e9e
         )
 
     def assert_content_permission(self, content_perm, content_perm2):
