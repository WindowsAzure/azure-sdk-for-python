# coding=utf-8
# ------------------------------------
# Copyright (c) Microsoft Corporation.
# Licensed under the MIT License.
# ------------------------------------
import copy
import json
import os
import pytest
import six
import time

from azure.containerregistry import (
    # ContainerRepository,
    ContainerRegistryClient,
<<<<<<< HEAD
=======
    ArtifactTagProperties,
    ContentProperties,
>>>>>>> f2838430
)

from azure.core.credentials import AccessToken
from azure.mgmt.containerregistry import ContainerRegistryManagementClient
from azure.mgmt.containerregistry.models import ImportImageParameters, ImportSource, ImportMode
from azure.identity import DefaultAzureCredential

from devtools_testutils import AzureTestCase, is_live
from azure_devtools.scenario_tests import (
    OAuthRequestResponsesFilter,
    RecordingProcessor,
)
from azure_devtools.scenario_tests import RecordingProcessor


REDACTED = "REDACTED"


class OAuthRequestResponsesFilterACR(RecordingProcessor):
    """Remove oauth authentication requests and responses from recording."""

    def process_request(self, request):
        # filter request like:
        # GET https://login.microsoftonline.com/72f988bf-86f1-41af-91ab-2d7cd011db47/oauth2/token
        # POST https://login.microsoftonline.com/72f988bf-86f1-41af-91ab-2d7cd011db47/oauth2/v2.0/token
        # But we want to leave Azure Container Registry challenge auth requests alone
        import re

        if not re.search("/oauth2(?:/v2.0)?/token", request.uri) or "azurecr.io" in request.uri:
            return request
        return None


class ManagementRequestReplacer(RecordingProcessor):
    """Remove oauth authentication requests and responses from recording."""

    # Don't need to save the import image requests

    def process_request(self, request):
        if "management.azure.com" not in request.uri:
            return request
        return None


class AcrBodyReplacer(RecordingProcessor):
    """Replace request body for oauth2 exchanges"""

    def __init__(self):
        self._401_replacement = 'Bearer realm="https://fake_url.azurecr.io/oauth2/token",service="fake_url.azurecr.io",scope="fake_scope",error="invalid_token"'

    def _scrub_body(self, body):
        # type: (bytes) -> bytes
        if isinstance(body, dict):
            return self._scrub_body_dict(body)
        if not isinstance(body, six.binary_type):
            return body
        s = body.decode("utf-8")
        if "access_token" not in s and "refresh_token" not in s:
            return body
        s = s.split("&")
        for idx, pair in enumerate(s):
            [k, v] = pair.split("=")
            if k == "access_token" or k == "refresh_token":
                v = REDACTED
            if k == "service":
                v = "fake_url.azurecr.io"
            s[idx] = "=".join([k, v])
        s = "&".join(s)
        return s.encode("utf-8")

    def _scrub_body_dict(self, body):
        new_body = copy.deepcopy(body)
        for k in ["access_token", "refresh_token"]:
            if k in new_body.keys():
                new_body[k] = REDACTED
        return new_body

    def process_request(self, request):
        if request.body:
            request.body = self._scrub_body(request.body)

        return request

    def process_response(self, response):
        try:
            headers = response["headers"]

            if "www-authenticate" in headers:
                headers["www-authenticate"] = (
                    [self._401_replacement] if isinstance(headers["www-authenticate"], list) else self._401_replacement
                )

            body = response["body"]
            try:
                if body["string"] == b"" or body["string"] == "null":
                    return response

                refresh = json.loads(body["string"])
                if "refresh_token" in refresh.keys():
                    refresh["refresh_token"] = REDACTED
                if "access_token" in refresh.keys():
                    refresh["access_token"] = REDACTED
                body["string"] = json.dumps(refresh)
            except ValueError:
                pass
            except json.decoder.JSONDecodeError:
                pass

            return response
        except (KeyError, ValueError):
            return response


class FakeTokenCredential(object):
    """Protocol for classes able to provide OAuth tokens.
    :param str scopes: Lets you specify the type of access needed.
    """

    def __init__(self):
        self.token = AccessToken("YOU SHALL NOT PASS", 0)

    def get_token(self, *args):
        return self.token


class ContainerRegistryTestClass(AzureTestCase):
    def __init__(self, method_name):
        super(ContainerRegistryTestClass, self).__init__(method_name)
        self.repository = "library/busybox"
        self.recording_processors.append(AcrBodyReplacer())
        self.recording_processors.append(ManagementRequestReplacer())
        for idx, p in enumerate(self.recording_processors):
            if isinstance(p, OAuthRequestResponsesFilter):
                self.recording_processors[idx] = OAuthRequestResponsesFilterACR()

    def sleep(self, t):
        if self.is_live:
            time.sleep(t)

    def import_image(self, repository, tags):
        # repository must be a docker hub repository
        # tags is a List of repository/tag combos in the format <repository>:<tag>
        if not self.is_live:
            return
        import_image(repository, tags)

    def get_credential(self):
        if self.is_live:
            return DefaultAzureCredential()
        return FakeTokenCredential()

    def create_registry_client(self, endpoint, **kwargs):
        return ContainerRegistryClient(endpoint=endpoint, credential=self.get_credential(), **kwargs)

    def create_container_repository(self, endpoint, name, **kwargs):
        return ContainerRepository(endpoint=endpoint, name=name, credential=self.get_credential(), **kwargs)

    def create_anon_client(self, endpoint, **kwargs):
        return ContainerRegistryClient(endpoint=endpoint, credential=None, **kwargs)


# Moving this out of testcase so the fixture and individual tests can use it
def import_image(repository, tags):
    mgmt_client = ContainerRegistryManagementClient(
        DefaultAzureCredential(), os.environ["CONTAINERREGISTRY_SUBSCRIPTION_ID"]
    )
    registry_uri = "registry.hub.docker.com"
    rg_name = os.environ["CONTAINERREGISTRY_RESOURCE_GROUP"]
    registry_name = os.environ["CONTAINERREGISTRY_REGISTRY_NAME"]

    import_source = ImportSource(source_image=repository, registry_uri=registry_uri)

    import_params = ImportImageParameters(mode=ImportMode.Force, source=import_source, target_tags=tags)

    result = mgmt_client.registries.begin_import_image(
        rg_name,
        registry_name,
        parameters=import_params,
    )

    while not result.done():
        pass

    # Do the same for anonymous
    mgmt_client = ContainerRegistryManagementClient(
        DefaultAzureCredential(), os.environ["CONTAINERREGISTRY_SUBSCRIPTION_ID"]
    )
    registry_uri = "registry.hub.docker.com"
    rg_name = os.environ["CONTAINERREGISTRY_RESOURCE_GROUP"]
    registry_name = os.environ["CONTAINERREGISTRY_ANONREGISTRY_NAME"]

    import_source = ImportSource(source_image=repository, registry_uri=registry_uri)

    import_params = ImportImageParameters(mode=ImportMode.Force, source=import_source, target_tags=tags)

    result = mgmt_client.registries.begin_import_image(
        rg_name,
        registry_name,
        parameters=import_params,
    )

    while not result.done():
        pass


@pytest.fixture(scope="session")
def load_registry():
    return
    if not is_live():
        return
    repos = [
        "library/hello-world",
        "library/alpine",
        "library/busybox",
    ]
    tags = [
        [
            "library/hello-world:latest",
            "library/hello-world:v1",
            "library/hello-world:v2",
            "library/hello-world:v3",
            "library/hello-world:v4",
        ],
        ["library/alpine"],
        ["library/busybox"],
    ]
    for repo, tag in zip(repos, tags):
        try:
            import_image(repo, tag)
        except Exception as e:
            print(e)<|MERGE_RESOLUTION|>--- conflicted
+++ resolved
@@ -11,13 +11,7 @@
 import time
 
 from azure.containerregistry import (
-    # ContainerRepository,
     ContainerRegistryClient,
-<<<<<<< HEAD
-=======
-    ArtifactTagProperties,
-    ContentProperties,
->>>>>>> f2838430
 )
 
 from azure.core.credentials import AccessToken
@@ -40,10 +34,7 @@
     """Remove oauth authentication requests and responses from recording."""
 
     def process_request(self, request):
-        # filter request like:
-        # GET https://login.microsoftonline.com/72f988bf-86f1-41af-91ab-2d7cd011db47/oauth2/token
-        # POST https://login.microsoftonline.com/72f988bf-86f1-41af-91ab-2d7cd011db47/oauth2/v2.0/token
-        # But we want to leave Azure Container Registry challenge auth requests alone
+        # We want to leave Azure Container Registry challenge auth requests alone
         import re
 
         if not re.search("/oauth2(?:/v2.0)?/token", request.uri) or "azurecr.io" in request.uri:
