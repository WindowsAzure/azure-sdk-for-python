--- conflicted
+++ resolved
@@ -15,13 +15,8 @@
 from azure.containerregistry import (
     ContainerRepositoryClient,
     ContainerRegistryClient,
-<<<<<<< HEAD
     ArtifactTagProperties,
-    ContentPermissions,
-=======
-    TagProperties,
     ContentProperties,
->>>>>>> f62cb98e
     RegistryArtifactProperties,
 )
 
@@ -263,13 +258,8 @@
         registry=None,
         repository=None,
     ):
-<<<<<<< HEAD
         assert isinstance(tag, ArtifactTagProperties)
-        assert isinstance(tag.writeable_permissions, ContentPermissions)
-=======
-        assert isinstance(tag, TagProperties)
         assert isinstance(tag.writeable_permissions, ContentProperties)
->>>>>>> f62cb98e
         assert isinstance(tag.created_on, datetime)
         assert isinstance(tag.last_updated_on, datetime)
         if content_permission:
