interactions:
- request:
    body: null
    headers:
      Accept:
      - application/json
      Accept-Encoding:
      - gzip, deflate
      Connection:
      - keep-alive
      User-Agent:
      - azsdk-python-azure-containerregistry/1.0.0b1 Python/3.9.0rc1 (Windows-10-10.0.19041-SP0)
    method: GET
    uri: https://fake_url.azurecr.io/acr/v1/hello-world
  response:
    body:
      string: '{"errors":[{"code":"UNAUTHORIZED","message":"authentication required,
        visit https://aka.ms/acr/authorization for more information.","detail":[{"Type":"repository","Name":"hello-world","Action":"metadata_read"}]}]}

        '
    headers:
      access-control-expose-headers:
      - Docker-Content-Digest
      - WWW-Authenticate
      - Link
      - X-Ms-Correlation-Request-Id
      connection:
      - keep-alive
      content-length:
      - '214'
      content-type:
      - application/json; charset=utf-8
      date:
<<<<<<< HEAD
      - Thu, 01 Apr 2021 20:49:06 GMT
=======
      - Fri, 02 Apr 2021 17:49:19 GMT
>>>>>>> 607d3055
      docker-distribution-api-version:
      - registry/2.0
      server:
      - openresty
      strict-transport-security:
      - max-age=31536000; includeSubDomains
      - max-age=31536000; includeSubDomains
      www-authenticate: Bearer realm="https://fake_url.azurecr.io/oauth2/token",service="fake_url.azurecr.io",scope="fake_scope",error="invalid_token"
      x-content-type-options:
      - nosniff
    status:
      code: 401
      message: Unauthorized
- request:
    body: grant_type=access_token&service=seankane.azurecr.io&access_token=REDACTED
    headers:
      Accept:
      - application/json
      Accept-Encoding:
      - gzip, deflate
      Connection:
      - keep-alive
      Content-Length:
      - '1343'
      Content-Type:
      - application/x-www-form-urlencoded
      User-Agent:
      - azsdk-python-azure-containerregistry/1.0.0b1 Python/3.9.0rc1 (Windows-10-10.0.19041-SP0)
    method: POST
    uri: https://fake_url.azurecr.io/oauth2/exchange
  response:
    body:
      string: '{"refresh_token": "REDACTED"}'
    headers:
      connection:
      - keep-alive
      content-type:
      - application/json; charset=utf-8
      date:
<<<<<<< HEAD
      - Thu, 01 Apr 2021 20:49:07 GMT
=======
      - Fri, 02 Apr 2021 17:49:20 GMT
>>>>>>> 607d3055
      server:
      - openresty
      strict-transport-security:
      - max-age=31536000; includeSubDomains
      transfer-encoding:
      - chunked
      x-ms-ratelimit-remaining-calls-per-second:
<<<<<<< HEAD
      - '333.316667'
=======
      - '333.216667'
>>>>>>> 607d3055
    status:
      code: 200
      message: OK
- request:
    body: grant_type=refresh_token&service=seankane.azurecr.io&scope=repository%3Ahello-world%3Ametadata_read&refresh_token=REDACTED
    headers:
      Accept:
      - application/json
      Accept-Encoding:
      - gzip, deflate
      Connection:
      - keep-alive
      Content-Length:
      - '1079'
      Content-Type:
      - application/x-www-form-urlencoded
      User-Agent:
      - azsdk-python-azure-containerregistry/1.0.0b1 Python/3.9.0rc1 (Windows-10-10.0.19041-SP0)
    method: POST
    uri: https://fake_url.azurecr.io/oauth2/token
  response:
    body:
      string: '{"access_token": "REDACTED"}'
    headers:
      connection:
      - keep-alive
      content-type:
      - application/json; charset=utf-8
      date:
<<<<<<< HEAD
      - Thu, 01 Apr 2021 20:49:07 GMT
=======
      - Fri, 02 Apr 2021 17:49:21 GMT
>>>>>>> 607d3055
      server:
      - openresty
      strict-transport-security:
      - max-age=31536000; includeSubDomains
      transfer-encoding:
      - chunked
      x-ms-ratelimit-remaining-calls-per-second:
<<<<<<< HEAD
      - '333.3'
=======
      - '333.2'
>>>>>>> 607d3055
    status:
      code: 200
      message: OK
- request:
    body: null
    headers:
      Accept:
      - application/json
      Accept-Encoding:
      - gzip, deflate
      Connection:
      - keep-alive
      User-Agent:
      - azsdk-python-azure-containerregistry/1.0.0b1 Python/3.9.0rc1 (Windows-10-10.0.19041-SP0)
    method: GET
    uri: https://fake_url.azurecr.io/acr/v1/hello-world
  response:
    body:
<<<<<<< HEAD
      string: '{"registry":"fake_url.azurecr.io","imageName":"hello-world","createdTime":"2021-03-30T12:18:47.4147491Z","lastUpdateTime":"2021-04-01T20:16:29.5876291Z","manifestCount":10,"tagCount":1,"changeableAttributes":{"deleteEnabled":true,"writeEnabled":true,"readEnabled":true,"listEnabled":true}}
=======
      string: '{"registry":"fake_url.azurecr.io","imageName":"hello-world","createdTime":"2021-03-30T12:18:47.4147491Z","lastUpdateTime":"2021-04-02T17:49:05.6952388Z","manifestCount":10,"tagCount":1,"changeableAttributes":{"deleteEnabled":true,"writeEnabled":true,"readEnabled":true,"listEnabled":true}}
>>>>>>> 607d3055

        '
    headers:
      access-control-expose-headers:
      - Docker-Content-Digest
      - WWW-Authenticate
      - Link
      - X-Ms-Correlation-Request-Id
      connection:
      - keep-alive
      content-length:
      - '290'
      content-type:
      - application/json; charset=utf-8
      date:
<<<<<<< HEAD
      - Thu, 01 Apr 2021 20:49:07 GMT
=======
      - Fri, 02 Apr 2021 17:49:21 GMT
>>>>>>> 607d3055
      docker-distribution-api-version:
      - registry/2.0
      server:
      - openresty
      strict-transport-security:
      - max-age=31536000; includeSubDomains
      - max-age=31536000; includeSubDomains
      x-content-type-options:
      - nosniff
    status:
      code: 200
      message: OK
version: 1<|MERGE_RESOLUTION|>--- conflicted
+++ resolved
@@ -31,11 +31,7 @@
       content-type:
       - application/json; charset=utf-8
       date:
-<<<<<<< HEAD
-      - Thu, 01 Apr 2021 20:49:06 GMT
-=======
-      - Fri, 02 Apr 2021 17:49:19 GMT
->>>>>>> 607d3055
+      - Fri, 02 Apr 2021 19:42:39 GMT
       docker-distribution-api-version:
       - registry/2.0
       server:
@@ -75,11 +71,7 @@
       content-type:
       - application/json; charset=utf-8
       date:
-<<<<<<< HEAD
-      - Thu, 01 Apr 2021 20:49:07 GMT
-=======
-      - Fri, 02 Apr 2021 17:49:20 GMT
->>>>>>> 607d3055
+      - Fri, 02 Apr 2021 19:42:40 GMT
       server:
       - openresty
       strict-transport-security:
@@ -87,11 +79,7 @@
       transfer-encoding:
       - chunked
       x-ms-ratelimit-remaining-calls-per-second:
-<<<<<<< HEAD
-      - '333.316667'
-=======
-      - '333.216667'
->>>>>>> 607d3055
+      - '333.283333'
     status:
       code: 200
       message: OK
@@ -121,11 +109,7 @@
       content-type:
       - application/json; charset=utf-8
       date:
-<<<<<<< HEAD
-      - Thu, 01 Apr 2021 20:49:07 GMT
-=======
-      - Fri, 02 Apr 2021 17:49:21 GMT
->>>>>>> 607d3055
+      - Fri, 02 Apr 2021 19:42:41 GMT
       server:
       - openresty
       strict-transport-security:
@@ -133,11 +117,7 @@
       transfer-encoding:
       - chunked
       x-ms-ratelimit-remaining-calls-per-second:
-<<<<<<< HEAD
-      - '333.3'
-=======
-      - '333.2'
->>>>>>> 607d3055
+      - '333.266667'
     status:
       code: 200
       message: OK
@@ -156,11 +136,7 @@
     uri: https://fake_url.azurecr.io/acr/v1/hello-world
   response:
     body:
-<<<<<<< HEAD
-      string: '{"registry":"fake_url.azurecr.io","imageName":"hello-world","createdTime":"2021-03-30T12:18:47.4147491Z","lastUpdateTime":"2021-04-01T20:16:29.5876291Z","manifestCount":10,"tagCount":1,"changeableAttributes":{"deleteEnabled":true,"writeEnabled":true,"readEnabled":true,"listEnabled":true}}
-=======
       string: '{"registry":"fake_url.azurecr.io","imageName":"hello-world","createdTime":"2021-03-30T12:18:47.4147491Z","lastUpdateTime":"2021-04-02T17:49:05.6952388Z","manifestCount":10,"tagCount":1,"changeableAttributes":{"deleteEnabled":true,"writeEnabled":true,"readEnabled":true,"listEnabled":true}}
->>>>>>> 607d3055
 
         '
     headers:
@@ -176,11 +152,7 @@
       content-type:
       - application/json; charset=utf-8
       date:
-<<<<<<< HEAD
-      - Thu, 01 Apr 2021 20:49:07 GMT
-=======
-      - Fri, 02 Apr 2021 17:49:21 GMT
->>>>>>> 607d3055
+      - Fri, 02 Apr 2021 19:42:41 GMT
       docker-distribution-api-version:
       - registry/2.0
       server:
