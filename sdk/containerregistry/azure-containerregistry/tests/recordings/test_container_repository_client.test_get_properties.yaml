--- conflicted
+++ resolved
@@ -31,11 +31,7 @@
       content-type:
       - application/json; charset=utf-8
       date:
-<<<<<<< HEAD
-      - Thu, 01 Apr 2021 17:55:22 GMT
-=======
-      - Fri, 02 Apr 2021 17:49:19 GMT
->>>>>>> 294668bf
+      - Mon, 05 Apr 2021 12:09:00 GMT
       docker-distribution-api-version:
       - registry/2.0
       server:
@@ -75,11 +71,7 @@
       content-type:
       - application/json; charset=utf-8
       date:
-<<<<<<< HEAD
-      - Thu, 01 Apr 2021 17:55:24 GMT
-=======
-      - Fri, 02 Apr 2021 17:49:20 GMT
->>>>>>> 294668bf
+      - Mon, 05 Apr 2021 12:09:02 GMT
       server:
       - openresty
       strict-transport-security:
@@ -87,11 +79,7 @@
       transfer-encoding:
       - chunked
       x-ms-ratelimit-remaining-calls-per-second:
-<<<<<<< HEAD
-      - '333.316667'
-=======
-      - '333.216667'
->>>>>>> 294668bf
+      - '333.033333'
     status:
       code: 200
       message: OK
@@ -121,11 +109,7 @@
       content-type:
       - application/json; charset=utf-8
       date:
-<<<<<<< HEAD
-      - Thu, 01 Apr 2021 17:55:24 GMT
-=======
-      - Fri, 02 Apr 2021 17:49:21 GMT
->>>>>>> 294668bf
+      - Mon, 05 Apr 2021 12:09:02 GMT
       server:
       - openresty
       strict-transport-security:
@@ -133,11 +117,7 @@
       transfer-encoding:
       - chunked
       x-ms-ratelimit-remaining-calls-per-second:
-<<<<<<< HEAD
-      - '333.3'
-=======
-      - '333.2'
->>>>>>> 294668bf
+      - '332.833333'
     status:
       code: 200
       message: OK
@@ -156,11 +136,7 @@
     uri: https://fake_url.azurecr.io/acr/v1/hello-world
   response:
     body:
-<<<<<<< HEAD
-      string: '{"registry":"fake_url.azurecr.io","imageName":"hello-world","createdTime":"2021-03-30T12:18:47.4147491Z","lastUpdateTime":"2021-04-01T17:33:04.019401Z","manifestCount":10,"tagCount":1,"changeableAttributes":{"deleteEnabled":true,"writeEnabled":true,"readEnabled":true,"listEnabled":true}}
-=======
       string: '{"registry":"fake_url.azurecr.io","imageName":"hello-world","createdTime":"2021-03-30T12:18:47.4147491Z","lastUpdateTime":"2021-04-02T17:49:05.6952388Z","manifestCount":10,"tagCount":1,"changeableAttributes":{"deleteEnabled":true,"writeEnabled":true,"readEnabled":true,"listEnabled":true}}
->>>>>>> 294668bf
 
         '
     headers:
@@ -172,15 +148,11 @@
       connection:
       - keep-alive
       content-length:
-      - '289'
+      - '290'
       content-type:
       - application/json; charset=utf-8
       date:
-<<<<<<< HEAD
-      - Thu, 01 Apr 2021 17:55:24 GMT
-=======
-      - Fri, 02 Apr 2021 17:49:21 GMT
->>>>>>> 294668bf
+      - Mon, 05 Apr 2021 12:09:02 GMT
       docker-distribution-api-version:
       - registry/2.0
       server:
