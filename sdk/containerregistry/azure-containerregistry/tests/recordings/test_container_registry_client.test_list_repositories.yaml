--- conflicted
+++ resolved
@@ -31,11 +31,7 @@
       content-type:
       - application/json; charset=utf-8
       date:
-<<<<<<< HEAD
-      - Thu, 01 Apr 2021 17:55:14 GMT
-=======
-      - Fri, 02 Apr 2021 17:46:52 GMT
->>>>>>> 294668bf
+      - Mon, 05 Apr 2021 12:06:57 GMT
       docker-distribution-api-version:
       - registry/2.0
       server:
@@ -75,11 +71,7 @@
       content-type:
       - application/json; charset=utf-8
       date:
-<<<<<<< HEAD
-      - Thu, 01 Apr 2021 17:55:16 GMT
-=======
-      - Fri, 02 Apr 2021 17:46:53 GMT
->>>>>>> 294668bf
+      - Mon, 05 Apr 2021 12:06:58 GMT
       server:
       - openresty
       strict-transport-security:
@@ -87,7 +79,7 @@
       transfer-encoding:
       - chunked
       x-ms-ratelimit-remaining-calls-per-second:
-      - '333.283333'
+      - '333.3'
     status:
       code: 200
       message: OK
@@ -117,11 +109,7 @@
       content-type:
       - application/json; charset=utf-8
       date:
-<<<<<<< HEAD
-      - Thu, 01 Apr 2021 17:55:16 GMT
-=======
-      - Fri, 02 Apr 2021 17:46:53 GMT
->>>>>>> 294668bf
+      - Mon, 05 Apr 2021 12:06:58 GMT
       server:
       - openresty
       strict-transport-security:
@@ -129,11 +117,7 @@
       transfer-encoding:
       - chunked
       x-ms-ratelimit-remaining-calls-per-second:
-<<<<<<< HEAD
-      - '333.266667'
-=======
-      - '332.85'
->>>>>>> 294668bf
+      - '333.283333'
     status:
       code: 200
       message: OK
@@ -152,11 +136,7 @@
     uri: https://fake_url.azurecr.io/acr/v1/_catalog
   response:
     body:
-<<<<<<< HEAD
-      string: '{"repositories":["alpine/git","debian","hello-world","library/hello-world","repo160e197b","repo308e19dd","repo9b321760","repob7cc1bf8","ubuntu"]}
-=======
-      string: '{"repositories":["alpine/git","debian","hello-world","library/hello-world","repo160e197b","repo308e19dd","repo6ce51658","repo9b321760","repob7cc1bf8","repoeb7113db","ubuntu"]}
->>>>>>> 294668bf
+      string: '{"repositories":["alpine/git","debian","hello-world","library/hello-world","repo160e197b","repo2e8319c5","repo308e19dd","repo6ce51658","repo9b321760","repob7cc1bf8","repod2be1c42","repoeb7113db","to_be_deleted","ubuntu"]}
 
         '
     headers:
@@ -168,19 +148,11 @@
       connection:
       - keep-alive
       content-length:
-<<<<<<< HEAD
-      - '146'
+      - '222'
       content-type:
       - application/json; charset=utf-8
       date:
-      - Thu, 01 Apr 2021 17:55:16 GMT
-=======
-      - '176'
-      content-type:
-      - application/json; charset=utf-8
-      date:
-      - Fri, 02 Apr 2021 17:46:53 GMT
->>>>>>> 294668bf
+      - Mon, 05 Apr 2021 12:06:58 GMT
       docker-distribution-api-version:
       - registry/2.0
       server:
