--- conflicted
+++ resolved
@@ -31,11 +31,7 @@
       content-type:
       - application/json; charset=utf-8
       date:
-<<<<<<< HEAD
-      - Wed, 31 Mar 2021 19:00:50 GMT
-=======
-      - Tue, 30 Mar 2021 12:19:05 GMT
->>>>>>> f722d4c4
+      - Thu, 01 Apr 2021 20:39:13 GMT
       docker-distribution-api-version:
       - registry/2.0
       server:
@@ -75,17 +71,15 @@
       content-type:
       - application/json; charset=utf-8
       date:
-<<<<<<< HEAD
-      - Wed, 31 Mar 2021 19:00:51 GMT
-=======
-      - Tue, 30 Mar 2021 12:19:06 GMT
->>>>>>> f722d4c4
+      - Thu, 01 Apr 2021 20:39:15 GMT
       server:
       - openresty
       strict-transport-security:
       - max-age=31536000; includeSubDomains
       transfer-encoding:
       - chunked
+      x-ms-ratelimit-remaining-calls-per-second:
+      - '333.283333'
     status:
       code: 200
       message: OK
@@ -115,17 +109,15 @@
       content-type:
       - application/json; charset=utf-8
       date:
-<<<<<<< HEAD
-      - Wed, 31 Mar 2021 19:00:51 GMT
-=======
-      - Tue, 30 Mar 2021 12:19:07 GMT
->>>>>>> f722d4c4
+      - Thu, 01 Apr 2021 20:39:15 GMT
       server:
       - openresty
       strict-transport-security:
       - max-age=31536000; includeSubDomains
       transfer-encoding:
       - chunked
+      x-ms-ratelimit-remaining-calls-per-second:
+      - '333.183333'
     status:
       code: 200
       message: OK
@@ -144,11 +136,7 @@
     uri: https://fake_url.azurecr.io/acr/v1/_catalog
   response:
     body:
-<<<<<<< HEAD
       string: '{"repositories":["alpine/git","debian","hello-world","library/hello-world","repo160e197b","repo308e19dd","repo9b321760","repob7cc1bf8","ubuntu"]}
-=======
-      string: '{"repositories":["alpine/git","debian","hello-world","library/hello-world","ubuntu"]}
->>>>>>> f722d4c4
 
         '
     headers:
@@ -160,19 +148,11 @@
       connection:
       - keep-alive
       content-length:
-<<<<<<< HEAD
       - '146'
       content-type:
       - application/json; charset=utf-8
       date:
-      - Wed, 31 Mar 2021 19:00:51 GMT
-=======
-      - '86'
-      content-type:
-      - application/json; charset=utf-8
-      date:
-      - Tue, 30 Mar 2021 12:19:07 GMT
->>>>>>> f722d4c4
+      - Thu, 01 Apr 2021 20:39:15 GMT
       docker-distribution-api-version:
       - registry/2.0
       server:
