interactions:
- request:
    body: null
    headers:
      Accept:
      - application/json
      Accept-Encoding:
      - gzip, deflate
      Connection:
      - keep-alive
      User-Agent:
      - azsdk-python-azure-containerregistry/1.0.0b1 Python/3.9.0rc1 (Windows-10-10.0.19041-SP0)
    method: GET
    uri: https://fake_url.azurecr.io/acr/v1/_catalog
  response:
    body:
      string: '{"errors": [{"code": "UNAUTHORIZED", "message": "authentication required,
        visit https://aka.ms/acr/authorization for more information.", "detail": [{"Type":
        "registry", "Name": "catalog", "Action": "*"}]}]}'
    headers:
      access-control-expose-headers:
      - Docker-Content-Digest
      - WWW-Authenticate
      - Link
      - X-Ms-Correlation-Request-Id
      connection:
      - keep-alive
      content-length:
      - '196'
      content-type:
      - application/json; charset=utf-8
      date:
<<<<<<< HEAD
      - Wed, 28 Apr 2021 17:38:55 GMT
=======
      - Wed, 28 Apr 2021 22:03:39 GMT
>>>>>>> ef4faf87
      docker-distribution-api-version:
      - registry/2.0
      server:
      - openresty
      strict-transport-security:
      - max-age=31536000; includeSubDomains
      - max-age=31536000; includeSubDomains
      www-authenticate:
      - Bearer realm="https://fake_url.azurecr.io/oauth2/token",service="fake_url.azurecr.io",scope="fake_scope",error="invalid_token"
      x-content-type-options:
      - nosniff
    status:
      code: 401
      message: Unauthorized
- request:
    body: grant_type=access_token&service=fake_url.azurecr.io&access_token=REDACTED
    headers:
      Accept:
      - application/json
      Accept-Encoding:
      - gzip, deflate
      Connection:
      - keep-alive
      Content-Length:
      - '1343'
      Content-Type:
      - application/x-www-form-urlencoded
      User-Agent:
      - azsdk-python-azure-containerregistry/1.0.0b1 Python/3.9.0rc1 (Windows-10-10.0.19041-SP0)
    method: POST
    uri: https://fake_url.azurecr.io/oauth2/exchange
  response:
    body:
      string: '{"refresh_token": "REDACTED"}'
    headers:
      connection:
      - keep-alive
      content-type:
      - application/json; charset=utf-8
      date:
<<<<<<< HEAD
      - Wed, 28 Apr 2021 17:38:56 GMT
=======
      - Wed, 28 Apr 2021 22:03:40 GMT
>>>>>>> ef4faf87
      server:
      - openresty
      strict-transport-security:
      - max-age=31536000; includeSubDomains
      transfer-encoding:
      - chunked
      x-ms-ratelimit-remaining-calls-per-second:
<<<<<<< HEAD
      - '166.566667'
=======
      - '166.633333'
>>>>>>> ef4faf87
    status:
      code: 200
      message: OK
- request:
    body: grant_type=refresh_token&service=fake_url.azurecr.io&scope=registry%3Acatalog%3A%2A&refresh_token=REDACTED
    headers:
      Accept:
      - application/json
      Accept-Encoding:
      - gzip, deflate
      Connection:
      - keep-alive
      Content-Length:
      - '1063'
      Content-Type:
      - application/x-www-form-urlencoded
      User-Agent:
      - azsdk-python-azure-containerregistry/1.0.0b1 Python/3.9.0rc1 (Windows-10-10.0.19041-SP0)
    method: POST
    uri: https://fake_url.azurecr.io/oauth2/token
  response:
    body:
      string: '{"access_token": "REDACTED"}'
    headers:
      connection:
      - keep-alive
      content-type:
      - application/json; charset=utf-8
      date:
<<<<<<< HEAD
      - Wed, 28 Apr 2021 17:38:57 GMT
=======
      - Wed, 28 Apr 2021 22:03:40 GMT
>>>>>>> ef4faf87
      server:
      - openresty
      strict-transport-security:
      - max-age=31536000; includeSubDomains
      transfer-encoding:
      - chunked
      x-ms-ratelimit-remaining-calls-per-second:
<<<<<<< HEAD
      - '166.55'
=======
      - '166.616667'
>>>>>>> ef4faf87
    status:
      code: 200
      message: OK
- request:
    body: null
    headers:
      Accept:
      - application/json
      Accept-Encoding:
      - gzip, deflate
      Connection:
      - keep-alive
      User-Agent:
      - azsdk-python-azure-containerregistry/1.0.0b1 Python/3.9.0rc1 (Windows-10-10.0.19041-SP0)
    method: GET
    uri: https://fake_url.azurecr.io/acr/v1/_catalog
  response:
    body:
      string: '{"repositories": ["library/alpine", "library/busybox", "repo25ce0f5d",
        "repo27331535", "repo28471541", "repo2c591564", "repo2e8319c5", "repo308e19dd",
        "repo34ab0fa1", "repo3c82158b", "repo3db51597", "repo3e8d15a3", "repo84e316ff",
        "repo8b5a11da", "repo9b321760", "repo9cb4121e", "repoaf9517b2", "repob0a917be",
<<<<<<< HEAD
        "repob22512e7", "repoc1b5131a", "repoc28d1326", "repoc7611808"]}'
=======
        "repob22512e7", "repoc1b5131a", "repoc28d1326", "repoc7611808", "repod2be1c42",
        "repoeb7113db"]}'
>>>>>>> ef4faf87
    headers:
      access-control-expose-headers:
      - Docker-Content-Digest
      - WWW-Authenticate
      - Link
      - X-Ms-Correlation-Request-Id
      connection:
      - keep-alive
      content-length:
<<<<<<< HEAD
      - '354'
      content-type:
      - application/json; charset=utf-8
      date:
      - Wed, 28 Apr 2021 17:38:57 GMT
=======
      - '384'
      content-type:
      - application/json; charset=utf-8
      date:
      - Wed, 28 Apr 2021 22:03:40 GMT
>>>>>>> ef4faf87
      docker-distribution-api-version:
      - registry/2.0
      server:
      - openresty
      strict-transport-security:
      - max-age=31536000; includeSubDomains
      - max-age=31536000; includeSubDomains
      x-content-type-options:
      - nosniff
    status:
      code: 200
      message: OK
version: 1<|MERGE_RESOLUTION|>--- conflicted
+++ resolved
@@ -9,7 +9,7 @@
       Connection:
       - keep-alive
       User-Agent:
-      - azsdk-python-azure-containerregistry/1.0.0b1 Python/3.9.0rc1 (Windows-10-10.0.19041-SP0)
+      - azsdk-python-azure-containerregistry/1.0.0b2 Python/3.9.0rc1 (Windows-10-10.0.19041-SP0)
     method: GET
     uri: https://fake_url.azurecr.io/acr/v1/_catalog
   response:
@@ -30,11 +30,7 @@
       content-type:
       - application/json; charset=utf-8
       date:
-<<<<<<< HEAD
-      - Wed, 28 Apr 2021 17:38:55 GMT
-=======
-      - Wed, 28 Apr 2021 22:03:39 GMT
->>>>>>> ef4faf87
+      - Thu, 06 May 2021 15:49:57 GMT
       docker-distribution-api-version:
       - registry/2.0
       server:
@@ -63,7 +59,7 @@
       Content-Type:
       - application/x-www-form-urlencoded
       User-Agent:
-      - azsdk-python-azure-containerregistry/1.0.0b1 Python/3.9.0rc1 (Windows-10-10.0.19041-SP0)
+      - azsdk-python-azure-containerregistry/1.0.0b2 Python/3.9.0rc1 (Windows-10-10.0.19041-SP0)
     method: POST
     uri: https://fake_url.azurecr.io/oauth2/exchange
   response:
@@ -75,11 +71,7 @@
       content-type:
       - application/json; charset=utf-8
       date:
-<<<<<<< HEAD
-      - Wed, 28 Apr 2021 17:38:56 GMT
-=======
-      - Wed, 28 Apr 2021 22:03:40 GMT
->>>>>>> ef4faf87
+      - Thu, 06 May 2021 15:49:59 GMT
       server:
       - openresty
       strict-transport-security:
@@ -87,11 +79,7 @@
       transfer-encoding:
       - chunked
       x-ms-ratelimit-remaining-calls-per-second:
-<<<<<<< HEAD
-      - '166.566667'
-=======
-      - '166.633333'
->>>>>>> ef4faf87
+      - '165.633333'
     status:
       code: 200
       message: OK
@@ -109,7 +97,7 @@
       Content-Type:
       - application/x-www-form-urlencoded
       User-Agent:
-      - azsdk-python-azure-containerregistry/1.0.0b1 Python/3.9.0rc1 (Windows-10-10.0.19041-SP0)
+      - azsdk-python-azure-containerregistry/1.0.0b2 Python/3.9.0rc1 (Windows-10-10.0.19041-SP0)
     method: POST
     uri: https://fake_url.azurecr.io/oauth2/token
   response:
@@ -121,11 +109,7 @@
       content-type:
       - application/json; charset=utf-8
       date:
-<<<<<<< HEAD
-      - Wed, 28 Apr 2021 17:38:57 GMT
-=======
-      - Wed, 28 Apr 2021 22:03:40 GMT
->>>>>>> ef4faf87
+      - Thu, 06 May 2021 15:49:59 GMT
       server:
       - openresty
       strict-transport-security:
@@ -133,11 +117,7 @@
       transfer-encoding:
       - chunked
       x-ms-ratelimit-remaining-calls-per-second:
-<<<<<<< HEAD
-      - '166.55'
-=======
-      - '166.616667'
->>>>>>> ef4faf87
+      - '165.616667'
     status:
       code: 200
       message: OK
@@ -151,21 +131,15 @@
       Connection:
       - keep-alive
       User-Agent:
-      - azsdk-python-azure-containerregistry/1.0.0b1 Python/3.9.0rc1 (Windows-10-10.0.19041-SP0)
+      - azsdk-python-azure-containerregistry/1.0.0b2 Python/3.9.0rc1 (Windows-10-10.0.19041-SP0)
     method: GET
     uri: https://fake_url.azurecr.io/acr/v1/_catalog
   response:
     body:
-      string: '{"repositories": ["library/alpine", "library/busybox", "repo25ce0f5d",
-        "repo27331535", "repo28471541", "repo2c591564", "repo2e8319c5", "repo308e19dd",
-        "repo34ab0fa1", "repo3c82158b", "repo3db51597", "repo3e8d15a3", "repo84e316ff",
-        "repo8b5a11da", "repo9b321760", "repo9cb4121e", "repoaf9517b2", "repob0a917be",
-<<<<<<< HEAD
-        "repob22512e7", "repoc1b5131a", "repoc28d1326", "repoc7611808"]}'
-=======
-        "repob22512e7", "repoc1b5131a", "repoc28d1326", "repoc7611808", "repod2be1c42",
-        "repoeb7113db"]}'
->>>>>>> ef4faf87
+      string: '{"repositories": ["library/alpine", "library/busybox", "repo28471541",
+        "repo2c591564", "repo2e8319c5", "repo308e19dd", "repo34ab0fa1", "repo3db51597",
+        "repo3e8d15a3", "repo84e316ff", "repo9b321760", "repo9cb4121e", "repoaf9517b2",
+        "repob0a917be", "repob22512e7", "repoc28d1326", "repod2be1c42", "repos6ce51658"]}'
     headers:
       access-control-expose-headers:
       - Docker-Content-Digest
@@ -175,19 +149,11 @@
       connection:
       - keep-alive
       content-length:
-<<<<<<< HEAD
-      - '354'
+      - '295'
       content-type:
       - application/json; charset=utf-8
       date:
-      - Wed, 28 Apr 2021 17:38:57 GMT
-=======
-      - '384'
-      content-type:
-      - application/json; charset=utf-8
-      date:
-      - Wed, 28 Apr 2021 22:03:40 GMT
->>>>>>> ef4faf87
+      - Thu, 06 May 2021 15:50:00 GMT
       docker-distribution-api-version:
       - registry/2.0
       server:
