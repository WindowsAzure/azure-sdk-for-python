--- conflicted
+++ resolved
@@ -1288,11 +1288,7 @@
     uri: https://fake_url.azurecr.io/acr/v1/_catalog?last=repos6ce51658&n=2&orderby=
   response:
     body:
-<<<<<<< HEAD
-      string: '{"repositories": null}'
-=======
       string: '{"repositories": ["repo34ab0fa1", "repo3c82158b"]}'
->>>>>>> 9fba82f2
     headers:
       access-control-expose-headers:
       - Docker-Content-Digest
