--- conflicted
+++ resolved
@@ -5,7 +5,7 @@
       Accept:
       - application/json
       User-Agent:
-      - azsdk-python-azure-containerregistry/1.0.0b1 Python/3.9.0rc1 (Windows-10-10.0.19041-SP0)
+      - azsdk-python-azure-containerregistry/1.0.0b2 Python/3.9.0rc1 (Windows-10-10.0.19041-SP0)
     method: DELETE
     uri: https://fake_url.azurecr.io/acr/v1/not_real_repo
   response:
@@ -18,11 +18,7 @@
       connection: keep-alive
       content-length: '209'
       content-type: application/json; charset=utf-8
-<<<<<<< HEAD
-      date: Wed, 28 Apr 2021 17:39:33 GMT
-=======
-      date: Wed, 28 Apr 2021 22:04:09 GMT
->>>>>>> ef4faf87
+      date: Thu, 06 May 2021 16:00:32 GMT
       docker-distribution-api-version: registry/2.0
       server: openresty
       strict-transport-security: max-age=31536000; includeSubDomains
@@ -41,7 +37,7 @@
       Accept:
       - application/json
       User-Agent:
-      - azsdk-python-azure-containerregistry/1.0.0b1 Python/3.9.0rc1 (Windows-10-10.0.19041-SP0)
+      - azsdk-python-azure-containerregistry/1.0.0b2 Python/3.9.0rc1 (Windows-10-10.0.19041-SP0)
     method: POST
     uri: https://fake_url.azurecr.io/oauth2/exchange
   response:
@@ -50,19 +46,11 @@
     headers:
       connection: keep-alive
       content-type: application/json; charset=utf-8
-<<<<<<< HEAD
-      date: Wed, 28 Apr 2021 17:39:35 GMT
+      date: Thu, 06 May 2021 16:00:33 GMT
       server: openresty
       strict-transport-security: max-age=31536000; includeSubDomains
       transfer-encoding: chunked
-      x-ms-ratelimit-remaining-calls-per-second: '166.516667'
-=======
-      date: Wed, 28 Apr 2021 22:04:10 GMT
-      server: openresty
-      strict-transport-security: max-age=31536000; includeSubDomains
-      transfer-encoding: chunked
-      x-ms-ratelimit-remaining-calls-per-second: '166.25'
->>>>>>> ef4faf87
+      x-ms-ratelimit-remaining-calls-per-second: '166.183333'
     status:
       code: 200
       message: OK
@@ -77,7 +65,7 @@
       Accept:
       - application/json
       User-Agent:
-      - azsdk-python-azure-containerregistry/1.0.0b1 Python/3.9.0rc1 (Windows-10-10.0.19041-SP0)
+      - azsdk-python-azure-containerregistry/1.0.0b2 Python/3.9.0rc1 (Windows-10-10.0.19041-SP0)
     method: POST
     uri: https://fake_url.azurecr.io/oauth2/token
   response:
@@ -86,19 +74,11 @@
     headers:
       connection: keep-alive
       content-type: application/json; charset=utf-8
-<<<<<<< HEAD
-      date: Wed, 28 Apr 2021 17:39:35 GMT
+      date: Thu, 06 May 2021 16:00:33 GMT
       server: openresty
       strict-transport-security: max-age=31536000; includeSubDomains
       transfer-encoding: chunked
-      x-ms-ratelimit-remaining-calls-per-second: '166.266667'
-=======
-      date: Wed, 28 Apr 2021 22:04:10 GMT
-      server: openresty
-      strict-transport-security: max-age=31536000; includeSubDomains
-      transfer-encoding: chunked
-      x-ms-ratelimit-remaining-calls-per-second: '166.166667'
->>>>>>> ef4faf87
+      x-ms-ratelimit-remaining-calls-per-second: '165.983333'
     status:
       code: 200
       message: OK
@@ -109,7 +89,7 @@
       Accept:
       - application/json
       User-Agent:
-      - azsdk-python-azure-containerregistry/1.0.0b1 Python/3.9.0rc1 (Windows-10-10.0.19041-SP0)
+      - azsdk-python-azure-containerregistry/1.0.0b2 Python/3.9.0rc1 (Windows-10-10.0.19041-SP0)
     method: DELETE
     uri: https://fake_url.azurecr.io/acr/v1/not_real_repo
   response:
@@ -121,11 +101,7 @@
       connection: keep-alive
       content-length: '121'
       content-type: application/json; charset=utf-8
-<<<<<<< HEAD
-      date: Wed, 28 Apr 2021 17:39:35 GMT
-=======
-      date: Wed, 28 Apr 2021 22:04:10 GMT
->>>>>>> ef4faf87
+      date: Thu, 06 May 2021 16:00:33 GMT
       docker-distribution-api-version: registry/2.0
       server: openresty
       strict-transport-security: max-age=31536000; includeSubDomains
