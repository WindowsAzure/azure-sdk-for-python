interactions:
- request:
    body: null
    headers:
      Accept:
      - application/json
      Accept-Encoding:
      - gzip, deflate
      Connection:
      - keep-alive
      User-Agent:
      - azsdk-python-azure-containerregistry/1.0.0b1 Python/3.9.0rc1 (Windows-10-10.0.19041-SP0)
    method: GET
    uri: https://fake_url.azurecr.io/acr/v1/hello-world/_tags?orderby=0
  response:
    body:
      string: '{"errors":[{"code":"UNAUTHORIZED","message":"authentication required,
        visit https://aka.ms/acr/authorization for more information.","detail":[{"Type":"repository","Name":"hello-world","Action":"metadata_read"}]}]}

        '
    headers:
      access-control-expose-headers:
      - Docker-Content-Digest
      - WWW-Authenticate
      - Link
      - X-Ms-Correlation-Request-Id
      connection:
      - keep-alive
      content-length:
      - '214'
      content-type:
      - application/json; charset=utf-8
      date:
<<<<<<< HEAD
      - Thu, 01 Apr 2021 17:55:35 GMT
=======
      - Fri, 02 Apr 2021 17:49:32 GMT
>>>>>>> 294668bf
      docker-distribution-api-version:
      - registry/2.0
      server:
      - openresty
      strict-transport-security:
      - max-age=31536000; includeSubDomains
      - max-age=31536000; includeSubDomains
      www-authenticate: Bearer realm="https://fake_url.azurecr.io/oauth2/token",service="fake_url.azurecr.io",scope="fake_scope",error="invalid_token"
      x-content-type-options:
      - nosniff
    status:
      code: 401
      message: Unauthorized
- request:
    body: grant_type=access_token&service=seankane.azurecr.io&access_token=REDACTED
    headers:
      Accept:
      - application/json
      Accept-Encoding:
      - gzip, deflate
      Connection:
      - keep-alive
      Content-Length:
      - '1343'
      Content-Type:
      - application/x-www-form-urlencoded
      User-Agent:
      - azsdk-python-azure-containerregistry/1.0.0b1 Python/3.9.0rc1 (Windows-10-10.0.19041-SP0)
    method: POST
    uri: https://fake_url.azurecr.io/oauth2/exchange
  response:
    body:
      string: '{"refresh_token": "REDACTED"}'
    headers:
      connection:
      - keep-alive
      content-type:
      - application/json; charset=utf-8
      date:
<<<<<<< HEAD
      - Thu, 01 Apr 2021 17:55:37 GMT
=======
      - Fri, 02 Apr 2021 17:49:33 GMT
>>>>>>> 294668bf
      server:
      - openresty
      strict-transport-security:
      - max-age=31536000; includeSubDomains
      transfer-encoding:
      - chunked
      x-ms-ratelimit-remaining-calls-per-second:
<<<<<<< HEAD
      - '333.25'
=======
      - '333.266667'
>>>>>>> 294668bf
    status:
      code: 200
      message: OK
- request:
    body: grant_type=refresh_token&service=seankane.azurecr.io&scope=repository%3Ahello-world%3Ametadata_read&refresh_token=REDACTED
    headers:
      Accept:
      - application/json
      Accept-Encoding:
      - gzip, deflate
      Connection:
      - keep-alive
      Content-Length:
      - '1079'
      Content-Type:
      - application/x-www-form-urlencoded
      User-Agent:
      - azsdk-python-azure-containerregistry/1.0.0b1 Python/3.9.0rc1 (Windows-10-10.0.19041-SP0)
    method: POST
    uri: https://fake_url.azurecr.io/oauth2/token
  response:
    body:
      string: '{"access_token": "REDACTED"}'
    headers:
      connection:
      - keep-alive
      content-type:
      - application/json; charset=utf-8
      date:
<<<<<<< HEAD
      - Thu, 01 Apr 2021 17:55:37 GMT
=======
      - Fri, 02 Apr 2021 17:49:33 GMT
>>>>>>> 294668bf
      server:
      - openresty
      strict-transport-security:
      - max-age=31536000; includeSubDomains
      transfer-encoding:
      - chunked
      x-ms-ratelimit-remaining-calls-per-second:
<<<<<<< HEAD
      - '333.166667'
=======
      - '333.15'
>>>>>>> 294668bf
    status:
      code: 200
      message: OK
- request:
    body: null
    headers:
      Accept:
      - application/json
      Accept-Encoding:
      - gzip, deflate
      Connection:
      - keep-alive
      User-Agent:
      - azsdk-python-azure-containerregistry/1.0.0b1 Python/3.9.0rc1 (Windows-10-10.0.19041-SP0)
    method: GET
    uri: https://fake_url.azurecr.io/acr/v1/hello-world/_tags?orderby=0
  response:
    body:
      string: '{"registry":"fake_url.azurecr.io","imageName":"hello-world","tags":[{"name":"latest","digest":"sha256:308866a43596e83578c7dfa15e27a73011bdd402185a84c5cd7f32a88b501a24","createdTime":"2021-03-30T12:18:52.8272444Z","lastUpdateTime":"2021-03-30T12:18:52.8272444Z","signed":false,"quarantineState":"Passed","changeableAttributes":{"deleteEnabled":true,"writeEnabled":true,"readEnabled":true,"listEnabled":true}}]}

        '
    headers:
      access-control-expose-headers:
      - Docker-Content-Digest
      - WWW-Authenticate
      - Link
      - X-Ms-Correlation-Request-Id
      connection:
      - keep-alive
      content-length:
      - '410'
      content-type:
      - application/json; charset=utf-8
      date:
<<<<<<< HEAD
      - Thu, 01 Apr 2021 17:55:37 GMT
=======
      - Fri, 02 Apr 2021 17:49:33 GMT
>>>>>>> 294668bf
      docker-distribution-api-version:
      - registry/2.0
      server:
      - openresty
      strict-transport-security:
      - max-age=31536000; includeSubDomains
      - max-age=31536000; includeSubDomains
      x-content-type-options:
      - nosniff
    status:
      code: 200
      message: OK
version: 1<|MERGE_RESOLUTION|>--- conflicted
+++ resolved
@@ -31,11 +31,7 @@
       content-type:
       - application/json; charset=utf-8
       date:
-<<<<<<< HEAD
-      - Thu, 01 Apr 2021 17:55:35 GMT
-=======
-      - Fri, 02 Apr 2021 17:49:32 GMT
->>>>>>> 294668bf
+      - Mon, 05 Apr 2021 12:09:15 GMT
       docker-distribution-api-version:
       - registry/2.0
       server:
@@ -75,11 +71,7 @@
       content-type:
       - application/json; charset=utf-8
       date:
-<<<<<<< HEAD
-      - Thu, 01 Apr 2021 17:55:37 GMT
-=======
-      - Fri, 02 Apr 2021 17:49:33 GMT
->>>>>>> 294668bf
+      - Mon, 05 Apr 2021 12:09:17 GMT
       server:
       - openresty
       strict-transport-security:
@@ -87,11 +79,7 @@
       transfer-encoding:
       - chunked
       x-ms-ratelimit-remaining-calls-per-second:
-<<<<<<< HEAD
-      - '333.25'
-=======
-      - '333.266667'
->>>>>>> 294668bf
+      - '332.866667'
     status:
       code: 200
       message: OK
@@ -121,11 +109,7 @@
       content-type:
       - application/json; charset=utf-8
       date:
-<<<<<<< HEAD
-      - Thu, 01 Apr 2021 17:55:37 GMT
-=======
-      - Fri, 02 Apr 2021 17:49:33 GMT
->>>>>>> 294668bf
+      - Mon, 05 Apr 2021 12:09:17 GMT
       server:
       - openresty
       strict-transport-security:
@@ -133,11 +117,7 @@
       transfer-encoding:
       - chunked
       x-ms-ratelimit-remaining-calls-per-second:
-<<<<<<< HEAD
-      - '333.166667'
-=======
-      - '333.15'
->>>>>>> 294668bf
+      - '332.85'
     status:
       code: 200
       message: OK
@@ -172,11 +152,7 @@
       content-type:
       - application/json; charset=utf-8
       date:
-<<<<<<< HEAD
-      - Thu, 01 Apr 2021 17:55:37 GMT
-=======
-      - Fri, 02 Apr 2021 17:49:33 GMT
->>>>>>> 294668bf
+      - Mon, 05 Apr 2021 12:09:17 GMT
       docker-distribution-api-version:
       - registry/2.0
       server:
