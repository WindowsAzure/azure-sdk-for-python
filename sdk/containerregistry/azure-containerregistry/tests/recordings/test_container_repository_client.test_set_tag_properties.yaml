interactions:
- request:
    body: null
    headers:
      Accept:
      - application/json
      Accept-Encoding:
      - gzip, deflate
      Connection:
      - keep-alive
      User-Agent:
      - azsdk-python-azure-containerregistry/1.0.0b1 Python/3.9.0rc1 (Windows-10-10.0.19041-SP0)
    method: GET
    uri: https://fake_url.azurecr.io/acr/v1/repo9b321760/_tags/tag9b321760
  response:
    body:
      string: '{"errors":[{"code":"UNAUTHORIZED","message":"authentication required,
        visit https://aka.ms/acr/authorization for more information.","detail":[{"Type":"repository","Name":"repo9b321760","Action":"metadata_read"}]}]}

        '
    headers:
      access-control-expose-headers:
      - Docker-Content-Digest
      - WWW-Authenticate
      - Link
      - X-Ms-Correlation-Request-Id
      connection:
      - keep-alive
      content-length:
      - '215'
      content-type:
      - application/json; charset=utf-8
      date:
<<<<<<< HEAD
      - Mon, 05 Apr 2021 14:42:06 GMT
=======
      - Mon, 05 Apr 2021 16:08:21 GMT
>>>>>>> cff76500
      docker-distribution-api-version:
      - registry/2.0
      server:
      - openresty
      strict-transport-security:
      - max-age=31536000; includeSubDomains
      - max-age=31536000; includeSubDomains
      www-authenticate: Bearer realm="https://fake_url.azurecr.io/oauth2/token",service="fake_url.azurecr.io",scope="fake_scope",error="invalid_token"
      x-content-type-options:
      - nosniff
    status:
      code: 401
      message: Unauthorized
- request:
    body: grant_type=access_token&service=seankane.azurecr.io&access_token=REDACTED
    headers:
      Accept:
      - application/json
      Accept-Encoding:
      - gzip, deflate
      Connection:
      - keep-alive
      Content-Length:
      - '1343'
      Content-Type:
      - application/x-www-form-urlencoded
      User-Agent:
      - azsdk-python-azure-containerregistry/1.0.0b1 Python/3.9.0rc1 (Windows-10-10.0.19041-SP0)
    method: POST
    uri: https://fake_url.azurecr.io/oauth2/exchange
  response:
    body:
      string: '{"refresh_token": "REDACTED"}'
    headers:
      connection:
      - keep-alive
      content-type:
      - application/json; charset=utf-8
      date:
<<<<<<< HEAD
      - Mon, 05 Apr 2021 14:42:07 GMT
=======
      - Mon, 05 Apr 2021 16:08:23 GMT
>>>>>>> cff76500
      server:
      - openresty
      strict-transport-security:
      - max-age=31536000; includeSubDomains
      transfer-encoding:
      - chunked
      x-ms-ratelimit-remaining-calls-per-second:
<<<<<<< HEAD
      - '333.066667'
=======
      - '333.283333'
>>>>>>> cff76500
    status:
      code: 200
      message: OK
- request:
    body: grant_type=refresh_token&service=seankane.azurecr.io&scope=repository%3Arepo9b321760%3Ametadata_read&refresh_token=REDACTED
    headers:
      Accept:
      - application/json
      Accept-Encoding:
      - gzip, deflate
      Connection:
      - keep-alive
      Content-Length:
      - '1080'
      Content-Type:
      - application/x-www-form-urlencoded
      User-Agent:
      - azsdk-python-azure-containerregistry/1.0.0b1 Python/3.9.0rc1 (Windows-10-10.0.19041-SP0)
    method: POST
    uri: https://fake_url.azurecr.io/oauth2/token
  response:
    body:
      string: '{"access_token": "REDACTED"}'
    headers:
      connection:
      - keep-alive
      content-type:
      - application/json; charset=utf-8
      date:
<<<<<<< HEAD
      - Mon, 05 Apr 2021 14:42:07 GMT
=======
      - Mon, 05 Apr 2021 16:08:23 GMT
>>>>>>> cff76500
      server:
      - openresty
      strict-transport-security:
      - max-age=31536000; includeSubDomains
      transfer-encoding:
      - chunked
      x-ms-ratelimit-remaining-calls-per-second:
<<<<<<< HEAD
      - '332.65'
=======
      - '333.266667'
>>>>>>> cff76500
    status:
      code: 200
      message: OK
- request:
    body: null
    headers:
      Accept:
      - application/json
      Accept-Encoding:
      - gzip, deflate
      Connection:
      - keep-alive
      User-Agent:
      - azsdk-python-azure-containerregistry/1.0.0b1 Python/3.9.0rc1 (Windows-10-10.0.19041-SP0)
    method: GET
    uri: https://fake_url.azurecr.io/acr/v1/repo9b321760/_tags/tag9b321760
  response:
    body:
      string: '{"registry":"fake_url.azurecr.io","imageName":"repo9b321760","tag":{"name":"tag9b321760","digest":"sha256:308866a43596e83578c7dfa15e27a73011bdd402185a84c5cd7f32a88b501a24","createdTime":"2021-03-31T13:29:13.7769359Z","lastUpdateTime":"2021-03-31T13:29:13.7769359Z","signed":false,"changeableAttributes":{"deleteEnabled":false,"writeEnabled":false,"readEnabled":false,"listEnabled":false}}}

        '
    headers:
      access-control-expose-headers:
      - Docker-Content-Digest
      - WWW-Authenticate
      - Link
      - X-Ms-Correlation-Request-Id
      connection:
      - keep-alive
      content-length:
      - '390'
      content-type:
      - application/json; charset=utf-8
      date:
<<<<<<< HEAD
      - Mon, 05 Apr 2021 14:42:08 GMT
=======
      - Mon, 05 Apr 2021 16:08:23 GMT
>>>>>>> cff76500
      docker-distribution-api-version:
      - registry/2.0
      server:
      - openresty
      strict-transport-security:
      - max-age=31536000; includeSubDomains
      - max-age=31536000; includeSubDomains
      x-content-type-options:
      - nosniff
    status:
      code: 200
      message: OK
- request:
    body: '{"deleteEnabled": false, "writeEnabled": false, "listEnabled": false, "readEnabled":
      false}'
    headers:
      Accept:
      - application/json
      Accept-Encoding:
      - gzip, deflate
      Connection:
      - keep-alive
      Content-Length:
      - '91'
      Content-Type:
      - application/json
      User-Agent:
      - azsdk-python-azure-containerregistry/1.0.0b1 Python/3.9.0rc1 (Windows-10-10.0.19041-SP0)
    method: PATCH
    uri: https://fake_url.azurecr.io/acr/v1/repo9b321760/_tags/tag9b321760
  response:
    body:
      string: '{"errors":[{"code":"UNAUTHORIZED","message":"authentication required,
        visit https://aka.ms/acr/authorization for more information.","detail":[{"Type":"repository","Name":"repo9b321760","Action":"metadata_write"}]}]}

        '
    headers:
      access-control-expose-headers:
      - Docker-Content-Digest
      - WWW-Authenticate
      - Link
      - X-Ms-Correlation-Request-Id
      connection:
      - keep-alive
      content-length:
      - '216'
      content-type:
      - application/json; charset=utf-8
      date:
<<<<<<< HEAD
      - Mon, 05 Apr 2021 14:42:08 GMT
=======
      - Mon, 05 Apr 2021 16:08:23 GMT
>>>>>>> cff76500
      docker-distribution-api-version:
      - registry/2.0
      server:
      - openresty
      strict-transport-security:
      - max-age=31536000; includeSubDomains
      - max-age=31536000; includeSubDomains
      www-authenticate: Bearer realm="https://fake_url.azurecr.io/oauth2/token",service="fake_url.azurecr.io",scope="fake_scope",error="invalid_token"
      x-content-type-options:
      - nosniff
    status:
      code: 401
      message: Unauthorized
- request:
    body: grant_type=access_token&service=seankane.azurecr.io&access_token=REDACTED
    headers:
      Accept:
      - application/json
      Accept-Encoding:
      - gzip, deflate
      Connection:
      - keep-alive
      Content-Length:
      - '1343'
      Content-Type:
      - application/x-www-form-urlencoded
      User-Agent:
      - azsdk-python-azure-containerregistry/1.0.0b1 Python/3.9.0rc1 (Windows-10-10.0.19041-SP0)
    method: POST
    uri: https://fake_url.azurecr.io/oauth2/exchange
  response:
    body:
      string: '{"refresh_token": "REDACTED"}'
    headers:
      connection:
      - keep-alive
      content-type:
      - application/json; charset=utf-8
      date:
<<<<<<< HEAD
      - Mon, 05 Apr 2021 14:42:08 GMT
=======
      - Mon, 05 Apr 2021 16:08:24 GMT
>>>>>>> cff76500
      server:
      - openresty
      strict-transport-security:
      - max-age=31536000; includeSubDomains
      transfer-encoding:
      - chunked
      x-ms-ratelimit-remaining-calls-per-second:
<<<<<<< HEAD
      - '332.633333'
=======
      - '333.25'
>>>>>>> cff76500
    status:
      code: 200
      message: OK
- request:
    body: grant_type=refresh_token&service=seankane.azurecr.io&scope=repository%3Arepo9b321760%3Ametadata_write&refresh_token=REDACTED
    headers:
      Accept:
      - application/json
      Accept-Encoding:
      - gzip, deflate
      Connection:
      - keep-alive
      Content-Length:
      - '1081'
      Content-Type:
      - application/x-www-form-urlencoded
      User-Agent:
      - azsdk-python-azure-containerregistry/1.0.0b1 Python/3.9.0rc1 (Windows-10-10.0.19041-SP0)
    method: POST
    uri: https://fake_url.azurecr.io/oauth2/token
  response:
    body:
      string: '{"access_token": "REDACTED"}'
    headers:
      connection:
      - keep-alive
      content-type:
      - application/json; charset=utf-8
      date:
<<<<<<< HEAD
      - Mon, 05 Apr 2021 14:42:08 GMT
=======
      - Mon, 05 Apr 2021 16:08:24 GMT
>>>>>>> cff76500
      server:
      - openresty
      strict-transport-security:
      - max-age=31536000; includeSubDomains
      transfer-encoding:
      - chunked
      x-ms-ratelimit-remaining-calls-per-second:
<<<<<<< HEAD
      - '332.616667'
=======
      - '333.233333'
>>>>>>> cff76500
    status:
      code: 200
      message: OK
- request:
    body: '{"deleteEnabled": false, "writeEnabled": false, "listEnabled": false, "readEnabled":
      false}'
    headers:
      Accept:
      - application/json
      Accept-Encoding:
      - gzip, deflate
      Connection:
      - keep-alive
      Content-Length:
      - '91'
      Content-Type:
      - application/json
      User-Agent:
      - azsdk-python-azure-containerregistry/1.0.0b1 Python/3.9.0rc1 (Windows-10-10.0.19041-SP0)
    method: PATCH
    uri: https://fake_url.azurecr.io/acr/v1/repo9b321760/_tags/tag9b321760
  response:
    body:
      string: '{"registry":"fake_url.azurecr.io","imageName":"repo9b321760","tag":{"name":"tag9b321760","digest":"sha256:308866a43596e83578c7dfa15e27a73011bdd402185a84c5cd7f32a88b501a24","createdTime":"2021-03-31T13:29:13.7769359Z","lastUpdateTime":"2021-03-31T13:29:13.7769359Z","signed":false,"changeableAttributes":{"deleteEnabled":false,"writeEnabled":false,"readEnabled":false,"listEnabled":false}}}

        '
    headers:
      access-control-expose-headers:
      - Docker-Content-Digest
      - WWW-Authenticate
      - Link
      - X-Ms-Correlation-Request-Id
      connection:
      - keep-alive
      content-length:
      - '390'
      content-type:
      - application/json; charset=utf-8
      date:
<<<<<<< HEAD
      - Mon, 05 Apr 2021 14:42:08 GMT
      docker-distribution-api-version:
      - registry/2.0
      server:
      - openresty
      strict-transport-security:
      - max-age=31536000; includeSubDomains
      - max-age=31536000; includeSubDomains
      x-content-type-options:
      - nosniff
    status:
      code: 200
      message: OK
- request:
    body: null
    headers:
      Accept:
      - application/json
      Accept-Encoding:
      - gzip, deflate
      Connection:
      - keep-alive
      User-Agent:
      - azsdk-python-azure-containerregistry/1.0.0b1 Python/3.9.0rc1 (Windows-10-10.0.19041-SP0)
    method: GET
    uri: https://fake_url.azurecr.io/acr/v1/repo9b321760/_tags/tag9b321760
  response:
    body:
      string: '{"errors":[{"code":"UNAUTHORIZED","message":"authentication required,
        visit https://aka.ms/acr/authorization for more information.","detail":[{"Type":"repository","Name":"repo9b321760","Action":"metadata_read"}]}]}

        '
    headers:
      access-control-expose-headers:
      - Docker-Content-Digest
      - WWW-Authenticate
      - Link
      - X-Ms-Correlation-Request-Id
      connection:
      - keep-alive
      content-length:
      - '215'
      content-type:
      - application/json; charset=utf-8
      date:
      - Mon, 05 Apr 2021 14:42:19 GMT
      docker-distribution-api-version:
      - registry/2.0
      server:
      - openresty
      strict-transport-security:
      - max-age=31536000; includeSubDomains
      - max-age=31536000; includeSubDomains
      www-authenticate: Bearer realm="https://fake_url.azurecr.io/oauth2/token",service="fake_url.azurecr.io",scope="fake_scope",error="invalid_token"
      x-content-type-options:
      - nosniff
    status:
      code: 401
      message: Unauthorized
- request:
    body: grant_type=access_token&service=seankane.azurecr.io&access_token=REDACTED
    headers:
      Accept:
      - application/json
      Accept-Encoding:
      - gzip, deflate
      Connection:
      - keep-alive
      Content-Length:
      - '1343'
      Content-Type:
      - application/x-www-form-urlencoded
      User-Agent:
      - azsdk-python-azure-containerregistry/1.0.0b1 Python/3.9.0rc1 (Windows-10-10.0.19041-SP0)
    method: POST
    uri: https://fake_url.azurecr.io/oauth2/exchange
  response:
    body:
      string: '{"refresh_token": "REDACTED"}'
    headers:
      connection:
      - keep-alive
      content-type:
      - application/json; charset=utf-8
      date:
      - Mon, 05 Apr 2021 14:42:19 GMT
      server:
      - openresty
      strict-transport-security:
      - max-age=31536000; includeSubDomains
      transfer-encoding:
      - chunked
      x-ms-ratelimit-remaining-calls-per-second:
      - '332.833333'
    status:
      code: 200
      message: OK
- request:
    body: grant_type=refresh_token&service=seankane.azurecr.io&scope=repository%3Arepo9b321760%3Ametadata_read&refresh_token=REDACTED
    headers:
      Accept:
      - application/json
      Accept-Encoding:
      - gzip, deflate
      Connection:
      - keep-alive
      Content-Length:
      - '1080'
      Content-Type:
      - application/x-www-form-urlencoded
      User-Agent:
      - azsdk-python-azure-containerregistry/1.0.0b1 Python/3.9.0rc1 (Windows-10-10.0.19041-SP0)
    method: POST
    uri: https://fake_url.azurecr.io/oauth2/token
  response:
    body:
      string: '{"access_token": "REDACTED"}'
    headers:
      connection:
      - keep-alive
      content-type:
      - application/json; charset=utf-8
      date:
      - Mon, 05 Apr 2021 14:42:19 GMT
      server:
      - openresty
      strict-transport-security:
      - max-age=31536000; includeSubDomains
      transfer-encoding:
      - chunked
      x-ms-ratelimit-remaining-calls-per-second:
      - '332.816667'
    status:
      code: 200
      message: OK
- request:
    body: null
    headers:
      Accept:
      - application/json
      Accept-Encoding:
      - gzip, deflate
      Connection:
      - keep-alive
      User-Agent:
      - azsdk-python-azure-containerregistry/1.0.0b1 Python/3.9.0rc1 (Windows-10-10.0.19041-SP0)
    method: GET
    uri: https://fake_url.azurecr.io/acr/v1/repo9b321760/_tags/tag9b321760
  response:
    body:
      string: '{"registry":"fake_url.azurecr.io","imageName":"repo9b321760","tag":{"name":"tag9b321760","digest":"sha256:308866a43596e83578c7dfa15e27a73011bdd402185a84c5cd7f32a88b501a24","createdTime":"2021-03-31T13:29:13.7769359Z","lastUpdateTime":"2021-03-31T13:29:13.7769359Z","signed":false,"changeableAttributes":{"deleteEnabled":false,"writeEnabled":false,"readEnabled":false,"listEnabled":false}}}

        '
    headers:
      access-control-expose-headers:
      - Docker-Content-Digest
      - WWW-Authenticate
      - Link
      - X-Ms-Correlation-Request-Id
      connection:
      - keep-alive
      content-length:
      - '390'
      content-type:
      - application/json; charset=utf-8
      date:
      - Mon, 05 Apr 2021 14:42:19 GMT
=======
      - Mon, 05 Apr 2021 16:08:24 GMT
>>>>>>> cff76500
      docker-distribution-api-version:
      - registry/2.0
      server:
      - openresty
      strict-transport-security:
      - max-age=31536000; includeSubDomains
      - max-age=31536000; includeSubDomains
      x-content-type-options:
      - nosniff
    status:
      code: 200
      message: OK
version: 1<|MERGE_RESOLUTION|>--- conflicted
+++ resolved
@@ -31,11 +31,7 @@
       content-type:
       - application/json; charset=utf-8
       date:
-<<<<<<< HEAD
-      - Mon, 05 Apr 2021 14:42:06 GMT
-=======
-      - Mon, 05 Apr 2021 16:08:21 GMT
->>>>>>> cff76500
+      - Mon, 05 Apr 2021 17:59:58 GMT
       docker-distribution-api-version:
       - registry/2.0
       server:
@@ -75,11 +71,7 @@
       content-type:
       - application/json; charset=utf-8
       date:
-<<<<<<< HEAD
-      - Mon, 05 Apr 2021 14:42:07 GMT
-=======
-      - Mon, 05 Apr 2021 16:08:23 GMT
->>>>>>> cff76500
+      - Mon, 05 Apr 2021 17:59:59 GMT
       server:
       - openresty
       strict-transport-security:
@@ -87,11 +79,7 @@
       transfer-encoding:
       - chunked
       x-ms-ratelimit-remaining-calls-per-second:
-<<<<<<< HEAD
-      - '333.066667'
-=======
-      - '333.283333'
->>>>>>> cff76500
+      - '332.633333'
     status:
       code: 200
       message: OK
@@ -121,11 +109,7 @@
       content-type:
       - application/json; charset=utf-8
       date:
-<<<<<<< HEAD
-      - Mon, 05 Apr 2021 14:42:07 GMT
-=======
-      - Mon, 05 Apr 2021 16:08:23 GMT
->>>>>>> cff76500
+      - Mon, 05 Apr 2021 17:59:59 GMT
       server:
       - openresty
       strict-transport-security:
@@ -133,11 +117,7 @@
       transfer-encoding:
       - chunked
       x-ms-ratelimit-remaining-calls-per-second:
-<<<<<<< HEAD
-      - '332.65'
-=======
-      - '333.266667'
->>>>>>> cff76500
+      - '332.616667'
     status:
       code: 200
       message: OK
@@ -172,11 +152,7 @@
       content-type:
       - application/json; charset=utf-8
       date:
-<<<<<<< HEAD
-      - Mon, 05 Apr 2021 14:42:08 GMT
-=======
-      - Mon, 05 Apr 2021 16:08:23 GMT
->>>>>>> cff76500
+      - Mon, 05 Apr 2021 18:00:00 GMT
       docker-distribution-api-version:
       - registry/2.0
       server:
@@ -226,11 +202,7 @@
       content-type:
       - application/json; charset=utf-8
       date:
-<<<<<<< HEAD
-      - Mon, 05 Apr 2021 14:42:08 GMT
-=======
-      - Mon, 05 Apr 2021 16:08:23 GMT
->>>>>>> cff76500
+      - Mon, 05 Apr 2021 18:00:00 GMT
       docker-distribution-api-version:
       - registry/2.0
       server:
@@ -270,11 +242,7 @@
       content-type:
       - application/json; charset=utf-8
       date:
-<<<<<<< HEAD
-      - Mon, 05 Apr 2021 14:42:08 GMT
-=======
-      - Mon, 05 Apr 2021 16:08:24 GMT
->>>>>>> cff76500
+      - Mon, 05 Apr 2021 18:00:00 GMT
       server:
       - openresty
       strict-transport-security:
@@ -282,11 +250,7 @@
       transfer-encoding:
       - chunked
       x-ms-ratelimit-remaining-calls-per-second:
-<<<<<<< HEAD
-      - '332.633333'
-=======
-      - '333.25'
->>>>>>> cff76500
+      - '332.6'
     status:
       code: 200
       message: OK
@@ -316,11 +280,7 @@
       content-type:
       - application/json; charset=utf-8
       date:
-<<<<<<< HEAD
-      - Mon, 05 Apr 2021 14:42:08 GMT
-=======
-      - Mon, 05 Apr 2021 16:08:24 GMT
->>>>>>> cff76500
+      - Mon, 05 Apr 2021 18:00:00 GMT
       server:
       - openresty
       strict-transport-security:
@@ -328,11 +288,7 @@
       transfer-encoding:
       - chunked
       x-ms-ratelimit-remaining-calls-per-second:
-<<<<<<< HEAD
-      - '332.616667'
-=======
-      - '333.233333'
->>>>>>> cff76500
+      - '332.583333'
     status:
       code: 200
       message: OK
@@ -372,8 +328,7 @@
       content-type:
       - application/json; charset=utf-8
       date:
-<<<<<<< HEAD
-      - Mon, 05 Apr 2021 14:42:08 GMT
+      - Mon, 05 Apr 2021 18:00:01 GMT
       docker-distribution-api-version:
       - registry/2.0
       server:
@@ -386,173 +341,4 @@
     status:
       code: 200
       message: OK
-- request:
-    body: null
-    headers:
-      Accept:
-      - application/json
-      Accept-Encoding:
-      - gzip, deflate
-      Connection:
-      - keep-alive
-      User-Agent:
-      - azsdk-python-azure-containerregistry/1.0.0b1 Python/3.9.0rc1 (Windows-10-10.0.19041-SP0)
-    method: GET
-    uri: https://fake_url.azurecr.io/acr/v1/repo9b321760/_tags/tag9b321760
-  response:
-    body:
-      string: '{"errors":[{"code":"UNAUTHORIZED","message":"authentication required,
-        visit https://aka.ms/acr/authorization for more information.","detail":[{"Type":"repository","Name":"repo9b321760","Action":"metadata_read"}]}]}
-
-        '
-    headers:
-      access-control-expose-headers:
-      - Docker-Content-Digest
-      - WWW-Authenticate
-      - Link
-      - X-Ms-Correlation-Request-Id
-      connection:
-      - keep-alive
-      content-length:
-      - '215'
-      content-type:
-      - application/json; charset=utf-8
-      date:
-      - Mon, 05 Apr 2021 14:42:19 GMT
-      docker-distribution-api-version:
-      - registry/2.0
-      server:
-      - openresty
-      strict-transport-security:
-      - max-age=31536000; includeSubDomains
-      - max-age=31536000; includeSubDomains
-      www-authenticate: Bearer realm="https://fake_url.azurecr.io/oauth2/token",service="fake_url.azurecr.io",scope="fake_scope",error="invalid_token"
-      x-content-type-options:
-      - nosniff
-    status:
-      code: 401
-      message: Unauthorized
-- request:
-    body: grant_type=access_token&service=seankane.azurecr.io&access_token=REDACTED
-    headers:
-      Accept:
-      - application/json
-      Accept-Encoding:
-      - gzip, deflate
-      Connection:
-      - keep-alive
-      Content-Length:
-      - '1343'
-      Content-Type:
-      - application/x-www-form-urlencoded
-      User-Agent:
-      - azsdk-python-azure-containerregistry/1.0.0b1 Python/3.9.0rc1 (Windows-10-10.0.19041-SP0)
-    method: POST
-    uri: https://fake_url.azurecr.io/oauth2/exchange
-  response:
-    body:
-      string: '{"refresh_token": "REDACTED"}'
-    headers:
-      connection:
-      - keep-alive
-      content-type:
-      - application/json; charset=utf-8
-      date:
-      - Mon, 05 Apr 2021 14:42:19 GMT
-      server:
-      - openresty
-      strict-transport-security:
-      - max-age=31536000; includeSubDomains
-      transfer-encoding:
-      - chunked
-      x-ms-ratelimit-remaining-calls-per-second:
-      - '332.833333'
-    status:
-      code: 200
-      message: OK
-- request:
-    body: grant_type=refresh_token&service=seankane.azurecr.io&scope=repository%3Arepo9b321760%3Ametadata_read&refresh_token=REDACTED
-    headers:
-      Accept:
-      - application/json
-      Accept-Encoding:
-      - gzip, deflate
-      Connection:
-      - keep-alive
-      Content-Length:
-      - '1080'
-      Content-Type:
-      - application/x-www-form-urlencoded
-      User-Agent:
-      - azsdk-python-azure-containerregistry/1.0.0b1 Python/3.9.0rc1 (Windows-10-10.0.19041-SP0)
-    method: POST
-    uri: https://fake_url.azurecr.io/oauth2/token
-  response:
-    body:
-      string: '{"access_token": "REDACTED"}'
-    headers:
-      connection:
-      - keep-alive
-      content-type:
-      - application/json; charset=utf-8
-      date:
-      - Mon, 05 Apr 2021 14:42:19 GMT
-      server:
-      - openresty
-      strict-transport-security:
-      - max-age=31536000; includeSubDomains
-      transfer-encoding:
-      - chunked
-      x-ms-ratelimit-remaining-calls-per-second:
-      - '332.816667'
-    status:
-      code: 200
-      message: OK
-- request:
-    body: null
-    headers:
-      Accept:
-      - application/json
-      Accept-Encoding:
-      - gzip, deflate
-      Connection:
-      - keep-alive
-      User-Agent:
-      - azsdk-python-azure-containerregistry/1.0.0b1 Python/3.9.0rc1 (Windows-10-10.0.19041-SP0)
-    method: GET
-    uri: https://fake_url.azurecr.io/acr/v1/repo9b321760/_tags/tag9b321760
-  response:
-    body:
-      string: '{"registry":"fake_url.azurecr.io","imageName":"repo9b321760","tag":{"name":"tag9b321760","digest":"sha256:308866a43596e83578c7dfa15e27a73011bdd402185a84c5cd7f32a88b501a24","createdTime":"2021-03-31T13:29:13.7769359Z","lastUpdateTime":"2021-03-31T13:29:13.7769359Z","signed":false,"changeableAttributes":{"deleteEnabled":false,"writeEnabled":false,"readEnabled":false,"listEnabled":false}}}
-
-        '
-    headers:
-      access-control-expose-headers:
-      - Docker-Content-Digest
-      - WWW-Authenticate
-      - Link
-      - X-Ms-Correlation-Request-Id
-      connection:
-      - keep-alive
-      content-length:
-      - '390'
-      content-type:
-      - application/json; charset=utf-8
-      date:
-      - Mon, 05 Apr 2021 14:42:19 GMT
-=======
-      - Mon, 05 Apr 2021 16:08:24 GMT
->>>>>>> cff76500
-      docker-distribution-api-version:
-      - registry/2.0
-      server:
-      - openresty
-      strict-transport-security:
-      - max-age=31536000; includeSubDomains
-      - max-age=31536000; includeSubDomains
-      x-content-type-options:
-      - nosniff
-    status:
-      code: 200
-      message: OK
 version: 1