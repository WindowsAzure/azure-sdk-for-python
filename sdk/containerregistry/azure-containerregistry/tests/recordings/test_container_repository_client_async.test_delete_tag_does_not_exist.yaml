--- conflicted
+++ resolved
@@ -19,11 +19,7 @@
       connection: keep-alive
       content-length: '207'
       content-type: application/json; charset=utf-8
-<<<<<<< HEAD
-      date: Fri, 02 Apr 2021 21:22:53 GMT
-=======
-      date: Mon, 05 Apr 2021 12:11:35 GMT
->>>>>>> 8fee2b60
+      date: Mon, 05 Apr 2021 14:43:42 GMT
       docker-distribution-api-version: registry/2.0
       server: openresty
       strict-transport-security: max-age=31536000; includeSubDomains
@@ -51,19 +47,11 @@
     headers:
       connection: keep-alive
       content-type: application/json; charset=utf-8
-<<<<<<< HEAD
-      date: Fri, 02 Apr 2021 21:22:54 GMT
+      date: Mon, 05 Apr 2021 14:43:43 GMT
       server: openresty
       strict-transport-security: max-age=31536000; includeSubDomains
       transfer-encoding: chunked
-      x-ms-ratelimit-remaining-calls-per-second: '333.316667'
-=======
-      date: Mon, 05 Apr 2021 12:11:36 GMT
-      server: openresty
-      strict-transport-security: max-age=31536000; includeSubDomains
-      transfer-encoding: chunked
-      x-ms-ratelimit-remaining-calls-per-second: '333.2'
->>>>>>> 8fee2b60
+      x-ms-ratelimit-remaining-calls-per-second: '333.05'
     status:
       code: 200
       message: OK
@@ -87,19 +75,11 @@
     headers:
       connection: keep-alive
       content-type: application/json; charset=utf-8
-<<<<<<< HEAD
-      date: Fri, 02 Apr 2021 21:22:54 GMT
+      date: Mon, 05 Apr 2021 14:43:43 GMT
       server: openresty
       strict-transport-security: max-age=31536000; includeSubDomains
       transfer-encoding: chunked
-      x-ms-ratelimit-remaining-calls-per-second: '333.3'
-=======
-      date: Mon, 05 Apr 2021 12:11:37 GMT
-      server: openresty
-      strict-transport-security: max-age=31536000; includeSubDomains
-      transfer-encoding: chunked
-      x-ms-ratelimit-remaining-calls-per-second: '332.616667'
->>>>>>> 8fee2b60
+      x-ms-ratelimit-remaining-calls-per-second: '333.033333'
     status:
       code: 200
       message: OK
@@ -124,11 +104,7 @@
       connection: keep-alive
       content-length: '81'
       content-type: application/json; charset=utf-8
-<<<<<<< HEAD
-      date: Fri, 02 Apr 2021 21:22:55 GMT
-=======
-      date: Mon, 05 Apr 2021 12:11:37 GMT
->>>>>>> 8fee2b60
+      date: Mon, 05 Apr 2021 14:43:44 GMT
       docker-distribution-api-version: registry/2.0
       server: openresty
       strict-transport-security: max-age=31536000; includeSubDomains
