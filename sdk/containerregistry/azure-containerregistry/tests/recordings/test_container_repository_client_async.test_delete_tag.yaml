--- conflicted
+++ resolved
@@ -19,11 +19,7 @@
       connection: keep-alive
       content-length: '215'
       content-type: application/json; charset=utf-8
-<<<<<<< HEAD
-      date: Fri, 02 Apr 2021 21:22:45 GMT
-=======
-      date: Mon, 05 Apr 2021 12:11:27 GMT
->>>>>>> 8fee2b60
+      date: Mon, 05 Apr 2021 14:43:34 GMT
       docker-distribution-api-version: registry/2.0
       server: openresty
       strict-transport-security: max-age=31536000; includeSubDomains
@@ -51,19 +47,11 @@
     headers:
       connection: keep-alive
       content-type: application/json; charset=utf-8
-<<<<<<< HEAD
-      date: Fri, 02 Apr 2021 21:22:46 GMT
-      server: openresty
-      strict-transport-security: max-age=31536000; includeSubDomains
-      transfer-encoding: chunked
-      x-ms-ratelimit-remaining-calls-per-second: '332.55'
-=======
-      date: Mon, 05 Apr 2021 12:11:28 GMT
-      server: openresty
-      strict-transport-security: max-age=31536000; includeSubDomains
-      transfer-encoding: chunked
-      x-ms-ratelimit-remaining-calls-per-second: '332.416667'
->>>>>>> 8fee2b60
+      date: Mon, 05 Apr 2021 14:43:35 GMT
+      server: openresty
+      strict-transport-security: max-age=31536000; includeSubDomains
+      transfer-encoding: chunked
+      x-ms-ratelimit-remaining-calls-per-second: '332.766667'
     status:
       code: 200
       message: OK
@@ -87,19 +75,11 @@
     headers:
       connection: keep-alive
       content-type: application/json; charset=utf-8
-<<<<<<< HEAD
-      date: Fri, 02 Apr 2021 21:22:46 GMT
-      server: openresty
-      strict-transport-security: max-age=31536000; includeSubDomains
-      transfer-encoding: chunked
-      x-ms-ratelimit-remaining-calls-per-second: '332.533333'
-=======
-      date: Mon, 05 Apr 2021 12:11:28 GMT
-      server: openresty
-      strict-transport-security: max-age=31536000; includeSubDomains
-      transfer-encoding: chunked
-      x-ms-ratelimit-remaining-calls-per-second: '332.35'
->>>>>>> 8fee2b60
+      date: Mon, 05 Apr 2021 14:43:35 GMT
+      server: openresty
+      strict-transport-security: max-age=31536000; includeSubDomains
+      transfer-encoding: chunked
+      x-ms-ratelimit-remaining-calls-per-second: '332.55'
     status:
       code: 200
       message: OK
@@ -115,23 +95,15 @@
     uri: https://fake_url.azurecr.io/acr/v1/repo6ce51658/_tags/to_be_deleted
   response:
     body:
-<<<<<<< HEAD
-      string: '{"registry":"fake_url.azurecr.io","imageName":"repo6ce51658","tag":{"name":"to_be_deleted","digest":"sha256:308866a43596e83578c7dfa15e27a73011bdd402185a84c5cd7f32a88b501a24","createdTime":"2021-04-02T21:22:36.9383067Z","lastUpdateTime":"2021-04-02T21:22:36.9383067Z","signed":false,"changeableAttributes":{"deleteEnabled":true,"writeEnabled":true,"readEnabled":true,"listEnabled":true}}}
-=======
-      string: '{"registry":"fake_url.azurecr.io","imageName":"repo6ce51658","tag":{"name":"to_be_deleted","digest":"sha256:308866a43596e83578c7dfa15e27a73011bdd402185a84c5cd7f32a88b501a24","createdTime":"2021-04-05T12:11:19.1192239Z","lastUpdateTime":"2021-04-05T12:11:19.1192239Z","signed":false,"changeableAttributes":{"deleteEnabled":true,"writeEnabled":true,"readEnabled":true,"listEnabled":true}}}
->>>>>>> 8fee2b60
-
-        '
-    headers:
-      access-control-expose-headers: X-Ms-Correlation-Request-Id
-      connection: keep-alive
-      content-length: '388'
-      content-type: application/json; charset=utf-8
-<<<<<<< HEAD
-      date: Fri, 02 Apr 2021 21:22:46 GMT
-=======
-      date: Mon, 05 Apr 2021 12:11:28 GMT
->>>>>>> 8fee2b60
+      string: '{"registry":"fake_url.azurecr.io","imageName":"repo6ce51658","tag":{"name":"to_be_deleted","digest":"sha256:308866a43596e83578c7dfa15e27a73011bdd402185a84c5cd7f32a88b501a24","createdTime":"2021-04-05T14:43:25.626847Z","lastUpdateTime":"2021-04-05T14:43:25.626847Z","signed":false,"changeableAttributes":{"deleteEnabled":true,"writeEnabled":true,"readEnabled":true,"listEnabled":true}}}
+
+        '
+    headers:
+      access-control-expose-headers: X-Ms-Correlation-Request-Id
+      connection: keep-alive
+      content-length: '386'
+      content-type: application/json; charset=utf-8
+      date: Mon, 05 Apr 2021 14:43:35 GMT
       docker-distribution-api-version: registry/2.0
       server: openresty
       strict-transport-security: max-age=31536000; includeSubDomains
@@ -160,11 +132,7 @@
       connection: keep-alive
       content-length: '208'
       content-type: application/json; charset=utf-8
-<<<<<<< HEAD
-      date: Fri, 02 Apr 2021 21:22:46 GMT
-=======
-      date: Mon, 05 Apr 2021 12:11:28 GMT
->>>>>>> 8fee2b60
+      date: Mon, 05 Apr 2021 14:43:35 GMT
       docker-distribution-api-version: registry/2.0
       server: openresty
       strict-transport-security: max-age=31536000; includeSubDomains
@@ -192,19 +160,11 @@
     headers:
       connection: keep-alive
       content-type: application/json; charset=utf-8
-<<<<<<< HEAD
-      date: Fri, 02 Apr 2021 21:22:46 GMT
-      server: openresty
-      strict-transport-security: max-age=31536000; includeSubDomains
-      transfer-encoding: chunked
-      x-ms-ratelimit-remaining-calls-per-second: '332.516667'
-=======
-      date: Mon, 05 Apr 2021 12:11:29 GMT
-      server: openresty
-      strict-transport-security: max-age=31536000; includeSubDomains
-      transfer-encoding: chunked
-      x-ms-ratelimit-remaining-calls-per-second: '332.333333'
->>>>>>> 8fee2b60
+      date: Mon, 05 Apr 2021 14:43:35 GMT
+      server: openresty
+      strict-transport-security: max-age=31536000; includeSubDomains
+      transfer-encoding: chunked
+      x-ms-ratelimit-remaining-calls-per-second: '332.533333'
     status:
       code: 200
       message: OK
@@ -228,19 +188,11 @@
     headers:
       connection: keep-alive
       content-type: application/json; charset=utf-8
-<<<<<<< HEAD
-      date: Fri, 02 Apr 2021 21:22:46 GMT
-      server: openresty
-      strict-transport-security: max-age=31536000; includeSubDomains
-      transfer-encoding: chunked
-      x-ms-ratelimit-remaining-calls-per-second: '332.5'
-=======
-      date: Mon, 05 Apr 2021 12:11:29 GMT
-      server: openresty
-      strict-transport-security: max-age=31536000; includeSubDomains
-      transfer-encoding: chunked
-      x-ms-ratelimit-remaining-calls-per-second: '332.316667'
->>>>>>> 8fee2b60
+      date: Mon, 05 Apr 2021 14:43:35 GMT
+      server: openresty
+      strict-transport-security: max-age=31536000; includeSubDomains
+      transfer-encoding: chunked
+      x-ms-ratelimit-remaining-calls-per-second: '332.516667'
     status:
       code: 200
       message: OK
@@ -261,11 +213,7 @@
       access-control-expose-headers: X-Ms-Correlation-Request-Id
       connection: keep-alive
       content-length: '0'
-<<<<<<< HEAD
-      date: Fri, 02 Apr 2021 21:22:47 GMT
-=======
-      date: Mon, 05 Apr 2021 12:11:29 GMT
->>>>>>> 8fee2b60
+      date: Mon, 05 Apr 2021 14:43:36 GMT
       docker-distribution-api-version: registry/2.0
       server: openresty
       strict-transport-security: max-age=31536000; includeSubDomains
@@ -296,11 +244,7 @@
       connection: keep-alive
       content-length: '215'
       content-type: application/json; charset=utf-8
-<<<<<<< HEAD
-      date: Fri, 02 Apr 2021 21:22:52 GMT
-=======
-      date: Mon, 05 Apr 2021 12:11:34 GMT
->>>>>>> 8fee2b60
+      date: Mon, 05 Apr 2021 14:43:41 GMT
       docker-distribution-api-version: registry/2.0
       server: openresty
       strict-transport-security: max-age=31536000; includeSubDomains
@@ -328,19 +272,11 @@
     headers:
       connection: keep-alive
       content-type: application/json; charset=utf-8
-<<<<<<< HEAD
-      date: Fri, 02 Apr 2021 21:22:52 GMT
+      date: Mon, 05 Apr 2021 14:43:41 GMT
       server: openresty
       strict-transport-security: max-age=31536000; includeSubDomains
       transfer-encoding: chunked
       x-ms-ratelimit-remaining-calls-per-second: '332.483333'
-=======
-      date: Mon, 05 Apr 2021 12:11:35 GMT
-      server: openresty
-      strict-transport-security: max-age=31536000; includeSubDomains
-      transfer-encoding: chunked
-      x-ms-ratelimit-remaining-calls-per-second: '332.666667'
->>>>>>> 8fee2b60
     status:
       code: 200
       message: OK
@@ -364,19 +300,11 @@
     headers:
       connection: keep-alive
       content-type: application/json; charset=utf-8
-<<<<<<< HEAD
-      date: Fri, 02 Apr 2021 21:22:52 GMT
+      date: Mon, 05 Apr 2021 14:43:41 GMT
       server: openresty
       strict-transport-security: max-age=31536000; includeSubDomains
       transfer-encoding: chunked
       x-ms-ratelimit-remaining-calls-per-second: '332.466667'
-=======
-      date: Mon, 05 Apr 2021 12:11:35 GMT
-      server: openresty
-      strict-transport-security: max-age=31536000; includeSubDomains
-      transfer-encoding: chunked
-      x-ms-ratelimit-remaining-calls-per-second: '332.65'
->>>>>>> 8fee2b60
     status:
       code: 200
       message: OK
@@ -401,11 +329,7 @@
       connection: keep-alive
       content-length: '81'
       content-type: application/json; charset=utf-8
-<<<<<<< HEAD
-      date: Fri, 02 Apr 2021 21:22:52 GMT
-=======
-      date: Mon, 05 Apr 2021 12:11:35 GMT
->>>>>>> 8fee2b60
+      date: Mon, 05 Apr 2021 14:43:41 GMT
       docker-distribution-api-version: registry/2.0
       server: openresty
       strict-transport-security: max-age=31536000; includeSubDomains
