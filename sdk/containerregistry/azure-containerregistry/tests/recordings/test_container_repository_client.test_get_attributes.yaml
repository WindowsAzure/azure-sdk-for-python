interactions:
- request:
    body: null
    headers:
      Accept:
      - application/json
      Accept-Encoding:
      - gzip, deflate
      Connection:
      - keep-alive
      User-Agent:
      - azsdk-python-azure-containerregistry/0.0.1 Python/3.9.0rc1 (Windows-10-10.0.19041-SP0)
    method: GET
    uri: https://fake_url.azurecr.io/acr/v1/hello-world
  response:
    body:
      string: '{"errors":[{"code":"UNAUTHORIZED","message":"authentication required,
        visit https://aka.ms/acr/authorization for more information.","detail":[{"Type":"repository","Name":"hello-world","Action":"metadata_read"}]}]}

        '
    headers:
      access-control-expose-headers:
      - Docker-Content-Digest
      - WWW-Authenticate
      - Link
      - X-Ms-Correlation-Request-Id
      connection:
      - keep-alive
      content-length:
      - '214'
      content-type:
      - application/json; charset=utf-8
      date:
<<<<<<< HEAD
      - Tue, 30 Mar 2021 12:45:44 GMT
=======
      - Tue, 30 Mar 2021 12:19:07 GMT
>>>>>>> 01f32e9e
      docker-distribution-api-version:
      - registry/2.0
      server:
      - openresty
      strict-transport-security:
      - max-age=31536000; includeSubDomains
      - max-age=31536000; includeSubDomains
      www-authenticate: Bearer realm="https://fake_url.azurecr.io/oauth2/token",service="fake_url.azurecr.io",scope="fake_scope",error="invalid_token"
      x-content-type-options:
      - nosniff
    status:
      code: 401
      message: Unauthorized
- request:
    body: grant_type=access_token&service=seankane.azurecr.io&access_token=REDACTED
    headers:
      Accept:
      - application/json
      Accept-Encoding:
      - gzip, deflate
      Connection:
      - keep-alive
      Content-Length:
      - '1343'
      Content-Type:
      - application/x-www-form-urlencoded
      User-Agent:
      - azsdk-python-azure-containerregistry/0.0.1 Python/3.9.0rc1 (Windows-10-10.0.19041-SP0)
    method: POST
    uri: https://fake_url.azurecr.io/oauth2/exchange
  response:
    body:
      string: '{"refresh_token": "REDACTED"}'
    headers:
      connection:
      - keep-alive
      content-type:
      - application/json; charset=utf-8
      date:
<<<<<<< HEAD
      - Tue, 30 Mar 2021 12:45:46 GMT
=======
      - Tue, 30 Mar 2021 12:19:09 GMT
>>>>>>> 01f32e9e
      server:
      - openresty
      strict-transport-security:
      - max-age=31536000; includeSubDomains
      transfer-encoding:
      - chunked
    status:
      code: 200
      message: OK
- request:
    body: grant_type=refresh_token&service=seankane.azurecr.io&scope=repository%3Ahello-world%3Ametadata_read&refresh_token=REDACTED
    headers:
      Accept:
      - application/json
      Accept-Encoding:
      - gzip, deflate
      Connection:
      - keep-alive
      Content-Length:
      - '1079'
      Content-Type:
      - application/x-www-form-urlencoded
      User-Agent:
      - azsdk-python-azure-containerregistry/0.0.1 Python/3.9.0rc1 (Windows-10-10.0.19041-SP0)
    method: POST
    uri: https://fake_url.azurecr.io/oauth2/token
  response:
    body:
      string: '{"access_token": "REDACTED"}'
    headers:
      connection:
      - keep-alive
      content-type:
      - application/json; charset=utf-8
      date:
<<<<<<< HEAD
      - Tue, 30 Mar 2021 12:45:46 GMT
=======
      - Tue, 30 Mar 2021 12:19:09 GMT
>>>>>>> 01f32e9e
      server:
      - openresty
      strict-transport-security:
      - max-age=31536000; includeSubDomains
      transfer-encoding:
      - chunked
    status:
      code: 200
      message: OK
- request:
    body: null
    headers:
      Accept:
      - application/json
      Accept-Encoding:
      - gzip, deflate
      Connection:
      - keep-alive
      User-Agent:
      - azsdk-python-azure-containerregistry/0.0.1 Python/3.9.0rc1 (Windows-10-10.0.19041-SP0)
    method: GET
    uri: https://fake_url.azurecr.io/acr/v1/hello-world
  response:
    body:
<<<<<<< HEAD
      string: '{"registry":"fake_url.azurecr.io","imageName":"hello-world","createdTime":"2021-03-30T12:18:47.4147491Z","lastUpdateTime":"2021-03-30T12:45:32.8225412Z","manifestCount":10,"tagCount":1,"changeableAttributes":{"deleteEnabled":true,"writeEnabled":true,"readEnabled":true,"listEnabled":true}}
=======
      string: '{"registry":"fake_url.azurecr.io","imageName":"hello-world","createdTime":"2021-03-30T12:18:47.4147491Z","lastUpdateTime":"2021-03-30T12:18:47.1644459Z","manifestCount":10,"tagCount":1,"changeableAttributes":{"deleteEnabled":true,"writeEnabled":true,"readEnabled":true,"listEnabled":true}}
>>>>>>> 01f32e9e

        '
    headers:
      access-control-expose-headers:
      - Docker-Content-Digest
      - WWW-Authenticate
      - Link
      - X-Ms-Correlation-Request-Id
      connection:
      - keep-alive
      content-length:
      - '290'
      content-type:
      - application/json; charset=utf-8
      date:
<<<<<<< HEAD
      - Tue, 30 Mar 2021 12:45:46 GMT
=======
      - Tue, 30 Mar 2021 12:19:09 GMT
>>>>>>> 01f32e9e
      docker-distribution-api-version:
      - registry/2.0
      server:
      - openresty
      strict-transport-security:
      - max-age=31536000; includeSubDomains
      - max-age=31536000; includeSubDomains
      x-content-type-options:
      - nosniff
    status:
      code: 200
      message: OK
version: 1<|MERGE_RESOLUTION|>--- conflicted
+++ resolved
@@ -31,11 +31,7 @@
       content-type:
       - application/json; charset=utf-8
       date:
-<<<<<<< HEAD
-      - Tue, 30 Mar 2021 12:45:44 GMT
-=======
-      - Tue, 30 Mar 2021 12:19:07 GMT
->>>>>>> 01f32e9e
+      - Thu, 01 Apr 2021 17:32:20 GMT
       docker-distribution-api-version:
       - registry/2.0
       server:
@@ -75,17 +71,15 @@
       content-type:
       - application/json; charset=utf-8
       date:
-<<<<<<< HEAD
-      - Tue, 30 Mar 2021 12:45:46 GMT
-=======
-      - Tue, 30 Mar 2021 12:19:09 GMT
->>>>>>> 01f32e9e
+      - Thu, 01 Apr 2021 17:32:22 GMT
       server:
       - openresty
       strict-transport-security:
       - max-age=31536000; includeSubDomains
       transfer-encoding:
       - chunked
+      x-ms-ratelimit-remaining-calls-per-second:
+      - '333.183333'
     status:
       code: 200
       message: OK
@@ -115,17 +109,15 @@
       content-type:
       - application/json; charset=utf-8
       date:
-<<<<<<< HEAD
-      - Tue, 30 Mar 2021 12:45:46 GMT
-=======
-      - Tue, 30 Mar 2021 12:19:09 GMT
->>>>>>> 01f32e9e
+      - Thu, 01 Apr 2021 17:32:22 GMT
       server:
       - openresty
       strict-transport-security:
       - max-age=31536000; includeSubDomains
       transfer-encoding:
       - chunked
+      x-ms-ratelimit-remaining-calls-per-second:
+      - '332.866667'
     status:
       code: 200
       message: OK
@@ -144,11 +136,7 @@
     uri: https://fake_url.azurecr.io/acr/v1/hello-world
   response:
     body:
-<<<<<<< HEAD
-      string: '{"registry":"fake_url.azurecr.io","imageName":"hello-world","createdTime":"2021-03-30T12:18:47.4147491Z","lastUpdateTime":"2021-03-30T12:45:32.8225412Z","manifestCount":10,"tagCount":1,"changeableAttributes":{"deleteEnabled":true,"writeEnabled":true,"readEnabled":true,"listEnabled":true}}
-=======
-      string: '{"registry":"fake_url.azurecr.io","imageName":"hello-world","createdTime":"2021-03-30T12:18:47.4147491Z","lastUpdateTime":"2021-03-30T12:18:47.1644459Z","manifestCount":10,"tagCount":1,"changeableAttributes":{"deleteEnabled":true,"writeEnabled":true,"readEnabled":true,"listEnabled":true}}
->>>>>>> 01f32e9e
+      string: '{"registry":"fake_url.azurecr.io","imageName":"hello-world","createdTime":"2021-03-30T12:18:47.4147491Z","lastUpdateTime":"2021-04-01T17:32:09.0713887Z","manifestCount":10,"tagCount":1,"changeableAttributes":{"deleteEnabled":true,"writeEnabled":true,"readEnabled":true,"listEnabled":true}}
 
         '
     headers:
@@ -164,11 +152,7 @@
       content-type:
       - application/json; charset=utf-8
       date:
-<<<<<<< HEAD
-      - Tue, 30 Mar 2021 12:45:46 GMT
-=======
-      - Tue, 30 Mar 2021 12:19:09 GMT
->>>>>>> 01f32e9e
+      - Thu, 01 Apr 2021 17:32:22 GMT
       docker-distribution-api-version:
       - registry/2.0
       server:
