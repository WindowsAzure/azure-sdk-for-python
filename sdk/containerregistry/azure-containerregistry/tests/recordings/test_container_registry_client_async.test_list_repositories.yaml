--- conflicted
+++ resolved
@@ -18,11 +18,7 @@
       connection: keep-alive
       content-length: '196'
       content-type: application/json; charset=utf-8
-<<<<<<< HEAD
-      date: Wed, 28 Apr 2021 17:39:36 GMT
-=======
       date: Wed, 28 Apr 2021 22:04:11 GMT
->>>>>>> aab99979
       docker-distribution-api-version: registry/2.0
       server: openresty
       strict-transport-security: max-age=31536000; includeSubDomains
@@ -50,19 +46,11 @@
     headers:
       connection: keep-alive
       content-type: application/json; charset=utf-8
-<<<<<<< HEAD
-      date: Wed, 28 Apr 2021 17:39:37 GMT
-      server: openresty
-      strict-transport-security: max-age=31536000; includeSubDomains
-      transfer-encoding: chunked
-      x-ms-ratelimit-remaining-calls-per-second: '166.25'
-=======
       date: Wed, 28 Apr 2021 22:04:12 GMT
       server: openresty
       strict-transport-security: max-age=31536000; includeSubDomains
       transfer-encoding: chunked
       x-ms-ratelimit-remaining-calls-per-second: '166.55'
->>>>>>> aab99979
     status:
       code: 200
       message: OK
@@ -86,19 +74,11 @@
     headers:
       connection: keep-alive
       content-type: application/json; charset=utf-8
-<<<<<<< HEAD
-      date: Wed, 28 Apr 2021 17:39:37 GMT
-      server: openresty
-      strict-transport-security: max-age=31536000; includeSubDomains
-      transfer-encoding: chunked
-      x-ms-ratelimit-remaining-calls-per-second: '166.233333'
-=======
       date: Wed, 28 Apr 2021 22:04:12 GMT
       server: openresty
       strict-transport-security: max-age=31536000; includeSubDomains
       transfer-encoding: chunked
       x-ms-ratelimit-remaining-calls-per-second: '166.533333'
->>>>>>> aab99979
     status:
       code: 200
       message: OK
@@ -118,15 +98,6 @@
         "repo27331535", "repo28471541", "repo2c591564", "repo2e8319c5", "repo308e19dd",
         "repo34ab0fa1", "repo3c82158b", "repo3db51597", "repo3e8d15a3", "repo84e316ff",
         "repo8b5a11da", "repo9b321760", "repo9cb4121e", "repoaf9517b2", "repob0a917be",
-<<<<<<< HEAD
-        "repob22512e7", "repoc1b5131a", "repoc28d1326", "repoc7611808"]}'
-    headers:
-      access-control-expose-headers: X-Ms-Correlation-Request-Id
-      connection: keep-alive
-      content-length: '354'
-      content-type: application/json; charset=utf-8
-      date: Wed, 28 Apr 2021 17:39:38 GMT
-=======
         "repob22512e7", "repoc1b5131a", "repoc28d1326", "repoc7611808", "repod2be1c42",
         "repoeb7113db"]}'
     headers:
@@ -135,7 +106,6 @@
       content-length: '384'
       content-type: application/json; charset=utf-8
       date: Wed, 28 Apr 2021 22:04:12 GMT
->>>>>>> aab99979
       docker-distribution-api-version: registry/2.0
       server: openresty
       strict-transport-security: max-age=31536000; includeSubDomains
