interactions:
- request:
    body: '{"deleteEnabled": false}'
    headers:
      Accept:
      - application/json
      Accept-Encoding:
      - gzip, deflate
      Connection:
      - keep-alive
      Content-Length:
      - '24'
      Content-Type:
      - application/json
      User-Agent:
      - azsdk-python-azure-containerregistry/1.0.0b1 Python/3.9.0rc1 (Windows-10-10.0.19041-SP0)
    method: PATCH
    uri: https://fake_url.azurecr.io/acr/v1/repoc58b1fc1/_manifests/sha256%3Aabcdef
  response:
    body:
      string: '{"errors":[{"code":"UNAUTHORIZED","message":"authentication required,
        visit https://aka.ms/acr/authorization for more information.","detail":[{"Type":"repository","Name":"repoc58b1fc1","Action":"metadata_write"}]}]}

        '
    headers:
      access-control-expose-headers:
      - Docker-Content-Digest
      - WWW-Authenticate
      - Link
      - X-Ms-Correlation-Request-Id
      connection:
      - keep-alive
      content-length:
      - '216'
      content-type:
      - application/json; charset=utf-8
      date:
<<<<<<< HEAD
      - Mon, 05 Apr 2021 14:41:46 GMT
=======
      - Mon, 05 Apr 2021 16:04:05 GMT
>>>>>>> cff76500
      docker-distribution-api-version:
      - registry/2.0
      server:
      - openresty
      strict-transport-security:
      - max-age=31536000; includeSubDomains
      - max-age=31536000; includeSubDomains
      www-authenticate: Bearer realm="https://fake_url.azurecr.io/oauth2/token",service="fake_url.azurecr.io",scope="fake_scope",error="invalid_token"
      x-content-type-options:
      - nosniff
    status:
      code: 401
      message: Unauthorized
- request:
    body: grant_type=access_token&service=seankane.azurecr.io&access_token=REDACTED
    headers:
      Accept:
      - application/json
      Accept-Encoding:
      - gzip, deflate
      Connection:
      - keep-alive
      Content-Length:
      - '1343'
      Content-Type:
      - application/x-www-form-urlencoded
      User-Agent:
      - azsdk-python-azure-containerregistry/1.0.0b1 Python/3.9.0rc1 (Windows-10-10.0.19041-SP0)
    method: POST
    uri: https://fake_url.azurecr.io/oauth2/exchange
  response:
    body:
      string: '{"refresh_token": "REDACTED"}'
    headers:
      connection:
      - keep-alive
      content-type:
      - application/json; charset=utf-8
      date:
<<<<<<< HEAD
      - Mon, 05 Apr 2021 14:41:47 GMT
=======
      - Mon, 05 Apr 2021 16:04:07 GMT
>>>>>>> cff76500
      server:
      - openresty
      strict-transport-security:
      - max-age=31536000; includeSubDomains
      transfer-encoding:
      - chunked
      x-ms-ratelimit-remaining-calls-per-second:
      - '333.3'
    status:
      code: 200
      message: OK
- request:
    body: grant_type=refresh_token&service=seankane.azurecr.io&scope=repository%3Arepoc58b1fc1%3Ametadata_write&refresh_token=REDACTED
    headers:
      Accept:
      - application/json
      Accept-Encoding:
      - gzip, deflate
      Connection:
      - keep-alive
      Content-Length:
      - '1081'
      Content-Type:
      - application/x-www-form-urlencoded
      User-Agent:
      - azsdk-python-azure-containerregistry/1.0.0b1 Python/3.9.0rc1 (Windows-10-10.0.19041-SP0)
    method: POST
    uri: https://fake_url.azurecr.io/oauth2/token
  response:
    body:
      string: '{"access_token": "REDACTED"}'
    headers:
      connection:
      - keep-alive
      content-type:
      - application/json; charset=utf-8
      date:
<<<<<<< HEAD
      - Mon, 05 Apr 2021 14:41:47 GMT
=======
      - Mon, 05 Apr 2021 16:04:07 GMT
>>>>>>> cff76500
      server:
      - openresty
      strict-transport-security:
      - max-age=31536000; includeSubDomains
      transfer-encoding:
      - chunked
      x-ms-ratelimit-remaining-calls-per-second:
      - '333.183333'
    status:
      code: 200
      message: OK
- request:
    body: '{"deleteEnabled": false}'
    headers:
      Accept:
      - application/json
      Accept-Encoding:
      - gzip, deflate
      Connection:
      - keep-alive
      Content-Length:
      - '24'
      Content-Type:
      - application/json
      User-Agent:
      - azsdk-python-azure-containerregistry/1.0.0b1 Python/3.9.0rc1 (Windows-10-10.0.19041-SP0)
    method: PATCH
    uri: https://fake_url.azurecr.io/acr/v1/repoc58b1fc1/_manifests/sha256%3Aabcdef
  response:
    body:
      string: '{"errors":[{"code":"MANIFEST_UNKNOWN","message":"manifest unknown"}]}

        '
    headers:
      access-control-expose-headers:
      - Docker-Content-Digest
      - WWW-Authenticate
      - Link
      - X-Ms-Correlation-Request-Id
      connection:
      - keep-alive
      content-length:
      - '70'
      content-type:
      - application/json; charset=utf-8
      date:
<<<<<<< HEAD
      - Mon, 05 Apr 2021 14:41:48 GMT
=======
      - Mon, 05 Apr 2021 16:04:07 GMT
>>>>>>> cff76500
      docker-distribution-api-version:
      - registry/2.0
      server:
      - openresty
      strict-transport-security:
      - max-age=31536000; includeSubDomains
      - max-age=31536000; includeSubDomains
      x-content-type-options:
      - nosniff
    status:
      code: 404
      message: Not Found
version: 1<|MERGE_RESOLUTION|>--- conflicted
+++ resolved
@@ -35,11 +35,7 @@
       content-type:
       - application/json; charset=utf-8
       date:
-<<<<<<< HEAD
-      - Mon, 05 Apr 2021 14:41:46 GMT
-=======
-      - Mon, 05 Apr 2021 16:04:05 GMT
->>>>>>> cff76500
+      - Mon, 05 Apr 2021 17:59:40 GMT
       docker-distribution-api-version:
       - registry/2.0
       server:
@@ -79,11 +75,7 @@
       content-type:
       - application/json; charset=utf-8
       date:
-<<<<<<< HEAD
-      - Mon, 05 Apr 2021 14:41:47 GMT
-=======
-      - Mon, 05 Apr 2021 16:04:07 GMT
->>>>>>> cff76500
+      - Mon, 05 Apr 2021 17:59:42 GMT
       server:
       - openresty
       strict-transport-security:
@@ -91,7 +83,7 @@
       transfer-encoding:
       - chunked
       x-ms-ratelimit-remaining-calls-per-second:
-      - '333.3'
+      - '333.316667'
     status:
       code: 200
       message: OK
@@ -121,11 +113,7 @@
       content-type:
       - application/json; charset=utf-8
       date:
-<<<<<<< HEAD
-      - Mon, 05 Apr 2021 14:41:47 GMT
-=======
-      - Mon, 05 Apr 2021 16:04:07 GMT
->>>>>>> cff76500
+      - Mon, 05 Apr 2021 17:59:42 GMT
       server:
       - openresty
       strict-transport-security:
@@ -133,7 +121,7 @@
       transfer-encoding:
       - chunked
       x-ms-ratelimit-remaining-calls-per-second:
-      - '333.183333'
+      - '333.3'
     status:
       code: 200
       message: OK
@@ -172,11 +160,7 @@
       content-type:
       - application/json; charset=utf-8
       date:
-<<<<<<< HEAD
-      - Mon, 05 Apr 2021 14:41:48 GMT
-=======
-      - Mon, 05 Apr 2021 16:04:07 GMT
->>>>>>> cff76500
+      - Mon, 05 Apr 2021 17:59:42 GMT
       docker-distribution-api-version:
       - registry/2.0
       server:
