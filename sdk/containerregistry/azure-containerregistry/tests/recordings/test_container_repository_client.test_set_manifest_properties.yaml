interactions:
- request:
    body: null
    headers:
      Accept:
      - application/json
      Accept-Encoding:
      - gzip, deflate
      Connection:
      - keep-alive
      User-Agent:
      - azsdk-python-azure-containerregistry/1.0.0b1 Python/3.9.0rc1 (Windows-10-10.0.19041-SP0)
    method: GET
    uri: https://fake_url.azurecr.io/acr/v1/repo160e197b/_manifests
  response:
    body:
      string: '{"errors":[{"code":"UNAUTHORIZED","message":"authentication required,
        visit https://aka.ms/acr/authorization for more information.","detail":[{"Type":"repository","Name":"repo160e197b","Action":"metadata_read"}]}]}

        '
    headers:
      access-control-expose-headers:
      - Docker-Content-Digest
      - WWW-Authenticate
      - Link
      - X-Ms-Correlation-Request-Id
      connection:
      - keep-alive
      content-length:
      - '215'
      content-type:
      - application/json; charset=utf-8
      date:
<<<<<<< HEAD
      - Thu, 01 Apr 2021 20:14:23 GMT
=======
      - Fri, 02 Apr 2021 16:56:27 GMT
>>>>>>> 5c4d08bf
      docker-distribution-api-version:
      - registry/2.0
      server:
      - openresty
      strict-transport-security:
      - max-age=31536000; includeSubDomains
      - max-age=31536000; includeSubDomains
      www-authenticate: Bearer realm="https://fake_url.azurecr.io/oauth2/token",service="fake_url.azurecr.io",scope="fake_scope",error="invalid_token"
      x-content-type-options:
      - nosniff
    status:
      code: 401
      message: Unauthorized
- request:
    body: grant_type=access_token&service=seankane.azurecr.io&access_token=REDACTED
    headers:
      Accept:
      - application/json
      Accept-Encoding:
      - gzip, deflate
      Connection:
      - keep-alive
      Content-Length:
      - '1343'
      Content-Type:
      - application/x-www-form-urlencoded
      User-Agent:
      - azsdk-python-azure-containerregistry/1.0.0b1 Python/3.9.0rc1 (Windows-10-10.0.19041-SP0)
    method: POST
    uri: https://fake_url.azurecr.io/oauth2/exchange
  response:
    body:
      string: '{"refresh_token": "REDACTED"}'
    headers:
      connection:
      - keep-alive
      content-type:
      - application/json; charset=utf-8
      date:
<<<<<<< HEAD
      - Thu, 01 Apr 2021 20:14:24 GMT
=======
      - Fri, 02 Apr 2021 16:56:29 GMT
>>>>>>> 5c4d08bf
      server:
      - openresty
      strict-transport-security:
      - max-age=31536000; includeSubDomains
      transfer-encoding:
      - chunked
      x-ms-ratelimit-remaining-calls-per-second:
<<<<<<< HEAD
      - '332.816667'
=======
      - '332.35'
>>>>>>> 5c4d08bf
    status:
      code: 200
      message: OK
- request:
    body: grant_type=refresh_token&service=seankane.azurecr.io&scope=repository%3Arepo160e197b%3Ametadata_read&refresh_token=REDACTED
    headers:
      Accept:
      - application/json
      Accept-Encoding:
      - gzip, deflate
      Connection:
      - keep-alive
      Content-Length:
      - '1080'
      Content-Type:
      - application/x-www-form-urlencoded
      User-Agent:
      - azsdk-python-azure-containerregistry/1.0.0b1 Python/3.9.0rc1 (Windows-10-10.0.19041-SP0)
    method: POST
    uri: https://fake_url.azurecr.io/oauth2/token
  response:
    body:
      string: '{"access_token": "REDACTED"}'
    headers:
      connection:
      - keep-alive
      content-type:
      - application/json; charset=utf-8
      date:
<<<<<<< HEAD
      - Thu, 01 Apr 2021 20:14:24 GMT
=======
      - Fri, 02 Apr 2021 16:56:29 GMT
>>>>>>> 5c4d08bf
      server:
      - openresty
      strict-transport-security:
      - max-age=31536000; includeSubDomains
      transfer-encoding:
      - chunked
      x-ms-ratelimit-remaining-calls-per-second:
<<<<<<< HEAD
      - '332.8'
=======
      - '332.333333'
>>>>>>> 5c4d08bf
    status:
      code: 200
      message: OK
- request:
    body: null
    headers:
      Accept:
      - application/json
      Accept-Encoding:
      - gzip, deflate
      Connection:
      - keep-alive
      User-Agent:
      - azsdk-python-azure-containerregistry/1.0.0b1 Python/3.9.0rc1 (Windows-10-10.0.19041-SP0)
    method: GET
    uri: https://fake_url.azurecr.io/acr/v1/repo160e197b/_manifests
  response:
    body:
<<<<<<< HEAD
      string: '{"registry":"fake_url.azurecr.io","imageName":"repo160e197b","manifests":[{"digest":"sha256:bb7ab0fa94fdd78aca84b27a1bd46c4b811051f9b69905d81f5f267fc6546a9d","imageSize":0,"createdTime":"2021-03-31T15:37:35.31443Z","lastUpdateTime":"2021-03-31T15:37:35.31443Z","architecture":"ppc64le","os":"linux","mediaType":"application/vnd.docker.distribution.manifest.v2+json","changeableAttributes":{"deleteEnabled":true,"writeEnabled":true,"readEnabled":true,"listEnabled":true,"quarantineState":"Passed"}},{"digest":"sha256:cb55d8f7347376e1ba38ca740904b43c9a52f66c7d2ae1ef1a0de1bc9f40df98","imageSize":0,"createdTime":"2021-03-31T15:37:35.1003536Z","lastUpdateTime":"2021-03-31T15:37:35.1003536Z","architecture":"386","os":"linux","mediaType":"application/vnd.docker.distribution.manifest.v2+json","changeableAttributes":{"deleteEnabled":true,"writeEnabled":true,"readEnabled":true,"listEnabled":true,"quarantineState":"Passed"}},{"digest":"sha256:e49abad529e5d9bd6787f3abeab94e09ba274fe34731349556a850b9aebbf7bf","imageSize":0,"createdTime":"2021-03-31T15:37:35.2385512Z","lastUpdateTime":"2021-03-31T15:37:35.2385512Z","architecture":"s390x","os":"linux","mediaType":"application/vnd.docker.distribution.manifest.v2+json","changeableAttributes":{"deleteEnabled":true,"writeEnabled":true,"readEnabled":true,"listEnabled":true,"quarantineState":"Passed"}},{"digest":"sha256:e5785cb0c62cebbed4965129bae371f0589cadd6d84798fb58c2c5f9e237efd9","imageSize":0,"createdTime":"2021-03-31T15:37:35.0109973Z","lastUpdateTime":"2021-03-31T15:37:35.0109973Z","architecture":"arm","os":"linux","mediaType":"application/vnd.docker.distribution.manifest.v2+json","changeableAttributes":{"deleteEnabled":true,"writeEnabled":true,"readEnabled":true,"listEnabled":true,"quarantineState":"Passed"}}]}
=======
      string: '{"registry":"fake_url.azurecr.io","imageName":"hello-world","manifests":[{"digest":"sha256:1b26826f602946860c279fce658f31050cff2c596583af237d971f4629b57792","imageSize":0,"createdTime":"2021-03-30T12:18:47.6437335Z","lastUpdateTime":"2021-03-30T12:18:47.6437335Z","architecture":"amd64","os":"linux","mediaType":"application/vnd.docker.distribution.manifest.v2+json","changeableAttributes":{"deleteEnabled":true,"writeEnabled":true,"readEnabled":true,"listEnabled":true,"quarantineState":"Passed"}},{"digest":"sha256:308866a43596e83578c7dfa15e27a73011bdd402185a84c5cd7f32a88b501a24","imageSize":0,"createdTime":"2021-03-30T12:18:47.4863064Z","lastUpdateTime":"2021-03-30T12:18:47.4863064Z","mediaType":"application/vnd.docker.distribution.manifest.list.v2+json","tags":["latest"],"changeableAttributes":{"deleteEnabled":true,"writeEnabled":false,"readEnabled":true,"listEnabled":true,"quarantineState":"Passed"}},{"digest":"sha256:50b8560ad574c779908da71f7ce370c0a2471c098d44d1c8f6b513c5a55eeeb1","imageSize":0,"createdTime":"2021-03-30T12:18:48.9950981Z","lastUpdateTime":"2021-03-30T12:18:48.9950981Z","architecture":"arm","os":"linux","mediaType":"application/vnd.docker.distribution.manifest.v2+json","changeableAttributes":{"deleteEnabled":true,"writeEnabled":true,"readEnabled":true,"listEnabled":true,"quarantineState":"Passed"}},{"digest":"sha256:88b2e00179bd6c4064612403c8d42a13de7ca809d61fee966ce9e129860a8a90","imageSize":0,"createdTime":"2021-03-30T12:18:48.0921265Z","lastUpdateTime":"2021-03-30T12:18:48.0921265Z","architecture":"mips64le","os":"linux","mediaType":"application/vnd.docker.distribution.manifest.v2+json","changeableAttributes":{"deleteEnabled":true,"writeEnabled":true,"readEnabled":true,"listEnabled":true,"quarantineState":"Passed"}},{"digest":"sha256:963612c5503f3f1674f315c67089dee577d8cc6afc18565e0b4183ae355fb343","imageSize":0,"createdTime":"2021-03-30T12:18:47.9641681Z","lastUpdateTime":"2021-03-30T12:18:47.9641681Z","architecture":"arm64","os":"linux","mediaType":"application/vnd.docker.distribution.manifest.v2+json","changeableAttributes":{"deleteEnabled":true,"writeEnabled":true,"readEnabled":true,"listEnabled":true,"quarantineState":"Passed"}},{"digest":"sha256:b0408a0f1d74eced127a2658429f336ed8fa48e36d59878f155b19865e5dbd70","imageSize":0,"createdTime":"2021-03-30T12:18:48.6908523Z","lastUpdateTime":"2021-03-30T12:18:48.6908523Z","architecture":"amd64","os":"windows","mediaType":"application/vnd.docker.distribution.manifest.v2+json","changeableAttributes":{"deleteEnabled":true,"writeEnabled":true,"readEnabled":true,"listEnabled":true,"quarantineState":"Passed"}},{"digest":"sha256:bb7ab0fa94fdd78aca84b27a1bd46c4b811051f9b69905d81f5f267fc6546a9d","imageSize":0,"createdTime":"2021-03-30T12:18:48.2834053Z","lastUpdateTime":"2021-03-30T12:18:48.2834053Z","architecture":"ppc64le","os":"linux","mediaType":"application/vnd.docker.distribution.manifest.v2+json","changeableAttributes":{"deleteEnabled":true,"writeEnabled":true,"readEnabled":true,"listEnabled":true,"quarantineState":"Passed"}},{"digest":"sha256:cb55d8f7347376e1ba38ca740904b43c9a52f66c7d2ae1ef1a0de1bc9f40df98","imageSize":0,"createdTime":"2021-03-30T12:18:48.1605587Z","lastUpdateTime":"2021-03-30T12:18:48.1605587Z","architecture":"386","os":"linux","mediaType":"application/vnd.docker.distribution.manifest.v2+json","changeableAttributes":{"deleteEnabled":true,"writeEnabled":true,"readEnabled":true,"listEnabled":true,"quarantineState":"Passed"}},{"digest":"sha256:e49abad529e5d9bd6787f3abeab94e09ba274fe34731349556a850b9aebbf7bf","imageSize":0,"createdTime":"2021-03-30T12:18:48.5864242Z","lastUpdateTime":"2021-03-30T12:18:48.5864242Z","architecture":"s390x","os":"linux","mediaType":"application/vnd.docker.distribution.manifest.v2+json","changeableAttributes":{"deleteEnabled":true,"writeEnabled":true,"readEnabled":true,"listEnabled":true,"quarantineState":"Passed"}},{"digest":"sha256:e5785cb0c62cebbed4965129bae371f0589cadd6d84798fb58c2c5f9e237efd9","imageSize":0,"createdTime":"2021-03-30T12:18:48.4392605Z","lastUpdateTime":"2021-03-30T12:18:48.4392605Z","architecture":"arm","os":"linux","mediaType":"application/vnd.docker.distribution.manifest.v2+json","changeableAttributes":{"deleteEnabled":true,"writeEnabled":true,"readEnabled":true,"listEnabled":true,"quarantineState":"Passed"}}]}
>>>>>>> 5c4d08bf

        '
    headers:
      access-control-expose-headers:
      - Docker-Content-Digest
      - WWW-Authenticate
      - Link
      - X-Ms-Correlation-Request-Id
      connection:
      - keep-alive
      content-length:
      - '1774'
      content-type:
      - application/json; charset=utf-8
      date:
<<<<<<< HEAD
      - Thu, 01 Apr 2021 20:14:25 GMT
=======
      - Fri, 02 Apr 2021 16:56:29 GMT
>>>>>>> 5c4d08bf
      docker-distribution-api-version:
      - registry/2.0
      server:
      - openresty
      strict-transport-security:
      - max-age=31536000; includeSubDomains
      - max-age=31536000; includeSubDomains
      x-content-type-options:
      - nosniff
    status:
      code: 200
      message: OK
<<<<<<< HEAD
- request:
    body: '{"deleteEnabled": false, "writeEnabled": false, "listEnabled": false, "readEnabled":
      false}'
    headers:
      Accept:
      - application/json
      Accept-Encoding:
      - gzip, deflate
      Connection:
      - keep-alive
      Content-Length:
      - '91'
      Content-Type:
      - application/json
      User-Agent:
      - azsdk-python-azure-containerregistry/0.0.1 Python/3.9.0rc1 (Windows-10-10.0.19041-SP0)
    method: PATCH
    uri: https://fake_url.azurecr.io/acr/v1/repo160e197b/_manifests/sha256%3Abb7ab0fa94fdd78aca84b27a1bd46c4b811051f9b69905d81f5f267fc6546a9d
  response:
    body:
      string: '{"errors":[{"code":"UNAUTHORIZED","message":"authentication required,
        visit https://aka.ms/acr/authorization for more information.","detail":[{"Type":"repository","Name":"repo160e197b","Action":"metadata_write"}]}]}

        '
    headers:
      access-control-expose-headers:
      - Docker-Content-Digest
      - WWW-Authenticate
      - Link
      - X-Ms-Correlation-Request-Id
      connection:
      - keep-alive
      content-length:
      - '216'
      content-type:
      - application/json; charset=utf-8
      date:
      - Thu, 01 Apr 2021 20:14:25 GMT
      docker-distribution-api-version:
      - registry/2.0
      server:
      - openresty
      strict-transport-security:
      - max-age=31536000; includeSubDomains
      - max-age=31536000; includeSubDomains
      www-authenticate: Bearer realm="https://fake_url.azurecr.io/oauth2/token",service="fake_url.azurecr.io",scope="fake_scope",error="invalid_token"
      x-content-type-options:
      - nosniff
    status:
      code: 401
      message: Unauthorized
- request:
    body: grant_type=access_token&service=seankane.azurecr.io&access_token=REDACTED
    headers:
      Accept:
      - application/json
      Accept-Encoding:
      - gzip, deflate
      Connection:
      - keep-alive
      Content-Length:
      - '1343'
      Content-Type:
      - application/x-www-form-urlencoded
      User-Agent:
      - azsdk-python-azure-containerregistry/0.0.1 Python/3.9.0rc1 (Windows-10-10.0.19041-SP0)
    method: POST
    uri: https://fake_url.azurecr.io/oauth2/exchange
  response:
    body:
      string: '{"refresh_token": "REDACTED"}'
    headers:
      connection:
      - keep-alive
      content-type:
      - application/json; charset=utf-8
      date:
      - Thu, 01 Apr 2021 20:14:25 GMT
      server:
      - openresty
      strict-transport-security:
      - max-age=31536000; includeSubDomains
      transfer-encoding:
      - chunked
      x-ms-ratelimit-remaining-calls-per-second:
      - '332.783333'
    status:
      code: 200
      message: OK
- request:
    body: grant_type=refresh_token&service=seankane.azurecr.io&scope=repository%3Arepo160e197b%3Ametadata_write&refresh_token=REDACTED
    headers:
      Accept:
      - application/json
      Accept-Encoding:
      - gzip, deflate
      Connection:
      - keep-alive
      Content-Length:
      - '1081'
      Content-Type:
      - application/x-www-form-urlencoded
      User-Agent:
      - azsdk-python-azure-containerregistry/0.0.1 Python/3.9.0rc1 (Windows-10-10.0.19041-SP0)
    method: POST
    uri: https://fake_url.azurecr.io/oauth2/token
  response:
    body:
      string: '{"access_token": "REDACTED"}'
    headers:
      connection:
      - keep-alive
      content-type:
      - application/json; charset=utf-8
      date:
      - Thu, 01 Apr 2021 20:14:25 GMT
      server:
      - openresty
      strict-transport-security:
      - max-age=31536000; includeSubDomains
      transfer-encoding:
      - chunked
      x-ms-ratelimit-remaining-calls-per-second:
      - '332.766667'
    status:
      code: 200
      message: OK
- request:
    body: '{"deleteEnabled": false, "writeEnabled": false, "listEnabled": false, "readEnabled":
      false}'
    headers:
      Accept:
      - application/json
      Accept-Encoding:
      - gzip, deflate
      Connection:
      - keep-alive
      Content-Length:
      - '91'
      Content-Type:
      - application/json
      User-Agent:
      - azsdk-python-azure-containerregistry/0.0.1 Python/3.9.0rc1 (Windows-10-10.0.19041-SP0)
    method: PATCH
    uri: https://fake_url.azurecr.io/acr/v1/repo160e197b/_manifests/sha256%3Abb7ab0fa94fdd78aca84b27a1bd46c4b811051f9b69905d81f5f267fc6546a9d
  response:
    body:
      string: '{"registry":"fake_url.azurecr.io","imageName":"repo160e197b","manifest":{"digest":"sha256:bb7ab0fa94fdd78aca84b27a1bd46c4b811051f9b69905d81f5f267fc6546a9d","imageSize":0,"createdTime":"2021-03-31T15:37:35.31443Z","lastUpdateTime":"2021-03-31T15:37:35.31443Z","architecture":"ppc64le","os":"linux","mediaType":"application/vnd.docker.distribution.manifest.v2+json","changeableAttributes":{"deleteEnabled":false,"writeEnabled":false,"readEnabled":false,"listEnabled":false,"quarantineDetails":"{\"state\":\"Scan
        InProgress\",\"link\":\"https://aka.ms/test\",\"scanner\":\"Azure Security
        Monitoring-Qualys Scanner\",\"result\":{\"version\":\"4/1/2021 8:14:15 PM\",\"summary\":[{\"severity\":\"High\",\"count\":0},{\"severity\":\"Medium\",\"count\":0},{\"severity\":\"Low\",\"count\":0}]}}","quarantineState":"Passed"}}}

        '
    headers:
      access-control-expose-headers:
      - Docker-Content-Digest
      - WWW-Authenticate
      - Link
      - X-Ms-Correlation-Request-Id
      connection:
      - keep-alive
      content-length:
      - '817'
      content-type:
      - application/json; charset=utf-8
      date:
      - Thu, 01 Apr 2021 20:14:26 GMT
      docker-distribution-api-version:
      - registry/2.0
      server:
      - openresty
      strict-transport-security:
      - max-age=31536000; includeSubDomains
      - max-age=31536000; includeSubDomains
      x-content-type-options:
      - nosniff
    status:
      code: 200
      message: OK
- request:
    body: null
    headers:
      Accept:
      - application/json
      Accept-Encoding:
      - gzip, deflate
      Connection:
      - keep-alive
      User-Agent:
      - azsdk-python-azure-containerregistry/0.0.1 Python/3.9.0rc1 (Windows-10-10.0.19041-SP0)
    method: GET
    uri: https://fake_url.azurecr.io/acr/v1/repo160e197b/_manifests/sha256%3Abb7ab0fa94fdd78aca84b27a1bd46c4b811051f9b69905d81f5f267fc6546a9d
  response:
    body:
      string: '{"errors":[{"code":"UNAUTHORIZED","message":"authentication required,
        visit https://aka.ms/acr/authorization for more information.","detail":[{"Type":"repository","Name":"repo160e197b","Action":"metadata_read"}]}]}

        '
    headers:
      access-control-expose-headers:
      - Docker-Content-Digest
      - WWW-Authenticate
      - Link
      - X-Ms-Correlation-Request-Id
      connection:
      - keep-alive
      content-length:
      - '215'
      content-type:
      - application/json; charset=utf-8
      date:
      - Thu, 01 Apr 2021 20:14:36 GMT
      docker-distribution-api-version:
      - registry/2.0
      server:
      - openresty
      strict-transport-security:
      - max-age=31536000; includeSubDomains
      - max-age=31536000; includeSubDomains
      www-authenticate: Bearer realm="https://fake_url.azurecr.io/oauth2/token",service="fake_url.azurecr.io",scope="fake_scope",error="invalid_token"
      x-content-type-options:
      - nosniff
    status:
      code: 401
      message: Unauthorized
- request:
    body: grant_type=access_token&service=seankane.azurecr.io&access_token=REDACTED
    headers:
      Accept:
      - application/json
      Accept-Encoding:
      - gzip, deflate
      Connection:
      - keep-alive
      Content-Length:
      - '1343'
      Content-Type:
      - application/x-www-form-urlencoded
      User-Agent:
      - azsdk-python-azure-containerregistry/0.0.1 Python/3.9.0rc1 (Windows-10-10.0.19041-SP0)
    method: POST
    uri: https://fake_url.azurecr.io/oauth2/exchange
  response:
    body:
      string: '{"refresh_token": "REDACTED"}'
    headers:
      connection:
      - keep-alive
      content-type:
      - application/json; charset=utf-8
      date:
      - Thu, 01 Apr 2021 20:14:36 GMT
      server:
      - openresty
      strict-transport-security:
      - max-age=31536000; includeSubDomains
      transfer-encoding:
      - chunked
      x-ms-ratelimit-remaining-calls-per-second:
      - '333.216667'
    status:
      code: 200
      message: OK
- request:
    body: grant_type=refresh_token&service=seankane.azurecr.io&scope=repository%3Arepo160e197b%3Ametadata_read&refresh_token=REDACTED
    headers:
      Accept:
      - application/json
      Accept-Encoding:
      - gzip, deflate
      Connection:
      - keep-alive
      Content-Length:
      - '1080'
      Content-Type:
      - application/x-www-form-urlencoded
      User-Agent:
      - azsdk-python-azure-containerregistry/0.0.1 Python/3.9.0rc1 (Windows-10-10.0.19041-SP0)
    method: POST
    uri: https://fake_url.azurecr.io/oauth2/token
  response:
    body:
      string: '{"access_token": "REDACTED"}'
    headers:
      connection:
      - keep-alive
      content-type:
      - application/json; charset=utf-8
      date:
      - Thu, 01 Apr 2021 20:14:37 GMT
      server:
      - openresty
      strict-transport-security:
      - max-age=31536000; includeSubDomains
      transfer-encoding:
      - chunked
      x-ms-ratelimit-remaining-calls-per-second:
      - '333.033333'
    status:
      code: 200
      message: OK
- request:
    body: null
    headers:
      Accept:
      - application/json
      Accept-Encoding:
      - gzip, deflate
      Connection:
      - keep-alive
      User-Agent:
      - azsdk-python-azure-containerregistry/0.0.1 Python/3.9.0rc1 (Windows-10-10.0.19041-SP0)
    method: GET
    uri: https://fake_url.azurecr.io/acr/v1/repo160e197b/_manifests/sha256%3Abb7ab0fa94fdd78aca84b27a1bd46c4b811051f9b69905d81f5f267fc6546a9d
  response:
    body:
      string: '{"registry":"fake_url.azurecr.io","imageName":"repo160e197b","manifest":{"digest":"sha256:bb7ab0fa94fdd78aca84b27a1bd46c4b811051f9b69905d81f5f267fc6546a9d","imageSize":0,"createdTime":"2021-03-31T15:37:35.31443Z","lastUpdateTime":"2021-03-31T15:37:35.31443Z","architecture":"ppc64le","os":"linux","mediaType":"application/vnd.docker.distribution.manifest.v2+json","changeableAttributes":{"deleteEnabled":false,"writeEnabled":false,"readEnabled":false,"listEnabled":false,"quarantineDetails":"{\"state\":\"Scan
        Failed\",\"link\":\"https://aka.ms/test\",\"scanner\":\"Azure Security Monitoring-Qualys
        Scanner\",\"result\":{\"version\":\"4/1/2021 8:14:30 PM\",\"summary\":[{\"severity\":\"High\",\"count\":0},{\"severity\":\"Medium\",\"count\":0},{\"severity\":\"Low\",\"count\":0}]}}","quarantineState":"Passed"}}}

        '
    headers:
      access-control-expose-headers:
      - Docker-Content-Digest
      - WWW-Authenticate
      - Link
      - X-Ms-Correlation-Request-Id
      connection:
      - keep-alive
      content-length:
      - '813'
      content-type:
      - application/json; charset=utf-8
      date:
      - Thu, 01 Apr 2021 20:14:37 GMT
      docker-distribution-api-version:
      - registry/2.0
      server:
      - openresty
      strict-transport-security:
      - max-age=31536000; includeSubDomains
      - max-age=31536000; includeSubDomains
      x-content-type-options:
      - nosniff
    status:
      code: 200
      message: OK
=======
>>>>>>> 5c4d08bf
version: 1<|MERGE_RESOLUTION|>--- conflicted
+++ resolved
@@ -31,11 +31,7 @@
       content-type:
       - application/json; charset=utf-8
       date:
-<<<<<<< HEAD
-      - Thu, 01 Apr 2021 20:14:23 GMT
-=======
-      - Fri, 02 Apr 2021 16:56:27 GMT
->>>>>>> 5c4d08bf
+      - Fri, 02 Apr 2021 17:49:51 GMT
       docker-distribution-api-version:
       - registry/2.0
       server:
@@ -75,11 +71,7 @@
       content-type:
       - application/json; charset=utf-8
       date:
-<<<<<<< HEAD
-      - Thu, 01 Apr 2021 20:14:24 GMT
-=======
-      - Fri, 02 Apr 2021 16:56:29 GMT
->>>>>>> 5c4d08bf
+      - Fri, 02 Apr 2021 17:49:53 GMT
       server:
       - openresty
       strict-transport-security:
@@ -87,11 +79,7 @@
       transfer-encoding:
       - chunked
       x-ms-ratelimit-remaining-calls-per-second:
-<<<<<<< HEAD
-      - '332.816667'
-=======
-      - '332.35'
->>>>>>> 5c4d08bf
+      - '333.316667'
     status:
       code: 200
       message: OK
@@ -121,11 +109,7 @@
       content-type:
       - application/json; charset=utf-8
       date:
-<<<<<<< HEAD
-      - Thu, 01 Apr 2021 20:14:24 GMT
-=======
-      - Fri, 02 Apr 2021 16:56:29 GMT
->>>>>>> 5c4d08bf
+      - Fri, 02 Apr 2021 17:49:53 GMT
       server:
       - openresty
       strict-transport-security:
@@ -133,11 +117,7 @@
       transfer-encoding:
       - chunked
       x-ms-ratelimit-remaining-calls-per-second:
-<<<<<<< HEAD
-      - '332.8'
-=======
-      - '332.333333'
->>>>>>> 5c4d08bf
+      - '333.3'
     status:
       code: 200
       message: OK
@@ -156,11 +136,7 @@
     uri: https://fake_url.azurecr.io/acr/v1/repo160e197b/_manifests
   response:
     body:
-<<<<<<< HEAD
-      string: '{"registry":"fake_url.azurecr.io","imageName":"repo160e197b","manifests":[{"digest":"sha256:bb7ab0fa94fdd78aca84b27a1bd46c4b811051f9b69905d81f5f267fc6546a9d","imageSize":0,"createdTime":"2021-03-31T15:37:35.31443Z","lastUpdateTime":"2021-03-31T15:37:35.31443Z","architecture":"ppc64le","os":"linux","mediaType":"application/vnd.docker.distribution.manifest.v2+json","changeableAttributes":{"deleteEnabled":true,"writeEnabled":true,"readEnabled":true,"listEnabled":true,"quarantineState":"Passed"}},{"digest":"sha256:cb55d8f7347376e1ba38ca740904b43c9a52f66c7d2ae1ef1a0de1bc9f40df98","imageSize":0,"createdTime":"2021-03-31T15:37:35.1003536Z","lastUpdateTime":"2021-03-31T15:37:35.1003536Z","architecture":"386","os":"linux","mediaType":"application/vnd.docker.distribution.manifest.v2+json","changeableAttributes":{"deleteEnabled":true,"writeEnabled":true,"readEnabled":true,"listEnabled":true,"quarantineState":"Passed"}},{"digest":"sha256:e49abad529e5d9bd6787f3abeab94e09ba274fe34731349556a850b9aebbf7bf","imageSize":0,"createdTime":"2021-03-31T15:37:35.2385512Z","lastUpdateTime":"2021-03-31T15:37:35.2385512Z","architecture":"s390x","os":"linux","mediaType":"application/vnd.docker.distribution.manifest.v2+json","changeableAttributes":{"deleteEnabled":true,"writeEnabled":true,"readEnabled":true,"listEnabled":true,"quarantineState":"Passed"}},{"digest":"sha256:e5785cb0c62cebbed4965129bae371f0589cadd6d84798fb58c2c5f9e237efd9","imageSize":0,"createdTime":"2021-03-31T15:37:35.0109973Z","lastUpdateTime":"2021-03-31T15:37:35.0109973Z","architecture":"arm","os":"linux","mediaType":"application/vnd.docker.distribution.manifest.v2+json","changeableAttributes":{"deleteEnabled":true,"writeEnabled":true,"readEnabled":true,"listEnabled":true,"quarantineState":"Passed"}}]}
-=======
-      string: '{"registry":"fake_url.azurecr.io","imageName":"hello-world","manifests":[{"digest":"sha256:1b26826f602946860c279fce658f31050cff2c596583af237d971f4629b57792","imageSize":0,"createdTime":"2021-03-30T12:18:47.6437335Z","lastUpdateTime":"2021-03-30T12:18:47.6437335Z","architecture":"amd64","os":"linux","mediaType":"application/vnd.docker.distribution.manifest.v2+json","changeableAttributes":{"deleteEnabled":true,"writeEnabled":true,"readEnabled":true,"listEnabled":true,"quarantineState":"Passed"}},{"digest":"sha256:308866a43596e83578c7dfa15e27a73011bdd402185a84c5cd7f32a88b501a24","imageSize":0,"createdTime":"2021-03-30T12:18:47.4863064Z","lastUpdateTime":"2021-03-30T12:18:47.4863064Z","mediaType":"application/vnd.docker.distribution.manifest.list.v2+json","tags":["latest"],"changeableAttributes":{"deleteEnabled":true,"writeEnabled":false,"readEnabled":true,"listEnabled":true,"quarantineState":"Passed"}},{"digest":"sha256:50b8560ad574c779908da71f7ce370c0a2471c098d44d1c8f6b513c5a55eeeb1","imageSize":0,"createdTime":"2021-03-30T12:18:48.9950981Z","lastUpdateTime":"2021-03-30T12:18:48.9950981Z","architecture":"arm","os":"linux","mediaType":"application/vnd.docker.distribution.manifest.v2+json","changeableAttributes":{"deleteEnabled":true,"writeEnabled":true,"readEnabled":true,"listEnabled":true,"quarantineState":"Passed"}},{"digest":"sha256:88b2e00179bd6c4064612403c8d42a13de7ca809d61fee966ce9e129860a8a90","imageSize":0,"createdTime":"2021-03-30T12:18:48.0921265Z","lastUpdateTime":"2021-03-30T12:18:48.0921265Z","architecture":"mips64le","os":"linux","mediaType":"application/vnd.docker.distribution.manifest.v2+json","changeableAttributes":{"deleteEnabled":true,"writeEnabled":true,"readEnabled":true,"listEnabled":true,"quarantineState":"Passed"}},{"digest":"sha256:963612c5503f3f1674f315c67089dee577d8cc6afc18565e0b4183ae355fb343","imageSize":0,"createdTime":"2021-03-30T12:18:47.9641681Z","lastUpdateTime":"2021-03-30T12:18:47.9641681Z","architecture":"arm64","os":"linux","mediaType":"application/vnd.docker.distribution.manifest.v2+json","changeableAttributes":{"deleteEnabled":true,"writeEnabled":true,"readEnabled":true,"listEnabled":true,"quarantineState":"Passed"}},{"digest":"sha256:b0408a0f1d74eced127a2658429f336ed8fa48e36d59878f155b19865e5dbd70","imageSize":0,"createdTime":"2021-03-30T12:18:48.6908523Z","lastUpdateTime":"2021-03-30T12:18:48.6908523Z","architecture":"amd64","os":"windows","mediaType":"application/vnd.docker.distribution.manifest.v2+json","changeableAttributes":{"deleteEnabled":true,"writeEnabled":true,"readEnabled":true,"listEnabled":true,"quarantineState":"Passed"}},{"digest":"sha256:bb7ab0fa94fdd78aca84b27a1bd46c4b811051f9b69905d81f5f267fc6546a9d","imageSize":0,"createdTime":"2021-03-30T12:18:48.2834053Z","lastUpdateTime":"2021-03-30T12:18:48.2834053Z","architecture":"ppc64le","os":"linux","mediaType":"application/vnd.docker.distribution.manifest.v2+json","changeableAttributes":{"deleteEnabled":true,"writeEnabled":true,"readEnabled":true,"listEnabled":true,"quarantineState":"Passed"}},{"digest":"sha256:cb55d8f7347376e1ba38ca740904b43c9a52f66c7d2ae1ef1a0de1bc9f40df98","imageSize":0,"createdTime":"2021-03-30T12:18:48.1605587Z","lastUpdateTime":"2021-03-30T12:18:48.1605587Z","architecture":"386","os":"linux","mediaType":"application/vnd.docker.distribution.manifest.v2+json","changeableAttributes":{"deleteEnabled":true,"writeEnabled":true,"readEnabled":true,"listEnabled":true,"quarantineState":"Passed"}},{"digest":"sha256:e49abad529e5d9bd6787f3abeab94e09ba274fe34731349556a850b9aebbf7bf","imageSize":0,"createdTime":"2021-03-30T12:18:48.5864242Z","lastUpdateTime":"2021-03-30T12:18:48.5864242Z","architecture":"s390x","os":"linux","mediaType":"application/vnd.docker.distribution.manifest.v2+json","changeableAttributes":{"deleteEnabled":true,"writeEnabled":true,"readEnabled":true,"listEnabled":true,"quarantineState":"Passed"}},{"digest":"sha256:e5785cb0c62cebbed4965129bae371f0589cadd6d84798fb58c2c5f9e237efd9","imageSize":0,"createdTime":"2021-03-30T12:18:48.4392605Z","lastUpdateTime":"2021-03-30T12:18:48.4392605Z","architecture":"arm","os":"linux","mediaType":"application/vnd.docker.distribution.manifest.v2+json","changeableAttributes":{"deleteEnabled":true,"writeEnabled":true,"readEnabled":true,"listEnabled":true,"quarantineState":"Passed"}}]}
->>>>>>> 5c4d08bf
+      string: '{"registry":"fake_url.azurecr.io","imageName":"repo160e197b","manifests":[{"digest":"sha256:e49abad529e5d9bd6787f3abeab94e09ba274fe34731349556a850b9aebbf7bf","imageSize":0,"createdTime":"2021-03-31T15:37:35.2385512Z","lastUpdateTime":"2021-03-31T15:37:35.2385512Z","architecture":"s390x","os":"linux","mediaType":"application/vnd.docker.distribution.manifest.v2+json","changeableAttributes":{"deleteEnabled":true,"writeEnabled":true,"readEnabled":true,"listEnabled":true,"quarantineState":"Passed"}},{"digest":"sha256:e5785cb0c62cebbed4965129bae371f0589cadd6d84798fb58c2c5f9e237efd9","imageSize":0,"createdTime":"2021-03-31T15:37:35.0109973Z","lastUpdateTime":"2021-03-31T15:37:35.0109973Z","architecture":"arm","os":"linux","mediaType":"application/vnd.docker.distribution.manifest.v2+json","changeableAttributes":{"deleteEnabled":true,"writeEnabled":true,"readEnabled":true,"listEnabled":true,"quarantineState":"Passed"}}]}
 
         '
     headers:
@@ -172,15 +148,11 @@
       connection:
       - keep-alive
       content-length:
-      - '1774'
-      content-type:
-      - application/json; charset=utf-8
-      date:
-<<<<<<< HEAD
-      - Thu, 01 Apr 2021 20:14:25 GMT
-=======
-      - Fri, 02 Apr 2021 16:56:29 GMT
->>>>>>> 5c4d08bf
+      - '926'
+      content-type:
+      - application/json; charset=utf-8
+      date:
+      - Fri, 02 Apr 2021 17:49:53 GMT
       docker-distribution-api-version:
       - registry/2.0
       server:
@@ -193,7 +165,6 @@
     status:
       code: 200
       message: OK
-<<<<<<< HEAD
 - request:
     body: '{"deleteEnabled": false, "writeEnabled": false, "listEnabled": false, "readEnabled":
       false}'
@@ -209,9 +180,9 @@
       Content-Type:
       - application/json
       User-Agent:
-      - azsdk-python-azure-containerregistry/0.0.1 Python/3.9.0rc1 (Windows-10-10.0.19041-SP0)
+      - azsdk-python-azure-containerregistry/1.0.0b1 Python/3.9.0rc1 (Windows-10-10.0.19041-SP0)
     method: PATCH
-    uri: https://fake_url.azurecr.io/acr/v1/repo160e197b/_manifests/sha256%3Abb7ab0fa94fdd78aca84b27a1bd46c4b811051f9b69905d81f5f267fc6546a9d
+    uri: https://fake_url.azurecr.io/acr/v1/repo160e197b/_manifests/sha256%3Ae49abad529e5d9bd6787f3abeab94e09ba274fe34731349556a850b9aebbf7bf
   response:
     body:
       string: '{"errors":[{"code":"UNAUTHORIZED","message":"authentication required,
@@ -231,7 +202,7 @@
       content-type:
       - application/json; charset=utf-8
       date:
-      - Thu, 01 Apr 2021 20:14:25 GMT
+      - Fri, 02 Apr 2021 17:49:53 GMT
       docker-distribution-api-version:
       - registry/2.0
       server:
@@ -259,7 +230,7 @@
       Content-Type:
       - application/x-www-form-urlencoded
       User-Agent:
-      - azsdk-python-azure-containerregistry/0.0.1 Python/3.9.0rc1 (Windows-10-10.0.19041-SP0)
+      - azsdk-python-azure-containerregistry/1.0.0b1 Python/3.9.0rc1 (Windows-10-10.0.19041-SP0)
     method: POST
     uri: https://fake_url.azurecr.io/oauth2/exchange
   response:
@@ -271,7 +242,7 @@
       content-type:
       - application/json; charset=utf-8
       date:
-      - Thu, 01 Apr 2021 20:14:25 GMT
+      - Fri, 02 Apr 2021 17:49:54 GMT
       server:
       - openresty
       strict-transport-security:
@@ -279,7 +250,7 @@
       transfer-encoding:
       - chunked
       x-ms-ratelimit-remaining-calls-per-second:
-      - '332.783333'
+      - '333.283333'
     status:
       code: 200
       message: OK
@@ -297,7 +268,7 @@
       Content-Type:
       - application/x-www-form-urlencoded
       User-Agent:
-      - azsdk-python-azure-containerregistry/0.0.1 Python/3.9.0rc1 (Windows-10-10.0.19041-SP0)
+      - azsdk-python-azure-containerregistry/1.0.0b1 Python/3.9.0rc1 (Windows-10-10.0.19041-SP0)
     method: POST
     uri: https://fake_url.azurecr.io/oauth2/token
   response:
@@ -309,7 +280,7 @@
       content-type:
       - application/json; charset=utf-8
       date:
-      - Thu, 01 Apr 2021 20:14:25 GMT
+      - Fri, 02 Apr 2021 17:49:54 GMT
       server:
       - openresty
       strict-transport-security:
@@ -317,7 +288,7 @@
       transfer-encoding:
       - chunked
       x-ms-ratelimit-remaining-calls-per-second:
-      - '332.766667'
+      - '333.266667'
     status:
       code: 200
       message: OK
@@ -336,14 +307,14 @@
       Content-Type:
       - application/json
       User-Agent:
-      - azsdk-python-azure-containerregistry/0.0.1 Python/3.9.0rc1 (Windows-10-10.0.19041-SP0)
+      - azsdk-python-azure-containerregistry/1.0.0b1 Python/3.9.0rc1 (Windows-10-10.0.19041-SP0)
     method: PATCH
-    uri: https://fake_url.azurecr.io/acr/v1/repo160e197b/_manifests/sha256%3Abb7ab0fa94fdd78aca84b27a1bd46c4b811051f9b69905d81f5f267fc6546a9d
-  response:
-    body:
-      string: '{"registry":"fake_url.azurecr.io","imageName":"repo160e197b","manifest":{"digest":"sha256:bb7ab0fa94fdd78aca84b27a1bd46c4b811051f9b69905d81f5f267fc6546a9d","imageSize":0,"createdTime":"2021-03-31T15:37:35.31443Z","lastUpdateTime":"2021-03-31T15:37:35.31443Z","architecture":"ppc64le","os":"linux","mediaType":"application/vnd.docker.distribution.manifest.v2+json","changeableAttributes":{"deleteEnabled":false,"writeEnabled":false,"readEnabled":false,"listEnabled":false,"quarantineDetails":"{\"state\":\"Scan
+    uri: https://fake_url.azurecr.io/acr/v1/repo160e197b/_manifests/sha256%3Ae49abad529e5d9bd6787f3abeab94e09ba274fe34731349556a850b9aebbf7bf
+  response:
+    body:
+      string: '{"registry":"fake_url.azurecr.io","imageName":"repo160e197b","manifest":{"digest":"sha256:e49abad529e5d9bd6787f3abeab94e09ba274fe34731349556a850b9aebbf7bf","imageSize":0,"createdTime":"2021-03-31T15:37:35.2385512Z","lastUpdateTime":"2021-03-31T15:37:35.2385512Z","architecture":"s390x","os":"linux","mediaType":"application/vnd.docker.distribution.manifest.v2+json","changeableAttributes":{"deleteEnabled":false,"writeEnabled":false,"readEnabled":false,"listEnabled":false,"quarantineDetails":"{\"state\":\"Scan
         InProgress\",\"link\":\"https://aka.ms/test\",\"scanner\":\"Azure Security
-        Monitoring-Qualys Scanner\",\"result\":{\"version\":\"4/1/2021 8:14:15 PM\",\"summary\":[{\"severity\":\"High\",\"count\":0},{\"severity\":\"Medium\",\"count\":0},{\"severity\":\"Low\",\"count\":0}]}}","quarantineState":"Passed"}}}
+        Monitoring-Qualys Scanner\",\"result\":{\"version\":\"4/2/2021 5:49:43 PM\",\"summary\":[{\"severity\":\"High\",\"count\":0},{\"severity\":\"Medium\",\"count\":0},{\"severity\":\"Low\",\"count\":0}]}}","quarantineState":"Passed"}}}
 
         '
     headers:
@@ -355,11 +326,11 @@
       connection:
       - keep-alive
       content-length:
-      - '817'
-      content-type:
-      - application/json; charset=utf-8
-      date:
-      - Thu, 01 Apr 2021 20:14:26 GMT
+      - '819'
+      content-type:
+      - application/json; charset=utf-8
+      date:
+      - Fri, 02 Apr 2021 17:49:54 GMT
       docker-distribution-api-version:
       - registry/2.0
       server:
@@ -382,9 +353,9 @@
       Connection:
       - keep-alive
       User-Agent:
-      - azsdk-python-azure-containerregistry/0.0.1 Python/3.9.0rc1 (Windows-10-10.0.19041-SP0)
+      - azsdk-python-azure-containerregistry/1.0.0b1 Python/3.9.0rc1 (Windows-10-10.0.19041-SP0)
     method: GET
-    uri: https://fake_url.azurecr.io/acr/v1/repo160e197b/_manifests/sha256%3Abb7ab0fa94fdd78aca84b27a1bd46c4b811051f9b69905d81f5f267fc6546a9d
+    uri: https://fake_url.azurecr.io/acr/v1/repo160e197b/_manifests/sha256%3Ae49abad529e5d9bd6787f3abeab94e09ba274fe34731349556a850b9aebbf7bf
   response:
     body:
       string: '{"errors":[{"code":"UNAUTHORIZED","message":"authentication required,
@@ -404,7 +375,7 @@
       content-type:
       - application/json; charset=utf-8
       date:
-      - Thu, 01 Apr 2021 20:14:36 GMT
+      - Fri, 02 Apr 2021 17:50:04 GMT
       docker-distribution-api-version:
       - registry/2.0
       server:
@@ -432,7 +403,7 @@
       Content-Type:
       - application/x-www-form-urlencoded
       User-Agent:
-      - azsdk-python-azure-containerregistry/0.0.1 Python/3.9.0rc1 (Windows-10-10.0.19041-SP0)
+      - azsdk-python-azure-containerregistry/1.0.0b1 Python/3.9.0rc1 (Windows-10-10.0.19041-SP0)
     method: POST
     uri: https://fake_url.azurecr.io/oauth2/exchange
   response:
@@ -444,7 +415,7 @@
       content-type:
       - application/json; charset=utf-8
       date:
-      - Thu, 01 Apr 2021 20:14:36 GMT
+      - Fri, 02 Apr 2021 17:50:04 GMT
       server:
       - openresty
       strict-transport-security:
@@ -452,7 +423,7 @@
       transfer-encoding:
       - chunked
       x-ms-ratelimit-remaining-calls-per-second:
-      - '333.216667'
+      - '333.25'
     status:
       code: 200
       message: OK
@@ -470,7 +441,7 @@
       Content-Type:
       - application/x-www-form-urlencoded
       User-Agent:
-      - azsdk-python-azure-containerregistry/0.0.1 Python/3.9.0rc1 (Windows-10-10.0.19041-SP0)
+      - azsdk-python-azure-containerregistry/1.0.0b1 Python/3.9.0rc1 (Windows-10-10.0.19041-SP0)
     method: POST
     uri: https://fake_url.azurecr.io/oauth2/token
   response:
@@ -482,7 +453,7 @@
       content-type:
       - application/json; charset=utf-8
       date:
-      - Thu, 01 Apr 2021 20:14:37 GMT
+      - Fri, 02 Apr 2021 17:50:05 GMT
       server:
       - openresty
       strict-transport-security:
@@ -490,7 +461,7 @@
       transfer-encoding:
       - chunked
       x-ms-ratelimit-remaining-calls-per-second:
-      - '333.033333'
+      - '333.233333'
     status:
       code: 200
       message: OK
@@ -504,14 +475,14 @@
       Connection:
       - keep-alive
       User-Agent:
-      - azsdk-python-azure-containerregistry/0.0.1 Python/3.9.0rc1 (Windows-10-10.0.19041-SP0)
+      - azsdk-python-azure-containerregistry/1.0.0b1 Python/3.9.0rc1 (Windows-10-10.0.19041-SP0)
     method: GET
-    uri: https://fake_url.azurecr.io/acr/v1/repo160e197b/_manifests/sha256%3Abb7ab0fa94fdd78aca84b27a1bd46c4b811051f9b69905d81f5f267fc6546a9d
-  response:
-    body:
-      string: '{"registry":"fake_url.azurecr.io","imageName":"repo160e197b","manifest":{"digest":"sha256:bb7ab0fa94fdd78aca84b27a1bd46c4b811051f9b69905d81f5f267fc6546a9d","imageSize":0,"createdTime":"2021-03-31T15:37:35.31443Z","lastUpdateTime":"2021-03-31T15:37:35.31443Z","architecture":"ppc64le","os":"linux","mediaType":"application/vnd.docker.distribution.manifest.v2+json","changeableAttributes":{"deleteEnabled":false,"writeEnabled":false,"readEnabled":false,"listEnabled":false,"quarantineDetails":"{\"state\":\"Scan
+    uri: https://fake_url.azurecr.io/acr/v1/repo160e197b/_manifests/sha256%3Ae49abad529e5d9bd6787f3abeab94e09ba274fe34731349556a850b9aebbf7bf
+  response:
+    body:
+      string: '{"registry":"fake_url.azurecr.io","imageName":"repo160e197b","manifest":{"digest":"sha256:e49abad529e5d9bd6787f3abeab94e09ba274fe34731349556a850b9aebbf7bf","imageSize":0,"createdTime":"2021-03-31T15:37:35.2385512Z","lastUpdateTime":"2021-03-31T15:37:35.2385512Z","architecture":"s390x","os":"linux","mediaType":"application/vnd.docker.distribution.manifest.v2+json","changeableAttributes":{"deleteEnabled":false,"writeEnabled":false,"readEnabled":false,"listEnabled":false,"quarantineDetails":"{\"state\":\"Scan
         Failed\",\"link\":\"https://aka.ms/test\",\"scanner\":\"Azure Security Monitoring-Qualys
-        Scanner\",\"result\":{\"version\":\"4/1/2021 8:14:30 PM\",\"summary\":[{\"severity\":\"High\",\"count\":0},{\"severity\":\"Medium\",\"count\":0},{\"severity\":\"Low\",\"count\":0}]}}","quarantineState":"Passed"}}}
+        Scanner\",\"result\":{\"version\":\"4/2/2021 5:50:02 PM\",\"summary\":[{\"severity\":\"High\",\"count\":0},{\"severity\":\"Medium\",\"count\":0},{\"severity\":\"Low\",\"count\":0}]}}","quarantineState":"Passed"}}}
 
         '
     headers:
@@ -523,11 +494,11 @@
       connection:
       - keep-alive
       content-length:
-      - '813'
-      content-type:
-      - application/json; charset=utf-8
-      date:
-      - Thu, 01 Apr 2021 20:14:37 GMT
+      - '815'
+      content-type:
+      - application/json; charset=utf-8
+      date:
+      - Fri, 02 Apr 2021 17:50:05 GMT
       docker-distribution-api-version:
       - registry/2.0
       server:
@@ -540,6 +511,4 @@
     status:
       code: 200
       message: OK
-=======
->>>>>>> 5c4d08bf
 version: 1