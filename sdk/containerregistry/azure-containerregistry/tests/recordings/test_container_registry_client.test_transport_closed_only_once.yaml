--- conflicted
+++ resolved
@@ -9,7 +9,7 @@
       Connection:
       - keep-alive
       User-Agent:
-      - azsdk-python-azure-containerregistry/1.0.0b1 Python/3.9.0rc1 (Windows-10-10.0.19041-SP0)
+      - azsdk-python-azure-containerregistry/1.0.0b2 Python/3.9.0rc1 (Windows-10-10.0.19041-SP0)
     method: GET
     uri: https://fake_url.azurecr.io/acr/v1/_catalog
   response:
@@ -30,11 +30,7 @@
       content-type:
       - application/json; charset=utf-8
       date:
-<<<<<<< HEAD
-      - Wed, 28 Apr 2021 17:39:10 GMT
-=======
-      - Wed, 28 Apr 2021 22:03:48 GMT
->>>>>>> ef4faf87
+      - Thu, 06 May 2021 15:50:08 GMT
       docker-distribution-api-version:
       - registry/2.0
       server:
@@ -63,7 +59,7 @@
       Content-Type:
       - application/x-www-form-urlencoded
       User-Agent:
-      - azsdk-python-azure-containerregistry/1.0.0b1 Python/3.9.0rc1 (Windows-10-10.0.19041-SP0)
+      - azsdk-python-azure-containerregistry/1.0.0b2 Python/3.9.0rc1 (Windows-10-10.0.19041-SP0)
     method: POST
     uri: https://fake_url.azurecr.io/oauth2/exchange
   response:
@@ -75,11 +71,7 @@
       content-type:
       - application/json; charset=utf-8
       date:
-<<<<<<< HEAD
-      - Wed, 28 Apr 2021 17:39:12 GMT
-=======
-      - Wed, 28 Apr 2021 22:03:50 GMT
->>>>>>> ef4faf87
+      - Thu, 06 May 2021 15:50:09 GMT
       server:
       - openresty
       strict-transport-security:
@@ -87,7 +79,7 @@
       transfer-encoding:
       - chunked
       x-ms-ratelimit-remaining-calls-per-second:
-      - '166.65'
+      - '165.766667'
     status:
       code: 200
       message: OK
@@ -105,7 +97,7 @@
       Content-Type:
       - application/x-www-form-urlencoded
       User-Agent:
-      - azsdk-python-azure-containerregistry/1.0.0b1 Python/3.9.0rc1 (Windows-10-10.0.19041-SP0)
+      - azsdk-python-azure-containerregistry/1.0.0b2 Python/3.9.0rc1 (Windows-10-10.0.19041-SP0)
     method: POST
     uri: https://fake_url.azurecr.io/oauth2/token
   response:
@@ -117,11 +109,7 @@
       content-type:
       - application/json; charset=utf-8
       date:
-<<<<<<< HEAD
-      - Wed, 28 Apr 2021 17:39:12 GMT
-=======
-      - Wed, 28 Apr 2021 22:03:50 GMT
->>>>>>> ef4faf87
+      - Thu, 06 May 2021 15:50:09 GMT
       server:
       - openresty
       strict-transport-security:
@@ -129,84 +117,66 @@
       transfer-encoding:
       - chunked
       x-ms-ratelimit-remaining-calls-per-second:
-<<<<<<< HEAD
-      - '165.7'
-=======
-      - '166.633333'
->>>>>>> ef4faf87
-    status:
-      code: 200
-      message: OK
-- request:
-    body: null
-    headers:
-      Accept:
-      - application/json
-      Accept-Encoding:
-      - gzip, deflate
-      Connection:
-      - keep-alive
-      User-Agent:
-      - azsdk-python-azure-containerregistry/1.0.0b1 Python/3.9.0rc1 (Windows-10-10.0.19041-SP0)
-    method: GET
-    uri: https://fake_url.azurecr.io/acr/v1/_catalog
-  response:
-    body:
-      string: '{"repositories": ["library/alpine", "library/busybox", "repo25ce0f5d",
-        "repo27331535", "repo28471541", "repo2c591564", "repo2e8319c5", "repo308e19dd",
-        "repo34ab0fa1", "repo3c82158b", "repo3db51597", "repo3e8d15a3", "repo84e316ff",
-        "repo8b5a11da", "repo9b321760", "repo9cb4121e", "repoaf9517b2", "repob0a917be",
-<<<<<<< HEAD
-        "repob22512e7", "repoc1b5131a", "repoc28d1326", "repoc7611808"]}'
-=======
-        "repob22512e7", "repoc1b5131a", "repoc28d1326", "repoc7611808", "repod2be1c42",
-        "repoeb7113db"]}'
->>>>>>> ef4faf87
-    headers:
-      access-control-expose-headers:
-      - Docker-Content-Digest
-      - WWW-Authenticate
-      - Link
-      - X-Ms-Correlation-Request-Id
-      connection:
-      - keep-alive
-      content-length:
-<<<<<<< HEAD
-      - '354'
-      content-type:
-      - application/json; charset=utf-8
-      date:
-      - Wed, 28 Apr 2021 17:39:13 GMT
-=======
-      - '384'
-      content-type:
-      - application/json; charset=utf-8
-      date:
-      - Wed, 28 Apr 2021 22:03:50 GMT
->>>>>>> ef4faf87
-      docker-distribution-api-version:
-      - registry/2.0
-      server:
-      - openresty
-      strict-transport-security:
-      - max-age=31536000; includeSubDomains
-      - max-age=31536000; includeSubDomains
-      x-content-type-options:
-      - nosniff
-    status:
-      code: 200
-      message: OK
-- request:
-    body: null
-    headers:
-      Accept:
-      - application/json
-      Accept-Encoding:
-      - gzip, deflate
-      Connection:
-      - keep-alive
-      User-Agent:
-      - azsdk-python-azure-containerregistry/1.0.0b1 Python/3.9.0rc1 (Windows-10-10.0.19041-SP0)
+      - '165.75'
+    status:
+      code: 200
+      message: OK
+- request:
+    body: null
+    headers:
+      Accept:
+      - application/json
+      Accept-Encoding:
+      - gzip, deflate
+      Connection:
+      - keep-alive
+      User-Agent:
+      - azsdk-python-azure-containerregistry/1.0.0b2 Python/3.9.0rc1 (Windows-10-10.0.19041-SP0)
+    method: GET
+    uri: https://fake_url.azurecr.io/acr/v1/_catalog
+  response:
+    body:
+      string: '{"repositories": ["library/alpine", "library/busybox", "repo28471541",
+        "repo2c591564", "repo2e8319c5", "repo308e19dd", "repo34ab0fa1", "repo3db51597",
+        "repo3e8d15a3", "repo84e316ff", "repo9b321760", "repo9cb4121e", "repoaf9517b2",
+        "repob0a917be", "repob22512e7", "repoc28d1326", "repod2be1c42", "repos6ce51658"]}'
+    headers:
+      access-control-expose-headers:
+      - Docker-Content-Digest
+      - WWW-Authenticate
+      - Link
+      - X-Ms-Correlation-Request-Id
+      connection:
+      - keep-alive
+      content-length:
+      - '295'
+      content-type:
+      - application/json; charset=utf-8
+      date:
+      - Thu, 06 May 2021 15:50:09 GMT
+      docker-distribution-api-version:
+      - registry/2.0
+      server:
+      - openresty
+      strict-transport-security:
+      - max-age=31536000; includeSubDomains
+      - max-age=31536000; includeSubDomains
+      x-content-type-options:
+      - nosniff
+    status:
+      code: 200
+      message: OK
+- request:
+    body: null
+    headers:
+      Accept:
+      - application/json
+      Accept-Encoding:
+      - gzip, deflate
+      Connection:
+      - keep-alive
+      User-Agent:
+      - azsdk-python-azure-containerregistry/1.0.0b2 Python/3.9.0rc1 (Windows-10-10.0.19041-SP0)
     method: GET
     uri: https://fake_url.azurecr.io/acr/v1/_catalog
   response:
@@ -227,11 +197,7 @@
       content-type:
       - application/json; charset=utf-8
       date:
-<<<<<<< HEAD
-      - Wed, 28 Apr 2021 17:39:13 GMT
-=======
-      - Wed, 28 Apr 2021 22:03:50 GMT
->>>>>>> ef4faf87
+      - Thu, 06 May 2021 15:50:09 GMT
       docker-distribution-api-version:
       - registry/2.0
       server:
@@ -247,47 +213,6 @@
       code: 401
       message: Unauthorized
 - request:
-<<<<<<< HEAD
-    body: grant_type=access_token&service=fake_url.azurecr.io&access_token=REDACTED
-    headers:
-      Accept:
-      - application/json
-      Accept-Encoding:
-      - gzip, deflate
-      Connection:
-      - keep-alive
-      Content-Length:
-      - '1343'
-      Content-Type:
-      - application/x-www-form-urlencoded
-      User-Agent:
-      - azsdk-python-azure-containerregistry/1.0.0b1 Python/3.9.0rc1 (Windows-10-10.0.19041-SP0)
-    method: POST
-    uri: https://fake_url.azurecr.io/oauth2/exchange
-  response:
-    body:
-      string: '{"refresh_token": "REDACTED"}'
-    headers:
-      connection:
-      - keep-alive
-      content-type:
-      - application/json; charset=utf-8
-      date:
-      - Wed, 28 Apr 2021 17:39:14 GMT
-      server:
-      - openresty
-      strict-transport-security:
-      - max-age=31536000; includeSubDomains
-      transfer-encoding:
-      - chunked
-      x-ms-ratelimit-remaining-calls-per-second:
-      - '165.683333'
-    status:
-      code: 200
-      message: OK
-- request:
-=======
->>>>>>> ef4faf87
     body: grant_type=refresh_token&service=fake_url.azurecr.io&scope=registry%3Acatalog%3A%2A&refresh_token=REDACTED
     headers:
       Accept:
@@ -301,7 +226,7 @@
       Content-Type:
       - application/x-www-form-urlencoded
       User-Agent:
-      - azsdk-python-azure-containerregistry/1.0.0b1 Python/3.9.0rc1 (Windows-10-10.0.19041-SP0)
+      - azsdk-python-azure-containerregistry/1.0.0b2 Python/3.9.0rc1 (Windows-10-10.0.19041-SP0)
     method: POST
     uri: https://fake_url.azurecr.io/oauth2/token
   response:
@@ -313,11 +238,7 @@
       content-type:
       - application/json; charset=utf-8
       date:
-<<<<<<< HEAD
-      - Wed, 28 Apr 2021 17:39:14 GMT
-=======
-      - Wed, 28 Apr 2021 22:03:50 GMT
->>>>>>> ef4faf87
+      - Thu, 06 May 2021 15:50:10 GMT
       server:
       - openresty
       strict-transport-security:
@@ -325,61 +246,43 @@
       transfer-encoding:
       - chunked
       x-ms-ratelimit-remaining-calls-per-second:
-<<<<<<< HEAD
-      - '165.666667'
-=======
-      - '166.616667'
->>>>>>> ef4faf87
-    status:
-      code: 200
-      message: OK
-- request:
-    body: null
-    headers:
-      Accept:
-      - application/json
-      Accept-Encoding:
-      - gzip, deflate
-      Connection:
-      - keep-alive
-      User-Agent:
-      - azsdk-python-azure-containerregistry/1.0.0b1 Python/3.9.0rc1 (Windows-10-10.0.19041-SP0)
-    method: GET
-    uri: https://fake_url.azurecr.io/acr/v1/_catalog
-  response:
-    body:
-      string: '{"repositories": ["library/alpine", "library/busybox", "repo25ce0f5d",
-        "repo27331535", "repo28471541", "repo2c591564", "repo2e8319c5", "repo308e19dd",
-        "repo34ab0fa1", "repo3c82158b", "repo3db51597", "repo3e8d15a3", "repo84e316ff",
-        "repo8b5a11da", "repo9b321760", "repo9cb4121e", "repoaf9517b2", "repob0a917be",
-<<<<<<< HEAD
-        "repob22512e7", "repoc1b5131a", "repoc28d1326", "repoc7611808"]}'
-=======
-        "repob22512e7", "repoc1b5131a", "repoc28d1326", "repoc7611808", "repod2be1c42",
-        "repoeb7113db"]}'
->>>>>>> ef4faf87
-    headers:
-      access-control-expose-headers:
-      - Docker-Content-Digest
-      - WWW-Authenticate
-      - Link
-      - X-Ms-Correlation-Request-Id
-      connection:
-      - keep-alive
-      content-length:
-<<<<<<< HEAD
-      - '354'
-      content-type:
-      - application/json; charset=utf-8
-      date:
-      - Wed, 28 Apr 2021 17:39:14 GMT
-=======
-      - '384'
-      content-type:
-      - application/json; charset=utf-8
-      date:
-      - Wed, 28 Apr 2021 22:03:51 GMT
->>>>>>> ef4faf87
+      - '165.733333'
+    status:
+      code: 200
+      message: OK
+- request:
+    body: null
+    headers:
+      Accept:
+      - application/json
+      Accept-Encoding:
+      - gzip, deflate
+      Connection:
+      - keep-alive
+      User-Agent:
+      - azsdk-python-azure-containerregistry/1.0.0b2 Python/3.9.0rc1 (Windows-10-10.0.19041-SP0)
+    method: GET
+    uri: https://fake_url.azurecr.io/acr/v1/_catalog
+  response:
+    body:
+      string: '{"repositories": ["library/alpine", "library/busybox", "repo28471541",
+        "repo2c591564", "repo2e8319c5", "repo308e19dd", "repo34ab0fa1", "repo3db51597",
+        "repo3e8d15a3", "repo84e316ff", "repo9b321760", "repo9cb4121e", "repoaf9517b2",
+        "repob0a917be", "repob22512e7", "repoc28d1326", "repod2be1c42", "repos6ce51658"]}'
+    headers:
+      access-control-expose-headers:
+      - Docker-Content-Digest
+      - WWW-Authenticate
+      - Link
+      - X-Ms-Correlation-Request-Id
+      connection:
+      - keep-alive
+      content-length:
+      - '295'
+      content-type:
+      - application/json; charset=utf-8
+      date:
+      - Thu, 06 May 2021 15:50:10 GMT
       docker-distribution-api-version:
       - registry/2.0
       server:
