--- conflicted
+++ resolved
@@ -31,11 +31,7 @@
       content-type:
       - application/json; charset=utf-8
       date:
-<<<<<<< HEAD
-      - Thu, 01 Apr 2021 18:32:10 GMT
-=======
-      - Fri, 02 Apr 2021 16:11:47 GMT
->>>>>>> e7cefc01
+      - Fri, 02 Apr 2021 16:56:23 GMT
       docker-distribution-api-version:
       - registry/2.0
       server:
@@ -75,11 +71,7 @@
       content-type:
       - application/json; charset=utf-8
       date:
-<<<<<<< HEAD
-      - Thu, 01 Apr 2021 18:32:12 GMT
-=======
-      - Fri, 02 Apr 2021 16:11:48 GMT
->>>>>>> e7cefc01
+      - Fri, 02 Apr 2021 16:56:24 GMT
       server:
       - openresty
       strict-transport-security:
@@ -87,11 +79,7 @@
       transfer-encoding:
       - chunked
       x-ms-ratelimit-remaining-calls-per-second:
-<<<<<<< HEAD
-      - '332.883333'
-=======
-      - '333.05'
->>>>>>> e7cefc01
+      - '333.3'
     status:
       code: 200
       message: OK
@@ -121,11 +109,7 @@
       content-type:
       - application/json; charset=utf-8
       date:
-<<<<<<< HEAD
-      - Thu, 01 Apr 2021 18:32:12 GMT
-=======
-      - Fri, 02 Apr 2021 16:11:49 GMT
->>>>>>> e7cefc01
+      - Fri, 02 Apr 2021 16:56:24 GMT
       server:
       - openresty
       strict-transport-security:
@@ -133,11 +117,7 @@
       transfer-encoding:
       - chunked
       x-ms-ratelimit-remaining-calls-per-second:
-<<<<<<< HEAD
-      - '332.85'
-=======
-      - '333.033333'
->>>>>>> e7cefc01
+      - '332.666667'
     status:
       code: 200
       message: OK
@@ -172,11 +152,7 @@
       content-type:
       - application/json; charset=utf-8
       date:
-<<<<<<< HEAD
-      - Thu, 01 Apr 2021 18:32:12 GMT
-=======
-      - Fri, 02 Apr 2021 16:11:49 GMT
->>>>>>> e7cefc01
+      - Fri, 02 Apr 2021 16:56:25 GMT
       docker-distribution-api-version:
       - registry/2.0
       server:
