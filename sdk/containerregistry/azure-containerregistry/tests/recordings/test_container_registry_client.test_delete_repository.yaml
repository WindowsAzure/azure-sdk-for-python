interactions:
- request:
<<<<<<< HEAD
    body: '{"source": {"registryUri": "registry.hub.docker.com", "sourceImage": "library/hello-world"},
      "targetTags": ["to_be_deleted"], "mode": "Force"}'
    headers:
      Accept:
      - '*/*'
      Accept-Encoding:
      - gzip, deflate
      Connection:
      - keep-alive
      Content-Length:
      - '142'
      Content-Type:
      - application/json
      User-Agent:
      - azsdk-python-azure-mgmt-containerregistry/8.0.0b1 Python/3.9.0rc1 (Windows-10-10.0.19041-SP0)
    method: POST
    uri: https://management.azure.com/subscriptions/2cd617ea-1866-46b1-90e3-fffb087ebf9b/resourceGroups/rg-seankane/providers/Microsoft.ContainerRegistry/registries/seankane/importImage?api-version=2019-05-01
  response:
    body:
      string: 'null'
    headers:
      cache-control:
      - no-cache
      content-length:
      - '4'
      content-type:
      - application/json; charset=utf-8
      date:
      - Wed, 28 Apr 2021 17:38:32 GMT
      expires:
      - '-1'
      location:
      - https://management.azure.com/subscriptions/2cd617ea-1866-46b1-90e3-fffb087ebf9b/providers/Microsoft.ContainerRegistry/locations/WESTUS2/operationResults/registries-8d39093a-a848-11eb-89c6-002b67128e4c?api-version=2019-05-01
      pragma:
      - no-cache
      server:
      - Microsoft-HTTPAPI/2.0
      strict-transport-security:
      - max-age=31536000; includeSubDomains
      x-content-type-options:
      - nosniff
      x-ms-ratelimit-remaining-subscription-writes:
      - '1199'
    status:
      code: 202
      message: Accepted
- request:
    body: null
    headers:
      Accept:
      - '*/*'
      Accept-Encoding:
      - gzip, deflate
      Connection:
      - keep-alive
      User-Agent:
      - azsdk-python-azure-mgmt-containerregistry/8.0.0b1 Python/3.9.0rc1 (Windows-10-10.0.19041-SP0)
    method: GET
    uri: https://management.azure.com/subscriptions/2cd617ea-1866-46b1-90e3-fffb087ebf9b/providers/Microsoft.ContainerRegistry/locations/WESTUS2/operationResults/registries-8d39093a-a848-11eb-89c6-002b67128e4c?api-version=2019-05-01
  response:
    body:
      string: '{"status": "Succeeded"}'
    headers:
      cache-control:
      - no-cache
      content-length:
      - '22'
      content-type:
      - application/json; charset=utf-8
      date:
      - Wed, 28 Apr 2021 17:38:45 GMT
      expires:
      - '-1'
      pragma:
      - no-cache
      server:
      - Microsoft-HTTPAPI/2.0
      strict-transport-security:
      - max-age=31536000; includeSubDomains
      transfer-encoding:
      - chunked
      vary:
      - Accept-Encoding
      x-content-type-options:
      - nosniff
    status:
      code: 200
      message: OK
- request:
=======
>>>>>>> ef4faf87
    body: null
    headers:
      Accept:
      - application/json
      Accept-Encoding:
      - gzip, deflate
      Connection:
      - keep-alive
      Content-Length:
      - '0'
      User-Agent:
      - azsdk-python-azure-containerregistry/1.0.0b1 Python/3.9.0rc1 (Windows-10-10.0.19041-SP0)
    method: DELETE
    uri: https://fake_url.azurecr.io/acr/v1/to_be_deleted
  response:
    body:
      string: '{"errors": [{"code": "UNAUTHORIZED", "message": "authentication required,
        visit https://aka.ms/acr/authorization for more information.", "detail": [{"Type":
        "repository", "Name": "to_be_deleted", "Action": "delete"}]}]}'
    headers:
      access-control-expose-headers:
      - Docker-Content-Digest
      - WWW-Authenticate
      - Link
      - X-Ms-Correlation-Request-Id
      connection:
      - keep-alive
      content-length:
      - '209'
      content-type:
      - application/json; charset=utf-8
      date:
<<<<<<< HEAD
      - Wed, 28 Apr 2021 17:38:46 GMT
=======
      - Wed, 28 Apr 2021 22:03:32 GMT
>>>>>>> ef4faf87
      docker-distribution-api-version:
      - registry/2.0
      server:
      - openresty
      strict-transport-security:
      - max-age=31536000; includeSubDomains
      - max-age=31536000; includeSubDomains
      www-authenticate:
      - Bearer realm="https://fake_url.azurecr.io/oauth2/token",service="fake_url.azurecr.io",scope="fake_scope",error="invalid_token"
      x-content-type-options:
      - nosniff
    status:
      code: 401
      message: Unauthorized
- request:
    body: grant_type=access_token&service=fake_url.azurecr.io&access_token=REDACTED
    headers:
      Accept:
      - application/json
      Accept-Encoding:
      - gzip, deflate
      Connection:
      - keep-alive
      Content-Length:
      - '1343'
      Content-Type:
      - application/x-www-form-urlencoded
      User-Agent:
      - azsdk-python-azure-containerregistry/1.0.0b1 Python/3.9.0rc1 (Windows-10-10.0.19041-SP0)
    method: POST
    uri: https://fake_url.azurecr.io/oauth2/exchange
  response:
    body:
      string: '{"refresh_token": "REDACTED"}'
    headers:
      connection:
      - keep-alive
      content-type:
      - application/json; charset=utf-8
      date:
<<<<<<< HEAD
      - Wed, 28 Apr 2021 17:38:48 GMT
=======
      - Wed, 28 Apr 2021 22:03:33 GMT
>>>>>>> ef4faf87
      server:
      - openresty
      strict-transport-security:
      - max-age=31536000; includeSubDomains
      transfer-encoding:
      - chunked
      x-ms-ratelimit-remaining-calls-per-second:
      - '166.583333'
    status:
      code: 200
      message: OK
- request:
    body: grant_type=refresh_token&service=fake_url.azurecr.io&scope=repository%3Ato_be_deleted%3Adelete&refresh_token=REDACTED
    headers:
      Accept:
      - application/json
      Accept-Encoding:
      - gzip, deflate
      Connection:
      - keep-alive
      Content-Length:
      - '1074'
      Content-Type:
      - application/x-www-form-urlencoded
      User-Agent:
      - azsdk-python-azure-containerregistry/1.0.0b1 Python/3.9.0rc1 (Windows-10-10.0.19041-SP0)
    method: POST
    uri: https://fake_url.azurecr.io/oauth2/token
  response:
    body:
      string: '{"access_token": "REDACTED"}'
    headers:
      connection:
      - keep-alive
      content-type:
      - application/json; charset=utf-8
      date:
<<<<<<< HEAD
      - Wed, 28 Apr 2021 17:38:48 GMT
=======
      - Wed, 28 Apr 2021 22:03:33 GMT
>>>>>>> ef4faf87
      server:
      - openresty
      strict-transport-security:
      - max-age=31536000; includeSubDomains
      transfer-encoding:
      - chunked
      x-ms-ratelimit-remaining-calls-per-second:
      - '166.5'
    status:
      code: 200
      message: OK
- request:
    body: null
    headers:
      Accept:
      - application/json
      Accept-Encoding:
      - gzip, deflate
      Connection:
      - keep-alive
      Content-Length:
      - '0'
      User-Agent:
      - azsdk-python-azure-containerregistry/1.0.0b1 Python/3.9.0rc1 (Windows-10-10.0.19041-SP0)
    method: DELETE
    uri: https://fake_url.azurecr.io/acr/v1/to_be_deleted
  response:
    body:
      string: '{"manifestsDeleted": ["sha256:1b26826f602946860c279fce658f31050cff2c596583af237d971f4629b57792",
        "sha256:50b8560ad574c779908da71f7ce370c0a2471c098d44d1c8f6b513c5a55eeeb1",
        "sha256:88b2e00179bd6c4064612403c8d42a13de7ca809d61fee966ce9e129860a8a90",
        "sha256:963612c5503f3f1674f315c67089dee577d8cc6afc18565e0b4183ae355fb343",
        "sha256:bb7ab0fa94fdd78aca84b27a1bd46c4b811051f9b69905d81f5f267fc6546a9d",
        "sha256:cb55d8f7347376e1ba38ca740904b43c9a52f66c7d2ae1ef1a0de1bc9f40df98",
        "sha256:e49abad529e5d9bd6787f3abeab94e09ba274fe34731349556a850b9aebbf7bf",
        "sha256:e5785cb0c62cebbed4965129bae371f0589cadd6d84798fb58c2c5f9e237efd9",
        "sha256:ea0cfb27fd41ea0405d3095880c1efa45710f5bcdddb7d7d5a7317ad4825ae14",
        "sha256:f2266cbfc127c960fd30e76b7c792dc23b588c0db76233517e1891a4e357d519"],
        "tagsDeleted": ["latest"]}'
    headers:
      access-control-expose-headers:
      - Docker-Content-Digest
      - WWW-Authenticate
      - Link
      - X-Ms-Correlation-Request-Id
      connection:
      - keep-alive
      content-length:
      - '788'
      content-type:
      - application/json; charset=utf-8
      date:
<<<<<<< HEAD
      - Wed, 28 Apr 2021 17:38:50 GMT
=======
      - Wed, 28 Apr 2021 22:03:35 GMT
>>>>>>> ef4faf87
      docker-distribution-api-version:
      - registry/2.0
      server:
      - openresty
      strict-transport-security:
      - max-age=31536000; includeSubDomains
      - max-age=31536000; includeSubDomains
      x-content-type-options:
      - nosniff
      x-ms-ratelimit-remaining-calls-per-second:
      - '8.000000'
    status:
      code: 202
      message: Accepted
- request:
    body: null
    headers:
      Accept:
      - application/json
      Accept-Encoding:
      - gzip, deflate
      Connection:
      - keep-alive
      User-Agent:
      - azsdk-python-azure-containerregistry/1.0.0b1 Python/3.9.0rc1 (Windows-10-10.0.19041-SP0)
    method: GET
    uri: https://fake_url.azurecr.io/acr/v1/_catalog
  response:
    body:
      string: '{"errors": [{"code": "UNAUTHORIZED", "message": "authentication required,
        visit https://aka.ms/acr/authorization for more information.", "detail": [{"Type":
        "registry", "Name": "catalog", "Action": "*"}]}]}'
    headers:
      access-control-expose-headers:
      - Docker-Content-Digest
      - WWW-Authenticate
      - Link
      - X-Ms-Correlation-Request-Id
      connection:
      - keep-alive
      content-length:
      - '196'
      content-type:
      - application/json; charset=utf-8
      date:
<<<<<<< HEAD
      - Wed, 28 Apr 2021 17:38:50 GMT
=======
      - Wed, 28 Apr 2021 22:03:35 GMT
>>>>>>> ef4faf87
      docker-distribution-api-version:
      - registry/2.0
      server:
      - openresty
      strict-transport-security:
      - max-age=31536000; includeSubDomains
      - max-age=31536000; includeSubDomains
      www-authenticate:
      - Bearer realm="https://fake_url.azurecr.io/oauth2/token",service="fake_url.azurecr.io",scope="fake_scope",error="invalid_token"
      x-content-type-options:
      - nosniff
    status:
      code: 401
      message: Unauthorized
- request:
<<<<<<< HEAD
    body: grant_type=access_token&service=fake_url.azurecr.io&access_token=REDACTED
    headers:
      Accept:
      - application/json
      Accept-Encoding:
      - gzip, deflate
      Connection:
      - keep-alive
      Content-Length:
      - '1343'
      Content-Type:
      - application/x-www-form-urlencoded
      User-Agent:
      - azsdk-python-azure-containerregistry/1.0.0b1 Python/3.9.0rc1 (Windows-10-10.0.19041-SP0)
    method: POST
    uri: https://fake_url.azurecr.io/oauth2/exchange
  response:
    body:
      string: '{"refresh_token": "REDACTED"}'
    headers:
      connection:
      - keep-alive
      content-type:
      - application/json; charset=utf-8
      date:
      - Wed, 28 Apr 2021 17:38:51 GMT
      server:
      - openresty
      strict-transport-security:
      - max-age=31536000; includeSubDomains
      transfer-encoding:
      - chunked
      x-ms-ratelimit-remaining-calls-per-second:
      - '166.616667'
    status:
      code: 200
      message: OK
- request:
=======
>>>>>>> ef4faf87
    body: grant_type=refresh_token&service=fake_url.azurecr.io&scope=registry%3Acatalog%3A%2A&refresh_token=REDACTED
    headers:
      Accept:
      - application/json
      Accept-Encoding:
      - gzip, deflate
      Connection:
      - keep-alive
      Content-Length:
      - '1063'
      Content-Type:
      - application/x-www-form-urlencoded
      User-Agent:
      - azsdk-python-azure-containerregistry/1.0.0b1 Python/3.9.0rc1 (Windows-10-10.0.19041-SP0)
    method: POST
    uri: https://fake_url.azurecr.io/oauth2/token
  response:
    body:
      string: '{"access_token": "REDACTED"}'
    headers:
      connection:
      - keep-alive
      content-type:
      - application/json; charset=utf-8
      date:
<<<<<<< HEAD
      - Wed, 28 Apr 2021 17:38:51 GMT
=======
      - Wed, 28 Apr 2021 22:03:35 GMT
>>>>>>> ef4faf87
      server:
      - openresty
      strict-transport-security:
      - max-age=31536000; includeSubDomains
      transfer-encoding:
      - chunked
      x-ms-ratelimit-remaining-calls-per-second:
<<<<<<< HEAD
      - '166.6'
=======
      - '166.483333'
>>>>>>> ef4faf87
    status:
      code: 200
      message: OK
- request:
    body: null
    headers:
      Accept:
      - application/json
      Accept-Encoding:
      - gzip, deflate
      Connection:
      - keep-alive
      User-Agent:
      - azsdk-python-azure-containerregistry/1.0.0b1 Python/3.9.0rc1 (Windows-10-10.0.19041-SP0)
    method: GET
    uri: https://fake_url.azurecr.io/acr/v1/_catalog
  response:
    body:
      string: '{"repositories": ["library/alpine", "library/busybox", "repo25ce0f5d",
        "repo27331535", "repo28471541", "repo2c591564", "repo2e8319c5", "repo308e19dd",
        "repo34ab0fa1", "repo3c82158b", "repo3db51597", "repo3e8d15a3", "repo84e316ff",
        "repo8b5a11da", "repo9b321760", "repo9cb4121e", "repoaf9517b2", "repob0a917be",
<<<<<<< HEAD
        "repob22512e7", "repoc1b5131a", "repoc28d1326", "repoc7611808"]}'
=======
        "repob22512e7", "repoc1b5131a", "repoc28d1326", "repoc7611808", "repod2be1c42",
        "repoeb7113db"]}'
>>>>>>> ef4faf87
    headers:
      access-control-expose-headers:
      - Docker-Content-Digest
      - WWW-Authenticate
      - Link
      - X-Ms-Correlation-Request-Id
      connection:
      - keep-alive
      content-length:
<<<<<<< HEAD
      - '354'
      content-type:
      - application/json; charset=utf-8
      date:
      - Wed, 28 Apr 2021 17:38:51 GMT
=======
      - '384'
      content-type:
      - application/json; charset=utf-8
      date:
      - Wed, 28 Apr 2021 22:03:36 GMT
>>>>>>> ef4faf87
      docker-distribution-api-version:
      - registry/2.0
      server:
      - openresty
      strict-transport-security:
      - max-age=31536000; includeSubDomains
      - max-age=31536000; includeSubDomains
      x-content-type-options:
      - nosniff
    status:
      code: 200
      message: OK
version: 1<|MERGE_RESOLUTION|>--- conflicted
+++ resolved
@@ -1,100 +1,8 @@
 interactions:
 - request:
-<<<<<<< HEAD
-    body: '{"source": {"registryUri": "registry.hub.docker.com", "sourceImage": "library/hello-world"},
-      "targetTags": ["to_be_deleted"], "mode": "Force"}'
-    headers:
-      Accept:
-      - '*/*'
-      Accept-Encoding:
-      - gzip, deflate
-      Connection:
-      - keep-alive
-      Content-Length:
-      - '142'
-      Content-Type:
-      - application/json
-      User-Agent:
-      - azsdk-python-azure-mgmt-containerregistry/8.0.0b1 Python/3.9.0rc1 (Windows-10-10.0.19041-SP0)
-    method: POST
-    uri: https://management.azure.com/subscriptions/2cd617ea-1866-46b1-90e3-fffb087ebf9b/resourceGroups/rg-seankane/providers/Microsoft.ContainerRegistry/registries/seankane/importImage?api-version=2019-05-01
-  response:
-    body:
-      string: 'null'
-    headers:
-      cache-control:
-      - no-cache
-      content-length:
-      - '4'
-      content-type:
-      - application/json; charset=utf-8
-      date:
-      - Wed, 28 Apr 2021 17:38:32 GMT
-      expires:
-      - '-1'
-      location:
-      - https://management.azure.com/subscriptions/2cd617ea-1866-46b1-90e3-fffb087ebf9b/providers/Microsoft.ContainerRegistry/locations/WESTUS2/operationResults/registries-8d39093a-a848-11eb-89c6-002b67128e4c?api-version=2019-05-01
-      pragma:
-      - no-cache
-      server:
-      - Microsoft-HTTPAPI/2.0
-      strict-transport-security:
-      - max-age=31536000; includeSubDomains
-      x-content-type-options:
-      - nosniff
-      x-ms-ratelimit-remaining-subscription-writes:
-      - '1199'
-    status:
-      code: 202
-      message: Accepted
-- request:
     body: null
     headers:
       Accept:
-      - '*/*'
-      Accept-Encoding:
-      - gzip, deflate
-      Connection:
-      - keep-alive
-      User-Agent:
-      - azsdk-python-azure-mgmt-containerregistry/8.0.0b1 Python/3.9.0rc1 (Windows-10-10.0.19041-SP0)
-    method: GET
-    uri: https://management.azure.com/subscriptions/2cd617ea-1866-46b1-90e3-fffb087ebf9b/providers/Microsoft.ContainerRegistry/locations/WESTUS2/operationResults/registries-8d39093a-a848-11eb-89c6-002b67128e4c?api-version=2019-05-01
-  response:
-    body:
-      string: '{"status": "Succeeded"}'
-    headers:
-      cache-control:
-      - no-cache
-      content-length:
-      - '22'
-      content-type:
-      - application/json; charset=utf-8
-      date:
-      - Wed, 28 Apr 2021 17:38:45 GMT
-      expires:
-      - '-1'
-      pragma:
-      - no-cache
-      server:
-      - Microsoft-HTTPAPI/2.0
-      strict-transport-security:
-      - max-age=31536000; includeSubDomains
-      transfer-encoding:
-      - chunked
-      vary:
-      - Accept-Encoding
-      x-content-type-options:
-      - nosniff
-    status:
-      code: 200
-      message: OK
-- request:
-=======
->>>>>>> ef4faf87
-    body: null
-    headers:
-      Accept:
       - application/json
       Accept-Encoding:
       - gzip, deflate
@@ -103,7 +11,7 @@
       Content-Length:
       - '0'
       User-Agent:
-      - azsdk-python-azure-containerregistry/1.0.0b1 Python/3.9.0rc1 (Windows-10-10.0.19041-SP0)
+      - azsdk-python-azure-containerregistry/1.0.0b2 Python/3.9.0rc1 (Windows-10-10.0.19041-SP0)
     method: DELETE
     uri: https://fake_url.azurecr.io/acr/v1/to_be_deleted
   response:
@@ -124,11 +32,7 @@
       content-type:
       - application/json; charset=utf-8
       date:
-<<<<<<< HEAD
-      - Wed, 28 Apr 2021 17:38:46 GMT
-=======
-      - Wed, 28 Apr 2021 22:03:32 GMT
->>>>>>> ef4faf87
+      - Thu, 06 May 2021 16:00:05 GMT
       docker-distribution-api-version:
       - registry/2.0
       server:
@@ -157,7 +61,7 @@
       Content-Type:
       - application/x-www-form-urlencoded
       User-Agent:
-      - azsdk-python-azure-containerregistry/1.0.0b1 Python/3.9.0rc1 (Windows-10-10.0.19041-SP0)
+      - azsdk-python-azure-containerregistry/1.0.0b2 Python/3.9.0rc1 (Windows-10-10.0.19041-SP0)
     method: POST
     uri: https://fake_url.azurecr.io/oauth2/exchange
   response:
@@ -169,11 +73,7 @@
       content-type:
       - application/json; charset=utf-8
       date:
-<<<<<<< HEAD
-      - Wed, 28 Apr 2021 17:38:48 GMT
-=======
-      - Wed, 28 Apr 2021 22:03:33 GMT
->>>>>>> ef4faf87
+      - Thu, 06 May 2021 16:00:07 GMT
       server:
       - openresty
       strict-transport-security:
@@ -181,7 +81,7 @@
       transfer-encoding:
       - chunked
       x-ms-ratelimit-remaining-calls-per-second:
-      - '166.583333'
+      - '166.1'
     status:
       code: 200
       message: OK
@@ -199,7 +99,7 @@
       Content-Type:
       - application/x-www-form-urlencoded
       User-Agent:
-      - azsdk-python-azure-containerregistry/1.0.0b1 Python/3.9.0rc1 (Windows-10-10.0.19041-SP0)
+      - azsdk-python-azure-containerregistry/1.0.0b2 Python/3.9.0rc1 (Windows-10-10.0.19041-SP0)
     method: POST
     uri: https://fake_url.azurecr.io/oauth2/token
   response:
@@ -211,11 +111,7 @@
       content-type:
       - application/json; charset=utf-8
       date:
-<<<<<<< HEAD
-      - Wed, 28 Apr 2021 17:38:48 GMT
-=======
-      - Wed, 28 Apr 2021 22:03:33 GMT
->>>>>>> ef4faf87
+      - Thu, 06 May 2021 16:00:07 GMT
       server:
       - openresty
       strict-transport-security:
@@ -223,7 +119,7 @@
       transfer-encoding:
       - chunked
       x-ms-ratelimit-remaining-calls-per-second:
-      - '166.5'
+      - '166.083333'
     status:
       code: 200
       message: OK
@@ -239,7 +135,7 @@
       Content-Length:
       - '0'
       User-Agent:
-      - azsdk-python-azure-containerregistry/1.0.0b1 Python/3.9.0rc1 (Windows-10-10.0.19041-SP0)
+      - azsdk-python-azure-containerregistry/1.0.0b2 Python/3.9.0rc1 (Windows-10-10.0.19041-SP0)
     method: DELETE
     uri: https://fake_url.azurecr.io/acr/v1/to_be_deleted
   response:
@@ -268,11 +164,7 @@
       content-type:
       - application/json; charset=utf-8
       date:
-<<<<<<< HEAD
-      - Wed, 28 Apr 2021 17:38:50 GMT
-=======
-      - Wed, 28 Apr 2021 22:03:35 GMT
->>>>>>> ef4faf87
+      - Thu, 06 May 2021 16:00:09 GMT
       docker-distribution-api-version:
       - registry/2.0
       server:
@@ -297,7 +189,7 @@
       Connection:
       - keep-alive
       User-Agent:
-      - azsdk-python-azure-containerregistry/1.0.0b1 Python/3.9.0rc1 (Windows-10-10.0.19041-SP0)
+      - azsdk-python-azure-containerregistry/1.0.0b2 Python/3.9.0rc1 (Windows-10-10.0.19041-SP0)
     method: GET
     uri: https://fake_url.azurecr.io/acr/v1/_catalog
   response:
@@ -318,11 +210,7 @@
       content-type:
       - application/json; charset=utf-8
       date:
-<<<<<<< HEAD
-      - Wed, 28 Apr 2021 17:38:50 GMT
-=======
-      - Wed, 28 Apr 2021 22:03:35 GMT
->>>>>>> ef4faf87
+      - Thu, 06 May 2021 16:00:09 GMT
       docker-distribution-api-version:
       - registry/2.0
       server:
@@ -338,33 +226,32 @@
       code: 401
       message: Unauthorized
 - request:
-<<<<<<< HEAD
-    body: grant_type=access_token&service=fake_url.azurecr.io&access_token=REDACTED
-    headers:
-      Accept:
-      - application/json
-      Accept-Encoding:
-      - gzip, deflate
-      Connection:
-      - keep-alive
-      Content-Length:
-      - '1343'
+    body: grant_type=refresh_token&service=fake_url.azurecr.io&scope=registry%3Acatalog%3A%2A&refresh_token=REDACTED
+    headers:
+      Accept:
+      - application/json
+      Accept-Encoding:
+      - gzip, deflate
+      Connection:
+      - keep-alive
+      Content-Length:
+      - '1063'
       Content-Type:
       - application/x-www-form-urlencoded
       User-Agent:
-      - azsdk-python-azure-containerregistry/1.0.0b1 Python/3.9.0rc1 (Windows-10-10.0.19041-SP0)
+      - azsdk-python-azure-containerregistry/1.0.0b2 Python/3.9.0rc1 (Windows-10-10.0.19041-SP0)
     method: POST
-    uri: https://fake_url.azurecr.io/oauth2/exchange
-  response:
-    body:
-      string: '{"refresh_token": "REDACTED"}'
-    headers:
-      connection:
-      - keep-alive
-      content-type:
-      - application/json; charset=utf-8
-      date:
-      - Wed, 28 Apr 2021 17:38:51 GMT
+    uri: https://fake_url.azurecr.io/oauth2/token
+  response:
+    body:
+      string: '{"access_token": "REDACTED"}'
+    headers:
+      connection:
+      - keep-alive
+      content-type:
+      - application/json; charset=utf-8
+      date:
+      - Thu, 06 May 2021 16:00:09 GMT
       server:
       - openresty
       strict-transport-security:
@@ -372,59 +259,11 @@
       transfer-encoding:
       - chunked
       x-ms-ratelimit-remaining-calls-per-second:
-      - '166.616667'
+      - '166.066667'
     status:
       code: 200
       message: OK
 - request:
-=======
->>>>>>> ef4faf87
-    body: grant_type=refresh_token&service=fake_url.azurecr.io&scope=registry%3Acatalog%3A%2A&refresh_token=REDACTED
-    headers:
-      Accept:
-      - application/json
-      Accept-Encoding:
-      - gzip, deflate
-      Connection:
-      - keep-alive
-      Content-Length:
-      - '1063'
-      Content-Type:
-      - application/x-www-form-urlencoded
-      User-Agent:
-      - azsdk-python-azure-containerregistry/1.0.0b1 Python/3.9.0rc1 (Windows-10-10.0.19041-SP0)
-    method: POST
-    uri: https://fake_url.azurecr.io/oauth2/token
-  response:
-    body:
-      string: '{"access_token": "REDACTED"}'
-    headers:
-      connection:
-      - keep-alive
-      content-type:
-      - application/json; charset=utf-8
-      date:
-<<<<<<< HEAD
-      - Wed, 28 Apr 2021 17:38:51 GMT
-=======
-      - Wed, 28 Apr 2021 22:03:35 GMT
->>>>>>> ef4faf87
-      server:
-      - openresty
-      strict-transport-security:
-      - max-age=31536000; includeSubDomains
-      transfer-encoding:
-      - chunked
-      x-ms-ratelimit-remaining-calls-per-second:
-<<<<<<< HEAD
-      - '166.6'
-=======
-      - '166.483333'
->>>>>>> ef4faf87
-    status:
-      code: 200
-      message: OK
-- request:
     body: null
     headers:
       Accept:
@@ -434,21 +273,16 @@
       Connection:
       - keep-alive
       User-Agent:
-      - azsdk-python-azure-containerregistry/1.0.0b1 Python/3.9.0rc1 (Windows-10-10.0.19041-SP0)
+      - azsdk-python-azure-containerregistry/1.0.0b2 Python/3.9.0rc1 (Windows-10-10.0.19041-SP0)
     method: GET
     uri: https://fake_url.azurecr.io/acr/v1/_catalog
   response:
     body:
       string: '{"repositories": ["library/alpine", "library/busybox", "repo25ce0f5d",
         "repo27331535", "repo28471541", "repo2c591564", "repo2e8319c5", "repo308e19dd",
-        "repo34ab0fa1", "repo3c82158b", "repo3db51597", "repo3e8d15a3", "repo84e316ff",
-        "repo8b5a11da", "repo9b321760", "repo9cb4121e", "repoaf9517b2", "repob0a917be",
-<<<<<<< HEAD
-        "repob22512e7", "repoc1b5131a", "repoc28d1326", "repoc7611808"]}'
-=======
-        "repob22512e7", "repoc1b5131a", "repoc28d1326", "repoc7611808", "repod2be1c42",
-        "repoeb7113db"]}'
->>>>>>> ef4faf87
+        "repo34ab0fa1", "repo3db51597", "repo3e8d15a3", "repo84e316ff", "repo8b5a11da",
+        "repo9b321760", "repo9cb4121e", "repoaf9517b2", "repob0a917be", "repob22512e7",
+        "repoc1b5131a", "repoc28d1326", "repod2be1c42", "repos6ce51658"]}'
     headers:
       access-control-expose-headers:
       - Docker-Content-Digest
@@ -458,19 +292,11 @@
       connection:
       - keep-alive
       content-length:
-<<<<<<< HEAD
-      - '354'
-      content-type:
-      - application/json; charset=utf-8
-      date:
-      - Wed, 28 Apr 2021 17:38:51 GMT
-=======
-      - '384'
-      content-type:
-      - application/json; charset=utf-8
-      date:
-      - Wed, 28 Apr 2021 22:03:36 GMT
->>>>>>> ef4faf87
+      - '355'
+      content-type:
+      - application/json; charset=utf-8
+      date:
+      - Thu, 06 May 2021 16:00:09 GMT
       docker-distribution-api-version:
       - registry/2.0
       server:
