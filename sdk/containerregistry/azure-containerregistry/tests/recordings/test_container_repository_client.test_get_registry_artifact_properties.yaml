--- conflicted
+++ resolved
@@ -31,11 +31,7 @@
       content-type:
       - application/json; charset=utf-8
       date:
-<<<<<<< HEAD
-      - Thu, 01 Apr 2021 20:13:55 GMT
-=======
-      - Fri, 02 Apr 2021 16:56:15 GMT
->>>>>>> 5c4d08bf
+      - Fri, 02 Apr 2021 17:49:21 GMT
       docker-distribution-api-version:
       - registry/2.0
       server:
@@ -75,11 +71,7 @@
       content-type:
       - application/json; charset=utf-8
       date:
-<<<<<<< HEAD
-      - Thu, 01 Apr 2021 20:13:56 GMT
-=======
-      - Fri, 02 Apr 2021 16:56:17 GMT
->>>>>>> 5c4d08bf
+      - Fri, 02 Apr 2021 17:49:23 GMT
       server:
       - openresty
       strict-transport-security:
@@ -87,11 +79,7 @@
       transfer-encoding:
       - chunked
       x-ms-ratelimit-remaining-calls-per-second:
-<<<<<<< HEAD
-      - '332.75'
-=======
-      - '332.65'
->>>>>>> 5c4d08bf
+      - '333.283333'
     status:
       code: 200
       message: OK
@@ -121,11 +109,7 @@
       content-type:
       - application/json; charset=utf-8
       date:
-<<<<<<< HEAD
-      - Thu, 01 Apr 2021 20:13:57 GMT
-=======
-      - Fri, 02 Apr 2021 16:56:17 GMT
->>>>>>> 5c4d08bf
+      - Fri, 02 Apr 2021 17:49:23 GMT
       server:
       - openresty
       strict-transport-security:
@@ -133,11 +117,7 @@
       transfer-encoding:
       - chunked
       x-ms-ratelimit-remaining-calls-per-second:
-<<<<<<< HEAD
-      - '332.733333'
-=======
-      - '332.633333'
->>>>>>> 5c4d08bf
+      - '333.15'
     status:
       code: 200
       message: OK
@@ -172,11 +152,7 @@
       content-type:
       - application/json; charset=utf-8
       date:
-<<<<<<< HEAD
-      - Thu, 01 Apr 2021 20:13:57 GMT
-=======
-      - Fri, 02 Apr 2021 16:56:17 GMT
->>>>>>> 5c4d08bf
+      - Fri, 02 Apr 2021 17:49:23 GMT
       docker-distribution-api-version:
       - registry/2.0
       server:
@@ -221,11 +197,7 @@
       content-type:
       - application/json; charset=utf-8
       date:
-<<<<<<< HEAD
-      - Thu, 01 Apr 2021 20:13:57 GMT
-=======
-      - Fri, 02 Apr 2021 16:56:17 GMT
->>>>>>> 5c4d08bf
+      - Fri, 02 Apr 2021 17:49:24 GMT
       docker-distribution-api-version:
       - registry/2.0
       server:
@@ -265,11 +237,7 @@
       content-type:
       - application/json; charset=utf-8
       date:
-<<<<<<< HEAD
-      - Thu, 01 Apr 2021 20:13:57 GMT
-=======
-      - Fri, 02 Apr 2021 16:56:17 GMT
->>>>>>> 5c4d08bf
+      - Fri, 02 Apr 2021 17:49:24 GMT
       server:
       - openresty
       strict-transport-security:
@@ -277,11 +245,7 @@
       transfer-encoding:
       - chunked
       x-ms-ratelimit-remaining-calls-per-second:
-<<<<<<< HEAD
-      - '332.716667'
-=======
-      - '332.616667'
->>>>>>> 5c4d08bf
+      - '333.133333'
     status:
       code: 200
       message: OK
@@ -311,11 +275,7 @@
       content-type:
       - application/json; charset=utf-8
       date:
-<<<<<<< HEAD
-      - Thu, 01 Apr 2021 20:13:57 GMT
-=======
-      - Fri, 02 Apr 2021 16:56:17 GMT
->>>>>>> 5c4d08bf
+      - Fri, 02 Apr 2021 17:49:24 GMT
       server:
       - openresty
       strict-transport-security:
@@ -323,11 +283,7 @@
       transfer-encoding:
       - chunked
       x-ms-ratelimit-remaining-calls-per-second:
-<<<<<<< HEAD
-      - '332.7'
-=======
-      - '332.6'
->>>>>>> 5c4d08bf
+      - '333.116667'
     status:
       code: 200
       message: OK
@@ -347,13 +303,8 @@
   response:
     body:
       string: '{"registry":"fake_url.azurecr.io","imageName":"hello-world","manifest":{"digest":"sha256:308866a43596e83578c7dfa15e27a73011bdd402185a84c5cd7f32a88b501a24","imageSize":0,"createdTime":"2021-03-30T12:18:47.4863064Z","lastUpdateTime":"2021-03-30T12:18:47.4863064Z","mediaType":"application/vnd.docker.distribution.manifest.list.v2+json","tags":["latest"],"changeableAttributes":{"deleteEnabled":true,"writeEnabled":false,"readEnabled":true,"listEnabled":true,"quarantineDetails":"{\"state\":\"Scan
-<<<<<<< HEAD
-        Failed\",\"link\":\"https://aka.ms/test\",\"scanner\":\"Azure Security Monitoring-Qualys
-        Scanner\",\"result\":{\"version\":\"3/31/2021 1:55:48 PM\",\"summary\":[{\"severity\":\"High\",\"count\":0},{\"severity\":\"Medium\",\"count\":0},{\"severity\":\"Low\",\"count\":0}]}}","quarantineState":"Passed"},"references":[{"digest":"sha256:1b26826f602946860c279fce658f31050cff2c596583af237d971f4629b57792","architecture":"amd64","os":"linux"},{"digest":"sha256:e5785cb0c62cebbed4965129bae371f0589cadd6d84798fb58c2c5f9e237efd9","architecture":"arm","os":"linux"},{"digest":"sha256:50b8560ad574c779908da71f7ce370c0a2471c098d44d1c8f6b513c5a55eeeb1","architecture":"arm","os":"linux"},{"digest":"sha256:963612c5503f3f1674f315c67089dee577d8cc6afc18565e0b4183ae355fb343","architecture":"arm64","os":"linux"},{"digest":"sha256:cb55d8f7347376e1ba38ca740904b43c9a52f66c7d2ae1ef1a0de1bc9f40df98","architecture":"386","os":"linux"},{"digest":"sha256:88b2e00179bd6c4064612403c8d42a13de7ca809d61fee966ce9e129860a8a90","architecture":"mips64le","os":"linux"},{"digest":"sha256:bb7ab0fa94fdd78aca84b27a1bd46c4b811051f9b69905d81f5f267fc6546a9d","architecture":"ppc64le","os":"linux"},{"digest":"sha256:e49abad529e5d9bd6787f3abeab94e09ba274fe34731349556a850b9aebbf7bf","architecture":"s390x","os":"linux"},{"digest":"sha256:b0408a0f1d74eced127a2658429f336ed8fa48e36d59878f155b19865e5dbd70","architecture":"amd64","os":"windows"}]}}
-=======
         InProgress\",\"link\":\"https://aka.ms/test\",\"scanner\":\"Azure Security
         Monitoring-Qualys Scanner\",\"result\":{\"version\":\"4/2/2021 2:26:56 PM\",\"summary\":[{\"severity\":\"High\",\"count\":0},{\"severity\":\"Medium\",\"count\":0},{\"severity\":\"Low\",\"count\":0}]}}","quarantineState":"Passed"},"references":[{"digest":"sha256:1b26826f602946860c279fce658f31050cff2c596583af237d971f4629b57792","architecture":"amd64","os":"linux"},{"digest":"sha256:e5785cb0c62cebbed4965129bae371f0589cadd6d84798fb58c2c5f9e237efd9","architecture":"arm","os":"linux"},{"digest":"sha256:50b8560ad574c779908da71f7ce370c0a2471c098d44d1c8f6b513c5a55eeeb1","architecture":"arm","os":"linux"},{"digest":"sha256:963612c5503f3f1674f315c67089dee577d8cc6afc18565e0b4183ae355fb343","architecture":"arm64","os":"linux"},{"digest":"sha256:cb55d8f7347376e1ba38ca740904b43c9a52f66c7d2ae1ef1a0de1bc9f40df98","architecture":"386","os":"linux"},{"digest":"sha256:88b2e00179bd6c4064612403c8d42a13de7ca809d61fee966ce9e129860a8a90","architecture":"mips64le","os":"linux"},{"digest":"sha256:bb7ab0fa94fdd78aca84b27a1bd46c4b811051f9b69905d81f5f267fc6546a9d","architecture":"ppc64le","os":"linux"},{"digest":"sha256:e49abad529e5d9bd6787f3abeab94e09ba274fe34731349556a850b9aebbf7bf","architecture":"s390x","os":"linux"},{"digest":"sha256:b0408a0f1d74eced127a2658429f336ed8fa48e36d59878f155b19865e5dbd70","architecture":"amd64","os":"windows"}]}}
->>>>>>> 5c4d08bf
 
         '
     headers:
@@ -365,19 +316,11 @@
       connection:
       - keep-alive
       content-length:
-<<<<<<< HEAD
-      - '1904'
-      content-type:
-      - application/json; charset=utf-8
-      date:
-      - Thu, 01 Apr 2021 20:13:58 GMT
-=======
       - '1907'
       content-type:
       - application/json; charset=utf-8
       date:
-      - Fri, 02 Apr 2021 16:56:18 GMT
->>>>>>> 5c4d08bf
+      - Fri, 02 Apr 2021 17:49:24 GMT
       docker-distribution-api-version:
       - registry/2.0
       server:
