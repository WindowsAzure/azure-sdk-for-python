--- conflicted
+++ resolved
@@ -7,14 +7,6 @@
     ContainerRepository,
     ContainerRegistryClient,
 )
-<<<<<<< HEAD
-from azure.containerregistry import (
-    ArtifactTagProperties,
-    ContentProperties,
-    ArtifactManifestProperties,
-)
-=======
->>>>>>> f7e968ec
 
 from azure.core.credentials import AccessToken
 from azure.identity.aio import DefaultAzureCredential
