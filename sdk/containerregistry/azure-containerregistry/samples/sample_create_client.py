# coding: utf-8

# -------------------------------------------------------------------------
# Copyright (c) Microsoft Corporation. All rights reserved.
# Licensed under the MIT License. See License.txt in the project root for
# license information.
# --------------------------------------------------------------------------

"""
FILE: sample_create_client.py

DESCRIPTION:
    These samples demonstrate creating a ContainerRegistryClient and a ContainerRepository

USAGE:
    python sample_create_client.py

    Set the environment variables with your own values before running the sample:
    1) CONTAINERREGISTRY_ENDPOINT - The URL of you Container Registry account
"""

from dotenv import find_dotenv, load_dotenv
import os


class CreateClients(object):
    def __init__(self):
        load_dotenv(find_dotenv())

    def create_registry_client(self):
        # Instantiate the ContainerRegistryClient
        # [START create_registry_client]
        from azure.containerregistry import ContainerRegistryClient
        from azure.identity import DefaultAzureCredential
        account_url = os.environ["CONTAINERREGISTRY_ENDPOINT"]

        client = ContainerRegistryClient(account_url, DefaultAzureCredential())
        # [END create_registry_client]

    def basic_sample(self):

        from azure.containerregistry import ContainerRegistryClient
        from azure.identity import DefaultAzureCredential
        account_url = os.environ["CONTAINERREGISTRY_ENDPOINT"]

        # Instantiate the client
        client = ContainerRegistryClient(account_url, DefaultAzureCredential())
        with client:
            # Iterate through all the repositories
            for repository_name in client.list_repository_names():
                if repository_name == "hello-world":
<<<<<<< HEAD
                    for tag in client.list_tags(repository_name):
                        print(tag.digest)
=======
                    # Create a repository object from the registry client
                    container_repository = client.get_repository(repository_name)

                    with container_repository:
                        # Show all tags
                        for manifest in container_repository.list_manifests():
                            print(manifest.tags)
>>>>>>> f2838430

                    # [START delete_repository]
                    client.delete_repository(repository_name, tag.name)
                    # [END delete_repository]


if __name__ == "__main__":
    sample = CreateClients()
    sample.create_registry_client()
    sample.basic_sample()<|MERGE_RESOLUTION|>--- conflicted
+++ resolved
@@ -49,18 +49,8 @@
             # Iterate through all the repositories
             for repository_name in client.list_repository_names():
                 if repository_name == "hello-world":
-<<<<<<< HEAD
                     for tag in client.list_tags(repository_name):
                         print(tag.digest)
-=======
-                    # Create a repository object from the registry client
-                    container_repository = client.get_repository(repository_name)
-
-                    with container_repository:
-                        # Show all tags
-                        for manifest in container_repository.list_manifests():
-                            print(manifest.tags)
->>>>>>> f2838430
 
                     # [START delete_repository]
                     client.delete_repository(repository_name, tag.name)
