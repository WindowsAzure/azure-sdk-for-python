interactions:
- request:
    body: '{"location": "westcentralus"}'
    headers:
      Accept:
      - application/json
      Accept-Encoding:
      - gzip, deflate
      Connection:
      - keep-alive
      Content-Length:
      - '29'
      Content-Type:
      - application/json; charset=utf-8
      User-Agent:
      - python/3.6.4 (Darwin-18.7.0-x86_64-i386-64bit) msrest/0.6.10 msrest_azure/0.4.34
        azure-mgmt-netapp/0.5.0 Azure-SDK-For-Python
      accept-language:
      - en-US
    method: PUT
<<<<<<< HEAD
    uri: https://management.azure.com/subscriptions/00000000-0000-0000-0000-000000000000/resourceGroups/sdk-net-tests-rg-wus/providers/Microsoft.NetApp/netAppAccounts/sdk-py-tests-acc-1?api-version=2019-07-01
  response:
    body:
      string: '{"id":"/subscriptions/00000000-0000-0000-0000-000000000000/resourceGroups/sdk-net-tests-rg-wus/providers/Microsoft.NetApp/netAppAccounts/sdk-py-tests-acc-1","name":"sdk-py-tests-acc-1","type":"Microsoft.NetApp/netAppAccounts","etag":"W/\"datetime''2019-09-26T16%3A38%3A39.490314Z''\"","location":"westcentralus","properties":{"name":"sdk-py-tests-acc-1","provisioningState":"Succeeded"}}'
=======
    uri: https://management.azure.com/subscriptions/00000000-0000-0000-0000-000000000000/resourceGroups/sdk-py-tests-cys/providers/Microsoft.NetApp/netAppAccounts/sdk-py-tests-acc-1?api-version=2019-07-01
  response:
    body:
      string: '{"id":"/subscriptions/00000000-0000-0000-0000-000000000000/resourceGroups/sdk-py-tests-cys/providers/Microsoft.NetApp/netAppAccounts/sdk-py-tests-acc-1","name":"sdk-py-tests-acc-1","type":"Microsoft.NetApp/netAppAccounts","etag":"W/\"datetime''2019-09-30T08%3A03%3A40.738938Z''\"","location":"westcentralus","properties":{"name":"sdk-py-tests-acc-1","provisioningState":"Succeeded"}}'
>>>>>>> b2753876
    headers:
      access-control-expose-headers:
      - Request-Context
      azure-asyncoperation:
<<<<<<< HEAD
      - https://management.azure.com/subscriptions/00000000-0000-0000-0000-000000000000/providers/Microsoft.NetApp/locations/westcentralus/operationResults/64e5a09b-81f4-4f1d-ac05-9c5719eda4b9?api-version=2019-07-01
      cache-control:
      - no-cache
      content-length:
      - '385'
      content-type:
      - application/json; charset=utf-8
      date:
      - Thu, 26 Sep 2019 16:38:39 GMT
      etag:
      - W/"datetime'2019-09-26T16%3A38%3A39.490314Z'"
=======
      - https://management.azure.com/subscriptions/00000000-0000-0000-0000-000000000000/providers/Microsoft.NetApp/locations/westcentralus/operationResults/aa702dad-558d-4621-bd32-e24fe2725c6e?api-version=2019-07-01
      cache-control:
      - no-cache
      content-length:
      - '381'
      content-type:
      - application/json; charset=utf-8
      date:
      - Mon, 30 Sep 2019 08:03:41 GMT
      etag:
      - W/"datetime'2019-09-30T08%3A03%3A40.738938Z'"
>>>>>>> b2753876
      expires:
      - '-1'
      pragma:
      - no-cache
      request-context:
      - appId=cid-v1:2c4cb680-0a1f-424d-bb8d-8e650ba68d53
      server:
      - Microsoft-IIS/10.0
      strict-transport-security:
      - max-age=31536000; includeSubDomains
      x-content-type-options:
      - nosniff
      x-ms-ratelimit-remaining-subscription-writes:
      - '1199'
      x-powered-by:
      - ASP.NET
    status:
      code: 201
      message: Created
- request:
    body: null
    headers:
      Accept:
      - application/json
      Accept-Encoding:
      - gzip, deflate
      Connection:
      - keep-alive
      User-Agent:
      - python/3.6.4 (Darwin-18.7.0-x86_64-i386-64bit) msrest/0.6.10 msrest_azure/0.4.34
        azure-mgmt-netapp/0.5.0 Azure-SDK-For-Python
    method: GET
<<<<<<< HEAD
    uri: https://management.azure.com/subscriptions/00000000-0000-0000-0000-000000000000/providers/Microsoft.NetApp/locations/westcentralus/operationResults/64e5a09b-81f4-4f1d-ac05-9c5719eda4b9?api-version=2019-07-01
  response:
    body:
      string: '{"id":"/subscriptions/00000000-0000-0000-0000-000000000000/providers/Microsoft.NetApp/locations/westcentralus/operationResults/64e5a09b-81f4-4f1d-ac05-9c5719eda4b9","name":"64e5a09b-81f4-4f1d-ac05-9c5719eda4b9","status":"Succeeded","startTime":"2019-09-26T16:38:39.3792675Z","endTime":"2019-09-26T16:38:39.5517199Z","percentComplete":100.0,"properties":{"resourceName":"/subscriptions/00000000-0000-0000-0000-000000000000/resourceGroups/sdk-net-tests-rg-wus/providers/Microsoft.NetApp/netAppAccounts/sdk-py-tests-acc-1"}}'
=======
    uri: https://management.azure.com/subscriptions/00000000-0000-0000-0000-000000000000/providers/Microsoft.NetApp/locations/westcentralus/operationResults/aa702dad-558d-4621-bd32-e24fe2725c6e?api-version=2019-07-01
  response:
    body:
      string: '{"id":"/subscriptions/00000000-0000-0000-0000-000000000000/providers/Microsoft.NetApp/locations/westcentralus/operationResults/aa702dad-558d-4621-bd32-e24fe2725c6e","name":"aa702dad-558d-4621-bd32-e24fe2725c6e","status":"Succeeded","startTime":"2019-09-30T08:03:40.5437876Z","endTime":"2019-09-30T08:03:40.7781571Z","percentComplete":100.0,"properties":{"resourceName":"/subscriptions/00000000-0000-0000-0000-000000000000/resourceGroups/sdk-py-tests-cys/providers/Microsoft.NetApp/netAppAccounts/sdk-py-tests-acc-1"}}'
>>>>>>> b2753876
    headers:
      access-control-expose-headers:
      - Request-Context
      cache-control:
      - no-cache
      content-length:
      - '517'
      content-type:
      - application/json; charset=utf-8
      date:
<<<<<<< HEAD
      - Thu, 26 Sep 2019 16:39:10 GMT
=======
      - Mon, 30 Sep 2019 08:04:12 GMT
>>>>>>> b2753876
      expires:
      - '-1'
      pragma:
      - no-cache
      request-context:
      - appId=cid-v1:2c4cb680-0a1f-424d-bb8d-8e650ba68d53
      server:
      - Microsoft-IIS/10.0
      strict-transport-security:
      - max-age=31536000; includeSubDomains
      transfer-encoding:
      - chunked
      vary:
      - Accept-Encoding
      x-content-type-options:
      - nosniff
      x-powered-by:
      - ASP.NET
    status:
      code: 200
      message: OK
- request:
    body: null
    headers:
      Accept:
      - application/json
      Accept-Encoding:
      - gzip, deflate
      Connection:
      - keep-alive
      User-Agent:
      - python/3.6.4 (Darwin-18.7.0-x86_64-i386-64bit) msrest/0.6.10 msrest_azure/0.4.34
        azure-mgmt-netapp/0.5.0 Azure-SDK-For-Python
    method: GET
<<<<<<< HEAD
    uri: https://management.azure.com/subscriptions/00000000-0000-0000-0000-000000000000/resourceGroups/sdk-net-tests-rg-wus/providers/Microsoft.NetApp/netAppAccounts/sdk-py-tests-acc-1?api-version=2019-07-01
  response:
    body:
      string: '{"id":"/subscriptions/00000000-0000-0000-0000-000000000000/resourceGroups/sdk-net-tests-rg-wus/providers/Microsoft.NetApp/netAppAccounts/sdk-py-tests-acc-1","name":"sdk-py-tests-acc-1","type":"Microsoft.NetApp/netAppAccounts","etag":"W/\"datetime''2019-09-26T16%3A38%3A39.5433528Z''\"","location":"westcentralus","properties":{"name":"sdk-py-tests-acc-1","provisioningState":"Succeeded"}}'
=======
    uri: https://management.azure.com/subscriptions/00000000-0000-0000-0000-000000000000/resourceGroups/sdk-py-tests-cys/providers/Microsoft.NetApp/netAppAccounts/sdk-py-tests-acc-1?api-version=2019-07-01
  response:
    body:
      string: '{"id":"/subscriptions/00000000-0000-0000-0000-000000000000/resourceGroups/sdk-py-tests-cys/providers/Microsoft.NetApp/netAppAccounts/sdk-py-tests-acc-1","name":"sdk-py-tests-acc-1","type":"Microsoft.NetApp/netAppAccounts","etag":"W/\"datetime''2019-09-30T08%3A03%3A40.7869749Z''\"","location":"westcentralus","properties":{"name":"sdk-py-tests-acc-1","provisioningState":"Succeeded"}}'
>>>>>>> b2753876
    headers:
      access-control-expose-headers:
      - Request-Context
      cache-control:
      - no-cache
      content-length:
      - '382'
      content-type:
      - application/json; charset=utf-8
      date:
<<<<<<< HEAD
      - Thu, 26 Sep 2019 16:39:10 GMT
      etag:
      - W/"datetime'2019-09-26T16%3A38%3A39.5433528Z'"
=======
      - Mon, 30 Sep 2019 08:04:12 GMT
      etag:
      - W/"datetime'2019-09-30T08%3A03%3A40.7869749Z'"
>>>>>>> b2753876
      expires:
      - '-1'
      pragma:
      - no-cache
      request-context:
      - appId=cid-v1:2c4cb680-0a1f-424d-bb8d-8e650ba68d53
      server:
      - Microsoft-IIS/10.0
      strict-transport-security:
      - max-age=31536000; includeSubDomains
      transfer-encoding:
      - chunked
      vary:
      - Accept-Encoding
      x-content-type-options:
      - nosniff
      x-powered-by:
      - ASP.NET
    status:
      code: 200
      message: OK
- request:
    body: '{"location": "westcentralus"}'
    headers:
      Accept:
      - application/json
      Accept-Encoding:
      - gzip, deflate
      Connection:
      - keep-alive
      Content-Length:
      - '29'
      Content-Type:
      - application/json; charset=utf-8
      User-Agent:
      - python/3.6.4 (Darwin-18.7.0-x86_64-i386-64bit) msrest/0.6.10 msrest_azure/0.4.34
        azure-mgmt-netapp/0.5.0 Azure-SDK-For-Python
      accept-language:
      - en-US
    method: PUT
<<<<<<< HEAD
    uri: https://management.azure.com/subscriptions/00000000-0000-0000-0000-000000000000/resourceGroups/sdk-net-tests-rg-wus/providers/Microsoft.NetApp/netAppAccounts/sdk-py-tests-acc-2?api-version=2019-07-01
  response:
    body:
      string: '{"id":"/subscriptions/00000000-0000-0000-0000-000000000000/resourceGroups/sdk-net-tests-rg-wus/providers/Microsoft.NetApp/netAppAccounts/sdk-py-tests-acc-2","name":"sdk-py-tests-acc-2","type":"Microsoft.NetApp/netAppAccounts","etag":"W/\"datetime''2019-09-26T16%3A39%3A24.8840344Z''\"","location":"westcentralus","properties":{"name":"sdk-py-tests-acc-2","provisioningState":"Succeeded"}}'
=======
    uri: https://management.azure.com/subscriptions/00000000-0000-0000-0000-000000000000/resourceGroups/sdk-py-tests-cys/providers/Microsoft.NetApp/netAppAccounts/sdk-py-tests-acc-2?api-version=2019-07-01
  response:
    body:
      string: '{"id":"/subscriptions/00000000-0000-0000-0000-000000000000/resourceGroups/sdk-py-tests-cys/providers/Microsoft.NetApp/netAppAccounts/sdk-py-tests-acc-2","name":"sdk-py-tests-acc-2","type":"Microsoft.NetApp/netAppAccounts","etag":"W/\"datetime''2019-09-30T08%3A04%3A14.5144152Z''\"","location":"westcentralus","properties":{"name":"sdk-py-tests-acc-2","provisioningState":"Succeeded"}}'
>>>>>>> b2753876
    headers:
      access-control-expose-headers:
      - Request-Context
      azure-asyncoperation:
<<<<<<< HEAD
      - https://management.azure.com/subscriptions/00000000-0000-0000-0000-000000000000/providers/Microsoft.NetApp/locations/westcentralus/operationResults/2d1dd758-ddfa-4895-80ff-fd46521a6aa6?api-version=2019-07-01
      cache-control:
      - no-cache
      content-length:
      - '386'
      content-type:
      - application/json; charset=utf-8
      date:
      - Thu, 26 Sep 2019 16:39:25 GMT
      etag:
      - W/"datetime'2019-09-26T16%3A39%3A24.8840344Z'"
=======
      - https://management.azure.com/subscriptions/00000000-0000-0000-0000-000000000000/providers/Microsoft.NetApp/locations/westcentralus/operationResults/59ff9dad-180c-4358-a220-a94da57f4fb3?api-version=2019-07-01
      cache-control:
      - no-cache
      content-length:
      - '382'
      content-type:
      - application/json; charset=utf-8
      date:
      - Mon, 30 Sep 2019 08:04:14 GMT
      etag:
      - W/"datetime'2019-09-30T08%3A04%3A14.5144152Z'"
>>>>>>> b2753876
      expires:
      - '-1'
      pragma:
      - no-cache
      request-context:
      - appId=cid-v1:2c4cb680-0a1f-424d-bb8d-8e650ba68d53
      server:
      - Microsoft-IIS/10.0
      strict-transport-security:
      - max-age=31536000; includeSubDomains
      x-content-type-options:
      - nosniff
      x-ms-ratelimit-remaining-subscription-writes:
      - '1198'
      x-powered-by:
      - ASP.NET
    status:
      code: 201
      message: Created
- request:
    body: null
    headers:
      Accept:
      - application/json
      Accept-Encoding:
      - gzip, deflate
      Connection:
      - keep-alive
      User-Agent:
      - python/3.6.4 (Darwin-18.7.0-x86_64-i386-64bit) msrest/0.6.10 msrest_azure/0.4.34
        azure-mgmt-netapp/0.5.0 Azure-SDK-For-Python
    method: GET
<<<<<<< HEAD
    uri: https://management.azure.com/subscriptions/00000000-0000-0000-0000-000000000000/providers/Microsoft.NetApp/locations/westcentralus/operationResults/2d1dd758-ddfa-4895-80ff-fd46521a6aa6?api-version=2019-07-01
  response:
    body:
      string: '{"id":"/subscriptions/00000000-0000-0000-0000-000000000000/providers/Microsoft.NetApp/locations/westcentralus/operationResults/2d1dd758-ddfa-4895-80ff-fd46521a6aa6","name":"2d1dd758-ddfa-4895-80ff-fd46521a6aa6","status":"Succeeded","startTime":"2019-09-26T16:39:24.8394115Z","endTime":"2019-09-26T16:39:24.9330756Z","percentComplete":100.0,"properties":{"resourceName":"/subscriptions/00000000-0000-0000-0000-000000000000/resourceGroups/sdk-net-tests-rg-wus/providers/Microsoft.NetApp/netAppAccounts/sdk-py-tests-acc-2"}}'
=======
    uri: https://management.azure.com/subscriptions/00000000-0000-0000-0000-000000000000/providers/Microsoft.NetApp/locations/westcentralus/operationResults/59ff9dad-180c-4358-a220-a94da57f4fb3?api-version=2019-07-01
  response:
    body:
      string: '{"id":"/subscriptions/00000000-0000-0000-0000-000000000000/providers/Microsoft.NetApp/locations/westcentralus/operationResults/59ff9dad-180c-4358-a220-a94da57f4fb3","name":"59ff9dad-180c-4358-a220-a94da57f4fb3","status":"Succeeded","startTime":"2019-09-30T08:04:14.3672927Z","endTime":"2019-09-30T08:04:14.55479Z","percentComplete":100.0,"properties":{"resourceName":"/subscriptions/00000000-0000-0000-0000-000000000000/resourceGroups/sdk-py-tests-cys/providers/Microsoft.NetApp/netAppAccounts/sdk-py-tests-acc-2"}}'
>>>>>>> b2753876
    headers:
      access-control-expose-headers:
      - Request-Context
      cache-control:
      - no-cache
      content-length:
      - '515'
      content-type:
      - application/json; charset=utf-8
      date:
<<<<<<< HEAD
      - Thu, 26 Sep 2019 16:39:56 GMT
=======
      - Mon, 30 Sep 2019 08:04:46 GMT
>>>>>>> b2753876
      expires:
      - '-1'
      pragma:
      - no-cache
      request-context:
      - appId=cid-v1:2c4cb680-0a1f-424d-bb8d-8e650ba68d53
      server:
      - Microsoft-IIS/10.0
      strict-transport-security:
      - max-age=31536000; includeSubDomains
      transfer-encoding:
      - chunked
      vary:
      - Accept-Encoding
      x-content-type-options:
      - nosniff
      x-powered-by:
      - ASP.NET
    status:
      code: 200
      message: OK
- request:
    body: null
    headers:
      Accept:
      - application/json
      Accept-Encoding:
      - gzip, deflate
      Connection:
      - keep-alive
      User-Agent:
      - python/3.6.4 (Darwin-18.7.0-x86_64-i386-64bit) msrest/0.6.10 msrest_azure/0.4.34
        azure-mgmt-netapp/0.5.0 Azure-SDK-For-Python
    method: GET
<<<<<<< HEAD
    uri: https://management.azure.com/subscriptions/00000000-0000-0000-0000-000000000000/resourceGroups/sdk-net-tests-rg-wus/providers/Microsoft.NetApp/netAppAccounts/sdk-py-tests-acc-2?api-version=2019-07-01
  response:
    body:
      string: '{"id":"/subscriptions/00000000-0000-0000-0000-000000000000/resourceGroups/sdk-net-tests-rg-wus/providers/Microsoft.NetApp/netAppAccounts/sdk-py-tests-acc-2","name":"sdk-py-tests-acc-2","type":"Microsoft.NetApp/netAppAccounts","etag":"W/\"datetime''2019-09-26T16%3A39%3A24.9370727Z''\"","location":"westcentralus","properties":{"name":"sdk-py-tests-acc-2","provisioningState":"Succeeded"}}'
=======
    uri: https://management.azure.com/subscriptions/00000000-0000-0000-0000-000000000000/resourceGroups/sdk-py-tests-cys/providers/Microsoft.NetApp/netAppAccounts/sdk-py-tests-acc-2?api-version=2019-07-01
  response:
    body:
      string: '{"id":"/subscriptions/00000000-0000-0000-0000-000000000000/resourceGroups/sdk-py-tests-cys/providers/Microsoft.NetApp/netAppAccounts/sdk-py-tests-acc-2","name":"sdk-py-tests-acc-2","type":"Microsoft.NetApp/netAppAccounts","etag":"W/\"datetime''2019-09-30T08%3A04%3A14.5614488Z''\"","location":"westcentralus","properties":{"name":"sdk-py-tests-acc-2","provisioningState":"Succeeded"}}'
>>>>>>> b2753876
    headers:
      access-control-expose-headers:
      - Request-Context
      cache-control:
      - no-cache
      content-length:
      - '382'
      content-type:
      - application/json; charset=utf-8
      date:
<<<<<<< HEAD
      - Thu, 26 Sep 2019 16:39:56 GMT
      etag:
      - W/"datetime'2019-09-26T16%3A39%3A24.9370727Z'"
=======
      - Mon, 30 Sep 2019 08:04:46 GMT
      etag:
      - W/"datetime'2019-09-30T08%3A04%3A14.5614488Z'"
>>>>>>> b2753876
      expires:
      - '-1'
      pragma:
      - no-cache
      request-context:
      - appId=cid-v1:2c4cb680-0a1f-424d-bb8d-8e650ba68d53
      server:
      - Microsoft-IIS/10.0
      strict-transport-security:
      - max-age=31536000; includeSubDomains
      transfer-encoding:
      - chunked
      vary:
      - Accept-Encoding
      x-content-type-options:
      - nosniff
      x-powered-by:
      - ASP.NET
    status:
      code: 200
      message: OK
- request:
    body: null
    headers:
      Accept:
      - application/json
      Accept-Encoding:
      - gzip, deflate
      Connection:
      - keep-alive
      User-Agent:
      - python/3.6.4 (Darwin-18.7.0-x86_64-i386-64bit) msrest/0.6.10 msrest_azure/0.4.34
        azure-mgmt-netapp/0.5.0 Azure-SDK-For-Python
      accept-language:
      - en-US
    method: GET
<<<<<<< HEAD
    uri: https://management.azure.com/subscriptions/00000000-0000-0000-0000-000000000000/resourceGroups/sdk-net-tests-rg-wus/providers/Microsoft.NetApp/netAppAccounts?api-version=2019-07-01
  response:
    body:
      string: '{"value":[{"id":"/subscriptions/00000000-0000-0000-0000-000000000000/resourceGroups/sdk-net-tests-rg-wus/providers/Microsoft.NetApp/netAppAccounts/sdk-py-tests-acc-1","name":"sdk-py-tests-acc-1","type":"Microsoft.NetApp/netAppAccounts","etag":"W/\"datetime''2019-09-26T16%3A38%3A39.5433528Z''\"","location":"westcentralus","properties":{"name":"sdk-py-tests-acc-1","provisioningState":"Succeeded"}},{"id":"/subscriptions/00000000-0000-0000-0000-000000000000/resourceGroups/sdk-net-tests-rg-wus/providers/Microsoft.NetApp/netAppAccounts/sdk-py-tests-acc-2","name":"sdk-py-tests-acc-2","type":"Microsoft.NetApp/netAppAccounts","etag":"W/\"datetime''2019-09-26T16%3A39%3A24.9370727Z''\"","location":"westcentralus","properties":{"name":"sdk-py-tests-acc-2","provisioningState":"Succeeded"}}]}'
=======
    uri: https://management.azure.com/subscriptions/00000000-0000-0000-0000-000000000000/resourceGroups/sdk-py-tests-cys/providers/Microsoft.NetApp/netAppAccounts?api-version=2019-07-01
  response:
    body:
      string: '{"value":[{"id":"/subscriptions/00000000-0000-0000-0000-000000000000/resourceGroups/sdk-py-tests-cys/providers/Microsoft.NetApp/netAppAccounts/sdk-py-tests-acc-1","name":"sdk-py-tests-acc-1","type":"Microsoft.NetApp/netAppAccounts","etag":"W/\"datetime''2019-09-30T08%3A03%3A40.7869749Z''\"","location":"westcentralus","properties":{"name":"sdk-py-tests-acc-1","provisioningState":"Succeeded"}},{"id":"/subscriptions/00000000-0000-0000-0000-000000000000/resourceGroups/sdk-py-tests-cys/providers/Microsoft.NetApp/netAppAccounts/sdk-py-tests-acc-2","name":"sdk-py-tests-acc-2","type":"Microsoft.NetApp/netAppAccounts","etag":"W/\"datetime''2019-09-30T08%3A04%3A14.5614488Z''\"","location":"westcentralus","properties":{"name":"sdk-py-tests-acc-2","provisioningState":"Succeeded"}}]}'
>>>>>>> b2753876
    headers:
      access-control-expose-headers:
      - Request-Context
      cache-control:
      - no-cache
      content-length:
      - '777'
      content-type:
      - application/json; charset=utf-8
      date:
<<<<<<< HEAD
      - Thu, 26 Sep 2019 16:39:56 GMT
=======
      - Mon, 30 Sep 2019 08:04:46 GMT
>>>>>>> b2753876
      expires:
      - '-1'
      pragma:
      - no-cache
      request-context:
      - appId=cid-v1:2c4cb680-0a1f-424d-bb8d-8e650ba68d53
      server:
      - Microsoft-IIS/10.0
      strict-transport-security:
      - max-age=31536000; includeSubDomains
      transfer-encoding:
      - chunked
      vary:
      - Accept-Encoding
      x-content-type-options:
      - nosniff
      x-powered-by:
      - ASP.NET
    status:
      code: 200
      message: OK
- request:
    body: null
    headers:
      Accept:
      - application/json
      Accept-Encoding:
      - gzip, deflate
      Connection:
      - keep-alive
      Content-Length:
      - '0'
      User-Agent:
      - python/3.6.4 (Darwin-18.7.0-x86_64-i386-64bit) msrest/0.6.10 msrest_azure/0.4.34
        azure-mgmt-netapp/0.5.0 Azure-SDK-For-Python
      accept-language:
      - en-US
    method: DELETE
<<<<<<< HEAD
    uri: https://management.azure.com/subscriptions/00000000-0000-0000-0000-000000000000/resourceGroups/sdk-net-tests-rg-wus/providers/Microsoft.NetApp/netAppAccounts/sdk-py-tests-acc-1?api-version=2019-07-01
=======
    uri: https://management.azure.com/subscriptions/00000000-0000-0000-0000-000000000000/resourceGroups/sdk-py-tests-cys/providers/Microsoft.NetApp/netAppAccounts/sdk-py-tests-acc-1?api-version=2019-07-01
>>>>>>> b2753876
  response:
    body:
      string: ''
    headers:
      access-control-expose-headers:
      - Request-Context
      azure-asyncoperation:
<<<<<<< HEAD
      - https://management.azure.com/subscriptions/00000000-0000-0000-0000-000000000000/providers/Microsoft.NetApp/locations/westcentralus/operationResults/829c18e7-e0a4-4e4e-a5eb-10cf32c27d43?api-version=2019-07-01
=======
      - https://management.azure.com/subscriptions/00000000-0000-0000-0000-000000000000/providers/Microsoft.NetApp/locations/westcentralus/operationResults/c7d45415-f3e7-4ebe-8419-5926b6ae8ddf?api-version=2019-07-01
>>>>>>> b2753876
      cache-control:
      - no-cache
      content-length:
      - '0'
      date:
<<<<<<< HEAD
      - Thu, 26 Sep 2019 16:39:57 GMT
      expires:
      - '-1'
      location:
      - https://management.azure.com/subscriptions/00000000-0000-0000-0000-000000000000/providers/Microsoft.NetApp/locations/westcentralus/operationResults/829c18e7-e0a4-4e4e-a5eb-10cf32c27d43?api-version=2019-07-01&operationResultResponseType=Location
=======
      - Mon, 30 Sep 2019 08:04:46 GMT
      expires:
      - '-1'
      location:
      - https://management.azure.com/subscriptions/00000000-0000-0000-0000-000000000000/providers/Microsoft.NetApp/locations/westcentralus/operationResults/c7d45415-f3e7-4ebe-8419-5926b6ae8ddf?api-version=2019-07-01&operationResultResponseType=Location
>>>>>>> b2753876
      pragma:
      - no-cache
      request-context:
      - appId=cid-v1:2c4cb680-0a1f-424d-bb8d-8e650ba68d53
      server:
      - Microsoft-IIS/10.0
      strict-transport-security:
      - max-age=31536000; includeSubDomains
      x-content-type-options:
      - nosniff
      x-ms-ratelimit-remaining-subscription-deletes:
      - '14999'
      x-powered-by:
      - ASP.NET
    status:
      code: 202
      message: Accepted
- request:
    body: null
    headers:
      Accept:
      - application/json
      Accept-Encoding:
      - gzip, deflate
      Connection:
      - keep-alive
      User-Agent:
      - python/3.6.4 (Darwin-18.7.0-x86_64-i386-64bit) msrest/0.6.10 msrest_azure/0.4.34
        azure-mgmt-netapp/0.5.0 Azure-SDK-For-Python
    method: GET
<<<<<<< HEAD
    uri: https://management.azure.com/subscriptions/00000000-0000-0000-0000-000000000000/providers/Microsoft.NetApp/locations/westcentralus/operationResults/829c18e7-e0a4-4e4e-a5eb-10cf32c27d43?api-version=2019-07-01
  response:
    body:
      string: '{"id":"/subscriptions/00000000-0000-0000-0000-000000000000/providers/Microsoft.NetApp/locations/westcentralus/operationResults/829c18e7-e0a4-4e4e-a5eb-10cf32c27d43","name":"829c18e7-e0a4-4e4e-a5eb-10cf32c27d43","status":"Succeeded","startTime":"2019-09-26T16:39:58.3881237Z","endTime":"2019-09-26T16:39:58.4506301Z","percentComplete":100.0,"properties":{"resourceName":"/subscriptions/00000000-0000-0000-0000-000000000000/resourceGroups/sdk-net-tests-rg-wus/providers/Microsoft.NetApp/netAppAccounts/sdk-py-tests-acc-1"}}'
=======
    uri: https://management.azure.com/subscriptions/00000000-0000-0000-0000-000000000000/providers/Microsoft.NetApp/locations/westcentralus/operationResults/c7d45415-f3e7-4ebe-8419-5926b6ae8ddf?api-version=2019-07-01
  response:
    body:
      string: '{"id":"/subscriptions/00000000-0000-0000-0000-000000000000/providers/Microsoft.NetApp/locations/westcentralus/operationResults/c7d45415-f3e7-4ebe-8419-5926b6ae8ddf","name":"c7d45415-f3e7-4ebe-8419-5926b6ae8ddf","status":"Succeeded","startTime":"2019-09-30T08:04:47.607518Z","endTime":"2019-09-30T08:04:48.6075184Z","percentComplete":100.0,"properties":{"resourceName":"/subscriptions/00000000-0000-0000-0000-000000000000/resourceGroups/sdk-py-tests-cys/providers/Microsoft.NetApp/netAppAccounts/sdk-py-tests-acc-1"}}'
>>>>>>> b2753876
    headers:
      access-control-expose-headers:
      - Request-Context
      cache-control:
      - no-cache
      content-length:
      - '516'
      content-type:
      - application/json; charset=utf-8
      date:
<<<<<<< HEAD
      - Thu, 26 Sep 2019 16:40:29 GMT
=======
      - Mon, 30 Sep 2019 08:05:18 GMT
>>>>>>> b2753876
      expires:
      - '-1'
      pragma:
      - no-cache
      request-context:
      - appId=cid-v1:2c4cb680-0a1f-424d-bb8d-8e650ba68d53
      server:
      - Microsoft-IIS/10.0
      strict-transport-security:
      - max-age=31536000; includeSubDomains
      transfer-encoding:
      - chunked
      vary:
      - Accept-Encoding
      x-content-type-options:
      - nosniff
      x-powered-by:
      - ASP.NET
    status:
      code: 200
      message: OK
- request:
    body: null
    headers:
      Accept:
      - application/json
      Accept-Encoding:
      - gzip, deflate
      Connection:
      - keep-alive
      User-Agent:
      - python/3.6.4 (Darwin-18.7.0-x86_64-i386-64bit) msrest/0.6.10 msrest_azure/0.4.34
        azure-mgmt-netapp/0.5.0 Azure-SDK-For-Python
      accept-language:
      - en-US
    method: GET
<<<<<<< HEAD
    uri: https://management.azure.com/subscriptions/00000000-0000-0000-0000-000000000000/resourceGroups/sdk-net-tests-rg-wus/providers/Microsoft.NetApp/netAppAccounts/sdk-py-tests-acc-1?api-version=2019-07-01
  response:
    body:
      string: '{"error":{"code":"ResourceNotFound","message":"The Resource ''Microsoft.NetApp/netAppAccounts/sdk-py-tests-acc-1''
        under resource group ''sdk-net-tests-rg-wus'' was not found."}}'
=======
    uri: https://management.azure.com/subscriptions/00000000-0000-0000-0000-000000000000/resourceGroups/sdk-py-tests-cys/providers/Microsoft.NetApp/netAppAccounts/sdk-py-tests-acc-1?api-version=2019-07-01
  response:
    body:
      string: '{"error":{"code":"ResourceNotFound","message":"The Resource ''Microsoft.NetApp/netAppAccounts/sdk-py-tests-acc-1''
        under resource group ''sdk-py-tests-cys'' was not found."}}'
>>>>>>> b2753876
    headers:
      cache-control:
      - no-cache
      content-length:
      - '170'
      content-type:
      - application/json; charset=utf-8
      date:
<<<<<<< HEAD
      - Thu, 26 Sep 2019 16:40:29 GMT
=======
      - Mon, 30 Sep 2019 08:05:19 GMT
>>>>>>> b2753876
      expires:
      - '-1'
      pragma:
      - no-cache
      strict-transport-security:
      - max-age=31536000; includeSubDomains
      x-content-type-options:
      - nosniff
      x-ms-failure-cause:
      - gateway
    status:
      code: 404
      message: Not Found
- request:
    body: null
    headers:
      Accept:
      - application/json
      Accept-Encoding:
      - gzip, deflate
      Connection:
      - keep-alive
      Content-Length:
      - '0'
      User-Agent:
      - python/3.6.4 (Darwin-18.7.0-x86_64-i386-64bit) msrest/0.6.10 msrest_azure/0.4.34
        azure-mgmt-netapp/0.5.0 Azure-SDK-For-Python
      accept-language:
      - en-US
    method: DELETE
<<<<<<< HEAD
    uri: https://management.azure.com/subscriptions/00000000-0000-0000-0000-000000000000/resourceGroups/sdk-net-tests-rg-wus/providers/Microsoft.NetApp/netAppAccounts/sdk-py-tests-acc-2?api-version=2019-07-01
=======
    uri: https://management.azure.com/subscriptions/00000000-0000-0000-0000-000000000000/resourceGroups/sdk-py-tests-cys/providers/Microsoft.NetApp/netAppAccounts/sdk-py-tests-acc-2?api-version=2019-07-01
>>>>>>> b2753876
  response:
    body:
      string: ''
    headers:
      access-control-expose-headers:
      - Request-Context
      azure-asyncoperation:
<<<<<<< HEAD
      - https://management.azure.com/subscriptions/00000000-0000-0000-0000-000000000000/providers/Microsoft.NetApp/locations/westcentralus/operationResults/13c0064d-0222-4d6f-b362-bf9a7f5f7b47?api-version=2019-07-01
=======
      - https://management.azure.com/subscriptions/00000000-0000-0000-0000-000000000000/providers/Microsoft.NetApp/locations/westcentralus/operationResults/04bc1e33-7a99-4ea5-a773-c02d329feaa3?api-version=2019-07-01
>>>>>>> b2753876
      cache-control:
      - no-cache
      content-length:
      - '0'
      date:
<<<<<<< HEAD
      - Thu, 26 Sep 2019 16:40:30 GMT
      expires:
      - '-1'
      location:
      - https://management.azure.com/subscriptions/00000000-0000-0000-0000-000000000000/providers/Microsoft.NetApp/locations/westcentralus/operationResults/13c0064d-0222-4d6f-b362-bf9a7f5f7b47?api-version=2019-07-01&operationResultResponseType=Location
=======
      - Mon, 30 Sep 2019 08:05:19 GMT
      expires:
      - '-1'
      location:
      - https://management.azure.com/subscriptions/00000000-0000-0000-0000-000000000000/providers/Microsoft.NetApp/locations/westcentralus/operationResults/04bc1e33-7a99-4ea5-a773-c02d329feaa3?api-version=2019-07-01&operationResultResponseType=Location
>>>>>>> b2753876
      pragma:
      - no-cache
      request-context:
      - appId=cid-v1:2c4cb680-0a1f-424d-bb8d-8e650ba68d53
      server:
      - Microsoft-IIS/10.0
      strict-transport-security:
      - max-age=31536000; includeSubDomains
      x-content-type-options:
      - nosniff
      x-ms-ratelimit-remaining-subscription-deletes:
      - '14998'
      x-powered-by:
      - ASP.NET
    status:
      code: 202
      message: Accepted
- request:
    body: null
    headers:
      Accept:
      - application/json
      Accept-Encoding:
      - gzip, deflate
      Connection:
      - keep-alive
      User-Agent:
      - python/3.6.4 (Darwin-18.7.0-x86_64-i386-64bit) msrest/0.6.10 msrest_azure/0.4.34
        azure-mgmt-netapp/0.5.0 Azure-SDK-For-Python
    method: GET
<<<<<<< HEAD
    uri: https://management.azure.com/subscriptions/00000000-0000-0000-0000-000000000000/providers/Microsoft.NetApp/locations/westcentralus/operationResults/13c0064d-0222-4d6f-b362-bf9a7f5f7b47?api-version=2019-07-01
  response:
    body:
      string: '{"id":"/subscriptions/00000000-0000-0000-0000-000000000000/providers/Microsoft.NetApp/locations/westcentralus/operationResults/13c0064d-0222-4d6f-b362-bf9a7f5f7b47","name":"13c0064d-0222-4d6f-b362-bf9a7f5f7b47","status":"Succeeded","startTime":"2019-09-26T16:40:30.5775452Z","endTime":"2019-09-26T16:40:30.7025728Z","percentComplete":100.0,"properties":{"resourceName":"/subscriptions/00000000-0000-0000-0000-000000000000/resourceGroups/sdk-net-tests-rg-wus/providers/Microsoft.NetApp/netAppAccounts/sdk-py-tests-acc-2"}}'
=======
    uri: https://management.azure.com/subscriptions/00000000-0000-0000-0000-000000000000/providers/Microsoft.NetApp/locations/westcentralus/operationResults/04bc1e33-7a99-4ea5-a773-c02d329feaa3?api-version=2019-07-01
  response:
    body:
      string: '{"id":"/subscriptions/00000000-0000-0000-0000-000000000000/providers/Microsoft.NetApp/locations/westcentralus/operationResults/04bc1e33-7a99-4ea5-a773-c02d329feaa3","name":"04bc1e33-7a99-4ea5-a773-c02d329feaa3","status":"Succeeded","startTime":"2019-09-30T08:05:19.9503429Z","endTime":"2019-09-30T08:05:20.044061Z","percentComplete":100.0,"properties":{"resourceName":"/subscriptions/00000000-0000-0000-0000-000000000000/resourceGroups/sdk-py-tests-cys/providers/Microsoft.NetApp/netAppAccounts/sdk-py-tests-acc-2"}}'
>>>>>>> b2753876
    headers:
      access-control-expose-headers:
      - Request-Context
      cache-control:
      - no-cache
      content-length:
      - '516'
      content-type:
      - application/json; charset=utf-8
      date:
<<<<<<< HEAD
      - Thu, 26 Sep 2019 16:41:00 GMT
=======
      - Mon, 30 Sep 2019 08:05:51 GMT
>>>>>>> b2753876
      expires:
      - '-1'
      pragma:
      - no-cache
      request-context:
      - appId=cid-v1:2c4cb680-0a1f-424d-bb8d-8e650ba68d53
      server:
      - Microsoft-IIS/10.0
      strict-transport-security:
      - max-age=31536000; includeSubDomains
      transfer-encoding:
      - chunked
      vary:
      - Accept-Encoding
      x-content-type-options:
      - nosniff
      x-powered-by:
      - ASP.NET
    status:
      code: 200
      message: OK
- request:
    body: null
    headers:
      Accept:
      - application/json
      Accept-Encoding:
      - gzip, deflate
      Connection:
      - keep-alive
      User-Agent:
      - python/3.6.4 (Darwin-18.7.0-x86_64-i386-64bit) msrest/0.6.10 msrest_azure/0.4.34
        azure-mgmt-netapp/0.5.0 Azure-SDK-For-Python
      accept-language:
      - en-US
    method: GET
<<<<<<< HEAD
    uri: https://management.azure.com/subscriptions/00000000-0000-0000-0000-000000000000/resourceGroups/sdk-net-tests-rg-wus/providers/Microsoft.NetApp/netAppAccounts/sdk-py-tests-acc-2?api-version=2019-07-01
  response:
    body:
      string: '{"error":{"code":"ResourceNotFound","message":"The Resource ''Microsoft.NetApp/netAppAccounts/sdk-py-tests-acc-2''
        under resource group ''sdk-net-tests-rg-wus'' was not found."}}'
=======
    uri: https://management.azure.com/subscriptions/00000000-0000-0000-0000-000000000000/resourceGroups/sdk-py-tests-cys/providers/Microsoft.NetApp/netAppAccounts/sdk-py-tests-acc-2?api-version=2019-07-01
  response:
    body:
      string: '{"error":{"code":"ResourceNotFound","message":"The Resource ''Microsoft.NetApp/netAppAccounts/sdk-py-tests-acc-2''
        under resource group ''sdk-py-tests-cys'' was not found."}}'
>>>>>>> b2753876
    headers:
      cache-control:
      - no-cache
      content-length:
      - '170'
      content-type:
      - application/json; charset=utf-8
      date:
<<<<<<< HEAD
      - Thu, 26 Sep 2019 16:41:00 GMT
=======
      - Mon, 30 Sep 2019 08:05:50 GMT
>>>>>>> b2753876
      expires:
      - '-1'
      pragma:
      - no-cache
      strict-transport-security:
      - max-age=31536000; includeSubDomains
      x-content-type-options:
      - nosniff
      x-ms-failure-cause:
      - gateway
    status:
      code: 404
      message: Not Found
version: 1<|MERGE_RESOLUTION|>--- conflicted
+++ resolved
@@ -18,34 +18,14 @@
       accept-language:
       - en-US
     method: PUT
-<<<<<<< HEAD
-    uri: https://management.azure.com/subscriptions/00000000-0000-0000-0000-000000000000/resourceGroups/sdk-net-tests-rg-wus/providers/Microsoft.NetApp/netAppAccounts/sdk-py-tests-acc-1?api-version=2019-07-01
-  response:
-    body:
-      string: '{"id":"/subscriptions/00000000-0000-0000-0000-000000000000/resourceGroups/sdk-net-tests-rg-wus/providers/Microsoft.NetApp/netAppAccounts/sdk-py-tests-acc-1","name":"sdk-py-tests-acc-1","type":"Microsoft.NetApp/netAppAccounts","etag":"W/\"datetime''2019-09-26T16%3A38%3A39.490314Z''\"","location":"westcentralus","properties":{"name":"sdk-py-tests-acc-1","provisioningState":"Succeeded"}}'
-=======
     uri: https://management.azure.com/subscriptions/00000000-0000-0000-0000-000000000000/resourceGroups/sdk-py-tests-cys/providers/Microsoft.NetApp/netAppAccounts/sdk-py-tests-acc-1?api-version=2019-07-01
   response:
     body:
       string: '{"id":"/subscriptions/00000000-0000-0000-0000-000000000000/resourceGroups/sdk-py-tests-cys/providers/Microsoft.NetApp/netAppAccounts/sdk-py-tests-acc-1","name":"sdk-py-tests-acc-1","type":"Microsoft.NetApp/netAppAccounts","etag":"W/\"datetime''2019-09-30T08%3A03%3A40.738938Z''\"","location":"westcentralus","properties":{"name":"sdk-py-tests-acc-1","provisioningState":"Succeeded"}}'
->>>>>>> b2753876
     headers:
       access-control-expose-headers:
       - Request-Context
       azure-asyncoperation:
-<<<<<<< HEAD
-      - https://management.azure.com/subscriptions/00000000-0000-0000-0000-000000000000/providers/Microsoft.NetApp/locations/westcentralus/operationResults/64e5a09b-81f4-4f1d-ac05-9c5719eda4b9?api-version=2019-07-01
-      cache-control:
-      - no-cache
-      content-length:
-      - '385'
-      content-type:
-      - application/json; charset=utf-8
-      date:
-      - Thu, 26 Sep 2019 16:38:39 GMT
-      etag:
-      - W/"datetime'2019-09-26T16%3A38%3A39.490314Z'"
-=======
       - https://management.azure.com/subscriptions/00000000-0000-0000-0000-000000000000/providers/Microsoft.NetApp/locations/westcentralus/operationResults/aa702dad-558d-4621-bd32-e24fe2725c6e?api-version=2019-07-01
       cache-control:
       - no-cache
@@ -57,7 +37,6 @@
       - Mon, 30 Sep 2019 08:03:41 GMT
       etag:
       - W/"datetime'2019-09-30T08%3A03%3A40.738938Z'"
->>>>>>> b2753876
       expires:
       - '-1'
       pragma:
@@ -90,17 +69,10 @@
       - python/3.6.4 (Darwin-18.7.0-x86_64-i386-64bit) msrest/0.6.10 msrest_azure/0.4.34
         azure-mgmt-netapp/0.5.0 Azure-SDK-For-Python
     method: GET
-<<<<<<< HEAD
-    uri: https://management.azure.com/subscriptions/00000000-0000-0000-0000-000000000000/providers/Microsoft.NetApp/locations/westcentralus/operationResults/64e5a09b-81f4-4f1d-ac05-9c5719eda4b9?api-version=2019-07-01
-  response:
-    body:
-      string: '{"id":"/subscriptions/00000000-0000-0000-0000-000000000000/providers/Microsoft.NetApp/locations/westcentralus/operationResults/64e5a09b-81f4-4f1d-ac05-9c5719eda4b9","name":"64e5a09b-81f4-4f1d-ac05-9c5719eda4b9","status":"Succeeded","startTime":"2019-09-26T16:38:39.3792675Z","endTime":"2019-09-26T16:38:39.5517199Z","percentComplete":100.0,"properties":{"resourceName":"/subscriptions/00000000-0000-0000-0000-000000000000/resourceGroups/sdk-net-tests-rg-wus/providers/Microsoft.NetApp/netAppAccounts/sdk-py-tests-acc-1"}}'
-=======
     uri: https://management.azure.com/subscriptions/00000000-0000-0000-0000-000000000000/providers/Microsoft.NetApp/locations/westcentralus/operationResults/aa702dad-558d-4621-bd32-e24fe2725c6e?api-version=2019-07-01
   response:
     body:
       string: '{"id":"/subscriptions/00000000-0000-0000-0000-000000000000/providers/Microsoft.NetApp/locations/westcentralus/operationResults/aa702dad-558d-4621-bd32-e24fe2725c6e","name":"aa702dad-558d-4621-bd32-e24fe2725c6e","status":"Succeeded","startTime":"2019-09-30T08:03:40.5437876Z","endTime":"2019-09-30T08:03:40.7781571Z","percentComplete":100.0,"properties":{"resourceName":"/subscriptions/00000000-0000-0000-0000-000000000000/resourceGroups/sdk-py-tests-cys/providers/Microsoft.NetApp/netAppAccounts/sdk-py-tests-acc-1"}}'
->>>>>>> b2753876
     headers:
       access-control-expose-headers:
       - Request-Context
@@ -111,11 +83,7 @@
       content-type:
       - application/json; charset=utf-8
       date:
-<<<<<<< HEAD
-      - Thu, 26 Sep 2019 16:39:10 GMT
-=======
       - Mon, 30 Sep 2019 08:04:12 GMT
->>>>>>> b2753876
       expires:
       - '-1'
       pragma:
@@ -150,17 +118,10 @@
       - python/3.6.4 (Darwin-18.7.0-x86_64-i386-64bit) msrest/0.6.10 msrest_azure/0.4.34
         azure-mgmt-netapp/0.5.0 Azure-SDK-For-Python
     method: GET
-<<<<<<< HEAD
-    uri: https://management.azure.com/subscriptions/00000000-0000-0000-0000-000000000000/resourceGroups/sdk-net-tests-rg-wus/providers/Microsoft.NetApp/netAppAccounts/sdk-py-tests-acc-1?api-version=2019-07-01
-  response:
-    body:
-      string: '{"id":"/subscriptions/00000000-0000-0000-0000-000000000000/resourceGroups/sdk-net-tests-rg-wus/providers/Microsoft.NetApp/netAppAccounts/sdk-py-tests-acc-1","name":"sdk-py-tests-acc-1","type":"Microsoft.NetApp/netAppAccounts","etag":"W/\"datetime''2019-09-26T16%3A38%3A39.5433528Z''\"","location":"westcentralus","properties":{"name":"sdk-py-tests-acc-1","provisioningState":"Succeeded"}}'
-=======
     uri: https://management.azure.com/subscriptions/00000000-0000-0000-0000-000000000000/resourceGroups/sdk-py-tests-cys/providers/Microsoft.NetApp/netAppAccounts/sdk-py-tests-acc-1?api-version=2019-07-01
   response:
     body:
       string: '{"id":"/subscriptions/00000000-0000-0000-0000-000000000000/resourceGroups/sdk-py-tests-cys/providers/Microsoft.NetApp/netAppAccounts/sdk-py-tests-acc-1","name":"sdk-py-tests-acc-1","type":"Microsoft.NetApp/netAppAccounts","etag":"W/\"datetime''2019-09-30T08%3A03%3A40.7869749Z''\"","location":"westcentralus","properties":{"name":"sdk-py-tests-acc-1","provisioningState":"Succeeded"}}'
->>>>>>> b2753876
     headers:
       access-control-expose-headers:
       - Request-Context
@@ -171,15 +132,9 @@
       content-type:
       - application/json; charset=utf-8
       date:
-<<<<<<< HEAD
-      - Thu, 26 Sep 2019 16:39:10 GMT
-      etag:
-      - W/"datetime'2019-09-26T16%3A38%3A39.5433528Z'"
-=======
       - Mon, 30 Sep 2019 08:04:12 GMT
       etag:
       - W/"datetime'2019-09-30T08%3A03%3A40.7869749Z'"
->>>>>>> b2753876
       expires:
       - '-1'
       pragma:
@@ -220,34 +175,14 @@
       accept-language:
       - en-US
     method: PUT
-<<<<<<< HEAD
-    uri: https://management.azure.com/subscriptions/00000000-0000-0000-0000-000000000000/resourceGroups/sdk-net-tests-rg-wus/providers/Microsoft.NetApp/netAppAccounts/sdk-py-tests-acc-2?api-version=2019-07-01
-  response:
-    body:
-      string: '{"id":"/subscriptions/00000000-0000-0000-0000-000000000000/resourceGroups/sdk-net-tests-rg-wus/providers/Microsoft.NetApp/netAppAccounts/sdk-py-tests-acc-2","name":"sdk-py-tests-acc-2","type":"Microsoft.NetApp/netAppAccounts","etag":"W/\"datetime''2019-09-26T16%3A39%3A24.8840344Z''\"","location":"westcentralus","properties":{"name":"sdk-py-tests-acc-2","provisioningState":"Succeeded"}}'
-=======
     uri: https://management.azure.com/subscriptions/00000000-0000-0000-0000-000000000000/resourceGroups/sdk-py-tests-cys/providers/Microsoft.NetApp/netAppAccounts/sdk-py-tests-acc-2?api-version=2019-07-01
   response:
     body:
       string: '{"id":"/subscriptions/00000000-0000-0000-0000-000000000000/resourceGroups/sdk-py-tests-cys/providers/Microsoft.NetApp/netAppAccounts/sdk-py-tests-acc-2","name":"sdk-py-tests-acc-2","type":"Microsoft.NetApp/netAppAccounts","etag":"W/\"datetime''2019-09-30T08%3A04%3A14.5144152Z''\"","location":"westcentralus","properties":{"name":"sdk-py-tests-acc-2","provisioningState":"Succeeded"}}'
->>>>>>> b2753876
     headers:
       access-control-expose-headers:
       - Request-Context
       azure-asyncoperation:
-<<<<<<< HEAD
-      - https://management.azure.com/subscriptions/00000000-0000-0000-0000-000000000000/providers/Microsoft.NetApp/locations/westcentralus/operationResults/2d1dd758-ddfa-4895-80ff-fd46521a6aa6?api-version=2019-07-01
-      cache-control:
-      - no-cache
-      content-length:
-      - '386'
-      content-type:
-      - application/json; charset=utf-8
-      date:
-      - Thu, 26 Sep 2019 16:39:25 GMT
-      etag:
-      - W/"datetime'2019-09-26T16%3A39%3A24.8840344Z'"
-=======
       - https://management.azure.com/subscriptions/00000000-0000-0000-0000-000000000000/providers/Microsoft.NetApp/locations/westcentralus/operationResults/59ff9dad-180c-4358-a220-a94da57f4fb3?api-version=2019-07-01
       cache-control:
       - no-cache
@@ -259,7 +194,6 @@
       - Mon, 30 Sep 2019 08:04:14 GMT
       etag:
       - W/"datetime'2019-09-30T08%3A04%3A14.5144152Z'"
->>>>>>> b2753876
       expires:
       - '-1'
       pragma:
@@ -292,17 +226,10 @@
       - python/3.6.4 (Darwin-18.7.0-x86_64-i386-64bit) msrest/0.6.10 msrest_azure/0.4.34
         azure-mgmt-netapp/0.5.0 Azure-SDK-For-Python
     method: GET
-<<<<<<< HEAD
-    uri: https://management.azure.com/subscriptions/00000000-0000-0000-0000-000000000000/providers/Microsoft.NetApp/locations/westcentralus/operationResults/2d1dd758-ddfa-4895-80ff-fd46521a6aa6?api-version=2019-07-01
-  response:
-    body:
-      string: '{"id":"/subscriptions/00000000-0000-0000-0000-000000000000/providers/Microsoft.NetApp/locations/westcentralus/operationResults/2d1dd758-ddfa-4895-80ff-fd46521a6aa6","name":"2d1dd758-ddfa-4895-80ff-fd46521a6aa6","status":"Succeeded","startTime":"2019-09-26T16:39:24.8394115Z","endTime":"2019-09-26T16:39:24.9330756Z","percentComplete":100.0,"properties":{"resourceName":"/subscriptions/00000000-0000-0000-0000-000000000000/resourceGroups/sdk-net-tests-rg-wus/providers/Microsoft.NetApp/netAppAccounts/sdk-py-tests-acc-2"}}'
-=======
     uri: https://management.azure.com/subscriptions/00000000-0000-0000-0000-000000000000/providers/Microsoft.NetApp/locations/westcentralus/operationResults/59ff9dad-180c-4358-a220-a94da57f4fb3?api-version=2019-07-01
   response:
     body:
       string: '{"id":"/subscriptions/00000000-0000-0000-0000-000000000000/providers/Microsoft.NetApp/locations/westcentralus/operationResults/59ff9dad-180c-4358-a220-a94da57f4fb3","name":"59ff9dad-180c-4358-a220-a94da57f4fb3","status":"Succeeded","startTime":"2019-09-30T08:04:14.3672927Z","endTime":"2019-09-30T08:04:14.55479Z","percentComplete":100.0,"properties":{"resourceName":"/subscriptions/00000000-0000-0000-0000-000000000000/resourceGroups/sdk-py-tests-cys/providers/Microsoft.NetApp/netAppAccounts/sdk-py-tests-acc-2"}}'
->>>>>>> b2753876
     headers:
       access-control-expose-headers:
       - Request-Context
@@ -313,11 +240,7 @@
       content-type:
       - application/json; charset=utf-8
       date:
-<<<<<<< HEAD
-      - Thu, 26 Sep 2019 16:39:56 GMT
-=======
       - Mon, 30 Sep 2019 08:04:46 GMT
->>>>>>> b2753876
       expires:
       - '-1'
       pragma:
@@ -352,17 +275,10 @@
       - python/3.6.4 (Darwin-18.7.0-x86_64-i386-64bit) msrest/0.6.10 msrest_azure/0.4.34
         azure-mgmt-netapp/0.5.0 Azure-SDK-For-Python
     method: GET
-<<<<<<< HEAD
-    uri: https://management.azure.com/subscriptions/00000000-0000-0000-0000-000000000000/resourceGroups/sdk-net-tests-rg-wus/providers/Microsoft.NetApp/netAppAccounts/sdk-py-tests-acc-2?api-version=2019-07-01
-  response:
-    body:
-      string: '{"id":"/subscriptions/00000000-0000-0000-0000-000000000000/resourceGroups/sdk-net-tests-rg-wus/providers/Microsoft.NetApp/netAppAccounts/sdk-py-tests-acc-2","name":"sdk-py-tests-acc-2","type":"Microsoft.NetApp/netAppAccounts","etag":"W/\"datetime''2019-09-26T16%3A39%3A24.9370727Z''\"","location":"westcentralus","properties":{"name":"sdk-py-tests-acc-2","provisioningState":"Succeeded"}}'
-=======
     uri: https://management.azure.com/subscriptions/00000000-0000-0000-0000-000000000000/resourceGroups/sdk-py-tests-cys/providers/Microsoft.NetApp/netAppAccounts/sdk-py-tests-acc-2?api-version=2019-07-01
   response:
     body:
       string: '{"id":"/subscriptions/00000000-0000-0000-0000-000000000000/resourceGroups/sdk-py-tests-cys/providers/Microsoft.NetApp/netAppAccounts/sdk-py-tests-acc-2","name":"sdk-py-tests-acc-2","type":"Microsoft.NetApp/netAppAccounts","etag":"W/\"datetime''2019-09-30T08%3A04%3A14.5614488Z''\"","location":"westcentralus","properties":{"name":"sdk-py-tests-acc-2","provisioningState":"Succeeded"}}'
->>>>>>> b2753876
     headers:
       access-control-expose-headers:
       - Request-Context
@@ -373,15 +289,9 @@
       content-type:
       - application/json; charset=utf-8
       date:
-<<<<<<< HEAD
-      - Thu, 26 Sep 2019 16:39:56 GMT
-      etag:
-      - W/"datetime'2019-09-26T16%3A39%3A24.9370727Z'"
-=======
       - Mon, 30 Sep 2019 08:04:46 GMT
       etag:
       - W/"datetime'2019-09-30T08%3A04%3A14.5614488Z'"
->>>>>>> b2753876
       expires:
       - '-1'
       pragma:
@@ -418,17 +328,10 @@
       accept-language:
       - en-US
     method: GET
-<<<<<<< HEAD
-    uri: https://management.azure.com/subscriptions/00000000-0000-0000-0000-000000000000/resourceGroups/sdk-net-tests-rg-wus/providers/Microsoft.NetApp/netAppAccounts?api-version=2019-07-01
-  response:
-    body:
-      string: '{"value":[{"id":"/subscriptions/00000000-0000-0000-0000-000000000000/resourceGroups/sdk-net-tests-rg-wus/providers/Microsoft.NetApp/netAppAccounts/sdk-py-tests-acc-1","name":"sdk-py-tests-acc-1","type":"Microsoft.NetApp/netAppAccounts","etag":"W/\"datetime''2019-09-26T16%3A38%3A39.5433528Z''\"","location":"westcentralus","properties":{"name":"sdk-py-tests-acc-1","provisioningState":"Succeeded"}},{"id":"/subscriptions/00000000-0000-0000-0000-000000000000/resourceGroups/sdk-net-tests-rg-wus/providers/Microsoft.NetApp/netAppAccounts/sdk-py-tests-acc-2","name":"sdk-py-tests-acc-2","type":"Microsoft.NetApp/netAppAccounts","etag":"W/\"datetime''2019-09-26T16%3A39%3A24.9370727Z''\"","location":"westcentralus","properties":{"name":"sdk-py-tests-acc-2","provisioningState":"Succeeded"}}]}'
-=======
     uri: https://management.azure.com/subscriptions/00000000-0000-0000-0000-000000000000/resourceGroups/sdk-py-tests-cys/providers/Microsoft.NetApp/netAppAccounts?api-version=2019-07-01
   response:
     body:
       string: '{"value":[{"id":"/subscriptions/00000000-0000-0000-0000-000000000000/resourceGroups/sdk-py-tests-cys/providers/Microsoft.NetApp/netAppAccounts/sdk-py-tests-acc-1","name":"sdk-py-tests-acc-1","type":"Microsoft.NetApp/netAppAccounts","etag":"W/\"datetime''2019-09-30T08%3A03%3A40.7869749Z''\"","location":"westcentralus","properties":{"name":"sdk-py-tests-acc-1","provisioningState":"Succeeded"}},{"id":"/subscriptions/00000000-0000-0000-0000-000000000000/resourceGroups/sdk-py-tests-cys/providers/Microsoft.NetApp/netAppAccounts/sdk-py-tests-acc-2","name":"sdk-py-tests-acc-2","type":"Microsoft.NetApp/netAppAccounts","etag":"W/\"datetime''2019-09-30T08%3A04%3A14.5614488Z''\"","location":"westcentralus","properties":{"name":"sdk-py-tests-acc-2","provisioningState":"Succeeded"}}]}'
->>>>>>> b2753876
     headers:
       access-control-expose-headers:
       - Request-Context
@@ -439,11 +342,7 @@
       content-type:
       - application/json; charset=utf-8
       date:
-<<<<<<< HEAD
-      - Thu, 26 Sep 2019 16:39:56 GMT
-=======
       - Mon, 30 Sep 2019 08:04:46 GMT
->>>>>>> b2753876
       expires:
       - '-1'
       pragma:
@@ -482,11 +381,7 @@
       accept-language:
       - en-US
     method: DELETE
-<<<<<<< HEAD
-    uri: https://management.azure.com/subscriptions/00000000-0000-0000-0000-000000000000/resourceGroups/sdk-net-tests-rg-wus/providers/Microsoft.NetApp/netAppAccounts/sdk-py-tests-acc-1?api-version=2019-07-01
-=======
     uri: https://management.azure.com/subscriptions/00000000-0000-0000-0000-000000000000/resourceGroups/sdk-py-tests-cys/providers/Microsoft.NetApp/netAppAccounts/sdk-py-tests-acc-1?api-version=2019-07-01
->>>>>>> b2753876
   response:
     body:
       string: ''
@@ -494,29 +389,17 @@
       access-control-expose-headers:
       - Request-Context
       azure-asyncoperation:
-<<<<<<< HEAD
-      - https://management.azure.com/subscriptions/00000000-0000-0000-0000-000000000000/providers/Microsoft.NetApp/locations/westcentralus/operationResults/829c18e7-e0a4-4e4e-a5eb-10cf32c27d43?api-version=2019-07-01
-=======
       - https://management.azure.com/subscriptions/00000000-0000-0000-0000-000000000000/providers/Microsoft.NetApp/locations/westcentralus/operationResults/c7d45415-f3e7-4ebe-8419-5926b6ae8ddf?api-version=2019-07-01
->>>>>>> b2753876
       cache-control:
       - no-cache
       content-length:
       - '0'
       date:
-<<<<<<< HEAD
-      - Thu, 26 Sep 2019 16:39:57 GMT
-      expires:
-      - '-1'
-      location:
-      - https://management.azure.com/subscriptions/00000000-0000-0000-0000-000000000000/providers/Microsoft.NetApp/locations/westcentralus/operationResults/829c18e7-e0a4-4e4e-a5eb-10cf32c27d43?api-version=2019-07-01&operationResultResponseType=Location
-=======
       - Mon, 30 Sep 2019 08:04:46 GMT
       expires:
       - '-1'
       location:
       - https://management.azure.com/subscriptions/00000000-0000-0000-0000-000000000000/providers/Microsoft.NetApp/locations/westcentralus/operationResults/c7d45415-f3e7-4ebe-8419-5926b6ae8ddf?api-version=2019-07-01&operationResultResponseType=Location
->>>>>>> b2753876
       pragma:
       - no-cache
       request-context:
@@ -547,17 +430,10 @@
       - python/3.6.4 (Darwin-18.7.0-x86_64-i386-64bit) msrest/0.6.10 msrest_azure/0.4.34
         azure-mgmt-netapp/0.5.0 Azure-SDK-For-Python
     method: GET
-<<<<<<< HEAD
-    uri: https://management.azure.com/subscriptions/00000000-0000-0000-0000-000000000000/providers/Microsoft.NetApp/locations/westcentralus/operationResults/829c18e7-e0a4-4e4e-a5eb-10cf32c27d43?api-version=2019-07-01
-  response:
-    body:
-      string: '{"id":"/subscriptions/00000000-0000-0000-0000-000000000000/providers/Microsoft.NetApp/locations/westcentralus/operationResults/829c18e7-e0a4-4e4e-a5eb-10cf32c27d43","name":"829c18e7-e0a4-4e4e-a5eb-10cf32c27d43","status":"Succeeded","startTime":"2019-09-26T16:39:58.3881237Z","endTime":"2019-09-26T16:39:58.4506301Z","percentComplete":100.0,"properties":{"resourceName":"/subscriptions/00000000-0000-0000-0000-000000000000/resourceGroups/sdk-net-tests-rg-wus/providers/Microsoft.NetApp/netAppAccounts/sdk-py-tests-acc-1"}}'
-=======
     uri: https://management.azure.com/subscriptions/00000000-0000-0000-0000-000000000000/providers/Microsoft.NetApp/locations/westcentralus/operationResults/c7d45415-f3e7-4ebe-8419-5926b6ae8ddf?api-version=2019-07-01
   response:
     body:
       string: '{"id":"/subscriptions/00000000-0000-0000-0000-000000000000/providers/Microsoft.NetApp/locations/westcentralus/operationResults/c7d45415-f3e7-4ebe-8419-5926b6ae8ddf","name":"c7d45415-f3e7-4ebe-8419-5926b6ae8ddf","status":"Succeeded","startTime":"2019-09-30T08:04:47.607518Z","endTime":"2019-09-30T08:04:48.6075184Z","percentComplete":100.0,"properties":{"resourceName":"/subscriptions/00000000-0000-0000-0000-000000000000/resourceGroups/sdk-py-tests-cys/providers/Microsoft.NetApp/netAppAccounts/sdk-py-tests-acc-1"}}'
->>>>>>> b2753876
     headers:
       access-control-expose-headers:
       - Request-Context
@@ -568,11 +444,7 @@
       content-type:
       - application/json; charset=utf-8
       date:
-<<<<<<< HEAD
-      - Thu, 26 Sep 2019 16:40:29 GMT
-=======
       - Mon, 30 Sep 2019 08:05:18 GMT
->>>>>>> b2753876
       expires:
       - '-1'
       pragma:
@@ -609,19 +481,11 @@
       accept-language:
       - en-US
     method: GET
-<<<<<<< HEAD
-    uri: https://management.azure.com/subscriptions/00000000-0000-0000-0000-000000000000/resourceGroups/sdk-net-tests-rg-wus/providers/Microsoft.NetApp/netAppAccounts/sdk-py-tests-acc-1?api-version=2019-07-01
-  response:
-    body:
-      string: '{"error":{"code":"ResourceNotFound","message":"The Resource ''Microsoft.NetApp/netAppAccounts/sdk-py-tests-acc-1''
-        under resource group ''sdk-net-tests-rg-wus'' was not found."}}'
-=======
     uri: https://management.azure.com/subscriptions/00000000-0000-0000-0000-000000000000/resourceGroups/sdk-py-tests-cys/providers/Microsoft.NetApp/netAppAccounts/sdk-py-tests-acc-1?api-version=2019-07-01
   response:
     body:
       string: '{"error":{"code":"ResourceNotFound","message":"The Resource ''Microsoft.NetApp/netAppAccounts/sdk-py-tests-acc-1''
         under resource group ''sdk-py-tests-cys'' was not found."}}'
->>>>>>> b2753876
     headers:
       cache-control:
       - no-cache
@@ -630,11 +494,7 @@
       content-type:
       - application/json; charset=utf-8
       date:
-<<<<<<< HEAD
-      - Thu, 26 Sep 2019 16:40:29 GMT
-=======
       - Mon, 30 Sep 2019 08:05:19 GMT
->>>>>>> b2753876
       expires:
       - '-1'
       pragma:
@@ -665,11 +525,7 @@
       accept-language:
       - en-US
     method: DELETE
-<<<<<<< HEAD
-    uri: https://management.azure.com/subscriptions/00000000-0000-0000-0000-000000000000/resourceGroups/sdk-net-tests-rg-wus/providers/Microsoft.NetApp/netAppAccounts/sdk-py-tests-acc-2?api-version=2019-07-01
-=======
     uri: https://management.azure.com/subscriptions/00000000-0000-0000-0000-000000000000/resourceGroups/sdk-py-tests-cys/providers/Microsoft.NetApp/netAppAccounts/sdk-py-tests-acc-2?api-version=2019-07-01
->>>>>>> b2753876
   response:
     body:
       string: ''
@@ -677,29 +533,17 @@
       access-control-expose-headers:
       - Request-Context
       azure-asyncoperation:
-<<<<<<< HEAD
-      - https://management.azure.com/subscriptions/00000000-0000-0000-0000-000000000000/providers/Microsoft.NetApp/locations/westcentralus/operationResults/13c0064d-0222-4d6f-b362-bf9a7f5f7b47?api-version=2019-07-01
-=======
       - https://management.azure.com/subscriptions/00000000-0000-0000-0000-000000000000/providers/Microsoft.NetApp/locations/westcentralus/operationResults/04bc1e33-7a99-4ea5-a773-c02d329feaa3?api-version=2019-07-01
->>>>>>> b2753876
       cache-control:
       - no-cache
       content-length:
       - '0'
       date:
-<<<<<<< HEAD
-      - Thu, 26 Sep 2019 16:40:30 GMT
-      expires:
-      - '-1'
-      location:
-      - https://management.azure.com/subscriptions/00000000-0000-0000-0000-000000000000/providers/Microsoft.NetApp/locations/westcentralus/operationResults/13c0064d-0222-4d6f-b362-bf9a7f5f7b47?api-version=2019-07-01&operationResultResponseType=Location
-=======
       - Mon, 30 Sep 2019 08:05:19 GMT
       expires:
       - '-1'
       location:
       - https://management.azure.com/subscriptions/00000000-0000-0000-0000-000000000000/providers/Microsoft.NetApp/locations/westcentralus/operationResults/04bc1e33-7a99-4ea5-a773-c02d329feaa3?api-version=2019-07-01&operationResultResponseType=Location
->>>>>>> b2753876
       pragma:
       - no-cache
       request-context:
@@ -730,17 +574,10 @@
       - python/3.6.4 (Darwin-18.7.0-x86_64-i386-64bit) msrest/0.6.10 msrest_azure/0.4.34
         azure-mgmt-netapp/0.5.0 Azure-SDK-For-Python
     method: GET
-<<<<<<< HEAD
-    uri: https://management.azure.com/subscriptions/00000000-0000-0000-0000-000000000000/providers/Microsoft.NetApp/locations/westcentralus/operationResults/13c0064d-0222-4d6f-b362-bf9a7f5f7b47?api-version=2019-07-01
-  response:
-    body:
-      string: '{"id":"/subscriptions/00000000-0000-0000-0000-000000000000/providers/Microsoft.NetApp/locations/westcentralus/operationResults/13c0064d-0222-4d6f-b362-bf9a7f5f7b47","name":"13c0064d-0222-4d6f-b362-bf9a7f5f7b47","status":"Succeeded","startTime":"2019-09-26T16:40:30.5775452Z","endTime":"2019-09-26T16:40:30.7025728Z","percentComplete":100.0,"properties":{"resourceName":"/subscriptions/00000000-0000-0000-0000-000000000000/resourceGroups/sdk-net-tests-rg-wus/providers/Microsoft.NetApp/netAppAccounts/sdk-py-tests-acc-2"}}'
-=======
     uri: https://management.azure.com/subscriptions/00000000-0000-0000-0000-000000000000/providers/Microsoft.NetApp/locations/westcentralus/operationResults/04bc1e33-7a99-4ea5-a773-c02d329feaa3?api-version=2019-07-01
   response:
     body:
       string: '{"id":"/subscriptions/00000000-0000-0000-0000-000000000000/providers/Microsoft.NetApp/locations/westcentralus/operationResults/04bc1e33-7a99-4ea5-a773-c02d329feaa3","name":"04bc1e33-7a99-4ea5-a773-c02d329feaa3","status":"Succeeded","startTime":"2019-09-30T08:05:19.9503429Z","endTime":"2019-09-30T08:05:20.044061Z","percentComplete":100.0,"properties":{"resourceName":"/subscriptions/00000000-0000-0000-0000-000000000000/resourceGroups/sdk-py-tests-cys/providers/Microsoft.NetApp/netAppAccounts/sdk-py-tests-acc-2"}}'
->>>>>>> b2753876
     headers:
       access-control-expose-headers:
       - Request-Context
@@ -751,11 +588,7 @@
       content-type:
       - application/json; charset=utf-8
       date:
-<<<<<<< HEAD
-      - Thu, 26 Sep 2019 16:41:00 GMT
-=======
       - Mon, 30 Sep 2019 08:05:51 GMT
->>>>>>> b2753876
       expires:
       - '-1'
       pragma:
@@ -792,19 +625,11 @@
       accept-language:
       - en-US
     method: GET
-<<<<<<< HEAD
-    uri: https://management.azure.com/subscriptions/00000000-0000-0000-0000-000000000000/resourceGroups/sdk-net-tests-rg-wus/providers/Microsoft.NetApp/netAppAccounts/sdk-py-tests-acc-2?api-version=2019-07-01
-  response:
-    body:
-      string: '{"error":{"code":"ResourceNotFound","message":"The Resource ''Microsoft.NetApp/netAppAccounts/sdk-py-tests-acc-2''
-        under resource group ''sdk-net-tests-rg-wus'' was not found."}}'
-=======
     uri: https://management.azure.com/subscriptions/00000000-0000-0000-0000-000000000000/resourceGroups/sdk-py-tests-cys/providers/Microsoft.NetApp/netAppAccounts/sdk-py-tests-acc-2?api-version=2019-07-01
   response:
     body:
       string: '{"error":{"code":"ResourceNotFound","message":"The Resource ''Microsoft.NetApp/netAppAccounts/sdk-py-tests-acc-2''
         under resource group ''sdk-py-tests-cys'' was not found."}}'
->>>>>>> b2753876
     headers:
       cache-control:
       - no-cache
@@ -813,11 +638,7 @@
       content-type:
       - application/json; charset=utf-8
       date:
-<<<<<<< HEAD
-      - Thu, 26 Sep 2019 16:41:00 GMT
-=======
       - Mon, 30 Sep 2019 08:05:50 GMT
->>>>>>> b2753876
       expires:
       - '-1'
       pragma:
