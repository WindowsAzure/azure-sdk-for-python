interactions:
- request:
    body: '{"location": "westcentralus"}'
    headers:
      Accept:
      - application/json
      Accept-Encoding:
      - gzip, deflate
      Connection:
      - keep-alive
      Content-Length:
      - '29'
      Content-Type:
      - application/json; charset=utf-8
      User-Agent:
      - python/3.6.4 (Darwin-18.7.0-x86_64-i386-64bit) msrest/0.6.10 msrest_azure/0.4.34
        azure-mgmt-netapp/0.5.0 Azure-SDK-For-Python
      accept-language:
      - en-US
    method: PUT
<<<<<<< HEAD
    uri: https://management.azure.com/subscriptions/00000000-0000-0000-0000-000000000000/resourceGroups/sdk-net-tests-rg-wus/providers/Microsoft.NetApp/netAppAccounts/sdk-py-tests-acc-1?api-version=2019-07-01
  response:
    body:
      string: '{"id":"/subscriptions/00000000-0000-0000-0000-000000000000/resourceGroups/sdk-net-tests-rg-wus/providers/Microsoft.NetApp/netAppAccounts/sdk-py-tests-acc-1","name":"sdk-py-tests-acc-1","type":"Microsoft.NetApp/netAppAccounts","etag":"W/\"datetime''2019-09-26T16%3A48%3A28.1326372Z''\"","location":"westcentralus","properties":{"name":"sdk-py-tests-acc-1","provisioningState":"Succeeded"}}'
=======
    uri: https://management.azure.com/subscriptions/00000000-0000-0000-0000-000000000000/resourceGroups/sdk-py-tests-cys/providers/Microsoft.NetApp/netAppAccounts/sdk-py-tests-acc-1?api-version=2019-07-01
  response:
    body:
      string: '{"id":"/subscriptions/00000000-0000-0000-0000-000000000000/resourceGroups/sdk-py-tests-cys/providers/Microsoft.NetApp/netAppAccounts/sdk-py-tests-acc-1","name":"sdk-py-tests-acc-1","type":"Microsoft.NetApp/netAppAccounts","etag":"W/\"datetime''2019-09-30T08%3A14%3A09.71905Z''\"","location":"westcentralus","properties":{"name":"sdk-py-tests-acc-1","provisioningState":"Succeeded"}}'
>>>>>>> b2753876
    headers:
      access-control-expose-headers:
      - Request-Context
      azure-asyncoperation:
<<<<<<< HEAD
      - https://management.azure.com/subscriptions/00000000-0000-0000-0000-000000000000/providers/Microsoft.NetApp/locations/westcentralus/operationResults/09ebb95b-c478-4e4d-8634-2082bf284c7a?api-version=2019-07-01
=======
      - https://management.azure.com/subscriptions/00000000-0000-0000-0000-000000000000/providers/Microsoft.NetApp/locations/westcentralus/operationResults/23f5d96b-ba88-4725-baa8-6cf103d954bc?api-version=2019-07-01
>>>>>>> b2753876
      cache-control:
      - no-cache
      content-length:
      - '380'
      content-type:
      - application/json; charset=utf-8
      date:
<<<<<<< HEAD
      - Thu, 26 Sep 2019 16:48:28 GMT
      etag:
      - W/"datetime'2019-09-26T16%3A48%3A28.1326372Z'"
=======
      - Mon, 30 Sep 2019 08:14:10 GMT
      etag:
      - W/"datetime'2019-09-30T08%3A14%3A09.71905Z'"
>>>>>>> b2753876
      expires:
      - '-1'
      pragma:
      - no-cache
      request-context:
      - appId=cid-v1:2c4cb680-0a1f-424d-bb8d-8e650ba68d53
      server:
      - Microsoft-IIS/10.0
      strict-transport-security:
      - max-age=31536000; includeSubDomains
      x-content-type-options:
      - nosniff
      x-ms-ratelimit-remaining-subscription-writes:
      - '1199'
      x-powered-by:
      - ASP.NET
    status:
      code: 201
      message: Created
- request:
    body: null
    headers:
      Accept:
      - application/json
      Accept-Encoding:
      - gzip, deflate
      Connection:
      - keep-alive
      User-Agent:
      - python/3.6.4 (Darwin-18.7.0-x86_64-i386-64bit) msrest/0.6.10 msrest_azure/0.4.34
        azure-mgmt-netapp/0.5.0 Azure-SDK-For-Python
    method: GET
<<<<<<< HEAD
    uri: https://management.azure.com/subscriptions/00000000-0000-0000-0000-000000000000/providers/Microsoft.NetApp/locations/westcentralus/operationResults/09ebb95b-c478-4e4d-8634-2082bf284c7a?api-version=2019-07-01
  response:
    body:
      string: '{"id":"/subscriptions/00000000-0000-0000-0000-000000000000/providers/Microsoft.NetApp/locations/westcentralus/operationResults/09ebb95b-c478-4e4d-8634-2082bf284c7a","name":"09ebb95b-c478-4e4d-8634-2082bf284c7a","status":"Succeeded","startTime":"2019-09-26T16:48:28.080554Z","endTime":"2019-09-26T16:48:28.2055843Z","percentComplete":100.0,"properties":{"resourceName":"/subscriptions/00000000-0000-0000-0000-000000000000/resourceGroups/sdk-net-tests-rg-wus/providers/Microsoft.NetApp/netAppAccounts/sdk-py-tests-acc-1"}}'
=======
    uri: https://management.azure.com/subscriptions/00000000-0000-0000-0000-000000000000/providers/Microsoft.NetApp/locations/westcentralus/operationResults/23f5d96b-ba88-4725-baa8-6cf103d954bc?api-version=2019-07-01
  response:
    body:
      string: '{"id":"/subscriptions/00000000-0000-0000-0000-000000000000/providers/Microsoft.NetApp/locations/westcentralus/operationResults/23f5d96b-ba88-4725-baa8-6cf103d954bc","name":"23f5d96b-ba88-4725-baa8-6cf103d954bc","status":"Succeeded","startTime":"2019-09-30T08:14:09.6634327Z","endTime":"2019-09-30T08:14:09.7718076Z","percentComplete":100.0,"properties":{"resourceName":"/subscriptions/00000000-0000-0000-0000-000000000000/resourceGroups/sdk-py-tests-cys/providers/Microsoft.NetApp/netAppAccounts/sdk-py-tests-acc-1"}}'
>>>>>>> b2753876
    headers:
      access-control-expose-headers:
      - Request-Context
      cache-control:
      - no-cache
      content-length:
<<<<<<< HEAD
      - '520'
      content-type:
      - application/json; charset=utf-8
      date:
      - Thu, 26 Sep 2019 16:48:59 GMT
=======
      - '517'
      content-type:
      - application/json; charset=utf-8
      date:
      - Mon, 30 Sep 2019 08:14:41 GMT
>>>>>>> b2753876
      expires:
      - '-1'
      pragma:
      - no-cache
      request-context:
      - appId=cid-v1:2c4cb680-0a1f-424d-bb8d-8e650ba68d53
      server:
      - Microsoft-IIS/10.0
      strict-transport-security:
      - max-age=31536000; includeSubDomains
      transfer-encoding:
      - chunked
      vary:
      - Accept-Encoding
      x-content-type-options:
      - nosniff
      x-powered-by:
      - ASP.NET
    status:
      code: 200
      message: OK
- request:
    body: null
    headers:
      Accept:
      - application/json
      Accept-Encoding:
      - gzip, deflate
      Connection:
      - keep-alive
      User-Agent:
      - python/3.6.4 (Darwin-18.7.0-x86_64-i386-64bit) msrest/0.6.10 msrest_azure/0.4.34
        azure-mgmt-netapp/0.5.0 Azure-SDK-For-Python
    method: GET
<<<<<<< HEAD
    uri: https://management.azure.com/subscriptions/00000000-0000-0000-0000-000000000000/resourceGroups/sdk-net-tests-rg-wus/providers/Microsoft.NetApp/netAppAccounts/sdk-py-tests-acc-1?api-version=2019-07-01
  response:
    body:
      string: '{"id":"/subscriptions/00000000-0000-0000-0000-000000000000/resourceGroups/sdk-net-tests-rg-wus/providers/Microsoft.NetApp/netAppAccounts/sdk-py-tests-acc-1","name":"sdk-py-tests-acc-1","type":"Microsoft.NetApp/netAppAccounts","etag":"W/\"datetime''2019-09-26T16%3A48%3A28.2046893Z''\"","location":"westcentralus","properties":{"name":"sdk-py-tests-acc-1","provisioningState":"Succeeded"}}'
=======
    uri: https://management.azure.com/subscriptions/00000000-0000-0000-0000-000000000000/resourceGroups/sdk-py-tests-cys/providers/Microsoft.NetApp/netAppAccounts/sdk-py-tests-acc-1?api-version=2019-07-01
  response:
    body:
      string: '{"id":"/subscriptions/00000000-0000-0000-0000-000000000000/resourceGroups/sdk-py-tests-cys/providers/Microsoft.NetApp/netAppAccounts/sdk-py-tests-acc-1","name":"sdk-py-tests-acc-1","type":"Microsoft.NetApp/netAppAccounts","etag":"W/\"datetime''2019-09-30T08%3A14%3A09.778094Z''\"","location":"westcentralus","properties":{"name":"sdk-py-tests-acc-1","provisioningState":"Succeeded"}}'
>>>>>>> b2753876
    headers:
      access-control-expose-headers:
      - Request-Context
      cache-control:
      - no-cache
      content-length:
<<<<<<< HEAD
      - '386'
      content-type:
      - application/json; charset=utf-8
      date:
      - Thu, 26 Sep 2019 16:48:59 GMT
      etag:
      - W/"datetime'2019-09-26T16%3A48%3A28.2046893Z'"
=======
      - '381'
      content-type:
      - application/json; charset=utf-8
      date:
      - Mon, 30 Sep 2019 08:14:41 GMT
      etag:
      - W/"datetime'2019-09-30T08%3A14%3A09.778094Z'"
>>>>>>> b2753876
      expires:
      - '-1'
      pragma:
      - no-cache
      request-context:
      - appId=cid-v1:2c4cb680-0a1f-424d-bb8d-8e650ba68d53
      server:
      - Microsoft-IIS/10.0
      strict-transport-security:
      - max-age=31536000; includeSubDomains
      transfer-encoding:
      - chunked
      vary:
      - Accept-Encoding
      x-content-type-options:
      - nosniff
      x-powered-by:
      - ASP.NET
    status:
      code: 200
      message: OK
- request:
    body: '{"location": "westcentralus", "properties": {"size": 4398046511104, "serviceLevel":
      "Premium"}}'
    headers:
      Accept:
      - application/json
      Accept-Encoding:
      - gzip, deflate
      Connection:
      - keep-alive
      Content-Length:
      - '95'
      Content-Type:
      - application/json; charset=utf-8
      User-Agent:
      - python/3.6.4 (Darwin-18.7.0-x86_64-i386-64bit) msrest/0.6.10 msrest_azure/0.4.34
        azure-mgmt-netapp/0.5.0 Azure-SDK-For-Python
      accept-language:
      - en-US
      location:
      - westcentralus
    method: PUT
<<<<<<< HEAD
    uri: https://management.azure.com/subscriptions/00000000-0000-0000-0000-000000000000/resourceGroups/sdk-net-tests-rg-wus/providers/Microsoft.NetApp/netAppAccounts/sdk-py-tests-acc-1/capacityPools/sdk-py-tests-pool-1?api-version=2019-07-01
  response:
    body:
      string: '{"id":"/subscriptions/00000000-0000-0000-0000-000000000000/resourceGroups/sdk-net-tests-rg-wus/providers/Microsoft.NetApp/netAppAccounts/sdk-py-tests-acc-1/capacityPools/sdk-py-tests-pool-1","name":"sdk-py-tests-acc-1/sdk-py-tests-pool-1","type":"Microsoft.NetApp/netAppAccounts/capacityPools","etag":"W/\"datetime''2019-09-26T16%3A49%3A01.1404275Z''\"","location":"westcentralus","properties":{"serviceLevel":"Premium","size":4398046511104,"provisioningState":"Creating"}}'
=======
    uri: https://management.azure.com/subscriptions/00000000-0000-0000-0000-000000000000/resourceGroups/sdk-py-tests-cys/providers/Microsoft.NetApp/netAppAccounts/sdk-py-tests-acc-1/capacityPools/sdk-py-tests-pool-1?api-version=2019-07-01
  response:
    body:
      string: '{"id":"/subscriptions/00000000-0000-0000-0000-000000000000/resourceGroups/sdk-py-tests-cys/providers/Microsoft.NetApp/netAppAccounts/sdk-py-tests-acc-1/capacityPools/sdk-py-tests-pool-1","name":"sdk-py-tests-acc-1/sdk-py-tests-pool-1","type":"Microsoft.NetApp/netAppAccounts/capacityPools","etag":"W/\"datetime''2019-09-30T08%3A14%3A43.0574005Z''\"","location":"westcentralus","properties":{"serviceLevel":"Premium","size":4398046511104,"provisioningState":"Creating"}}'
>>>>>>> b2753876
    headers:
      access-control-expose-headers:
      - Request-Context
      azure-asyncoperation:
<<<<<<< HEAD
      - https://management.azure.com/subscriptions/00000000-0000-0000-0000-000000000000/providers/Microsoft.NetApp/locations/westcentralus/operationResults/6877b7b3-3700-4be2-ab1e-8f5771452ecf?api-version=2019-07-01
=======
      - https://management.azure.com/subscriptions/00000000-0000-0000-0000-000000000000/providers/Microsoft.NetApp/locations/westcentralus/operationResults/72315062-e7d8-457c-9871-9819766937ec?api-version=2019-07-01
>>>>>>> b2753876
      cache-control:
      - no-cache
      content-length:
      - '467'
      content-type:
      - application/json; charset=utf-8
      date:
<<<<<<< HEAD
      - Thu, 26 Sep 2019 16:49:01 GMT
      etag:
      - W/"datetime'2019-09-26T16%3A49%3A01.1404275Z'"
=======
      - Mon, 30 Sep 2019 08:14:43 GMT
      etag:
      - W/"datetime'2019-09-30T08%3A14%3A43.0574005Z'"
>>>>>>> b2753876
      expires:
      - '-1'
      pragma:
      - no-cache
      request-context:
      - appId=cid-v1:2c4cb680-0a1f-424d-bb8d-8e650ba68d53
      server:
      - Microsoft-IIS/10.0
      strict-transport-security:
      - max-age=31536000; includeSubDomains
      x-content-type-options:
      - nosniff
      x-ms-ratelimit-remaining-subscription-writes:
      - '1198'
      x-powered-by:
      - ASP.NET
    status:
      code: 201
      message: Created
- request:
    body: null
    headers:
      Accept:
      - application/json
      Accept-Encoding:
      - gzip, deflate
      Connection:
      - keep-alive
      User-Agent:
      - python/3.6.4 (Darwin-18.7.0-x86_64-i386-64bit) msrest/0.6.10 msrest_azure/0.4.34
        azure-mgmt-netapp/0.5.0 Azure-SDK-For-Python
    method: GET
<<<<<<< HEAD
    uri: https://management.azure.com/subscriptions/00000000-0000-0000-0000-000000000000/providers/Microsoft.NetApp/locations/westcentralus/operationResults/6877b7b3-3700-4be2-ab1e-8f5771452ecf?api-version=2019-07-01
  response:
    body:
      string: '{"id":"/subscriptions/00000000-0000-0000-0000-000000000000/providers/Microsoft.NetApp/locations/westcentralus/operationResults/6877b7b3-3700-4be2-ab1e-8f5771452ecf","name":"6877b7b3-3700-4be2-ab1e-8f5771452ecf","status":"Succeeded","startTime":"2019-09-26T16:49:01.0920885Z","endTime":"2019-09-26T16:49:01.5139682Z","percentComplete":100.0,"properties":{"resourceName":"/subscriptions/00000000-0000-0000-0000-000000000000/resourceGroups/sdk-net-tests-rg-wus/providers/Microsoft.NetApp/netAppAccounts/sdk-py-tests-acc-1/capacityPools/sdk-py-tests-pool-1"}}'
=======
    uri: https://management.azure.com/subscriptions/00000000-0000-0000-0000-000000000000/providers/Microsoft.NetApp/locations/westcentralus/operationResults/72315062-e7d8-457c-9871-9819766937ec?api-version=2019-07-01
  response:
    body:
      string: '{"id":"/subscriptions/00000000-0000-0000-0000-000000000000/providers/Microsoft.NetApp/locations/westcentralus/operationResults/72315062-e7d8-457c-9871-9819766937ec","name":"72315062-e7d8-457c-9871-9819766937ec","status":"Succeeded","startTime":"2019-09-30T08:14:42.9250257Z","endTime":"2019-09-30T08:14:43.405852Z","percentComplete":100.0,"properties":{"resourceName":"/subscriptions/00000000-0000-0000-0000-000000000000/resourceGroups/sdk-py-tests-cys/providers/Microsoft.NetApp/netAppAccounts/sdk-py-tests-acc-1/capacityPools/sdk-py-tests-pool-1"}}'
>>>>>>> b2753876
    headers:
      access-control-expose-headers:
      - Request-Context
      cache-control:
      - no-cache
      content-length:
      - '550'
      content-type:
      - application/json; charset=utf-8
      date:
<<<<<<< HEAD
      - Thu, 26 Sep 2019 16:49:31 GMT
=======
      - Mon, 30 Sep 2019 08:15:15 GMT
>>>>>>> b2753876
      expires:
      - '-1'
      pragma:
      - no-cache
      request-context:
      - appId=cid-v1:2c4cb680-0a1f-424d-bb8d-8e650ba68d53
      server:
      - Microsoft-IIS/10.0
      strict-transport-security:
      - max-age=31536000; includeSubDomains
      transfer-encoding:
      - chunked
      vary:
      - Accept-Encoding
      x-content-type-options:
      - nosniff
      x-powered-by:
      - ASP.NET
    status:
      code: 200
      message: OK
- request:
    body: null
    headers:
      Accept:
      - application/json
      Accept-Encoding:
      - gzip, deflate
      Connection:
      - keep-alive
      User-Agent:
      - python/3.6.4 (Darwin-18.7.0-x86_64-i386-64bit) msrest/0.6.10 msrest_azure/0.4.34
        azure-mgmt-netapp/0.5.0 Azure-SDK-For-Python
    method: GET
<<<<<<< HEAD
    uri: https://management.azure.com/subscriptions/00000000-0000-0000-0000-000000000000/resourceGroups/sdk-net-tests-rg-wus/providers/Microsoft.NetApp/netAppAccounts/sdk-py-tests-acc-1/capacityPools/sdk-py-tests-pool-1?api-version=2019-07-01
  response:
    body:
      string: '{"id":"/subscriptions/00000000-0000-0000-0000-000000000000/resourceGroups/sdk-net-tests-rg-wus/providers/Microsoft.NetApp/netAppAccounts/sdk-py-tests-acc-1/capacityPools/sdk-py-tests-pool-1","name":"sdk-py-tests-acc-1/sdk-py-tests-pool-1","type":"Microsoft.NetApp/netAppAccounts/capacityPools","etag":"W/\"datetime''2019-09-26T16%3A49%3A01.5086927Z''\"","location":"westcentralus","properties":{"poolId":"5cf3fa1f-51ec-923f-033e-8ed9dde48214","name":"sdk-py-tests-acc-1/sdk-py-tests-pool-1","serviceLevel":"Premium","size":4398046511104,"provisioningState":"Succeeded"}}'
=======
    uri: https://management.azure.com/subscriptions/00000000-0000-0000-0000-000000000000/resourceGroups/sdk-py-tests-cys/providers/Microsoft.NetApp/netAppAccounts/sdk-py-tests-acc-1/capacityPools/sdk-py-tests-pool-1?api-version=2019-07-01
  response:
    body:
      string: '{"id":"/subscriptions/00000000-0000-0000-0000-000000000000/resourceGroups/sdk-py-tests-cys/providers/Microsoft.NetApp/netAppAccounts/sdk-py-tests-acc-1/capacityPools/sdk-py-tests-pool-1","name":"sdk-py-tests-acc-1/sdk-py-tests-pool-1","type":"Microsoft.NetApp/netAppAccounts/capacityPools","etag":"W/\"datetime''2019-09-30T08%3A14%3A43.3976469Z''\"","location":"westcentralus","properties":{"poolId":"3f250b02-23c7-9f96-22cc-15a837412290","name":"sdk-py-tests-acc-1/sdk-py-tests-pool-1","serviceLevel":"Premium","size":4398046511104,"provisioningState":"Succeeded"}}'
>>>>>>> b2753876
    headers:
      access-control-expose-headers:
      - Request-Context
      cache-control:
      - no-cache
      content-length:
      - '564'
      content-type:
      - application/json; charset=utf-8
      date:
<<<<<<< HEAD
      - Thu, 26 Sep 2019 16:49:31 GMT
      etag:
      - W/"datetime'2019-09-26T16%3A49%3A01.5086927Z'"
=======
      - Mon, 30 Sep 2019 08:15:15 GMT
      etag:
      - W/"datetime'2019-09-30T08%3A14%3A43.3976469Z'"
>>>>>>> b2753876
      expires:
      - '-1'
      pragma:
      - no-cache
      request-context:
      - appId=cid-v1:2c4cb680-0a1f-424d-bb8d-8e650ba68d53
      server:
      - Microsoft-IIS/10.0
      strict-transport-security:
      - max-age=31536000; includeSubDomains
      transfer-encoding:
      - chunked
      vary:
      - Accept-Encoding
      x-content-type-options:
      - nosniff
      x-powered-by:
      - ASP.NET
    status:
      code: 200
      message: OK
- request:
    body: '{"location": "westcentralus", "properties": {"size": 4398046511104, "serviceLevel":
      "Premium"}}'
    headers:
      Accept:
      - application/json
      Accept-Encoding:
      - gzip, deflate
      Connection:
      - keep-alive
      Content-Length:
      - '95'
      Content-Type:
      - application/json; charset=utf-8
      User-Agent:
      - python/3.6.4 (Darwin-18.7.0-x86_64-i386-64bit) msrest/0.6.10 msrest_azure/0.4.34
        azure-mgmt-netapp/0.5.0 Azure-SDK-For-Python
      accept-language:
      - en-US
      location:
      - westcentralus
    method: PUT
<<<<<<< HEAD
    uri: https://management.azure.com/subscriptions/00000000-0000-0000-0000-000000000000/resourceGroups/sdk-net-tests-rg-wus/providers/Microsoft.NetApp/netAppAccounts/sdk-py-tests-acc-1/capacityPools/sdk-py-tests-pool-2?api-version=2019-07-01
  response:
    body:
      string: '{"id":"/subscriptions/00000000-0000-0000-0000-000000000000/resourceGroups/sdk-net-tests-rg-wus/providers/Microsoft.NetApp/netAppAccounts/sdk-py-tests-acc-1/capacityPools/sdk-py-tests-pool-2","name":"sdk-py-tests-acc-1/sdk-py-tests-pool-2","type":"Microsoft.NetApp/netAppAccounts/capacityPools","etag":"W/\"datetime''2019-09-26T16%3A49%3A33.5457869Z''\"","location":"westcentralus","properties":{"serviceLevel":"Premium","size":4398046511104,"provisioningState":"Creating"}}'
=======
    uri: https://management.azure.com/subscriptions/00000000-0000-0000-0000-000000000000/resourceGroups/sdk-py-tests-cys/providers/Microsoft.NetApp/netAppAccounts/sdk-py-tests-acc-1/capacityPools/sdk-py-tests-pool-2?api-version=2019-07-01
  response:
    body:
      string: '{"id":"/subscriptions/00000000-0000-0000-0000-000000000000/resourceGroups/sdk-py-tests-cys/providers/Microsoft.NetApp/netAppAccounts/sdk-py-tests-acc-1/capacityPools/sdk-py-tests-pool-2","name":"sdk-py-tests-acc-1/sdk-py-tests-pool-2","type":"Microsoft.NetApp/netAppAccounts/capacityPools","etag":"W/\"datetime''2019-09-30T08%3A15%3A16.7510062Z''\"","location":"westcentralus","properties":{"serviceLevel":"Premium","size":4398046511104,"provisioningState":"Creating"}}'
>>>>>>> b2753876
    headers:
      access-control-expose-headers:
      - Request-Context
      azure-asyncoperation:
<<<<<<< HEAD
      - https://management.azure.com/subscriptions/00000000-0000-0000-0000-000000000000/providers/Microsoft.NetApp/locations/westcentralus/operationResults/0762aa73-d79e-414f-85d4-2126ff1174ba?api-version=2019-07-01
=======
      - https://management.azure.com/subscriptions/00000000-0000-0000-0000-000000000000/providers/Microsoft.NetApp/locations/westcentralus/operationResults/e089602e-3d4a-4ba5-9ac5-7613385755be?api-version=2019-07-01
>>>>>>> b2753876
      cache-control:
      - no-cache
      content-length:
      - '467'
      content-type:
      - application/json; charset=utf-8
      date:
<<<<<<< HEAD
      - Thu, 26 Sep 2019 16:49:33 GMT
      etag:
      - W/"datetime'2019-09-26T16%3A49%3A33.5457869Z'"
=======
      - Mon, 30 Sep 2019 08:15:16 GMT
      etag:
      - W/"datetime'2019-09-30T08%3A15%3A16.7510062Z'"
>>>>>>> b2753876
      expires:
      - '-1'
      pragma:
      - no-cache
      request-context:
      - appId=cid-v1:2c4cb680-0a1f-424d-bb8d-8e650ba68d53
      server:
      - Microsoft-IIS/10.0
      strict-transport-security:
      - max-age=31536000; includeSubDomains
      x-content-type-options:
      - nosniff
      x-ms-ratelimit-remaining-subscription-writes:
      - '1197'
      x-powered-by:
      - ASP.NET
    status:
      code: 201
      message: Created
- request:
    body: null
    headers:
      Accept:
      - application/json
      Accept-Encoding:
      - gzip, deflate
      Connection:
      - keep-alive
      User-Agent:
      - python/3.6.4 (Darwin-18.7.0-x86_64-i386-64bit) msrest/0.6.10 msrest_azure/0.4.34
        azure-mgmt-netapp/0.5.0 Azure-SDK-For-Python
    method: GET
<<<<<<< HEAD
    uri: https://management.azure.com/subscriptions/00000000-0000-0000-0000-000000000000/providers/Microsoft.NetApp/locations/westcentralus/operationResults/0762aa73-d79e-414f-85d4-2126ff1174ba?api-version=2019-07-01
  response:
    body:
      string: '{"id":"/subscriptions/00000000-0000-0000-0000-000000000000/providers/Microsoft.NetApp/locations/westcentralus/operationResults/0762aa73-d79e-414f-85d4-2126ff1174ba","name":"0762aa73-d79e-414f-85d4-2126ff1174ba","status":"Succeeded","startTime":"2019-09-26T16:49:33.5094983Z","endTime":"2019-09-26T16:49:33.9157535Z","percentComplete":100.0,"properties":{"resourceName":"/subscriptions/00000000-0000-0000-0000-000000000000/resourceGroups/sdk-net-tests-rg-wus/providers/Microsoft.NetApp/netAppAccounts/sdk-py-tests-acc-1/capacityPools/sdk-py-tests-pool-2"}}'
=======
    uri: https://management.azure.com/subscriptions/00000000-0000-0000-0000-000000000000/providers/Microsoft.NetApp/locations/westcentralus/operationResults/e089602e-3d4a-4ba5-9ac5-7613385755be?api-version=2019-07-01
  response:
    body:
      string: '{"id":"/subscriptions/00000000-0000-0000-0000-000000000000/providers/Microsoft.NetApp/locations/westcentralus/operationResults/e089602e-3d4a-4ba5-9ac5-7613385755be","name":"e089602e-3d4a-4ba5-9ac5-7613385755be","status":"Succeeded","startTime":"2019-09-30T08:15:16.6864474Z","endTime":"2019-09-30T08:15:17.1548971Z","percentComplete":100.0,"properties":{"resourceName":"/subscriptions/00000000-0000-0000-0000-000000000000/resourceGroups/sdk-py-tests-cys/providers/Microsoft.NetApp/netAppAccounts/sdk-py-tests-acc-1/capacityPools/sdk-py-tests-pool-2"}}'
>>>>>>> b2753876
    headers:
      access-control-expose-headers:
      - Request-Context
      cache-control:
      - no-cache
      content-length:
<<<<<<< HEAD
      - '555'
      content-type:
      - application/json; charset=utf-8
      date:
      - Thu, 26 Sep 2019 16:50:05 GMT
=======
      - '551'
      content-type:
      - application/json; charset=utf-8
      date:
      - Mon, 30 Sep 2019 08:15:47 GMT
>>>>>>> b2753876
      expires:
      - '-1'
      pragma:
      - no-cache
      request-context:
      - appId=cid-v1:2c4cb680-0a1f-424d-bb8d-8e650ba68d53
      server:
      - Microsoft-IIS/10.0
      strict-transport-security:
      - max-age=31536000; includeSubDomains
      transfer-encoding:
      - chunked
      vary:
      - Accept-Encoding
      x-content-type-options:
      - nosniff
      x-powered-by:
      - ASP.NET
    status:
      code: 200
      message: OK
- request:
    body: null
    headers:
      Accept:
      - application/json
      Accept-Encoding:
      - gzip, deflate
      Connection:
      - keep-alive
      User-Agent:
      - python/3.6.4 (Darwin-18.7.0-x86_64-i386-64bit) msrest/0.6.10 msrest_azure/0.4.34
        azure-mgmt-netapp/0.5.0 Azure-SDK-For-Python
    method: GET
<<<<<<< HEAD
    uri: https://management.azure.com/subscriptions/00000000-0000-0000-0000-000000000000/resourceGroups/sdk-net-tests-rg-wus/providers/Microsoft.NetApp/netAppAccounts/sdk-py-tests-acc-1/capacityPools/sdk-py-tests-pool-2?api-version=2019-07-01
  response:
    body:
      string: '{"id":"/subscriptions/00000000-0000-0000-0000-000000000000/resourceGroups/sdk-net-tests-rg-wus/providers/Microsoft.NetApp/netAppAccounts/sdk-py-tests-acc-1/capacityPools/sdk-py-tests-pool-2","name":"sdk-py-tests-acc-1/sdk-py-tests-pool-2","type":"Microsoft.NetApp/netAppAccounts/capacityPools","etag":"W/\"datetime''2019-09-26T16%3A49%3A33.9120507Z''\"","location":"westcentralus","properties":{"poolId":"bc97ba69-c79a-5b44-5b61-64fb51eee504","name":"sdk-py-tests-acc-1/sdk-py-tests-pool-2","serviceLevel":"Premium","size":4398046511104,"provisioningState":"Succeeded"}}'
=======
    uri: https://management.azure.com/subscriptions/00000000-0000-0000-0000-000000000000/resourceGroups/sdk-py-tests-cys/providers/Microsoft.NetApp/netAppAccounts/sdk-py-tests-acc-1/capacityPools/sdk-py-tests-pool-2?api-version=2019-07-01
  response:
    body:
      string: '{"id":"/subscriptions/00000000-0000-0000-0000-000000000000/resourceGroups/sdk-py-tests-cys/providers/Microsoft.NetApp/netAppAccounts/sdk-py-tests-acc-1/capacityPools/sdk-py-tests-pool-2","name":"sdk-py-tests-acc-1/sdk-py-tests-pool-2","type":"Microsoft.NetApp/netAppAccounts/capacityPools","etag":"W/\"datetime''2019-09-30T08%3A15%3A17.1492971Z''\"","location":"westcentralus","properties":{"poolId":"fd16ff49-d95d-d3f1-3bb5-dbddb4a31df2","name":"sdk-py-tests-acc-1/sdk-py-tests-pool-2","serviceLevel":"Premium","size":4398046511104,"provisioningState":"Succeeded"}}'
>>>>>>> b2753876
    headers:
      access-control-expose-headers:
      - Request-Context
      cache-control:
      - no-cache
      content-length:
      - '564'
      content-type:
      - application/json; charset=utf-8
      date:
<<<<<<< HEAD
      - Thu, 26 Sep 2019 16:50:05 GMT
      etag:
      - W/"datetime'2019-09-26T16%3A49%3A33.9120507Z'"
=======
      - Mon, 30 Sep 2019 08:15:48 GMT
      etag:
      - W/"datetime'2019-09-30T08%3A15%3A17.1492971Z'"
>>>>>>> b2753876
      expires:
      - '-1'
      pragma:
      - no-cache
      request-context:
      - appId=cid-v1:2c4cb680-0a1f-424d-bb8d-8e650ba68d53
      server:
      - Microsoft-IIS/10.0
      strict-transport-security:
      - max-age=31536000; includeSubDomains
      transfer-encoding:
      - chunked
      vary:
      - Accept-Encoding
      x-content-type-options:
      - nosniff
      x-powered-by:
      - ASP.NET
    status:
      code: 200
      message: OK
- request:
    body: null
    headers:
      Accept:
      - application/json
      Accept-Encoding:
      - gzip, deflate
      Connection:
      - keep-alive
      User-Agent:
      - python/3.6.4 (Darwin-18.7.0-x86_64-i386-64bit) msrest/0.6.10 msrest_azure/0.4.34
        azure-mgmt-netapp/0.5.0 Azure-SDK-For-Python
      accept-language:
      - en-US
    method: GET
<<<<<<< HEAD
    uri: https://management.azure.com/subscriptions/00000000-0000-0000-0000-000000000000/resourceGroups/sdk-net-tests-rg-wus/providers/Microsoft.NetApp/netAppAccounts/sdk-py-tests-acc-1/capacityPools?api-version=2019-07-01
  response:
    body:
      string: '{"value":[{"id":"/subscriptions/00000000-0000-0000-0000-000000000000/resourceGroups/sdk-net-tests-rg-wus/providers/Microsoft.NetApp/netAppAccounts/sdk-py-tests-acc-1/capacityPools/sdk-py-tests-pool-1","name":"sdk-py-tests-acc-1/sdk-py-tests-pool-1","type":"Microsoft.NetApp/netAppAccounts/capacityPools","etag":"W/\"datetime''2019-09-26T16%3A49%3A01.5086927Z''\"","location":"westcentralus","properties":{"poolId":"5cf3fa1f-51ec-923f-033e-8ed9dde48214","name":"sdk-py-tests-acc-1/sdk-py-tests-pool-1","serviceLevel":"Premium","size":4398046511104,"provisioningState":"Succeeded"}},{"id":"/subscriptions/00000000-0000-0000-0000-000000000000/resourceGroups/sdk-net-tests-rg-wus/providers/Microsoft.NetApp/netAppAccounts/sdk-py-tests-acc-1/capacityPools/sdk-py-tests-pool-2","name":"sdk-py-tests-acc-1/sdk-py-tests-pool-2","type":"Microsoft.NetApp/netAppAccounts/capacityPools","etag":"W/\"datetime''2019-09-26T16%3A49%3A33.9120507Z''\"","location":"westcentralus","properties":{"poolId":"bc97ba69-c79a-5b44-5b61-64fb51eee504","name":"sdk-py-tests-acc-1/sdk-py-tests-pool-2","serviceLevel":"Premium","size":4398046511104,"provisioningState":"Succeeded"}}]}'
=======
    uri: https://management.azure.com/subscriptions/00000000-0000-0000-0000-000000000000/resourceGroups/sdk-py-tests-cys/providers/Microsoft.NetApp/netAppAccounts/sdk-py-tests-acc-1/capacityPools?api-version=2019-07-01
  response:
    body:
      string: '{"value":[{"id":"/subscriptions/00000000-0000-0000-0000-000000000000/resourceGroups/sdk-py-tests-cys/providers/Microsoft.NetApp/netAppAccounts/sdk-py-tests-acc-1/capacityPools/sdk-py-tests-pool-1","name":"sdk-py-tests-acc-1/sdk-py-tests-pool-1","type":"Microsoft.NetApp/netAppAccounts/capacityPools","etag":"W/\"datetime''2019-09-30T08%3A14%3A43.3976469Z''\"","location":"westcentralus","properties":{"poolId":"3f250b02-23c7-9f96-22cc-15a837412290","name":"sdk-py-tests-acc-1/sdk-py-tests-pool-1","serviceLevel":"Premium","size":4398046511104,"provisioningState":"Succeeded"}},{"id":"/subscriptions/00000000-0000-0000-0000-000000000000/resourceGroups/sdk-py-tests-cys/providers/Microsoft.NetApp/netAppAccounts/sdk-py-tests-acc-1/capacityPools/sdk-py-tests-pool-2","name":"sdk-py-tests-acc-1/sdk-py-tests-pool-2","type":"Microsoft.NetApp/netAppAccounts/capacityPools","etag":"W/\"datetime''2019-09-30T08%3A15%3A17.1492971Z''\"","location":"westcentralus","properties":{"poolId":"fd16ff49-d95d-d3f1-3bb5-dbddb4a31df2","name":"sdk-py-tests-acc-1/sdk-py-tests-pool-2","serviceLevel":"Premium","size":4398046511104,"provisioningState":"Succeeded"}}]}'
>>>>>>> b2753876
    headers:
      access-control-expose-headers:
      - Request-Context
      cache-control:
      - no-cache
      content-length:
      - '1141'
      content-type:
      - application/json; charset=utf-8
      date:
<<<<<<< HEAD
      - Thu, 26 Sep 2019 16:50:05 GMT
=======
      - Mon, 30 Sep 2019 08:15:49 GMT
>>>>>>> b2753876
      expires:
      - '-1'
      pragma:
      - no-cache
      request-context:
      - appId=cid-v1:2c4cb680-0a1f-424d-bb8d-8e650ba68d53
      server:
      - Microsoft-IIS/10.0
      strict-transport-security:
      - max-age=31536000; includeSubDomains
      transfer-encoding:
      - chunked
      vary:
      - Accept-Encoding
      x-content-type-options:
      - nosniff
      x-powered-by:
      - ASP.NET
    status:
      code: 200
      message: OK
- request:
    body: null
    headers:
      Accept:
      - application/json
      Accept-Encoding:
      - gzip, deflate
      Connection:
      - keep-alive
      Content-Length:
      - '0'
      User-Agent:
      - python/3.6.4 (Darwin-18.7.0-x86_64-i386-64bit) msrest/0.6.10 msrest_azure/0.4.34
        azure-mgmt-netapp/0.5.0 Azure-SDK-For-Python
      accept-language:
      - en-US
    method: DELETE
<<<<<<< HEAD
    uri: https://management.azure.com/subscriptions/00000000-0000-0000-0000-000000000000/resourceGroups/sdk-net-tests-rg-wus/providers/Microsoft.NetApp/netAppAccounts/sdk-py-tests-acc-1/capacityPools/sdk-py-tests-pool-1?api-version=2019-07-01
=======
    uri: https://management.azure.com/subscriptions/00000000-0000-0000-0000-000000000000/resourceGroups/sdk-py-tests-cys/providers/Microsoft.NetApp/netAppAccounts/sdk-py-tests-acc-1/capacityPools/sdk-py-tests-pool-1?api-version=2019-07-01
>>>>>>> b2753876
  response:
    body:
      string: ''
    headers:
      access-control-expose-headers:
      - Request-Context
      azure-asyncoperation:
<<<<<<< HEAD
      - https://management.azure.com/subscriptions/00000000-0000-0000-0000-000000000000/providers/Microsoft.NetApp/locations/westcentralus/operationResults/051cd82c-99b2-4718-9c82-355adeb2a25d?api-version=2019-07-01
=======
      - https://management.azure.com/subscriptions/00000000-0000-0000-0000-000000000000/providers/Microsoft.NetApp/locations/westcentralus/operationResults/a4bd2df4-4410-4358-a4f9-d16a6e1ee664?api-version=2019-07-01
>>>>>>> b2753876
      cache-control:
      - no-cache
      content-length:
      - '0'
      date:
<<<<<<< HEAD
      - Thu, 26 Sep 2019 16:50:06 GMT
      expires:
      - '-1'
      location:
      - https://management.azure.com/subscriptions/00000000-0000-0000-0000-000000000000/providers/Microsoft.NetApp/locations/westcentralus/operationResults/051cd82c-99b2-4718-9c82-355adeb2a25d?api-version=2019-07-01&operationResultResponseType=Location
=======
      - Mon, 30 Sep 2019 08:15:49 GMT
      expires:
      - '-1'
      location:
      - https://management.azure.com/subscriptions/00000000-0000-0000-0000-000000000000/providers/Microsoft.NetApp/locations/westcentralus/operationResults/a4bd2df4-4410-4358-a4f9-d16a6e1ee664?api-version=2019-07-01&operationResultResponseType=Location
>>>>>>> b2753876
      pragma:
      - no-cache
      request-context:
      - appId=cid-v1:2c4cb680-0a1f-424d-bb8d-8e650ba68d53
      server:
      - Microsoft-IIS/10.0
      strict-transport-security:
      - max-age=31536000; includeSubDomains
      x-content-type-options:
      - nosniff
      x-ms-ratelimit-remaining-subscription-deletes:
      - '14999'
      x-powered-by:
      - ASP.NET
    status:
      code: 202
      message: Accepted
- request:
    body: null
    headers:
      Accept:
      - application/json
      Accept-Encoding:
      - gzip, deflate
      Connection:
      - keep-alive
      User-Agent:
      - python/3.6.4 (Darwin-18.7.0-x86_64-i386-64bit) msrest/0.6.10 msrest_azure/0.4.34
        azure-mgmt-netapp/0.5.0 Azure-SDK-For-Python
    method: GET
<<<<<<< HEAD
    uri: https://management.azure.com/subscriptions/00000000-0000-0000-0000-000000000000/providers/Microsoft.NetApp/locations/westcentralus/operationResults/051cd82c-99b2-4718-9c82-355adeb2a25d?api-version=2019-07-01
  response:
    body:
      string: '{"id":"/subscriptions/00000000-0000-0000-0000-000000000000/providers/Microsoft.NetApp/locations/westcentralus/operationResults/051cd82c-99b2-4718-9c82-355adeb2a25d","name":"051cd82c-99b2-4718-9c82-355adeb2a25d","status":"Succeeded","startTime":"2019-09-26T16:50:06.8821254Z","endTime":"2019-09-26T16:50:07.1014427Z","percentComplete":100.0,"properties":{"resourceName":"/subscriptions/00000000-0000-0000-0000-000000000000/resourceGroups/sdk-net-tests-rg-wus/providers/Microsoft.NetApp/netAppAccounts/sdk-py-tests-acc-1/capacityPools/sdk-py-tests-pool-1"}}'
=======
    uri: https://management.azure.com/subscriptions/00000000-0000-0000-0000-000000000000/providers/Microsoft.NetApp/locations/westcentralus/operationResults/a4bd2df4-4410-4358-a4f9-d16a6e1ee664?api-version=2019-07-01
  response:
    body:
      string: '{"id":"/subscriptions/00000000-0000-0000-0000-000000000000/providers/Microsoft.NetApp/locations/westcentralus/operationResults/a4bd2df4-4410-4358-a4f9-d16a6e1ee664","name":"a4bd2df4-4410-4358-a4f9-d16a6e1ee664","status":"Succeeded","startTime":"2019-09-30T08:15:50.6061213Z","endTime":"2019-09-30T08:15:50.7221087Z","percentComplete":100.0,"properties":{"resourceName":"/subscriptions/00000000-0000-0000-0000-000000000000/resourceGroups/sdk-py-tests-cys/providers/Microsoft.NetApp/netAppAccounts/sdk-py-tests-acc-1/capacityPools/sdk-py-tests-pool-1"}}'
>>>>>>> b2753876
    headers:
      access-control-expose-headers:
      - Request-Context
      cache-control:
      - no-cache
      content-length:
<<<<<<< HEAD
      - '555'
      content-type:
      - application/json; charset=utf-8
      date:
      - Thu, 26 Sep 2019 16:50:37 GMT
=======
      - '551'
      content-type:
      - application/json; charset=utf-8
      date:
      - Mon, 30 Sep 2019 08:16:22 GMT
>>>>>>> b2753876
      expires:
      - '-1'
      pragma:
      - no-cache
      request-context:
      - appId=cid-v1:2c4cb680-0a1f-424d-bb8d-8e650ba68d53
      server:
      - Microsoft-IIS/10.0
      strict-transport-security:
      - max-age=31536000; includeSubDomains
      transfer-encoding:
      - chunked
      vary:
      - Accept-Encoding
      x-content-type-options:
      - nosniff
      x-powered-by:
      - ASP.NET
    status:
      code: 200
      message: OK
- request:
    body: null
    headers:
      Accept:
      - application/json
      Accept-Encoding:
      - gzip, deflate
      Connection:
      - keep-alive
      Content-Length:
      - '0'
      User-Agent:
      - python/3.6.4 (Darwin-18.7.0-x86_64-i386-64bit) msrest/0.6.10 msrest_azure/0.4.34
        azure-mgmt-netapp/0.5.0 Azure-SDK-For-Python
      accept-language:
      - en-US
    method: DELETE
<<<<<<< HEAD
    uri: https://management.azure.com/subscriptions/00000000-0000-0000-0000-000000000000/resourceGroups/sdk-net-tests-rg-wus/providers/Microsoft.NetApp/netAppAccounts/sdk-py-tests-acc-1/capacityPools/sdk-py-tests-pool-2?api-version=2019-07-01
=======
    uri: https://management.azure.com/subscriptions/00000000-0000-0000-0000-000000000000/resourceGroups/sdk-py-tests-cys/providers/Microsoft.NetApp/netAppAccounts/sdk-py-tests-acc-1/capacityPools/sdk-py-tests-pool-2?api-version=2019-07-01
>>>>>>> b2753876
  response:
    body:
      string: ''
    headers:
      access-control-expose-headers:
      - Request-Context
      azure-asyncoperation:
<<<<<<< HEAD
      - https://management.azure.com/subscriptions/00000000-0000-0000-0000-000000000000/providers/Microsoft.NetApp/locations/westcentralus/operationResults/81f72b0b-f02f-48d1-8e33-8ce5d227781d?api-version=2019-07-01
=======
      - https://management.azure.com/subscriptions/00000000-0000-0000-0000-000000000000/providers/Microsoft.NetApp/locations/westcentralus/operationResults/3a50aa42-d368-48a0-89dd-85eeb97d178d?api-version=2019-07-01
>>>>>>> b2753876
      cache-control:
      - no-cache
      content-length:
      - '0'
      date:
<<<<<<< HEAD
      - Thu, 26 Sep 2019 16:50:37 GMT
      expires:
      - '-1'
      location:
      - https://management.azure.com/subscriptions/00000000-0000-0000-0000-000000000000/providers/Microsoft.NetApp/locations/westcentralus/operationResults/81f72b0b-f02f-48d1-8e33-8ce5d227781d?api-version=2019-07-01&operationResultResponseType=Location
=======
      - Mon, 30 Sep 2019 08:16:22 GMT
      expires:
      - '-1'
      location:
      - https://management.azure.com/subscriptions/00000000-0000-0000-0000-000000000000/providers/Microsoft.NetApp/locations/westcentralus/operationResults/3a50aa42-d368-48a0-89dd-85eeb97d178d?api-version=2019-07-01&operationResultResponseType=Location
>>>>>>> b2753876
      pragma:
      - no-cache
      request-context:
      - appId=cid-v1:2c4cb680-0a1f-424d-bb8d-8e650ba68d53
      server:
      - Microsoft-IIS/10.0
      strict-transport-security:
      - max-age=31536000; includeSubDomains
      x-content-type-options:
      - nosniff
      x-ms-ratelimit-remaining-subscription-deletes:
      - '14998'
      x-powered-by:
      - ASP.NET
    status:
      code: 202
      message: Accepted
- request:
    body: null
    headers:
      Accept:
      - application/json
      Accept-Encoding:
      - gzip, deflate
      Connection:
      - keep-alive
      User-Agent:
      - python/3.6.4 (Darwin-18.7.0-x86_64-i386-64bit) msrest/0.6.10 msrest_azure/0.4.34
        azure-mgmt-netapp/0.5.0 Azure-SDK-For-Python
    method: GET
<<<<<<< HEAD
    uri: https://management.azure.com/subscriptions/00000000-0000-0000-0000-000000000000/providers/Microsoft.NetApp/locations/westcentralus/operationResults/81f72b0b-f02f-48d1-8e33-8ce5d227781d?api-version=2019-07-01
  response:
    body:
      string: '{"id":"/subscriptions/00000000-0000-0000-0000-000000000000/providers/Microsoft.NetApp/locations/westcentralus/operationResults/81f72b0b-f02f-48d1-8e33-8ce5d227781d","name":"81f72b0b-f02f-48d1-8e33-8ce5d227781d","status":"Succeeded","startTime":"2019-09-26T16:50:38.6612344Z","endTime":"2019-09-26T16:50:38.7705709Z","percentComplete":100.0,"properties":{"resourceName":"/subscriptions/00000000-0000-0000-0000-000000000000/resourceGroups/sdk-net-tests-rg-wus/providers/Microsoft.NetApp/netAppAccounts/sdk-py-tests-acc-1/capacityPools/sdk-py-tests-pool-2"}}'
=======
    uri: https://management.azure.com/subscriptions/00000000-0000-0000-0000-000000000000/providers/Microsoft.NetApp/locations/westcentralus/operationResults/3a50aa42-d368-48a0-89dd-85eeb97d178d?api-version=2019-07-01
  response:
    body:
      string: '{"id":"/subscriptions/00000000-0000-0000-0000-000000000000/providers/Microsoft.NetApp/locations/westcentralus/operationResults/3a50aa42-d368-48a0-89dd-85eeb97d178d","name":"3a50aa42-d368-48a0-89dd-85eeb97d178d","status":"Succeeded","startTime":"2019-09-30T08:16:23.0064096Z","endTime":"2019-09-30T08:16:23.1313972Z","percentComplete":100.0,"properties":{"resourceName":"/subscriptions/00000000-0000-0000-0000-000000000000/resourceGroups/sdk-py-tests-cys/providers/Microsoft.NetApp/netAppAccounts/sdk-py-tests-acc-1/capacityPools/sdk-py-tests-pool-2"}}'
>>>>>>> b2753876
    headers:
      access-control-expose-headers:
      - Request-Context
      cache-control:
      - no-cache
      content-length:
<<<<<<< HEAD
      - '555'
      content-type:
      - application/json; charset=utf-8
      date:
      - Thu, 26 Sep 2019 16:51:09 GMT
=======
      - '551'
      content-type:
      - application/json; charset=utf-8
      date:
      - Mon, 30 Sep 2019 08:16:54 GMT
>>>>>>> b2753876
      expires:
      - '-1'
      pragma:
      - no-cache
      request-context:
      - appId=cid-v1:2c4cb680-0a1f-424d-bb8d-8e650ba68d53
      server:
      - Microsoft-IIS/10.0
      strict-transport-security:
      - max-age=31536000; includeSubDomains
      transfer-encoding:
      - chunked
      vary:
      - Accept-Encoding
      x-content-type-options:
      - nosniff
      x-powered-by:
      - ASP.NET
    status:
      code: 200
      message: OK
- request:
    body: null
    headers:
      Accept:
      - application/json
      Accept-Encoding:
      - gzip, deflate
      Connection:
      - keep-alive
      User-Agent:
      - python/3.6.4 (Darwin-18.7.0-x86_64-i386-64bit) msrest/0.6.10 msrest_azure/0.4.34
        azure-mgmt-netapp/0.5.0 Azure-SDK-For-Python
      accept-language:
      - en-US
    method: GET
<<<<<<< HEAD
    uri: https://management.azure.com/subscriptions/00000000-0000-0000-0000-000000000000/resourceGroups/sdk-net-tests-rg-wus/providers/Microsoft.NetApp/netAppAccounts/sdk-py-tests-acc-1/capacityPools/sdk-py-tests-pool-1?api-version=2019-07-01
  response:
    body:
      string: '{"error":{"code":"ResourceNotFound","message":"The Resource ''Microsoft.NetApp/netAppAccounts/sdk-py-tests-acc-1/capacityPools/sdk-py-tests-pool-1''
        under resource group ''sdk-net-tests-rg-wus'' was not found."}}'
=======
    uri: https://management.azure.com/subscriptions/00000000-0000-0000-0000-000000000000/resourceGroups/sdk-py-tests-cys/providers/Microsoft.NetApp/netAppAccounts/sdk-py-tests-acc-1/capacityPools/sdk-py-tests-pool-1?api-version=2019-07-01
  response:
    body:
      string: '{"error":{"code":"ResourceNotFound","message":"The Resource ''Microsoft.NetApp/netAppAccounts/sdk-py-tests-acc-1/capacityPools/sdk-py-tests-pool-1''
        under resource group ''sdk-py-tests-cys'' was not found."}}'
>>>>>>> b2753876
    headers:
      cache-control:
      - no-cache
      content-length:
      - '204'
      content-type:
      - application/json; charset=utf-8
      date:
<<<<<<< HEAD
      - Thu, 26 Sep 2019 16:51:19 GMT
=======
      - Mon, 30 Sep 2019 08:17:03 GMT
>>>>>>> b2753876
      expires:
      - '-1'
      pragma:
      - no-cache
      strict-transport-security:
      - max-age=31536000; includeSubDomains
      x-content-type-options:
      - nosniff
      x-ms-failure-cause:
      - gateway
    status:
      code: 404
      message: Not Found
- request:
    body: null
    headers:
      Accept:
      - application/json
      Accept-Encoding:
      - gzip, deflate
      Connection:
      - keep-alive
      User-Agent:
      - python/3.6.4 (Darwin-18.7.0-x86_64-i386-64bit) msrest/0.6.10 msrest_azure/0.4.34
        azure-mgmt-netapp/0.5.0 Azure-SDK-For-Python
      accept-language:
      - en-US
    method: GET
<<<<<<< HEAD
    uri: https://management.azure.com/subscriptions/00000000-0000-0000-0000-000000000000/resourceGroups/sdk-net-tests-rg-wus/providers/Microsoft.NetApp/netAppAccounts/sdk-py-tests-acc-1/capacityPools/sdk-py-tests-pool-1?api-version=2019-07-01
  response:
    body:
      string: '{"error":{"code":"ResourceNotFound","message":"The Resource ''Microsoft.NetApp/netAppAccounts/sdk-py-tests-acc-1/capacityPools/sdk-py-tests-pool-1''
        under resource group ''sdk-net-tests-rg-wus'' was not found."}}'
=======
    uri: https://management.azure.com/subscriptions/00000000-0000-0000-0000-000000000000/resourceGroups/sdk-py-tests-cys/providers/Microsoft.NetApp/netAppAccounts/sdk-py-tests-acc-1/capacityPools/sdk-py-tests-pool-1?api-version=2019-07-01
  response:
    body:
      string: '{"error":{"code":"ResourceNotFound","message":"The Resource ''Microsoft.NetApp/netAppAccounts/sdk-py-tests-acc-1/capacityPools/sdk-py-tests-pool-1''
        under resource group ''sdk-py-tests-cys'' was not found."}}'
>>>>>>> b2753876
    headers:
      cache-control:
      - no-cache
      content-length:
      - '204'
      content-type:
      - application/json; charset=utf-8
      date:
<<<<<<< HEAD
      - Thu, 26 Sep 2019 16:51:30 GMT
=======
      - Mon, 30 Sep 2019 08:17:14 GMT
>>>>>>> b2753876
      expires:
      - '-1'
      pragma:
      - no-cache
      strict-transport-security:
      - max-age=31536000; includeSubDomains
      x-content-type-options:
      - nosniff
      x-ms-failure-cause:
      - gateway
    status:
      code: 404
      message: Not Found
- request:
    body: null
    headers:
      Accept:
      - application/json
      Accept-Encoding:
      - gzip, deflate
      Connection:
      - keep-alive
      Content-Length:
      - '0'
      User-Agent:
      - python/3.6.4 (Darwin-18.7.0-x86_64-i386-64bit) msrest/0.6.10 msrest_azure/0.4.34
        azure-mgmt-netapp/0.5.0 Azure-SDK-For-Python
      accept-language:
      - en-US
    method: DELETE
<<<<<<< HEAD
    uri: https://management.azure.com/subscriptions/00000000-0000-0000-0000-000000000000/resourceGroups/sdk-net-tests-rg-wus/providers/Microsoft.NetApp/netAppAccounts/sdk-py-tests-acc-1?api-version=2019-07-01
=======
    uri: https://management.azure.com/subscriptions/00000000-0000-0000-0000-000000000000/resourceGroups/sdk-py-tests-cys/providers/Microsoft.NetApp/netAppAccounts/sdk-py-tests-acc-1?api-version=2019-07-01
>>>>>>> b2753876
  response:
    body:
      string: ''
    headers:
      access-control-expose-headers:
      - Request-Context
      azure-asyncoperation:
<<<<<<< HEAD
      - https://management.azure.com/subscriptions/00000000-0000-0000-0000-000000000000/providers/Microsoft.NetApp/locations/westcentralus/operationResults/9f8866b8-de02-4445-a1d0-42c17be92eb3?api-version=2019-07-01
=======
      - https://management.azure.com/subscriptions/00000000-0000-0000-0000-000000000000/providers/Microsoft.NetApp/locations/westcentralus/operationResults/9cbeecf6-0f30-4f37-ac55-28388608d83a?api-version=2019-07-01
>>>>>>> b2753876
      cache-control:
      - no-cache
      content-length:
      - '0'
      date:
<<<<<<< HEAD
      - Thu, 26 Sep 2019 16:51:31 GMT
      expires:
      - '-1'
      location:
      - https://management.azure.com/subscriptions/00000000-0000-0000-0000-000000000000/providers/Microsoft.NetApp/locations/westcentralus/operationResults/9f8866b8-de02-4445-a1d0-42c17be92eb3?api-version=2019-07-01&operationResultResponseType=Location
=======
      - Mon, 30 Sep 2019 08:17:15 GMT
      expires:
      - '-1'
      location:
      - https://management.azure.com/subscriptions/00000000-0000-0000-0000-000000000000/providers/Microsoft.NetApp/locations/westcentralus/operationResults/9cbeecf6-0f30-4f37-ac55-28388608d83a?api-version=2019-07-01&operationResultResponseType=Location
>>>>>>> b2753876
      pragma:
      - no-cache
      request-context:
      - appId=cid-v1:2c4cb680-0a1f-424d-bb8d-8e650ba68d53
      server:
      - Microsoft-IIS/10.0
      strict-transport-security:
      - max-age=31536000; includeSubDomains
      x-content-type-options:
      - nosniff
      x-ms-ratelimit-remaining-subscription-deletes:
      - '14997'
      x-powered-by:
      - ASP.NET
    status:
      code: 202
      message: Accepted
- request:
    body: null
    headers:
      Accept:
      - application/json
      Accept-Encoding:
      - gzip, deflate
      Connection:
      - keep-alive
      User-Agent:
      - python/3.6.4 (Darwin-18.7.0-x86_64-i386-64bit) msrest/0.6.10 msrest_azure/0.4.34
        azure-mgmt-netapp/0.5.0 Azure-SDK-For-Python
    method: GET
<<<<<<< HEAD
    uri: https://management.azure.com/subscriptions/00000000-0000-0000-0000-000000000000/providers/Microsoft.NetApp/locations/westcentralus/operationResults/9f8866b8-de02-4445-a1d0-42c17be92eb3?api-version=2019-07-01
  response:
    body:
      string: '{"id":"/subscriptions/00000000-0000-0000-0000-000000000000/providers/Microsoft.NetApp/locations/westcentralus/operationResults/9f8866b8-de02-4445-a1d0-42c17be92eb3","name":"9f8866b8-de02-4445-a1d0-42c17be92eb3","status":"Succeeded","startTime":"2019-09-26T16:51:31.7567788Z","endTime":"2019-09-26T16:51:31.8349046Z","percentComplete":100.0,"properties":{"resourceName":"/subscriptions/00000000-0000-0000-0000-000000000000/resourceGroups/sdk-net-tests-rg-wus/providers/Microsoft.NetApp/netAppAccounts/sdk-py-tests-acc-1"}}'
=======
    uri: https://management.azure.com/subscriptions/00000000-0000-0000-0000-000000000000/providers/Microsoft.NetApp/locations/westcentralus/operationResults/9cbeecf6-0f30-4f37-ac55-28388608d83a?api-version=2019-07-01
  response:
    body:
      string: '{"id":"/subscriptions/00000000-0000-0000-0000-000000000000/providers/Microsoft.NetApp/locations/westcentralus/operationResults/9cbeecf6-0f30-4f37-ac55-28388608d83a","name":"9cbeecf6-0f30-4f37-ac55-28388608d83a","status":"Succeeded","startTime":"2019-09-30T08:17:15.9483521Z","endTime":"2019-09-30T08:17:16.0265527Z","percentComplete":100.0,"properties":{"resourceName":"/subscriptions/00000000-0000-0000-0000-000000000000/resourceGroups/sdk-py-tests-cys/providers/Microsoft.NetApp/netAppAccounts/sdk-py-tests-acc-1"}}'
>>>>>>> b2753876
    headers:
      access-control-expose-headers:
      - Request-Context
      cache-control:
      - no-cache
      content-length:
<<<<<<< HEAD
      - '521'
      content-type:
      - application/json; charset=utf-8
      date:
      - Thu, 26 Sep 2019 16:52:02 GMT
=======
      - '517'
      content-type:
      - application/json; charset=utf-8
      date:
      - Mon, 30 Sep 2019 08:17:46 GMT
>>>>>>> b2753876
      expires:
      - '-1'
      pragma:
      - no-cache
      request-context:
      - appId=cid-v1:2c4cb680-0a1f-424d-bb8d-8e650ba68d53
      server:
      - Microsoft-IIS/10.0
      strict-transport-security:
      - max-age=31536000; includeSubDomains
      transfer-encoding:
      - chunked
      vary:
      - Accept-Encoding
      x-content-type-options:
      - nosniff
      x-powered-by:
      - ASP.NET
    status:
      code: 200
      message: OK
- request:
    body: null
    headers:
      Accept:
      - application/json
      Accept-Encoding:
      - gzip, deflate
      Connection:
      - keep-alive
      User-Agent:
      - python/3.6.4 (Darwin-18.7.0-x86_64-i386-64bit) msrest/0.6.10 msrest_azure/0.4.34
        azure-mgmt-netapp/0.5.0 Azure-SDK-For-Python
      accept-language:
      - en-US
    method: GET
<<<<<<< HEAD
    uri: https://management.azure.com/subscriptions/00000000-0000-0000-0000-000000000000/resourceGroups/sdk-net-tests-rg-wus/providers/Microsoft.NetApp/netAppAccounts/sdk-py-tests-acc-1?api-version=2019-07-01
  response:
    body:
      string: '{"error":{"code":"ResourceNotFound","message":"The Resource ''Microsoft.NetApp/netAppAccounts/sdk-py-tests-acc-1''
        under resource group ''sdk-net-tests-rg-wus'' was not found."}}'
=======
    uri: https://management.azure.com/subscriptions/00000000-0000-0000-0000-000000000000/resourceGroups/sdk-py-tests-cys/providers/Microsoft.NetApp/netAppAccounts/sdk-py-tests-acc-1?api-version=2019-07-01
  response:
    body:
      string: '{"error":{"code":"ResourceNotFound","message":"The Resource ''Microsoft.NetApp/netAppAccounts/sdk-py-tests-acc-1''
        under resource group ''sdk-py-tests-cys'' was not found."}}'
>>>>>>> b2753876
    headers:
      cache-control:
      - no-cache
      content-length:
      - '170'
      content-type:
      - application/json; charset=utf-8
      date:
<<<<<<< HEAD
      - Thu, 26 Sep 2019 16:52:04 GMT
=======
      - Mon, 30 Sep 2019 08:17:49 GMT
>>>>>>> b2753876
      expires:
      - '-1'
      pragma:
      - no-cache
      strict-transport-security:
      - max-age=31536000; includeSubDomains
      x-content-type-options:
      - nosniff
      x-ms-failure-cause:
      - gateway
    status:
      code: 404
      message: Not Found
version: 1<|MERGE_RESOLUTION|>--- conflicted
+++ resolved
@@ -18,26 +18,15 @@
       accept-language:
       - en-US
     method: PUT
-<<<<<<< HEAD
-    uri: https://management.azure.com/subscriptions/00000000-0000-0000-0000-000000000000/resourceGroups/sdk-net-tests-rg-wus/providers/Microsoft.NetApp/netAppAccounts/sdk-py-tests-acc-1?api-version=2019-07-01
-  response:
-    body:
-      string: '{"id":"/subscriptions/00000000-0000-0000-0000-000000000000/resourceGroups/sdk-net-tests-rg-wus/providers/Microsoft.NetApp/netAppAccounts/sdk-py-tests-acc-1","name":"sdk-py-tests-acc-1","type":"Microsoft.NetApp/netAppAccounts","etag":"W/\"datetime''2019-09-26T16%3A48%3A28.1326372Z''\"","location":"westcentralus","properties":{"name":"sdk-py-tests-acc-1","provisioningState":"Succeeded"}}'
-=======
     uri: https://management.azure.com/subscriptions/00000000-0000-0000-0000-000000000000/resourceGroups/sdk-py-tests-cys/providers/Microsoft.NetApp/netAppAccounts/sdk-py-tests-acc-1?api-version=2019-07-01
   response:
     body:
       string: '{"id":"/subscriptions/00000000-0000-0000-0000-000000000000/resourceGroups/sdk-py-tests-cys/providers/Microsoft.NetApp/netAppAccounts/sdk-py-tests-acc-1","name":"sdk-py-tests-acc-1","type":"Microsoft.NetApp/netAppAccounts","etag":"W/\"datetime''2019-09-30T08%3A14%3A09.71905Z''\"","location":"westcentralus","properties":{"name":"sdk-py-tests-acc-1","provisioningState":"Succeeded"}}'
->>>>>>> b2753876
     headers:
       access-control-expose-headers:
       - Request-Context
       azure-asyncoperation:
-<<<<<<< HEAD
-      - https://management.azure.com/subscriptions/00000000-0000-0000-0000-000000000000/providers/Microsoft.NetApp/locations/westcentralus/operationResults/09ebb95b-c478-4e4d-8634-2082bf284c7a?api-version=2019-07-01
-=======
       - https://management.azure.com/subscriptions/00000000-0000-0000-0000-000000000000/providers/Microsoft.NetApp/locations/westcentralus/operationResults/23f5d96b-ba88-4725-baa8-6cf103d954bc?api-version=2019-07-01
->>>>>>> b2753876
       cache-control:
       - no-cache
       content-length:
@@ -45,15 +34,9 @@
       content-type:
       - application/json; charset=utf-8
       date:
-<<<<<<< HEAD
-      - Thu, 26 Sep 2019 16:48:28 GMT
-      etag:
-      - W/"datetime'2019-09-26T16%3A48%3A28.1326372Z'"
-=======
       - Mon, 30 Sep 2019 08:14:10 GMT
       etag:
       - W/"datetime'2019-09-30T08%3A14%3A09.71905Z'"
->>>>>>> b2753876
       expires:
       - '-1'
       pragma:
@@ -86,36 +69,21 @@
       - python/3.6.4 (Darwin-18.7.0-x86_64-i386-64bit) msrest/0.6.10 msrest_azure/0.4.34
         azure-mgmt-netapp/0.5.0 Azure-SDK-For-Python
     method: GET
-<<<<<<< HEAD
-    uri: https://management.azure.com/subscriptions/00000000-0000-0000-0000-000000000000/providers/Microsoft.NetApp/locations/westcentralus/operationResults/09ebb95b-c478-4e4d-8634-2082bf284c7a?api-version=2019-07-01
-  response:
-    body:
-      string: '{"id":"/subscriptions/00000000-0000-0000-0000-000000000000/providers/Microsoft.NetApp/locations/westcentralus/operationResults/09ebb95b-c478-4e4d-8634-2082bf284c7a","name":"09ebb95b-c478-4e4d-8634-2082bf284c7a","status":"Succeeded","startTime":"2019-09-26T16:48:28.080554Z","endTime":"2019-09-26T16:48:28.2055843Z","percentComplete":100.0,"properties":{"resourceName":"/subscriptions/00000000-0000-0000-0000-000000000000/resourceGroups/sdk-net-tests-rg-wus/providers/Microsoft.NetApp/netAppAccounts/sdk-py-tests-acc-1"}}'
-=======
     uri: https://management.azure.com/subscriptions/00000000-0000-0000-0000-000000000000/providers/Microsoft.NetApp/locations/westcentralus/operationResults/23f5d96b-ba88-4725-baa8-6cf103d954bc?api-version=2019-07-01
   response:
     body:
       string: '{"id":"/subscriptions/00000000-0000-0000-0000-000000000000/providers/Microsoft.NetApp/locations/westcentralus/operationResults/23f5d96b-ba88-4725-baa8-6cf103d954bc","name":"23f5d96b-ba88-4725-baa8-6cf103d954bc","status":"Succeeded","startTime":"2019-09-30T08:14:09.6634327Z","endTime":"2019-09-30T08:14:09.7718076Z","percentComplete":100.0,"properties":{"resourceName":"/subscriptions/00000000-0000-0000-0000-000000000000/resourceGroups/sdk-py-tests-cys/providers/Microsoft.NetApp/netAppAccounts/sdk-py-tests-acc-1"}}'
->>>>>>> b2753876
-    headers:
-      access-control-expose-headers:
-      - Request-Context
-      cache-control:
-      - no-cache
-      content-length:
-<<<<<<< HEAD
-      - '520'
-      content-type:
-      - application/json; charset=utf-8
-      date:
-      - Thu, 26 Sep 2019 16:48:59 GMT
-=======
+    headers:
+      access-control-expose-headers:
+      - Request-Context
+      cache-control:
+      - no-cache
+      content-length:
       - '517'
       content-type:
       - application/json; charset=utf-8
       date:
       - Mon, 30 Sep 2019 08:14:41 GMT
->>>>>>> b2753876
       expires:
       - '-1'
       pragma:
@@ -150,32 +118,16 @@
       - python/3.6.4 (Darwin-18.7.0-x86_64-i386-64bit) msrest/0.6.10 msrest_azure/0.4.34
         azure-mgmt-netapp/0.5.0 Azure-SDK-For-Python
     method: GET
-<<<<<<< HEAD
-    uri: https://management.azure.com/subscriptions/00000000-0000-0000-0000-000000000000/resourceGroups/sdk-net-tests-rg-wus/providers/Microsoft.NetApp/netAppAccounts/sdk-py-tests-acc-1?api-version=2019-07-01
-  response:
-    body:
-      string: '{"id":"/subscriptions/00000000-0000-0000-0000-000000000000/resourceGroups/sdk-net-tests-rg-wus/providers/Microsoft.NetApp/netAppAccounts/sdk-py-tests-acc-1","name":"sdk-py-tests-acc-1","type":"Microsoft.NetApp/netAppAccounts","etag":"W/\"datetime''2019-09-26T16%3A48%3A28.2046893Z''\"","location":"westcentralus","properties":{"name":"sdk-py-tests-acc-1","provisioningState":"Succeeded"}}'
-=======
     uri: https://management.azure.com/subscriptions/00000000-0000-0000-0000-000000000000/resourceGroups/sdk-py-tests-cys/providers/Microsoft.NetApp/netAppAccounts/sdk-py-tests-acc-1?api-version=2019-07-01
   response:
     body:
       string: '{"id":"/subscriptions/00000000-0000-0000-0000-000000000000/resourceGroups/sdk-py-tests-cys/providers/Microsoft.NetApp/netAppAccounts/sdk-py-tests-acc-1","name":"sdk-py-tests-acc-1","type":"Microsoft.NetApp/netAppAccounts","etag":"W/\"datetime''2019-09-30T08%3A14%3A09.778094Z''\"","location":"westcentralus","properties":{"name":"sdk-py-tests-acc-1","provisioningState":"Succeeded"}}'
->>>>>>> b2753876
-    headers:
-      access-control-expose-headers:
-      - Request-Context
-      cache-control:
-      - no-cache
-      content-length:
-<<<<<<< HEAD
-      - '386'
-      content-type:
-      - application/json; charset=utf-8
-      date:
-      - Thu, 26 Sep 2019 16:48:59 GMT
-      etag:
-      - W/"datetime'2019-09-26T16%3A48%3A28.2046893Z'"
-=======
+    headers:
+      access-control-expose-headers:
+      - Request-Context
+      cache-control:
+      - no-cache
+      content-length:
       - '381'
       content-type:
       - application/json; charset=utf-8
@@ -183,7 +135,6 @@
       - Mon, 30 Sep 2019 08:14:41 GMT
       etag:
       - W/"datetime'2019-09-30T08%3A14%3A09.778094Z'"
->>>>>>> b2753876
       expires:
       - '-1'
       pragma:
@@ -227,26 +178,15 @@
       location:
       - westcentralus
     method: PUT
-<<<<<<< HEAD
-    uri: https://management.azure.com/subscriptions/00000000-0000-0000-0000-000000000000/resourceGroups/sdk-net-tests-rg-wus/providers/Microsoft.NetApp/netAppAccounts/sdk-py-tests-acc-1/capacityPools/sdk-py-tests-pool-1?api-version=2019-07-01
-  response:
-    body:
-      string: '{"id":"/subscriptions/00000000-0000-0000-0000-000000000000/resourceGroups/sdk-net-tests-rg-wus/providers/Microsoft.NetApp/netAppAccounts/sdk-py-tests-acc-1/capacityPools/sdk-py-tests-pool-1","name":"sdk-py-tests-acc-1/sdk-py-tests-pool-1","type":"Microsoft.NetApp/netAppAccounts/capacityPools","etag":"W/\"datetime''2019-09-26T16%3A49%3A01.1404275Z''\"","location":"westcentralus","properties":{"serviceLevel":"Premium","size":4398046511104,"provisioningState":"Creating"}}'
-=======
     uri: https://management.azure.com/subscriptions/00000000-0000-0000-0000-000000000000/resourceGroups/sdk-py-tests-cys/providers/Microsoft.NetApp/netAppAccounts/sdk-py-tests-acc-1/capacityPools/sdk-py-tests-pool-1?api-version=2019-07-01
   response:
     body:
       string: '{"id":"/subscriptions/00000000-0000-0000-0000-000000000000/resourceGroups/sdk-py-tests-cys/providers/Microsoft.NetApp/netAppAccounts/sdk-py-tests-acc-1/capacityPools/sdk-py-tests-pool-1","name":"sdk-py-tests-acc-1/sdk-py-tests-pool-1","type":"Microsoft.NetApp/netAppAccounts/capacityPools","etag":"W/\"datetime''2019-09-30T08%3A14%3A43.0574005Z''\"","location":"westcentralus","properties":{"serviceLevel":"Premium","size":4398046511104,"provisioningState":"Creating"}}'
->>>>>>> b2753876
     headers:
       access-control-expose-headers:
       - Request-Context
       azure-asyncoperation:
-<<<<<<< HEAD
-      - https://management.azure.com/subscriptions/00000000-0000-0000-0000-000000000000/providers/Microsoft.NetApp/locations/westcentralus/operationResults/6877b7b3-3700-4be2-ab1e-8f5771452ecf?api-version=2019-07-01
-=======
       - https://management.azure.com/subscriptions/00000000-0000-0000-0000-000000000000/providers/Microsoft.NetApp/locations/westcentralus/operationResults/72315062-e7d8-457c-9871-9819766937ec?api-version=2019-07-01
->>>>>>> b2753876
       cache-control:
       - no-cache
       content-length:
@@ -254,15 +194,9 @@
       content-type:
       - application/json; charset=utf-8
       date:
-<<<<<<< HEAD
-      - Thu, 26 Sep 2019 16:49:01 GMT
-      etag:
-      - W/"datetime'2019-09-26T16%3A49%3A01.1404275Z'"
-=======
       - Mon, 30 Sep 2019 08:14:43 GMT
       etag:
       - W/"datetime'2019-09-30T08%3A14%3A43.0574005Z'"
->>>>>>> b2753876
       expires:
       - '-1'
       pragma:
@@ -295,17 +229,10 @@
       - python/3.6.4 (Darwin-18.7.0-x86_64-i386-64bit) msrest/0.6.10 msrest_azure/0.4.34
         azure-mgmt-netapp/0.5.0 Azure-SDK-For-Python
     method: GET
-<<<<<<< HEAD
-    uri: https://management.azure.com/subscriptions/00000000-0000-0000-0000-000000000000/providers/Microsoft.NetApp/locations/westcentralus/operationResults/6877b7b3-3700-4be2-ab1e-8f5771452ecf?api-version=2019-07-01
-  response:
-    body:
-      string: '{"id":"/subscriptions/00000000-0000-0000-0000-000000000000/providers/Microsoft.NetApp/locations/westcentralus/operationResults/6877b7b3-3700-4be2-ab1e-8f5771452ecf","name":"6877b7b3-3700-4be2-ab1e-8f5771452ecf","status":"Succeeded","startTime":"2019-09-26T16:49:01.0920885Z","endTime":"2019-09-26T16:49:01.5139682Z","percentComplete":100.0,"properties":{"resourceName":"/subscriptions/00000000-0000-0000-0000-000000000000/resourceGroups/sdk-net-tests-rg-wus/providers/Microsoft.NetApp/netAppAccounts/sdk-py-tests-acc-1/capacityPools/sdk-py-tests-pool-1"}}'
-=======
     uri: https://management.azure.com/subscriptions/00000000-0000-0000-0000-000000000000/providers/Microsoft.NetApp/locations/westcentralus/operationResults/72315062-e7d8-457c-9871-9819766937ec?api-version=2019-07-01
   response:
     body:
       string: '{"id":"/subscriptions/00000000-0000-0000-0000-000000000000/providers/Microsoft.NetApp/locations/westcentralus/operationResults/72315062-e7d8-457c-9871-9819766937ec","name":"72315062-e7d8-457c-9871-9819766937ec","status":"Succeeded","startTime":"2019-09-30T08:14:42.9250257Z","endTime":"2019-09-30T08:14:43.405852Z","percentComplete":100.0,"properties":{"resourceName":"/subscriptions/00000000-0000-0000-0000-000000000000/resourceGroups/sdk-py-tests-cys/providers/Microsoft.NetApp/netAppAccounts/sdk-py-tests-acc-1/capacityPools/sdk-py-tests-pool-1"}}'
->>>>>>> b2753876
     headers:
       access-control-expose-headers:
       - Request-Context
@@ -316,11 +243,7 @@
       content-type:
       - application/json; charset=utf-8
       date:
-<<<<<<< HEAD
-      - Thu, 26 Sep 2019 16:49:31 GMT
-=======
       - Mon, 30 Sep 2019 08:15:15 GMT
->>>>>>> b2753876
       expires:
       - '-1'
       pragma:
@@ -355,17 +278,10 @@
       - python/3.6.4 (Darwin-18.7.0-x86_64-i386-64bit) msrest/0.6.10 msrest_azure/0.4.34
         azure-mgmt-netapp/0.5.0 Azure-SDK-For-Python
     method: GET
-<<<<<<< HEAD
-    uri: https://management.azure.com/subscriptions/00000000-0000-0000-0000-000000000000/resourceGroups/sdk-net-tests-rg-wus/providers/Microsoft.NetApp/netAppAccounts/sdk-py-tests-acc-1/capacityPools/sdk-py-tests-pool-1?api-version=2019-07-01
-  response:
-    body:
-      string: '{"id":"/subscriptions/00000000-0000-0000-0000-000000000000/resourceGroups/sdk-net-tests-rg-wus/providers/Microsoft.NetApp/netAppAccounts/sdk-py-tests-acc-1/capacityPools/sdk-py-tests-pool-1","name":"sdk-py-tests-acc-1/sdk-py-tests-pool-1","type":"Microsoft.NetApp/netAppAccounts/capacityPools","etag":"W/\"datetime''2019-09-26T16%3A49%3A01.5086927Z''\"","location":"westcentralus","properties":{"poolId":"5cf3fa1f-51ec-923f-033e-8ed9dde48214","name":"sdk-py-tests-acc-1/sdk-py-tests-pool-1","serviceLevel":"Premium","size":4398046511104,"provisioningState":"Succeeded"}}'
-=======
     uri: https://management.azure.com/subscriptions/00000000-0000-0000-0000-000000000000/resourceGroups/sdk-py-tests-cys/providers/Microsoft.NetApp/netAppAccounts/sdk-py-tests-acc-1/capacityPools/sdk-py-tests-pool-1?api-version=2019-07-01
   response:
     body:
       string: '{"id":"/subscriptions/00000000-0000-0000-0000-000000000000/resourceGroups/sdk-py-tests-cys/providers/Microsoft.NetApp/netAppAccounts/sdk-py-tests-acc-1/capacityPools/sdk-py-tests-pool-1","name":"sdk-py-tests-acc-1/sdk-py-tests-pool-1","type":"Microsoft.NetApp/netAppAccounts/capacityPools","etag":"W/\"datetime''2019-09-30T08%3A14%3A43.3976469Z''\"","location":"westcentralus","properties":{"poolId":"3f250b02-23c7-9f96-22cc-15a837412290","name":"sdk-py-tests-acc-1/sdk-py-tests-pool-1","serviceLevel":"Premium","size":4398046511104,"provisioningState":"Succeeded"}}'
->>>>>>> b2753876
     headers:
       access-control-expose-headers:
       - Request-Context
@@ -376,15 +292,9 @@
       content-type:
       - application/json; charset=utf-8
       date:
-<<<<<<< HEAD
-      - Thu, 26 Sep 2019 16:49:31 GMT
-      etag:
-      - W/"datetime'2019-09-26T16%3A49%3A01.5086927Z'"
-=======
       - Mon, 30 Sep 2019 08:15:15 GMT
       etag:
       - W/"datetime'2019-09-30T08%3A14%3A43.3976469Z'"
->>>>>>> b2753876
       expires:
       - '-1'
       pragma:
@@ -428,26 +338,15 @@
       location:
       - westcentralus
     method: PUT
-<<<<<<< HEAD
-    uri: https://management.azure.com/subscriptions/00000000-0000-0000-0000-000000000000/resourceGroups/sdk-net-tests-rg-wus/providers/Microsoft.NetApp/netAppAccounts/sdk-py-tests-acc-1/capacityPools/sdk-py-tests-pool-2?api-version=2019-07-01
-  response:
-    body:
-      string: '{"id":"/subscriptions/00000000-0000-0000-0000-000000000000/resourceGroups/sdk-net-tests-rg-wus/providers/Microsoft.NetApp/netAppAccounts/sdk-py-tests-acc-1/capacityPools/sdk-py-tests-pool-2","name":"sdk-py-tests-acc-1/sdk-py-tests-pool-2","type":"Microsoft.NetApp/netAppAccounts/capacityPools","etag":"W/\"datetime''2019-09-26T16%3A49%3A33.5457869Z''\"","location":"westcentralus","properties":{"serviceLevel":"Premium","size":4398046511104,"provisioningState":"Creating"}}'
-=======
     uri: https://management.azure.com/subscriptions/00000000-0000-0000-0000-000000000000/resourceGroups/sdk-py-tests-cys/providers/Microsoft.NetApp/netAppAccounts/sdk-py-tests-acc-1/capacityPools/sdk-py-tests-pool-2?api-version=2019-07-01
   response:
     body:
       string: '{"id":"/subscriptions/00000000-0000-0000-0000-000000000000/resourceGroups/sdk-py-tests-cys/providers/Microsoft.NetApp/netAppAccounts/sdk-py-tests-acc-1/capacityPools/sdk-py-tests-pool-2","name":"sdk-py-tests-acc-1/sdk-py-tests-pool-2","type":"Microsoft.NetApp/netAppAccounts/capacityPools","etag":"W/\"datetime''2019-09-30T08%3A15%3A16.7510062Z''\"","location":"westcentralus","properties":{"serviceLevel":"Premium","size":4398046511104,"provisioningState":"Creating"}}'
->>>>>>> b2753876
     headers:
       access-control-expose-headers:
       - Request-Context
       azure-asyncoperation:
-<<<<<<< HEAD
-      - https://management.azure.com/subscriptions/00000000-0000-0000-0000-000000000000/providers/Microsoft.NetApp/locations/westcentralus/operationResults/0762aa73-d79e-414f-85d4-2126ff1174ba?api-version=2019-07-01
-=======
       - https://management.azure.com/subscriptions/00000000-0000-0000-0000-000000000000/providers/Microsoft.NetApp/locations/westcentralus/operationResults/e089602e-3d4a-4ba5-9ac5-7613385755be?api-version=2019-07-01
->>>>>>> b2753876
       cache-control:
       - no-cache
       content-length:
@@ -455,15 +354,9 @@
       content-type:
       - application/json; charset=utf-8
       date:
-<<<<<<< HEAD
-      - Thu, 26 Sep 2019 16:49:33 GMT
-      etag:
-      - W/"datetime'2019-09-26T16%3A49%3A33.5457869Z'"
-=======
       - Mon, 30 Sep 2019 08:15:16 GMT
       etag:
       - W/"datetime'2019-09-30T08%3A15%3A16.7510062Z'"
->>>>>>> b2753876
       expires:
       - '-1'
       pragma:
@@ -496,36 +389,21 @@
       - python/3.6.4 (Darwin-18.7.0-x86_64-i386-64bit) msrest/0.6.10 msrest_azure/0.4.34
         azure-mgmt-netapp/0.5.0 Azure-SDK-For-Python
     method: GET
-<<<<<<< HEAD
-    uri: https://management.azure.com/subscriptions/00000000-0000-0000-0000-000000000000/providers/Microsoft.NetApp/locations/westcentralus/operationResults/0762aa73-d79e-414f-85d4-2126ff1174ba?api-version=2019-07-01
-  response:
-    body:
-      string: '{"id":"/subscriptions/00000000-0000-0000-0000-000000000000/providers/Microsoft.NetApp/locations/westcentralus/operationResults/0762aa73-d79e-414f-85d4-2126ff1174ba","name":"0762aa73-d79e-414f-85d4-2126ff1174ba","status":"Succeeded","startTime":"2019-09-26T16:49:33.5094983Z","endTime":"2019-09-26T16:49:33.9157535Z","percentComplete":100.0,"properties":{"resourceName":"/subscriptions/00000000-0000-0000-0000-000000000000/resourceGroups/sdk-net-tests-rg-wus/providers/Microsoft.NetApp/netAppAccounts/sdk-py-tests-acc-1/capacityPools/sdk-py-tests-pool-2"}}'
-=======
     uri: https://management.azure.com/subscriptions/00000000-0000-0000-0000-000000000000/providers/Microsoft.NetApp/locations/westcentralus/operationResults/e089602e-3d4a-4ba5-9ac5-7613385755be?api-version=2019-07-01
   response:
     body:
       string: '{"id":"/subscriptions/00000000-0000-0000-0000-000000000000/providers/Microsoft.NetApp/locations/westcentralus/operationResults/e089602e-3d4a-4ba5-9ac5-7613385755be","name":"e089602e-3d4a-4ba5-9ac5-7613385755be","status":"Succeeded","startTime":"2019-09-30T08:15:16.6864474Z","endTime":"2019-09-30T08:15:17.1548971Z","percentComplete":100.0,"properties":{"resourceName":"/subscriptions/00000000-0000-0000-0000-000000000000/resourceGroups/sdk-py-tests-cys/providers/Microsoft.NetApp/netAppAccounts/sdk-py-tests-acc-1/capacityPools/sdk-py-tests-pool-2"}}'
->>>>>>> b2753876
-    headers:
-      access-control-expose-headers:
-      - Request-Context
-      cache-control:
-      - no-cache
-      content-length:
-<<<<<<< HEAD
-      - '555'
-      content-type:
-      - application/json; charset=utf-8
-      date:
-      - Thu, 26 Sep 2019 16:50:05 GMT
-=======
+    headers:
+      access-control-expose-headers:
+      - Request-Context
+      cache-control:
+      - no-cache
+      content-length:
       - '551'
       content-type:
       - application/json; charset=utf-8
       date:
       - Mon, 30 Sep 2019 08:15:47 GMT
->>>>>>> b2753876
       expires:
       - '-1'
       pragma:
@@ -560,17 +438,10 @@
       - python/3.6.4 (Darwin-18.7.0-x86_64-i386-64bit) msrest/0.6.10 msrest_azure/0.4.34
         azure-mgmt-netapp/0.5.0 Azure-SDK-For-Python
     method: GET
-<<<<<<< HEAD
-    uri: https://management.azure.com/subscriptions/00000000-0000-0000-0000-000000000000/resourceGroups/sdk-net-tests-rg-wus/providers/Microsoft.NetApp/netAppAccounts/sdk-py-tests-acc-1/capacityPools/sdk-py-tests-pool-2?api-version=2019-07-01
-  response:
-    body:
-      string: '{"id":"/subscriptions/00000000-0000-0000-0000-000000000000/resourceGroups/sdk-net-tests-rg-wus/providers/Microsoft.NetApp/netAppAccounts/sdk-py-tests-acc-1/capacityPools/sdk-py-tests-pool-2","name":"sdk-py-tests-acc-1/sdk-py-tests-pool-2","type":"Microsoft.NetApp/netAppAccounts/capacityPools","etag":"W/\"datetime''2019-09-26T16%3A49%3A33.9120507Z''\"","location":"westcentralus","properties":{"poolId":"bc97ba69-c79a-5b44-5b61-64fb51eee504","name":"sdk-py-tests-acc-1/sdk-py-tests-pool-2","serviceLevel":"Premium","size":4398046511104,"provisioningState":"Succeeded"}}'
-=======
     uri: https://management.azure.com/subscriptions/00000000-0000-0000-0000-000000000000/resourceGroups/sdk-py-tests-cys/providers/Microsoft.NetApp/netAppAccounts/sdk-py-tests-acc-1/capacityPools/sdk-py-tests-pool-2?api-version=2019-07-01
   response:
     body:
       string: '{"id":"/subscriptions/00000000-0000-0000-0000-000000000000/resourceGroups/sdk-py-tests-cys/providers/Microsoft.NetApp/netAppAccounts/sdk-py-tests-acc-1/capacityPools/sdk-py-tests-pool-2","name":"sdk-py-tests-acc-1/sdk-py-tests-pool-2","type":"Microsoft.NetApp/netAppAccounts/capacityPools","etag":"W/\"datetime''2019-09-30T08%3A15%3A17.1492971Z''\"","location":"westcentralus","properties":{"poolId":"fd16ff49-d95d-d3f1-3bb5-dbddb4a31df2","name":"sdk-py-tests-acc-1/sdk-py-tests-pool-2","serviceLevel":"Premium","size":4398046511104,"provisioningState":"Succeeded"}}'
->>>>>>> b2753876
     headers:
       access-control-expose-headers:
       - Request-Context
@@ -581,15 +452,9 @@
       content-type:
       - application/json; charset=utf-8
       date:
-<<<<<<< HEAD
-      - Thu, 26 Sep 2019 16:50:05 GMT
-      etag:
-      - W/"datetime'2019-09-26T16%3A49%3A33.9120507Z'"
-=======
       - Mon, 30 Sep 2019 08:15:48 GMT
       etag:
       - W/"datetime'2019-09-30T08%3A15%3A17.1492971Z'"
->>>>>>> b2753876
       expires:
       - '-1'
       pragma:
@@ -626,17 +491,10 @@
       accept-language:
       - en-US
     method: GET
-<<<<<<< HEAD
-    uri: https://management.azure.com/subscriptions/00000000-0000-0000-0000-000000000000/resourceGroups/sdk-net-tests-rg-wus/providers/Microsoft.NetApp/netAppAccounts/sdk-py-tests-acc-1/capacityPools?api-version=2019-07-01
-  response:
-    body:
-      string: '{"value":[{"id":"/subscriptions/00000000-0000-0000-0000-000000000000/resourceGroups/sdk-net-tests-rg-wus/providers/Microsoft.NetApp/netAppAccounts/sdk-py-tests-acc-1/capacityPools/sdk-py-tests-pool-1","name":"sdk-py-tests-acc-1/sdk-py-tests-pool-1","type":"Microsoft.NetApp/netAppAccounts/capacityPools","etag":"W/\"datetime''2019-09-26T16%3A49%3A01.5086927Z''\"","location":"westcentralus","properties":{"poolId":"5cf3fa1f-51ec-923f-033e-8ed9dde48214","name":"sdk-py-tests-acc-1/sdk-py-tests-pool-1","serviceLevel":"Premium","size":4398046511104,"provisioningState":"Succeeded"}},{"id":"/subscriptions/00000000-0000-0000-0000-000000000000/resourceGroups/sdk-net-tests-rg-wus/providers/Microsoft.NetApp/netAppAccounts/sdk-py-tests-acc-1/capacityPools/sdk-py-tests-pool-2","name":"sdk-py-tests-acc-1/sdk-py-tests-pool-2","type":"Microsoft.NetApp/netAppAccounts/capacityPools","etag":"W/\"datetime''2019-09-26T16%3A49%3A33.9120507Z''\"","location":"westcentralus","properties":{"poolId":"bc97ba69-c79a-5b44-5b61-64fb51eee504","name":"sdk-py-tests-acc-1/sdk-py-tests-pool-2","serviceLevel":"Premium","size":4398046511104,"provisioningState":"Succeeded"}}]}'
-=======
     uri: https://management.azure.com/subscriptions/00000000-0000-0000-0000-000000000000/resourceGroups/sdk-py-tests-cys/providers/Microsoft.NetApp/netAppAccounts/sdk-py-tests-acc-1/capacityPools?api-version=2019-07-01
   response:
     body:
       string: '{"value":[{"id":"/subscriptions/00000000-0000-0000-0000-000000000000/resourceGroups/sdk-py-tests-cys/providers/Microsoft.NetApp/netAppAccounts/sdk-py-tests-acc-1/capacityPools/sdk-py-tests-pool-1","name":"sdk-py-tests-acc-1/sdk-py-tests-pool-1","type":"Microsoft.NetApp/netAppAccounts/capacityPools","etag":"W/\"datetime''2019-09-30T08%3A14%3A43.3976469Z''\"","location":"westcentralus","properties":{"poolId":"3f250b02-23c7-9f96-22cc-15a837412290","name":"sdk-py-tests-acc-1/sdk-py-tests-pool-1","serviceLevel":"Premium","size":4398046511104,"provisioningState":"Succeeded"}},{"id":"/subscriptions/00000000-0000-0000-0000-000000000000/resourceGroups/sdk-py-tests-cys/providers/Microsoft.NetApp/netAppAccounts/sdk-py-tests-acc-1/capacityPools/sdk-py-tests-pool-2","name":"sdk-py-tests-acc-1/sdk-py-tests-pool-2","type":"Microsoft.NetApp/netAppAccounts/capacityPools","etag":"W/\"datetime''2019-09-30T08%3A15%3A17.1492971Z''\"","location":"westcentralus","properties":{"poolId":"fd16ff49-d95d-d3f1-3bb5-dbddb4a31df2","name":"sdk-py-tests-acc-1/sdk-py-tests-pool-2","serviceLevel":"Premium","size":4398046511104,"provisioningState":"Succeeded"}}]}'
->>>>>>> b2753876
     headers:
       access-control-expose-headers:
       - Request-Context
@@ -647,11 +505,7 @@
       content-type:
       - application/json; charset=utf-8
       date:
-<<<<<<< HEAD
-      - Thu, 26 Sep 2019 16:50:05 GMT
-=======
       - Mon, 30 Sep 2019 08:15:49 GMT
->>>>>>> b2753876
       expires:
       - '-1'
       pragma:
@@ -690,11 +544,7 @@
       accept-language:
       - en-US
     method: DELETE
-<<<<<<< HEAD
-    uri: https://management.azure.com/subscriptions/00000000-0000-0000-0000-000000000000/resourceGroups/sdk-net-tests-rg-wus/providers/Microsoft.NetApp/netAppAccounts/sdk-py-tests-acc-1/capacityPools/sdk-py-tests-pool-1?api-version=2019-07-01
-=======
     uri: https://management.azure.com/subscriptions/00000000-0000-0000-0000-000000000000/resourceGroups/sdk-py-tests-cys/providers/Microsoft.NetApp/netAppAccounts/sdk-py-tests-acc-1/capacityPools/sdk-py-tests-pool-1?api-version=2019-07-01
->>>>>>> b2753876
   response:
     body:
       string: ''
@@ -702,29 +552,17 @@
       access-control-expose-headers:
       - Request-Context
       azure-asyncoperation:
-<<<<<<< HEAD
-      - https://management.azure.com/subscriptions/00000000-0000-0000-0000-000000000000/providers/Microsoft.NetApp/locations/westcentralus/operationResults/051cd82c-99b2-4718-9c82-355adeb2a25d?api-version=2019-07-01
-=======
       - https://management.azure.com/subscriptions/00000000-0000-0000-0000-000000000000/providers/Microsoft.NetApp/locations/westcentralus/operationResults/a4bd2df4-4410-4358-a4f9-d16a6e1ee664?api-version=2019-07-01
->>>>>>> b2753876
       cache-control:
       - no-cache
       content-length:
       - '0'
       date:
-<<<<<<< HEAD
-      - Thu, 26 Sep 2019 16:50:06 GMT
-      expires:
-      - '-1'
-      location:
-      - https://management.azure.com/subscriptions/00000000-0000-0000-0000-000000000000/providers/Microsoft.NetApp/locations/westcentralus/operationResults/051cd82c-99b2-4718-9c82-355adeb2a25d?api-version=2019-07-01&operationResultResponseType=Location
-=======
       - Mon, 30 Sep 2019 08:15:49 GMT
       expires:
       - '-1'
       location:
       - https://management.azure.com/subscriptions/00000000-0000-0000-0000-000000000000/providers/Microsoft.NetApp/locations/westcentralus/operationResults/a4bd2df4-4410-4358-a4f9-d16a6e1ee664?api-version=2019-07-01&operationResultResponseType=Location
->>>>>>> b2753876
       pragma:
       - no-cache
       request-context:
@@ -755,36 +593,21 @@
       - python/3.6.4 (Darwin-18.7.0-x86_64-i386-64bit) msrest/0.6.10 msrest_azure/0.4.34
         azure-mgmt-netapp/0.5.0 Azure-SDK-For-Python
     method: GET
-<<<<<<< HEAD
-    uri: https://management.azure.com/subscriptions/00000000-0000-0000-0000-000000000000/providers/Microsoft.NetApp/locations/westcentralus/operationResults/051cd82c-99b2-4718-9c82-355adeb2a25d?api-version=2019-07-01
-  response:
-    body:
-      string: '{"id":"/subscriptions/00000000-0000-0000-0000-000000000000/providers/Microsoft.NetApp/locations/westcentralus/operationResults/051cd82c-99b2-4718-9c82-355adeb2a25d","name":"051cd82c-99b2-4718-9c82-355adeb2a25d","status":"Succeeded","startTime":"2019-09-26T16:50:06.8821254Z","endTime":"2019-09-26T16:50:07.1014427Z","percentComplete":100.0,"properties":{"resourceName":"/subscriptions/00000000-0000-0000-0000-000000000000/resourceGroups/sdk-net-tests-rg-wus/providers/Microsoft.NetApp/netAppAccounts/sdk-py-tests-acc-1/capacityPools/sdk-py-tests-pool-1"}}'
-=======
     uri: https://management.azure.com/subscriptions/00000000-0000-0000-0000-000000000000/providers/Microsoft.NetApp/locations/westcentralus/operationResults/a4bd2df4-4410-4358-a4f9-d16a6e1ee664?api-version=2019-07-01
   response:
     body:
       string: '{"id":"/subscriptions/00000000-0000-0000-0000-000000000000/providers/Microsoft.NetApp/locations/westcentralus/operationResults/a4bd2df4-4410-4358-a4f9-d16a6e1ee664","name":"a4bd2df4-4410-4358-a4f9-d16a6e1ee664","status":"Succeeded","startTime":"2019-09-30T08:15:50.6061213Z","endTime":"2019-09-30T08:15:50.7221087Z","percentComplete":100.0,"properties":{"resourceName":"/subscriptions/00000000-0000-0000-0000-000000000000/resourceGroups/sdk-py-tests-cys/providers/Microsoft.NetApp/netAppAccounts/sdk-py-tests-acc-1/capacityPools/sdk-py-tests-pool-1"}}'
->>>>>>> b2753876
-    headers:
-      access-control-expose-headers:
-      - Request-Context
-      cache-control:
-      - no-cache
-      content-length:
-<<<<<<< HEAD
-      - '555'
-      content-type:
-      - application/json; charset=utf-8
-      date:
-      - Thu, 26 Sep 2019 16:50:37 GMT
-=======
+    headers:
+      access-control-expose-headers:
+      - Request-Context
+      cache-control:
+      - no-cache
+      content-length:
       - '551'
       content-type:
       - application/json; charset=utf-8
       date:
       - Mon, 30 Sep 2019 08:16:22 GMT
->>>>>>> b2753876
       expires:
       - '-1'
       pragma:
@@ -823,11 +646,7 @@
       accept-language:
       - en-US
     method: DELETE
-<<<<<<< HEAD
-    uri: https://management.azure.com/subscriptions/00000000-0000-0000-0000-000000000000/resourceGroups/sdk-net-tests-rg-wus/providers/Microsoft.NetApp/netAppAccounts/sdk-py-tests-acc-1/capacityPools/sdk-py-tests-pool-2?api-version=2019-07-01
-=======
     uri: https://management.azure.com/subscriptions/00000000-0000-0000-0000-000000000000/resourceGroups/sdk-py-tests-cys/providers/Microsoft.NetApp/netAppAccounts/sdk-py-tests-acc-1/capacityPools/sdk-py-tests-pool-2?api-version=2019-07-01
->>>>>>> b2753876
   response:
     body:
       string: ''
@@ -835,29 +654,17 @@
       access-control-expose-headers:
       - Request-Context
       azure-asyncoperation:
-<<<<<<< HEAD
-      - https://management.azure.com/subscriptions/00000000-0000-0000-0000-000000000000/providers/Microsoft.NetApp/locations/westcentralus/operationResults/81f72b0b-f02f-48d1-8e33-8ce5d227781d?api-version=2019-07-01
-=======
       - https://management.azure.com/subscriptions/00000000-0000-0000-0000-000000000000/providers/Microsoft.NetApp/locations/westcentralus/operationResults/3a50aa42-d368-48a0-89dd-85eeb97d178d?api-version=2019-07-01
->>>>>>> b2753876
       cache-control:
       - no-cache
       content-length:
       - '0'
       date:
-<<<<<<< HEAD
-      - Thu, 26 Sep 2019 16:50:37 GMT
-      expires:
-      - '-1'
-      location:
-      - https://management.azure.com/subscriptions/00000000-0000-0000-0000-000000000000/providers/Microsoft.NetApp/locations/westcentralus/operationResults/81f72b0b-f02f-48d1-8e33-8ce5d227781d?api-version=2019-07-01&operationResultResponseType=Location
-=======
       - Mon, 30 Sep 2019 08:16:22 GMT
       expires:
       - '-1'
       location:
       - https://management.azure.com/subscriptions/00000000-0000-0000-0000-000000000000/providers/Microsoft.NetApp/locations/westcentralus/operationResults/3a50aa42-d368-48a0-89dd-85eeb97d178d?api-version=2019-07-01&operationResultResponseType=Location
->>>>>>> b2753876
       pragma:
       - no-cache
       request-context:
@@ -888,36 +695,21 @@
       - python/3.6.4 (Darwin-18.7.0-x86_64-i386-64bit) msrest/0.6.10 msrest_azure/0.4.34
         azure-mgmt-netapp/0.5.0 Azure-SDK-For-Python
     method: GET
-<<<<<<< HEAD
-    uri: https://management.azure.com/subscriptions/00000000-0000-0000-0000-000000000000/providers/Microsoft.NetApp/locations/westcentralus/operationResults/81f72b0b-f02f-48d1-8e33-8ce5d227781d?api-version=2019-07-01
-  response:
-    body:
-      string: '{"id":"/subscriptions/00000000-0000-0000-0000-000000000000/providers/Microsoft.NetApp/locations/westcentralus/operationResults/81f72b0b-f02f-48d1-8e33-8ce5d227781d","name":"81f72b0b-f02f-48d1-8e33-8ce5d227781d","status":"Succeeded","startTime":"2019-09-26T16:50:38.6612344Z","endTime":"2019-09-26T16:50:38.7705709Z","percentComplete":100.0,"properties":{"resourceName":"/subscriptions/00000000-0000-0000-0000-000000000000/resourceGroups/sdk-net-tests-rg-wus/providers/Microsoft.NetApp/netAppAccounts/sdk-py-tests-acc-1/capacityPools/sdk-py-tests-pool-2"}}'
-=======
     uri: https://management.azure.com/subscriptions/00000000-0000-0000-0000-000000000000/providers/Microsoft.NetApp/locations/westcentralus/operationResults/3a50aa42-d368-48a0-89dd-85eeb97d178d?api-version=2019-07-01
   response:
     body:
       string: '{"id":"/subscriptions/00000000-0000-0000-0000-000000000000/providers/Microsoft.NetApp/locations/westcentralus/operationResults/3a50aa42-d368-48a0-89dd-85eeb97d178d","name":"3a50aa42-d368-48a0-89dd-85eeb97d178d","status":"Succeeded","startTime":"2019-09-30T08:16:23.0064096Z","endTime":"2019-09-30T08:16:23.1313972Z","percentComplete":100.0,"properties":{"resourceName":"/subscriptions/00000000-0000-0000-0000-000000000000/resourceGroups/sdk-py-tests-cys/providers/Microsoft.NetApp/netAppAccounts/sdk-py-tests-acc-1/capacityPools/sdk-py-tests-pool-2"}}'
->>>>>>> b2753876
-    headers:
-      access-control-expose-headers:
-      - Request-Context
-      cache-control:
-      - no-cache
-      content-length:
-<<<<<<< HEAD
-      - '555'
-      content-type:
-      - application/json; charset=utf-8
-      date:
-      - Thu, 26 Sep 2019 16:51:09 GMT
-=======
+    headers:
+      access-control-expose-headers:
+      - Request-Context
+      cache-control:
+      - no-cache
+      content-length:
       - '551'
       content-type:
       - application/json; charset=utf-8
       date:
       - Mon, 30 Sep 2019 08:16:54 GMT
->>>>>>> b2753876
       expires:
       - '-1'
       pragma:
@@ -954,19 +746,11 @@
       accept-language:
       - en-US
     method: GET
-<<<<<<< HEAD
-    uri: https://management.azure.com/subscriptions/00000000-0000-0000-0000-000000000000/resourceGroups/sdk-net-tests-rg-wus/providers/Microsoft.NetApp/netAppAccounts/sdk-py-tests-acc-1/capacityPools/sdk-py-tests-pool-1?api-version=2019-07-01
-  response:
-    body:
-      string: '{"error":{"code":"ResourceNotFound","message":"The Resource ''Microsoft.NetApp/netAppAccounts/sdk-py-tests-acc-1/capacityPools/sdk-py-tests-pool-1''
-        under resource group ''sdk-net-tests-rg-wus'' was not found."}}'
-=======
     uri: https://management.azure.com/subscriptions/00000000-0000-0000-0000-000000000000/resourceGroups/sdk-py-tests-cys/providers/Microsoft.NetApp/netAppAccounts/sdk-py-tests-acc-1/capacityPools/sdk-py-tests-pool-1?api-version=2019-07-01
   response:
     body:
       string: '{"error":{"code":"ResourceNotFound","message":"The Resource ''Microsoft.NetApp/netAppAccounts/sdk-py-tests-acc-1/capacityPools/sdk-py-tests-pool-1''
         under resource group ''sdk-py-tests-cys'' was not found."}}'
->>>>>>> b2753876
     headers:
       cache-control:
       - no-cache
@@ -975,11 +759,7 @@
       content-type:
       - application/json; charset=utf-8
       date:
-<<<<<<< HEAD
-      - Thu, 26 Sep 2019 16:51:19 GMT
-=======
       - Mon, 30 Sep 2019 08:17:03 GMT
->>>>>>> b2753876
       expires:
       - '-1'
       pragma:
@@ -1008,19 +788,11 @@
       accept-language:
       - en-US
     method: GET
-<<<<<<< HEAD
-    uri: https://management.azure.com/subscriptions/00000000-0000-0000-0000-000000000000/resourceGroups/sdk-net-tests-rg-wus/providers/Microsoft.NetApp/netAppAccounts/sdk-py-tests-acc-1/capacityPools/sdk-py-tests-pool-1?api-version=2019-07-01
-  response:
-    body:
-      string: '{"error":{"code":"ResourceNotFound","message":"The Resource ''Microsoft.NetApp/netAppAccounts/sdk-py-tests-acc-1/capacityPools/sdk-py-tests-pool-1''
-        under resource group ''sdk-net-tests-rg-wus'' was not found."}}'
-=======
     uri: https://management.azure.com/subscriptions/00000000-0000-0000-0000-000000000000/resourceGroups/sdk-py-tests-cys/providers/Microsoft.NetApp/netAppAccounts/sdk-py-tests-acc-1/capacityPools/sdk-py-tests-pool-1?api-version=2019-07-01
   response:
     body:
       string: '{"error":{"code":"ResourceNotFound","message":"The Resource ''Microsoft.NetApp/netAppAccounts/sdk-py-tests-acc-1/capacityPools/sdk-py-tests-pool-1''
         under resource group ''sdk-py-tests-cys'' was not found."}}'
->>>>>>> b2753876
     headers:
       cache-control:
       - no-cache
@@ -1029,11 +801,7 @@
       content-type:
       - application/json; charset=utf-8
       date:
-<<<<<<< HEAD
-      - Thu, 26 Sep 2019 16:51:30 GMT
-=======
       - Mon, 30 Sep 2019 08:17:14 GMT
->>>>>>> b2753876
       expires:
       - '-1'
       pragma:
@@ -1064,11 +832,7 @@
       accept-language:
       - en-US
     method: DELETE
-<<<<<<< HEAD
-    uri: https://management.azure.com/subscriptions/00000000-0000-0000-0000-000000000000/resourceGroups/sdk-net-tests-rg-wus/providers/Microsoft.NetApp/netAppAccounts/sdk-py-tests-acc-1?api-version=2019-07-01
-=======
     uri: https://management.azure.com/subscriptions/00000000-0000-0000-0000-000000000000/resourceGroups/sdk-py-tests-cys/providers/Microsoft.NetApp/netAppAccounts/sdk-py-tests-acc-1?api-version=2019-07-01
->>>>>>> b2753876
   response:
     body:
       string: ''
@@ -1076,29 +840,17 @@
       access-control-expose-headers:
       - Request-Context
       azure-asyncoperation:
-<<<<<<< HEAD
-      - https://management.azure.com/subscriptions/00000000-0000-0000-0000-000000000000/providers/Microsoft.NetApp/locations/westcentralus/operationResults/9f8866b8-de02-4445-a1d0-42c17be92eb3?api-version=2019-07-01
-=======
       - https://management.azure.com/subscriptions/00000000-0000-0000-0000-000000000000/providers/Microsoft.NetApp/locations/westcentralus/operationResults/9cbeecf6-0f30-4f37-ac55-28388608d83a?api-version=2019-07-01
->>>>>>> b2753876
       cache-control:
       - no-cache
       content-length:
       - '0'
       date:
-<<<<<<< HEAD
-      - Thu, 26 Sep 2019 16:51:31 GMT
-      expires:
-      - '-1'
-      location:
-      - https://management.azure.com/subscriptions/00000000-0000-0000-0000-000000000000/providers/Microsoft.NetApp/locations/westcentralus/operationResults/9f8866b8-de02-4445-a1d0-42c17be92eb3?api-version=2019-07-01&operationResultResponseType=Location
-=======
       - Mon, 30 Sep 2019 08:17:15 GMT
       expires:
       - '-1'
       location:
       - https://management.azure.com/subscriptions/00000000-0000-0000-0000-000000000000/providers/Microsoft.NetApp/locations/westcentralus/operationResults/9cbeecf6-0f30-4f37-ac55-28388608d83a?api-version=2019-07-01&operationResultResponseType=Location
->>>>>>> b2753876
       pragma:
       - no-cache
       request-context:
@@ -1129,36 +881,21 @@
       - python/3.6.4 (Darwin-18.7.0-x86_64-i386-64bit) msrest/0.6.10 msrest_azure/0.4.34
         azure-mgmt-netapp/0.5.0 Azure-SDK-For-Python
     method: GET
-<<<<<<< HEAD
-    uri: https://management.azure.com/subscriptions/00000000-0000-0000-0000-000000000000/providers/Microsoft.NetApp/locations/westcentralus/operationResults/9f8866b8-de02-4445-a1d0-42c17be92eb3?api-version=2019-07-01
-  response:
-    body:
-      string: '{"id":"/subscriptions/00000000-0000-0000-0000-000000000000/providers/Microsoft.NetApp/locations/westcentralus/operationResults/9f8866b8-de02-4445-a1d0-42c17be92eb3","name":"9f8866b8-de02-4445-a1d0-42c17be92eb3","status":"Succeeded","startTime":"2019-09-26T16:51:31.7567788Z","endTime":"2019-09-26T16:51:31.8349046Z","percentComplete":100.0,"properties":{"resourceName":"/subscriptions/00000000-0000-0000-0000-000000000000/resourceGroups/sdk-net-tests-rg-wus/providers/Microsoft.NetApp/netAppAccounts/sdk-py-tests-acc-1"}}'
-=======
     uri: https://management.azure.com/subscriptions/00000000-0000-0000-0000-000000000000/providers/Microsoft.NetApp/locations/westcentralus/operationResults/9cbeecf6-0f30-4f37-ac55-28388608d83a?api-version=2019-07-01
   response:
     body:
       string: '{"id":"/subscriptions/00000000-0000-0000-0000-000000000000/providers/Microsoft.NetApp/locations/westcentralus/operationResults/9cbeecf6-0f30-4f37-ac55-28388608d83a","name":"9cbeecf6-0f30-4f37-ac55-28388608d83a","status":"Succeeded","startTime":"2019-09-30T08:17:15.9483521Z","endTime":"2019-09-30T08:17:16.0265527Z","percentComplete":100.0,"properties":{"resourceName":"/subscriptions/00000000-0000-0000-0000-000000000000/resourceGroups/sdk-py-tests-cys/providers/Microsoft.NetApp/netAppAccounts/sdk-py-tests-acc-1"}}'
->>>>>>> b2753876
-    headers:
-      access-control-expose-headers:
-      - Request-Context
-      cache-control:
-      - no-cache
-      content-length:
-<<<<<<< HEAD
-      - '521'
-      content-type:
-      - application/json; charset=utf-8
-      date:
-      - Thu, 26 Sep 2019 16:52:02 GMT
-=======
+    headers:
+      access-control-expose-headers:
+      - Request-Context
+      cache-control:
+      - no-cache
+      content-length:
       - '517'
       content-type:
       - application/json; charset=utf-8
       date:
       - Mon, 30 Sep 2019 08:17:46 GMT
->>>>>>> b2753876
       expires:
       - '-1'
       pragma:
@@ -1195,19 +932,11 @@
       accept-language:
       - en-US
     method: GET
-<<<<<<< HEAD
-    uri: https://management.azure.com/subscriptions/00000000-0000-0000-0000-000000000000/resourceGroups/sdk-net-tests-rg-wus/providers/Microsoft.NetApp/netAppAccounts/sdk-py-tests-acc-1?api-version=2019-07-01
-  response:
-    body:
-      string: '{"error":{"code":"ResourceNotFound","message":"The Resource ''Microsoft.NetApp/netAppAccounts/sdk-py-tests-acc-1''
-        under resource group ''sdk-net-tests-rg-wus'' was not found."}}'
-=======
     uri: https://management.azure.com/subscriptions/00000000-0000-0000-0000-000000000000/resourceGroups/sdk-py-tests-cys/providers/Microsoft.NetApp/netAppAccounts/sdk-py-tests-acc-1?api-version=2019-07-01
   response:
     body:
       string: '{"error":{"code":"ResourceNotFound","message":"The Resource ''Microsoft.NetApp/netAppAccounts/sdk-py-tests-acc-1''
         under resource group ''sdk-py-tests-cys'' was not found."}}'
->>>>>>> b2753876
     headers:
       cache-control:
       - no-cache
@@ -1216,11 +945,7 @@
       content-type:
       - application/json; charset=utf-8
       date:
-<<<<<<< HEAD
-      - Thu, 26 Sep 2019 16:52:04 GMT
-=======
       - Mon, 30 Sep 2019 08:17:49 GMT
->>>>>>> b2753876
       expires:
       - '-1'
       pragma:
