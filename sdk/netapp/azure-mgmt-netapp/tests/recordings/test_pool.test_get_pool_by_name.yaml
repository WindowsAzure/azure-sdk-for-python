--- conflicted
+++ resolved
@@ -18,26 +18,15 @@
       accept-language:
       - en-US
     method: PUT
-<<<<<<< HEAD
-    uri: https://management.azure.com/subscriptions/00000000-0000-0000-0000-000000000000/resourceGroups/sdk-net-tests-rg-wus/providers/Microsoft.NetApp/netAppAccounts/sdk-py-tests-acc-1?api-version=2019-07-01
-  response:
-    body:
-      string: '{"id":"/subscriptions/00000000-0000-0000-0000-000000000000/resourceGroups/sdk-net-tests-rg-wus/providers/Microsoft.NetApp/netAppAccounts/sdk-py-tests-acc-1","name":"sdk-py-tests-acc-1","type":"Microsoft.NetApp/netAppAccounts","etag":"W/\"datetime''2019-09-26T16%3A45%3A33.5157652Z''\"","location":"westcentralus","properties":{"name":"sdk-py-tests-acc-1","provisioningState":"Succeeded"}}'
-=======
     uri: https://management.azure.com/subscriptions/00000000-0000-0000-0000-000000000000/resourceGroups/sdk-py-tests-cys/providers/Microsoft.NetApp/netAppAccounts/sdk-py-tests-acc-1?api-version=2019-07-01
   response:
     body:
       string: '{"id":"/subscriptions/00000000-0000-0000-0000-000000000000/resourceGroups/sdk-py-tests-cys/providers/Microsoft.NetApp/netAppAccounts/sdk-py-tests-acc-1","name":"sdk-py-tests-acc-1","type":"Microsoft.NetApp/netAppAccounts","etag":"W/\"datetime''2019-09-30T08%3A11%3A42.2365912Z''\"","location":"westcentralus","properties":{"name":"sdk-py-tests-acc-1","provisioningState":"Succeeded"}}'
->>>>>>> b2753876
     headers:
       access-control-expose-headers:
       - Request-Context
       azure-asyncoperation:
-<<<<<<< HEAD
-      - https://management.azure.com/subscriptions/00000000-0000-0000-0000-000000000000/providers/Microsoft.NetApp/locations/westcentralus/operationResults/556ccfdc-945b-46a0-bc84-d7c7375c3bb1?api-version=2019-07-01
-=======
       - https://management.azure.com/subscriptions/00000000-0000-0000-0000-000000000000/providers/Microsoft.NetApp/locations/westcentralus/operationResults/e3c9f2cf-376e-452d-8d4f-f510d4c357d7?api-version=2019-07-01
->>>>>>> b2753876
       cache-control:
       - no-cache
       content-length:
@@ -45,15 +34,9 @@
       content-type:
       - application/json; charset=utf-8
       date:
-<<<<<<< HEAD
-      - Thu, 26 Sep 2019 16:45:33 GMT
-      etag:
-      - W/"datetime'2019-09-26T16%3A45%3A33.5157652Z'"
-=======
       - Mon, 30 Sep 2019 08:11:42 GMT
       etag:
       - W/"datetime'2019-09-30T08%3A11%3A42.2365912Z'"
->>>>>>> b2753876
       expires:
       - '-1'
       pragma:
@@ -86,17 +69,10 @@
       - python/3.6.4 (Darwin-18.7.0-x86_64-i386-64bit) msrest/0.6.10 msrest_azure/0.4.34
         azure-mgmt-netapp/0.5.0 Azure-SDK-For-Python
     method: GET
-<<<<<<< HEAD
-    uri: https://management.azure.com/subscriptions/00000000-0000-0000-0000-000000000000/providers/Microsoft.NetApp/locations/westcentralus/operationResults/556ccfdc-945b-46a0-bc84-d7c7375c3bb1?api-version=2019-07-01
-  response:
-    body:
-      string: '{"id":"/subscriptions/00000000-0000-0000-0000-000000000000/providers/Microsoft.NetApp/locations/westcentralus/operationResults/556ccfdc-945b-46a0-bc84-d7c7375c3bb1","name":"556ccfdc-945b-46a0-bc84-d7c7375c3bb1","status":"Succeeded","startTime":"2019-09-26T16:45:33.4556545Z","endTime":"2019-09-26T16:45:33.5650442Z","percentComplete":100.0,"properties":{"resourceName":"/subscriptions/00000000-0000-0000-0000-000000000000/resourceGroups/sdk-net-tests-rg-wus/providers/Microsoft.NetApp/netAppAccounts/sdk-py-tests-acc-1"}}'
-=======
     uri: https://management.azure.com/subscriptions/00000000-0000-0000-0000-000000000000/providers/Microsoft.NetApp/locations/westcentralus/operationResults/e3c9f2cf-376e-452d-8d4f-f510d4c357d7?api-version=2019-07-01
   response:
     body:
       string: '{"id":"/subscriptions/00000000-0000-0000-0000-000000000000/providers/Microsoft.NetApp/locations/westcentralus/operationResults/e3c9f2cf-376e-452d-8d4f-f510d4c357d7","name":"e3c9f2cf-376e-452d-8d4f-f510d4c357d7","status":"Succeeded","startTime":"2019-09-30T08:11:42.2018304Z","endTime":"2019-09-30T08:11:42.2955795Z","percentComplete":100.0,"properties":{"resourceName":"/subscriptions/00000000-0000-0000-0000-000000000000/resourceGroups/sdk-py-tests-cys/providers/Microsoft.NetApp/netAppAccounts/sdk-py-tests-acc-1"}}'
->>>>>>> b2753876
     headers:
       access-control-expose-headers:
       - Request-Context
@@ -107,11 +83,7 @@
       content-type:
       - application/json; charset=utf-8
       date:
-<<<<<<< HEAD
-      - Thu, 26 Sep 2019 16:46:03 GMT
-=======
       - Mon, 30 Sep 2019 08:12:13 GMT
->>>>>>> b2753876
       expires:
       - '-1'
       pragma:
@@ -146,17 +118,10 @@
       - python/3.6.4 (Darwin-18.7.0-x86_64-i386-64bit) msrest/0.6.10 msrest_azure/0.4.34
         azure-mgmt-netapp/0.5.0 Azure-SDK-For-Python
     method: GET
-<<<<<<< HEAD
-    uri: https://management.azure.com/subscriptions/00000000-0000-0000-0000-000000000000/resourceGroups/sdk-net-tests-rg-wus/providers/Microsoft.NetApp/netAppAccounts/sdk-py-tests-acc-1?api-version=2019-07-01
-  response:
-    body:
-      string: '{"id":"/subscriptions/00000000-0000-0000-0000-000000000000/resourceGroups/sdk-net-tests-rg-wus/providers/Microsoft.NetApp/netAppAccounts/sdk-py-tests-acc-1","name":"sdk-py-tests-acc-1","type":"Microsoft.NetApp/netAppAccounts","etag":"W/\"datetime''2019-09-26T16%3A45%3A33.5627991Z''\"","location":"westcentralus","properties":{"name":"sdk-py-tests-acc-1","provisioningState":"Succeeded"}}'
-=======
     uri: https://management.azure.com/subscriptions/00000000-0000-0000-0000-000000000000/resourceGroups/sdk-py-tests-cys/providers/Microsoft.NetApp/netAppAccounts/sdk-py-tests-acc-1?api-version=2019-07-01
   response:
     body:
       string: '{"id":"/subscriptions/00000000-0000-0000-0000-000000000000/resourceGroups/sdk-py-tests-cys/providers/Microsoft.NetApp/netAppAccounts/sdk-py-tests-acc-1","name":"sdk-py-tests-acc-1","type":"Microsoft.NetApp/netAppAccounts","etag":"W/\"datetime''2019-09-30T08%3A11%3A42.289631Z''\"","location":"westcentralus","properties":{"name":"sdk-py-tests-acc-1","provisioningState":"Succeeded"}}'
->>>>>>> b2753876
     headers:
       access-control-expose-headers:
       - Request-Context
@@ -167,15 +132,9 @@
       content-type:
       - application/json; charset=utf-8
       date:
-<<<<<<< HEAD
-      - Thu, 26 Sep 2019 16:46:04 GMT
-      etag:
-      - W/"datetime'2019-09-26T16%3A45%3A33.5627991Z'"
-=======
       - Mon, 30 Sep 2019 08:12:13 GMT
       etag:
       - W/"datetime'2019-09-30T08%3A11%3A42.289631Z'"
->>>>>>> b2753876
       expires:
       - '-1'
       pragma:
@@ -219,26 +178,15 @@
       location:
       - westcentralus
     method: PUT
-<<<<<<< HEAD
-    uri: https://management.azure.com/subscriptions/00000000-0000-0000-0000-000000000000/resourceGroups/sdk-net-tests-rg-wus/providers/Microsoft.NetApp/netAppAccounts/sdk-py-tests-acc-1/capacityPools/sdk-py-tests-pool-1?api-version=2019-07-01
-  response:
-    body:
-      string: '{"id":"/subscriptions/00000000-0000-0000-0000-000000000000/resourceGroups/sdk-net-tests-rg-wus/providers/Microsoft.NetApp/netAppAccounts/sdk-py-tests-acc-1/capacityPools/sdk-py-tests-pool-1","name":"sdk-py-tests-acc-1/sdk-py-tests-pool-1","type":"Microsoft.NetApp/netAppAccounts/capacityPools","etag":"W/\"datetime''2019-09-26T16%3A46%3A06.0982536Z''\"","location":"westcentralus","properties":{"serviceLevel":"Premium","size":4398046511104,"provisioningState":"Creating"}}'
-=======
     uri: https://management.azure.com/subscriptions/00000000-0000-0000-0000-000000000000/resourceGroups/sdk-py-tests-cys/providers/Microsoft.NetApp/netAppAccounts/sdk-py-tests-acc-1/capacityPools/sdk-py-tests-pool-1?api-version=2019-07-01
   response:
     body:
       string: '{"id":"/subscriptions/00000000-0000-0000-0000-000000000000/resourceGroups/sdk-py-tests-cys/providers/Microsoft.NetApp/netAppAccounts/sdk-py-tests-acc-1/capacityPools/sdk-py-tests-pool-1","name":"sdk-py-tests-acc-1/sdk-py-tests-pool-1","type":"Microsoft.NetApp/netAppAccounts/capacityPools","etag":"W/\"datetime''2019-09-30T08%3A12%3A15.6316025Z''\"","location":"westcentralus","properties":{"serviceLevel":"Premium","size":4398046511104,"provisioningState":"Creating"}}'
->>>>>>> b2753876
     headers:
       access-control-expose-headers:
       - Request-Context
       azure-asyncoperation:
-<<<<<<< HEAD
-      - https://management.azure.com/subscriptions/00000000-0000-0000-0000-000000000000/providers/Microsoft.NetApp/locations/westcentralus/operationResults/c5eb7d94-45dc-4e2f-8acc-bcef1a029665?api-version=2019-07-01
-=======
       - https://management.azure.com/subscriptions/00000000-0000-0000-0000-000000000000/providers/Microsoft.NetApp/locations/westcentralus/operationResults/df528e3c-ea74-4dbf-ae01-d42ccc9f436e?api-version=2019-07-01
->>>>>>> b2753876
       cache-control:
       - no-cache
       content-length:
@@ -246,15 +194,9 @@
       content-type:
       - application/json; charset=utf-8
       date:
-<<<<<<< HEAD
-      - Thu, 26 Sep 2019 16:46:06 GMT
-      etag:
-      - W/"datetime'2019-09-26T16%3A46%3A06.0982536Z'"
-=======
       - Mon, 30 Sep 2019 08:12:15 GMT
       etag:
       - W/"datetime'2019-09-30T08%3A12%3A15.6316025Z'"
->>>>>>> b2753876
       expires:
       - '-1'
       pragma:
@@ -287,17 +229,10 @@
       - python/3.6.4 (Darwin-18.7.0-x86_64-i386-64bit) msrest/0.6.10 msrest_azure/0.4.34
         azure-mgmt-netapp/0.5.0 Azure-SDK-For-Python
     method: GET
-<<<<<<< HEAD
-    uri: https://management.azure.com/subscriptions/00000000-0000-0000-0000-000000000000/providers/Microsoft.NetApp/locations/westcentralus/operationResults/c5eb7d94-45dc-4e2f-8acc-bcef1a029665?api-version=2019-07-01
-  response:
-    body:
-      string: '{"id":"/subscriptions/00000000-0000-0000-0000-000000000000/providers/Microsoft.NetApp/locations/westcentralus/operationResults/c5eb7d94-45dc-4e2f-8acc-bcef1a029665","name":"c5eb7d94-45dc-4e2f-8acc-bcef1a029665","status":"Succeeded","startTime":"2019-09-26T16:46:06.0430037Z","endTime":"2019-09-26T16:46:06.4805408Z","percentComplete":100.0,"properties":{"resourceName":"/subscriptions/00000000-0000-0000-0000-000000000000/resourceGroups/sdk-net-tests-rg-wus/providers/Microsoft.NetApp/netAppAccounts/sdk-py-tests-acc-1/capacityPools/sdk-py-tests-pool-1"}}'
-=======
     uri: https://management.azure.com/subscriptions/00000000-0000-0000-0000-000000000000/providers/Microsoft.NetApp/locations/westcentralus/operationResults/df528e3c-ea74-4dbf-ae01-d42ccc9f436e?api-version=2019-07-01
   response:
     body:
       string: '{"id":"/subscriptions/00000000-0000-0000-0000-000000000000/providers/Microsoft.NetApp/locations/westcentralus/operationResults/df528e3c-ea74-4dbf-ae01-d42ccc9f436e","name":"df528e3c-ea74-4dbf-ae01-d42ccc9f436e","status":"Succeeded","startTime":"2019-09-30T08:12:15.5925443Z","endTime":"2019-09-30T08:12:15.9733376Z","percentComplete":100.0,"properties":{"resourceName":"/subscriptions/00000000-0000-0000-0000-000000000000/resourceGroups/sdk-py-tests-cys/providers/Microsoft.NetApp/netAppAccounts/sdk-py-tests-acc-1/capacityPools/sdk-py-tests-pool-1"}}'
->>>>>>> b2753876
     headers:
       access-control-expose-headers:
       - Request-Context
@@ -308,11 +243,7 @@
       content-type:
       - application/json; charset=utf-8
       date:
-<<<<<<< HEAD
-      - Thu, 26 Sep 2019 16:46:37 GMT
-=======
       - Mon, 30 Sep 2019 08:12:47 GMT
->>>>>>> b2753876
       expires:
       - '-1'
       pragma:
@@ -347,17 +278,10 @@
       - python/3.6.4 (Darwin-18.7.0-x86_64-i386-64bit) msrest/0.6.10 msrest_azure/0.4.34
         azure-mgmt-netapp/0.5.0 Azure-SDK-For-Python
     method: GET
-<<<<<<< HEAD
-    uri: https://management.azure.com/subscriptions/00000000-0000-0000-0000-000000000000/resourceGroups/sdk-net-tests-rg-wus/providers/Microsoft.NetApp/netAppAccounts/sdk-py-tests-acc-1/capacityPools/sdk-py-tests-pool-1?api-version=2019-07-01
-  response:
-    body:
-      string: '{"id":"/subscriptions/00000000-0000-0000-0000-000000000000/resourceGroups/sdk-net-tests-rg-wus/providers/Microsoft.NetApp/netAppAccounts/sdk-py-tests-acc-1/capacityPools/sdk-py-tests-pool-1","name":"sdk-py-tests-acc-1/sdk-py-tests-pool-1","type":"Microsoft.NetApp/netAppAccounts/capacityPools","etag":"W/\"datetime''2019-09-26T16%3A46%3A06.4735223Z''\"","location":"westcentralus","properties":{"poolId":"0f7884f2-36ae-371a-0288-24a57d8e4fa7","name":"sdk-py-tests-acc-1/sdk-py-tests-pool-1","serviceLevel":"Premium","size":4398046511104,"provisioningState":"Succeeded"}}'
-=======
     uri: https://management.azure.com/subscriptions/00000000-0000-0000-0000-000000000000/resourceGroups/sdk-py-tests-cys/providers/Microsoft.NetApp/netAppAccounts/sdk-py-tests-acc-1/capacityPools/sdk-py-tests-pool-1?api-version=2019-07-01
   response:
     body:
       string: '{"id":"/subscriptions/00000000-0000-0000-0000-000000000000/resourceGroups/sdk-py-tests-cys/providers/Microsoft.NetApp/netAppAccounts/sdk-py-tests-acc-1/capacityPools/sdk-py-tests-pool-1","name":"sdk-py-tests-acc-1/sdk-py-tests-pool-1","type":"Microsoft.NetApp/netAppAccounts/capacityPools","etag":"W/\"datetime''2019-09-30T08%3A12%3A15.9638507Z''\"","location":"westcentralus","properties":{"poolId":"61c35bd7-3f93-7436-744c-a74783ee34fd","name":"sdk-py-tests-acc-1/sdk-py-tests-pool-1","serviceLevel":"Premium","size":4398046511104,"provisioningState":"Succeeded"}}'
->>>>>>> b2753876
     headers:
       access-control-expose-headers:
       - Request-Context
@@ -368,15 +292,9 @@
       content-type:
       - application/json; charset=utf-8
       date:
-<<<<<<< HEAD
-      - Thu, 26 Sep 2019 16:46:37 GMT
-      etag:
-      - W/"datetime'2019-09-26T16%3A46%3A06.4735223Z'"
-=======
       - Mon, 30 Sep 2019 08:12:47 GMT
       etag:
       - W/"datetime'2019-09-30T08%3A12%3A15.9638507Z'"
->>>>>>> b2753876
       expires:
       - '-1'
       pragma:
@@ -413,17 +331,10 @@
       accept-language:
       - en-US
     method: GET
-<<<<<<< HEAD
-    uri: https://management.azure.com/subscriptions/00000000-0000-0000-0000-000000000000/resourceGroups/sdk-net-tests-rg-wus/providers/Microsoft.NetApp/netAppAccounts/sdk-py-tests-acc-1/capacityPools/sdk-py-tests-pool-1?api-version=2019-07-01
-  response:
-    body:
-      string: '{"id":"/subscriptions/00000000-0000-0000-0000-000000000000/resourceGroups/sdk-net-tests-rg-wus/providers/Microsoft.NetApp/netAppAccounts/sdk-py-tests-acc-1/capacityPools/sdk-py-tests-pool-1","name":"sdk-py-tests-acc-1/sdk-py-tests-pool-1","type":"Microsoft.NetApp/netAppAccounts/capacityPools","etag":"W/\"datetime''2019-09-26T16%3A46%3A06.4735223Z''\"","location":"westcentralus","properties":{"poolId":"0f7884f2-36ae-371a-0288-24a57d8e4fa7","name":"sdk-py-tests-acc-1/sdk-py-tests-pool-1","serviceLevel":"Premium","size":4398046511104,"provisioningState":"Succeeded"}}'
-=======
     uri: https://management.azure.com/subscriptions/00000000-0000-0000-0000-000000000000/resourceGroups/sdk-py-tests-cys/providers/Microsoft.NetApp/netAppAccounts/sdk-py-tests-acc-1/capacityPools/sdk-py-tests-pool-1?api-version=2019-07-01
   response:
     body:
       string: '{"id":"/subscriptions/00000000-0000-0000-0000-000000000000/resourceGroups/sdk-py-tests-cys/providers/Microsoft.NetApp/netAppAccounts/sdk-py-tests-acc-1/capacityPools/sdk-py-tests-pool-1","name":"sdk-py-tests-acc-1/sdk-py-tests-pool-1","type":"Microsoft.NetApp/netAppAccounts/capacityPools","etag":"W/\"datetime''2019-09-30T08%3A12%3A15.9638507Z''\"","location":"westcentralus","properties":{"poolId":"61c35bd7-3f93-7436-744c-a74783ee34fd","name":"sdk-py-tests-acc-1/sdk-py-tests-pool-1","serviceLevel":"Premium","size":4398046511104,"provisioningState":"Succeeded"}}'
->>>>>>> b2753876
     headers:
       access-control-expose-headers:
       - Request-Context
@@ -434,15 +345,9 @@
       content-type:
       - application/json; charset=utf-8
       date:
-<<<<<<< HEAD
-      - Thu, 26 Sep 2019 16:46:38 GMT
-      etag:
-      - W/"datetime'2019-09-26T16%3A46%3A06.4735223Z'"
-=======
       - Mon, 30 Sep 2019 08:12:47 GMT
       etag:
       - W/"datetime'2019-09-30T08%3A12%3A15.9638507Z'"
->>>>>>> b2753876
       expires:
       - '-1'
       pragma:
@@ -481,11 +386,7 @@
       accept-language:
       - en-US
     method: DELETE
-<<<<<<< HEAD
-    uri: https://management.azure.com/subscriptions/00000000-0000-0000-0000-000000000000/resourceGroups/sdk-net-tests-rg-wus/providers/Microsoft.NetApp/netAppAccounts/sdk-py-tests-acc-1/capacityPools/sdk-py-tests-pool-1?api-version=2019-07-01
-=======
     uri: https://management.azure.com/subscriptions/00000000-0000-0000-0000-000000000000/resourceGroups/sdk-py-tests-cys/providers/Microsoft.NetApp/netAppAccounts/sdk-py-tests-acc-1/capacityPools/sdk-py-tests-pool-1?api-version=2019-07-01
->>>>>>> b2753876
   response:
     body:
       string: ''
@@ -493,29 +394,17 @@
       access-control-expose-headers:
       - Request-Context
       azure-asyncoperation:
-<<<<<<< HEAD
-      - https://management.azure.com/subscriptions/00000000-0000-0000-0000-000000000000/providers/Microsoft.NetApp/locations/westcentralus/operationResults/29180506-d6af-4b64-95d0-fa29637cabed?api-version=2019-07-01
-=======
       - https://management.azure.com/subscriptions/00000000-0000-0000-0000-000000000000/providers/Microsoft.NetApp/locations/westcentralus/operationResults/6713f7c7-8173-4752-b4c3-a2b70f6e0fca?api-version=2019-07-01
->>>>>>> b2753876
       cache-control:
       - no-cache
       content-length:
       - '0'
       date:
-<<<<<<< HEAD
-      - Thu, 26 Sep 2019 16:47:07 GMT
-      expires:
-      - '-1'
-      location:
-      - https://management.azure.com/subscriptions/00000000-0000-0000-0000-000000000000/providers/Microsoft.NetApp/locations/westcentralus/operationResults/29180506-d6af-4b64-95d0-fa29637cabed?api-version=2019-07-01&operationResultResponseType=Location
-=======
       - Mon, 30 Sep 2019 08:12:48 GMT
       expires:
       - '-1'
       location:
       - https://management.azure.com/subscriptions/00000000-0000-0000-0000-000000000000/providers/Microsoft.NetApp/locations/westcentralus/operationResults/6713f7c7-8173-4752-b4c3-a2b70f6e0fca?api-version=2019-07-01&operationResultResponseType=Location
->>>>>>> b2753876
       pragma:
       - no-cache
       request-context:
@@ -546,17 +435,10 @@
       - python/3.6.4 (Darwin-18.7.0-x86_64-i386-64bit) msrest/0.6.10 msrest_azure/0.4.34
         azure-mgmt-netapp/0.5.0 Azure-SDK-For-Python
     method: GET
-<<<<<<< HEAD
-    uri: https://management.azure.com/subscriptions/00000000-0000-0000-0000-000000000000/providers/Microsoft.NetApp/locations/westcentralus/operationResults/29180506-d6af-4b64-95d0-fa29637cabed?api-version=2019-07-01
-  response:
-    body:
-      string: '{"id":"/subscriptions/00000000-0000-0000-0000-000000000000/providers/Microsoft.NetApp/locations/westcentralus/operationResults/29180506-d6af-4b64-95d0-fa29637cabed","name":"29180506-d6af-4b64-95d0-fa29637cabed","status":"Succeeded","startTime":"2019-09-26T16:47:07.7478084Z","endTime":"2019-09-26T16:47:07.9196816Z","percentComplete":100.0,"properties":{"resourceName":"/subscriptions/00000000-0000-0000-0000-000000000000/resourceGroups/sdk-net-tests-rg-wus/providers/Microsoft.NetApp/netAppAccounts/sdk-py-tests-acc-1/capacityPools/sdk-py-tests-pool-1"}}'
-=======
     uri: https://management.azure.com/subscriptions/00000000-0000-0000-0000-000000000000/providers/Microsoft.NetApp/locations/westcentralus/operationResults/6713f7c7-8173-4752-b4c3-a2b70f6e0fca?api-version=2019-07-01
   response:
     body:
       string: '{"id":"/subscriptions/00000000-0000-0000-0000-000000000000/providers/Microsoft.NetApp/locations/westcentralus/operationResults/6713f7c7-8173-4752-b4c3-a2b70f6e0fca","name":"6713f7c7-8173-4752-b4c3-a2b70f6e0fca","status":"Succeeded","startTime":"2019-09-30T08:12:49.4037877Z","endTime":"2019-09-30T08:12:49.5287928Z","percentComplete":100.0,"properties":{"resourceName":"/subscriptions/00000000-0000-0000-0000-000000000000/resourceGroups/sdk-py-tests-cys/providers/Microsoft.NetApp/netAppAccounts/sdk-py-tests-acc-1/capacityPools/sdk-py-tests-pool-1"}}'
->>>>>>> b2753876
     headers:
       access-control-expose-headers:
       - Request-Context
@@ -567,11 +449,7 @@
       content-type:
       - application/json; charset=utf-8
       date:
-<<<<<<< HEAD
-      - Thu, 26 Sep 2019 16:47:38 GMT
-=======
       - Mon, 30 Sep 2019 08:13:20 GMT
->>>>>>> b2753876
       expires:
       - '-1'
       pragma:
@@ -608,19 +486,11 @@
       accept-language:
       - en-US
     method: GET
-<<<<<<< HEAD
-    uri: https://management.azure.com/subscriptions/00000000-0000-0000-0000-000000000000/resourceGroups/sdk-net-tests-rg-wus/providers/Microsoft.NetApp/netAppAccounts/sdk-py-tests-acc-1/capacityPools/sdk-py-tests-pool-1?api-version=2019-07-01
-  response:
-    body:
-      string: '{"error":{"code":"ResourceNotFound","message":"The Resource ''Microsoft.NetApp/netAppAccounts/sdk-py-tests-acc-1/capacityPools/sdk-py-tests-pool-1''
-        under resource group ''sdk-net-tests-rg-wus'' was not found."}}'
-=======
     uri: https://management.azure.com/subscriptions/00000000-0000-0000-0000-000000000000/resourceGroups/sdk-py-tests-cys/providers/Microsoft.NetApp/netAppAccounts/sdk-py-tests-acc-1/capacityPools/sdk-py-tests-pool-1?api-version=2019-07-01
   response:
     body:
       string: '{"error":{"code":"ResourceNotFound","message":"The Resource ''Microsoft.NetApp/netAppAccounts/sdk-py-tests-acc-1/capacityPools/sdk-py-tests-pool-1''
         under resource group ''sdk-py-tests-cys'' was not found."}}'
->>>>>>> b2753876
     headers:
       cache-control:
       - no-cache
@@ -629,11 +499,7 @@
       content-type:
       - application/json; charset=utf-8
       date:
-<<<<<<< HEAD
-      - Thu, 26 Sep 2019 16:47:48 GMT
-=======
       - Mon, 30 Sep 2019 08:13:30 GMT
->>>>>>> b2753876
       expires:
       - '-1'
       pragma:
@@ -664,11 +530,7 @@
       accept-language:
       - en-US
     method: DELETE
-<<<<<<< HEAD
-    uri: https://management.azure.com/subscriptions/00000000-0000-0000-0000-000000000000/resourceGroups/sdk-net-tests-rg-wus/providers/Microsoft.NetApp/netAppAccounts/sdk-py-tests-acc-1?api-version=2019-07-01
-=======
     uri: https://management.azure.com/subscriptions/00000000-0000-0000-0000-000000000000/resourceGroups/sdk-py-tests-cys/providers/Microsoft.NetApp/netAppAccounts/sdk-py-tests-acc-1?api-version=2019-07-01
->>>>>>> b2753876
   response:
     body:
       string: ''
@@ -676,29 +538,17 @@
       access-control-expose-headers:
       - Request-Context
       azure-asyncoperation:
-<<<<<<< HEAD
-      - https://management.azure.com/subscriptions/00000000-0000-0000-0000-000000000000/providers/Microsoft.NetApp/locations/westcentralus/operationResults/60754b98-10a3-49c4-a8d9-f95f9e23aaf3?api-version=2019-07-01
-=======
       - https://management.azure.com/subscriptions/00000000-0000-0000-0000-000000000000/providers/Microsoft.NetApp/locations/westcentralus/operationResults/f8cd701e-d81a-44ee-8323-fb5b01fc2c01?api-version=2019-07-01
->>>>>>> b2753876
       cache-control:
       - no-cache
       content-length:
       - '0'
       date:
-<<<<<<< HEAD
-      - Thu, 26 Sep 2019 16:47:49 GMT
-      expires:
-      - '-1'
-      location:
-      - https://management.azure.com/subscriptions/00000000-0000-0000-0000-000000000000/providers/Microsoft.NetApp/locations/westcentralus/operationResults/60754b98-10a3-49c4-a8d9-f95f9e23aaf3?api-version=2019-07-01&operationResultResponseType=Location
-=======
       - Mon, 30 Sep 2019 08:13:31 GMT
       expires:
       - '-1'
       location:
       - https://management.azure.com/subscriptions/00000000-0000-0000-0000-000000000000/providers/Microsoft.NetApp/locations/westcentralus/operationResults/f8cd701e-d81a-44ee-8323-fb5b01fc2c01?api-version=2019-07-01&operationResultResponseType=Location
->>>>>>> b2753876
       pragma:
       - no-cache
       request-context:
@@ -729,17 +579,10 @@
       - python/3.6.4 (Darwin-18.7.0-x86_64-i386-64bit) msrest/0.6.10 msrest_azure/0.4.34
         azure-mgmt-netapp/0.5.0 Azure-SDK-For-Python
     method: GET
-<<<<<<< HEAD
-    uri: https://management.azure.com/subscriptions/00000000-0000-0000-0000-000000000000/providers/Microsoft.NetApp/locations/westcentralus/operationResults/60754b98-10a3-49c4-a8d9-f95f9e23aaf3?api-version=2019-07-01
-  response:
-    body:
-      string: '{"id":"/subscriptions/00000000-0000-0000-0000-000000000000/providers/Microsoft.NetApp/locations/westcentralus/operationResults/60754b98-10a3-49c4-a8d9-f95f9e23aaf3","name":"60754b98-10a3-49c4-a8d9-f95f9e23aaf3","status":"Succeeded","startTime":"2019-09-26T16:47:50.4677066Z","endTime":"2019-09-26T16:47:50.5458333Z","percentComplete":100.0,"properties":{"resourceName":"/subscriptions/00000000-0000-0000-0000-000000000000/resourceGroups/sdk-net-tests-rg-wus/providers/Microsoft.NetApp/netAppAccounts/sdk-py-tests-acc-1"}}'
-=======
     uri: https://management.azure.com/subscriptions/00000000-0000-0000-0000-000000000000/providers/Microsoft.NetApp/locations/westcentralus/operationResults/f8cd701e-d81a-44ee-8323-fb5b01fc2c01?api-version=2019-07-01
   response:
     body:
       string: '{"id":"/subscriptions/00000000-0000-0000-0000-000000000000/providers/Microsoft.NetApp/locations/westcentralus/operationResults/f8cd701e-d81a-44ee-8323-fb5b01fc2c01","name":"f8cd701e-d81a-44ee-8323-fb5b01fc2c01","status":"Succeeded","startTime":"2019-09-30T08:13:31.5585054Z","endTime":"2019-09-30T08:13:31.6367196Z","percentComplete":100.0,"properties":{"resourceName":"/subscriptions/00000000-0000-0000-0000-000000000000/resourceGroups/sdk-py-tests-cys/providers/Microsoft.NetApp/netAppAccounts/sdk-py-tests-acc-1"}}'
->>>>>>> b2753876
     headers:
       access-control-expose-headers:
       - Request-Context
@@ -750,11 +593,7 @@
       content-type:
       - application/json; charset=utf-8
       date:
-<<<<<<< HEAD
-      - Thu, 26 Sep 2019 16:48:21 GMT
-=======
       - Mon, 30 Sep 2019 08:14:02 GMT
->>>>>>> b2753876
       expires:
       - '-1'
       pragma:
@@ -791,19 +630,11 @@
       accept-language:
       - en-US
     method: GET
-<<<<<<< HEAD
-    uri: https://management.azure.com/subscriptions/00000000-0000-0000-0000-000000000000/resourceGroups/sdk-net-tests-rg-wus/providers/Microsoft.NetApp/netAppAccounts/sdk-py-tests-acc-1?api-version=2019-07-01
-  response:
-    body:
-      string: '{"error":{"code":"ResourceNotFound","message":"The Resource ''Microsoft.NetApp/netAppAccounts/sdk-py-tests-acc-1''
-        under resource group ''sdk-net-tests-rg-wus'' was not found."}}'
-=======
     uri: https://management.azure.com/subscriptions/00000000-0000-0000-0000-000000000000/resourceGroups/sdk-py-tests-cys/providers/Microsoft.NetApp/netAppAccounts/sdk-py-tests-acc-1?api-version=2019-07-01
   response:
     body:
       string: '{"error":{"code":"ResourceNotFound","message":"The Resource ''Microsoft.NetApp/netAppAccounts/sdk-py-tests-acc-1''
         under resource group ''sdk-py-tests-cys'' was not found."}}'
->>>>>>> b2753876
     headers:
       cache-control:
       - no-cache
@@ -812,11 +643,7 @@
       content-type:
       - application/json; charset=utf-8
       date:
-<<<<<<< HEAD
-      - Thu, 26 Sep 2019 16:48:23 GMT
-=======
       - Mon, 30 Sep 2019 08:14:04 GMT
->>>>>>> b2753876
       expires:
       - '-1'
       pragma:
