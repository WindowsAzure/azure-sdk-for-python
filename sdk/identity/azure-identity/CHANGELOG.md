# Release History

## 1.5.0b1 (Unreleased)
### Added
- Application authentication APIs from 1.4.0b7
- `ManagedIdentityCredential` supports the latest version of App Service
  ([#11346](https://github.com/Azure/azure-sdk-for-python/issues/11346))
<<<<<<< HEAD
- `CertificateCredential` supports Subject Name/Issuer authentication when
  created with `send_certificate=True`. The async `CertificateCredential`
  (`azure.identity.aio.CertificateCredential`) will support this in a
  future version.
  ([#10816](https://github.com/Azure/azure-sdk-for-python/issues/10816))

=======
- `DefaultAzureCredential` allows specifying the client ID of a user-assigned
  managed identity via keyword argument `managed_identity_client_id`
  ([#12991](https://github.com/Azure/azure-sdk-for-python/issues/12991)) 
>>>>>>> 902b5e83

## 1.4.0 (2020-08-10)
### Added
- `DefaultAzureCredential` uses the value of environment variable
`AZURE_CLIENT_ID` to configure a user-assigned managed identity.
([#10931](https://github.com/Azure/azure-sdk-for-python/issues/10931))

### Breaking Changes
- Renamed `VSCodeCredential` to `VisualStudioCodeCredential`
- Removed application authentication APIs added in 1.4.0 beta versions. These
  will be reintroduced in 1.5.0b1. Passing the keyword arguments below
  generally won't cause a runtime error, but the arguments have no effect.
  - Removed `authenticate` method from `DeviceCodeCredential`,
    `InteractiveBrowserCredential`, and `UsernamePasswordCredential`
  - Removed `allow_unencrypted_cache` and `enable_persistent_cache` keyword
    arguments from `CertificateCredential`, `ClientSecretCredential`,
    `DeviceCodeCredential`, `InteractiveBrowserCredential`, and
    `UsernamePasswordCredential`
  - Removed `disable_automatic_authentication` keyword argument from
    `DeviceCodeCredential` and `InteractiveBrowserCredential`
  - Removed `allow_unencrypted_cache` keyword argument from
    `SharedTokenCacheCredential`
  - Removed classes `AuthenticationRecord` and `AuthenticationRequiredError`
  - Removed `identity_config` keyword argument from `ManagedIdentityCredential`

## 1.4.0b7 (2020-07-22)
- `DefaultAzureCredential` has a new optional keyword argument,
`visual_studio_code_tenant_id`, which sets the tenant the credential should
authenticate in when authenticating as the Azure user signed in to Visual
Studio Code.
- Renamed `AuthenticationRecord.deserialize` positional parameter `json_string`
to `data`.


## 1.4.0b6 (2020-07-07)
- `AzureCliCredential` no longer raises an exception due to unexpected output
  from the CLI when run by PyCharm (thanks @NVolcz)
  ([#11362](https://github.com/Azure/azure-sdk-for-python/pull/11362))
- Upgraded minimum `msal` version to 1.3.0
- The async `AzureCliCredential` correctly invokes `/bin/sh`
  ([#12048](https://github.com/Azure/azure-sdk-for-python/issues/12048))

## 1.4.0b5 (2020-06-12)
- Prevent an error on importing `AzureCliCredential` on Windows caused by a bug
  in old versions of Python 3.6 (this bug was fixed in Python 3.6.5).
  ([#12014](https://github.com/Azure/azure-sdk-for-python/issues/12014))
- `SharedTokenCacheCredential.get_token` raises `ValueError` instead of
  `ClientAuthenticationError` when called with no scopes.
  ([#11553](https://github.com/Azure/azure-sdk-for-python/issues/11553))

## 1.4.0b4 (2020-06-09)
- `ManagedIdentityCredential` can configure a user-assigned identity using any
  identifier supported by the current hosting environment. To specify an
  identity by its client ID, continue using the `client_id` argument. To
  specify an identity by any other ID, use the `identity_config` argument,
  for example: `ManagedIdentityCredential(identity_config={"object_id": ".."})`
  ([#10989](https://github.com/Azure/azure-sdk-for-python/issues/10989))
- `CertificateCredential` and `ClientSecretCredential` can optionally store
  access tokens they acquire in a persistent cache. To enable this, construct
  the credential with `enable_persistent_cache=True`. On Linux, the persistent
  cache requires libsecret and `pygobject`. If these are unavailable or
  unusable (e.g. in an SSH session), loading the persistent cache will raise an
  error. You may optionally configure the credential to fall back to an
  unencrypted cache by constructing it with keyword argument
  `allow_unencrypted_cache=True`.
  ([#11347](https://github.com/Azure/azure-sdk-for-python/issues/11347))
- `AzureCliCredential` raises `CredentialUnavailableError` when no user is
  logged in to the Azure CLI.
  ([#11819](https://github.com/Azure/azure-sdk-for-python/issues/11819))
- `AzureCliCredential` and `VSCodeCredential`, which enable authenticating as
  the identity signed in to the Azure CLI and Visual Studio Code, respectively,
  can be imported from `azure.identity` and `azure.identity.aio`.
- `azure.identity.aio.AuthorizationCodeCredential.get_token()` no longer accepts
  optional keyword arguments `executor` or `loop`. Prior versions of the method
  didn't use these correctly, provoking exceptions, and internal changes in this
  version have made them obsolete.
- `InteractiveBrowserCredential` raises `CredentialUnavailableError` when it
  can't start an HTTP server on `localhost`.
  ([#11665](https://github.com/Azure/azure-sdk-for-python/pull/11665))
- When constructing `DefaultAzureCredential`, you can now configure a tenant ID
  for `InteractiveBrowserCredential`. When none is specified, the credential
  authenticates users in their home tenants. To specify a different tenant, use
  the keyword argument `interactive_browser_tenant_id`, or set the environment
  variable `AZURE_TENANT_ID`.
  ([#11548](https://github.com/Azure/azure-sdk-for-python/issues/11548))
- `SharedTokenCacheCredential` can be initialized with an `AuthenticationRecord`
  provided by a user credential.
  ([#11448](https://github.com/Azure/azure-sdk-for-python/issues/11448))
- The user authentication API added to `DeviceCodeCredential` and
  `InteractiveBrowserCredential` in 1.4.0b3 is available on
  `UsernamePasswordCredential` as well.
  ([#11449](https://github.com/Azure/azure-sdk-for-python/issues/11449))
- The optional persistent cache for `DeviceCodeCredential` and
  `InteractiveBrowserCredential` added in 1.4.0b3 is now available on Linux and
  macOS as well as Windows.
  ([#11134](https://github.com/Azure/azure-sdk-for-python/issues/11134))
  - On Linux, the persistent cache requires libsecret and `pygobject`. If these
    are unavailable, or libsecret is unusable (e.g. in an SSH session), loading
    the persistent cache will raise an error. You may optionally configure the
    credential to fall back to an unencrypted cache by constructing it with
    keyword argument `allow_unencrypted_cache=True`.

## 1.4.0b3 (2020-05-04)
- `EnvironmentCredential` correctly initializes `UsernamePasswordCredential`
with the value of `AZURE_TENANT_ID`
([#11127](https://github.com/Azure/azure-sdk-for-python/pull/11127))
- Values for the constructor keyword argument `authority` and
`AZURE_AUTHORITY_HOST` may optionally specify an "https" scheme. For example,
"https://login.microsoftonline.us" and "login.microsoftonline.us" are both valid.
([#10819](https://github.com/Azure/azure-sdk-for-python/issues/10819))
- First preview of new API for authenticating users with `DeviceCodeCredential`
  and `InteractiveBrowserCredential`
  ([#10612](https://github.com/Azure/azure-sdk-for-python/pull/10612))
  - new method `authenticate` interactively authenticates a user, returns a
    serializable `AuthenticationRecord`
  - new constructor keyword arguments
    - `authentication_record` enables initializing a credential with an
      `AuthenticationRecord` from a prior authentication
    - `disable_automatic_authentication=True` configures the credential to raise
    `AuthenticationRequiredError` when interactive authentication is necessary
    to acquire a token rather than immediately begin that authentication
    - `enable_persistent_cache=True` configures these credentials to use a
    persistent cache on supported platforms (in this release, Windows only).
    By default they cache in memory only.
- Now `DefaultAzureCredential` can authenticate with the identity signed in to
Visual Studio Code's Azure extension.
([#10472](https://github.com/Azure/azure-sdk-for-python/issues/10472))

## 1.4.0b2 (2020-04-06)
- After an instance of `DefaultAzureCredential` successfully authenticates, it
uses the same authentication method for every subsequent token request. This
makes subsequent requests more efficient, and prevents unexpected changes of
authentication method.
([#10349](https://github.com/Azure/azure-sdk-for-python/pull/10349))
- All `get_token` methods consistently require at least one scope argument,
raising an error when none is passed. Although `get_token()` may sometimes
have succeeded in prior versions, it couldn't do so consistently because its
behavior was undefined, and dependened on the credential's type and internal
state. ([#10243](https://github.com/Azure/azure-sdk-for-python/issues/10243))
- `SharedTokenCacheCredential` raises `CredentialUnavailableError` when the
cache is available but contains ambiguous or insufficient information. This
causes `ChainedTokenCredential` to correctly try the next credential in the
chain. ([#10631](https://github.com/Azure/azure-sdk-for-python/issues/10631))
- The host of the Active Directory endpoint credentials should use can be set
in the environment variable `AZURE_AUTHORITY_HOST`. See
`azure.identity.KnownAuthorities` for a list of common values.
([#8094](https://github.com/Azure/azure-sdk-for-python/issues/8094))


## 1.3.1 (2020-03-30)

- `ManagedIdentityCredential` raises `CredentialUnavailableError` when no
identity is configured for an IMDS endpoint. This causes
`ChainedTokenCredential` to correctly try the next credential in the chain.
([#10488](https://github.com/Azure/azure-sdk-for-python/issues/10488))


## 1.4.0b1 (2020-03-10)
- `DefaultAzureCredential` can now authenticate using the identity logged in to
the Azure CLI, unless explicitly disabled with a keyword argument:
`DefaultAzureCredential(exclude_cli_credential=True)`
([#10092](https://github.com/Azure/azure-sdk-for-python/pull/10092))


## 1.3.0 (2020-02-11)

- Correctly parse token expiration time on Windows App Service
([#9393](https://github.com/Azure/azure-sdk-for-python/issues/9393))
- Credentials raise `CredentialUnavailableError` when they can't attempt to
authenticate due to missing data or state
([#9372](https://github.com/Azure/azure-sdk-for-python/pull/9372))
- `CertificateCredential` supports password-protected private keys
([#9434](https://github.com/Azure/azure-sdk-for-python/pull/9434))


## 1.2.0 (2020-01-14)

- All credential pipelines include `ProxyPolicy`
([#8945](https://github.com/Azure/azure-sdk-for-python/pull/8945))
- Async credentials are async context managers and have an async `close` method
([#9090](https://github.com/Azure/azure-sdk-for-python/pull/9090))


## 1.1.0 (2019-11-27)

- Constructing `DefaultAzureCredential` no longer raises `ImportError` on Python
3.8 on Windows ([8294](https://github.com/Azure/azure-sdk-for-python/pull/8294))
- `InteractiveBrowserCredential` raises when unable to open a web browser
([8465](https://github.com/Azure/azure-sdk-for-python/pull/8465))
- `InteractiveBrowserCredential` prompts for account selection
([8470](https://github.com/Azure/azure-sdk-for-python/pull/8470))
- The credentials composing `DefaultAzureCredential` are configurable by keyword
arguments ([8514](https://github.com/Azure/azure-sdk-for-python/pull/8514))
- `SharedTokenCacheCredential` accepts an optional `tenant_id` keyword argument
([8689](https://github.com/Azure/azure-sdk-for-python/pull/8689))


## 1.0.1 (2019-11-05)

- `ClientCertificateCredential` uses application and tenant IDs correctly
([8315](https://github.com/Azure/azure-sdk-for-python/pull/8315))
- `InteractiveBrowserCredential` properly caches tokens
([8352](https://github.com/Azure/azure-sdk-for-python/pull/8352))
- Adopted msal 1.0.0 and msal-extensions 0.1.3
([8359](https://github.com/Azure/azure-sdk-for-python/pull/8359))


## 1.0.0 (2019-10-29)
### Breaking changes:
- Async credentials now default to [`aiohttp`](https://pypi.org/project/aiohttp/)
for transport but the library does not require it as a dependency because the
async API is optional. To use async credentials, please install
[`aiohttp`](https://pypi.org/project/aiohttp/) or see
[azure-core documentation](https://github.com/Azure/azure-sdk-for-python/blob/master/sdk/core/azure-core/README.md#transport)
for information about customizing the transport.
- Renamed `ClientSecretCredential` parameter "`secret`" to "`client_secret`"
- All credentials with `tenant_id` and `client_id` positional parameters now accept them in that order
- Changes to `InteractiveBrowserCredential` parameters
  - positional parameter `client_id` is now an optional keyword argument. If no value is provided,
the Azure CLI's client ID will be used.
  - Optional keyword argument `tenant` renamed `tenant_id`
- Changes to `DeviceCodeCredential`
  - optional positional parameter `prompt_callback` is now a keyword argument
  - `prompt_callback`'s third argument is now a `datetime` representing the
  expiration time of the device code
  - optional keyword argument `tenant` renamed `tenant_id`
- Changes to `ManagedIdentityCredential`
  - now accepts no positional arguments, and only one keyword argument:
  `client_id`
  - transport configuration is now done through keyword arguments as
  described in
  [`azure-core` documentation](https://github.com/Azure/azure-sdk-for-python/blob/azure-identity_1.0.0/sdk/core/azure-core/CLIENT_LIBRARY_DEVELOPER.md#transport)

### Fixes and improvements:
- Authenticating with a single sign-on shared with other Microsoft applications
only requires a username when multiple users have signed in
([#8095](https://github.com/Azure/azure-sdk-for-python/pull/8095))
- `DefaultAzureCredential` accepts an `authority` keyword argument, enabling
its use in national clouds
([#8154](https://github.com/Azure/azure-sdk-for-python/pull/8154))

### Dependency changes
- Adopted [`msal_extensions`](https://pypi.org/project/msal-extensions/) 0.1.2
- Constrained [`msal`](https://pypi.org/project/msal/) requirement to >=0.4.1,
<1.0.0


## 1.0.0b4 (2019-10-07)
### New features:
- `AuthorizationCodeCredential` authenticates with a previously obtained
authorization code. See Azure Active Directory's
[authorization code documentation](https://docs.microsoft.com/azure/active-directory/develop/v2-oauth2-auth-code-flow)
for more information about this authentication flow.
- Multi-cloud support: client credentials accept the authority of an Azure Active
Directory authentication endpoint as an `authority` keyword argument. Known
authorities are defined in `azure.identity.KnownAuthorities`. The default
authority is for Azure Public Cloud, `login.microsoftonline.com`
(`KnownAuthorities.AZURE_PUBLIC_CLOUD`). An application running in Azure
Government would use `KnownAuthorities.AZURE_GOVERNMENT` instead:
>```
>from azure.identity import DefaultAzureCredential, KnownAuthorities
>credential = DefaultAzureCredential(authority=KnownAuthorities.AZURE_GOVERNMENT)
>```

### Breaking changes:
- Removed `client_secret` parameter from `InteractiveBrowserCredential`

### Fixes and improvements:
- `UsernamePasswordCredential` correctly handles environment configuration with
no tenant information ([#7260](https://github.com/Azure/azure-sdk-for-python/pull/7260))
- user realm discovery requests are sent through credential pipelines
([#7260](https://github.com/Azure/azure-sdk-for-python/pull/7260))


## 1.0.0b3 (2019-09-10)
### New features:
- `SharedTokenCacheCredential` authenticates with tokens stored in a local
cache shared by Microsoft applications. This enables Azure SDK clients to
authenticate silently after you've signed in to Visual Studio 2019, for
example. `DefaultAzureCredential` includes `SharedTokenCacheCredential` when
the shared cache is available, and environment variable `AZURE_USERNAME`
is set. See the
[README](https://github.com/Azure/azure-sdk-for-python/blob/master/sdk/identity/azure-identity/README.md#single-sign-on)
for more information.

### Dependency changes:
- New dependency: [`msal-extensions`](https://pypi.org/project/msal-extensions/)
0.1.1

## 1.0.0b2 (2019-08-05)
### Breaking changes:
- Removed `azure.core.Configuration` from the public API in preparation for a
revamped configuration API. Static `create_config` methods have been renamed
`_create_config`, and will be removed in a future release.

### Dependency changes:
- Adopted [azure-core](https://pypi.org/project/azure-core/) 1.0.0b2
  - If you later want to revert to a version requiring azure-core 1.0.0b1,
  of this or another Azure SDK library, you must explicitly install azure-core
  1.0.0b1 as well. For example:
  `pip install azure-core==1.0.0b1 azure-identity==1.0.0b1`
- Adopted [MSAL](https://pypi.org/project/msal/) 0.4.1
- New dependency for Python 2.7: [mock](https://pypi.org/project/mock/)

### New features:
- Added credentials for authenticating users:
 - `DeviceCodeCredential`
 - `InteractiveBrowserCredential`
 - `UsernamePasswordCredential`
  - async versions of these credentials will be added in a future release

## 1.0.0b1 (2019-06-28)
Version 1.0.0b1 is the first preview of our efforts to create a user-friendly
and Pythonic authentication API for Azure SDK client libraries. For more
information about preview releases of other Azure SDK libraries, please visit
https://aka.ms/azure-sdk-preview1-python.

This release supports service principal and managed identity authentication.
See the
[documentation](https://github.com/Azure/azure-sdk-for-python/blob/master/sdk/identity/azure-identity/README.md)
for more details. User authentication will be added in an upcoming preview
release.

This release supports only global Azure Active Directory tenants, i.e. those
using the https://login.microsoftonline.com authentication endpoint.<|MERGE_RESOLUTION|>--- conflicted
+++ resolved
@@ -5,18 +5,14 @@
 - Application authentication APIs from 1.4.0b7
 - `ManagedIdentityCredential` supports the latest version of App Service
   ([#11346](https://github.com/Azure/azure-sdk-for-python/issues/11346))
-<<<<<<< HEAD
+- `DefaultAzureCredential` allows specifying the client ID of a user-assigned
+  managed identity via keyword argument `managed_identity_client_id`
+  ([#12991](https://github.com/Azure/azure-sdk-for-python/issues/12991)) 
 - `CertificateCredential` supports Subject Name/Issuer authentication when
   created with `send_certificate=True`. The async `CertificateCredential`
   (`azure.identity.aio.CertificateCredential`) will support this in a
   future version.
   ([#10816](https://github.com/Azure/azure-sdk-for-python/issues/10816))
-
-=======
-- `DefaultAzureCredential` allows specifying the client ID of a user-assigned
-  managed identity via keyword argument `managed_identity_client_id`
-  ([#12991](https://github.com/Azure/azure-sdk-for-python/issues/12991)) 
->>>>>>> 902b5e83
 
 ## 1.4.0 (2020-08-10)
 ### Added
