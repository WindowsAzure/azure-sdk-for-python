--- conflicted
+++ resolved
@@ -1,7 +1,6 @@
 # Release History
 
 ## 1.4.0b4 (Unreleased)
-<<<<<<< HEAD
 - `CertificateCredential` and `ClientSecretCredential` can optionally store
   access tokens they acquire in a persistent cache. To enable this, construct
   the credential with `enable_persistent_cache=True`. On Linux, the persistent
@@ -11,11 +10,9 @@
   unencrypted cache by constructing it with keyword argument 
   `allow_unencrypted_cache=True`.
   ([#11347](https://github.com/Azure/azure-sdk-for-python/issues/11347))
-=======
 - `AzureCliCredential` raises `CredentialUnavailableError` when no user is
   logged in to the Azure CLI.
   ([#11819](https://github.com/Azure/azure-sdk-for-python/issues/11819))
->>>>>>> 717c419f
 - `AzureCliCredential` and `VSCodeCredential`, which enable authenticating as
   the identity signed in to the Azure CLI and Visual Studio Code, respectively,
   can be imported from `azure.identity` and `azure.identity.aio`.
