--- conflicted
+++ resolved
@@ -5,17 +5,14 @@
 - `InteractiveBrowserCredential` keyword argument `login_hint` enables
   pre-filling the username/email address field on the login page
   ([#19225](https://github.com/Azure/azure-sdk-for-python/issues/19225))
-<<<<<<< HEAD
-- `AzureApplicationCredential`, a default credential chain for applications
-  deployed to Azure
-  ([#19309](https://github.com/Azure/azure-sdk-for-python/issues/19309))
-=======
 - `CertificateCredential` and `ClientSecretCredential` support regional STS
   on Azure VMs by either keyword argument `regional_authority` or environment
   variable `AZURE_REGIONAL_AUTHORITY_NAME`. See `azure.identity.RegionalAuthority`
   for possible values.
   ([#19301](https://github.com/Azure/azure-sdk-for-python/issues/19301))
->>>>>>> 5df86935
+- `AzureApplicationCredential`, a default credential chain for applications
+  deployed to Azure
+  ([#19309](https://github.com/Azure/azure-sdk-for-python/issues/19309))
 
 ## 1.7.0b1 (2021-06-08)
 Beginning with this release, this library requires Python 2.7 or 3.6+.
