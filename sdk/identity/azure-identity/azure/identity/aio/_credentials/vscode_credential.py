# ------------------------------------
# Copyright (c) Microsoft Corporation.
# Licensed under the MIT License.
# ------------------------------------
from typing import TYPE_CHECKING
from ..._exceptions import CredentialUnavailableError
from .._credentials.base import AsyncCredentialBase
from ..._constants import AZURE_VSCODE_CLIENT_ID
from .._internal.aad_client import AadClient
from ..._credentials.vscode_credential import get_credentials

if TYPE_CHECKING:
    # pylint:disable=unused-import,ungrouped-imports
    from typing import Any
    from azure.core.credentials import AccessToken


class VSCodeCredential(AsyncCredentialBase):
    """Authenticates by redeeming a refresh token previously saved by VS Code"""

<<<<<<< HEAD
    :keyword int refresh_retry_timeout: the amount of time to wait before retrying a token refresh in seconds,
          default to 30s.
    :keyword int token_refresh_offset: the amount of time to subtract from the token expiry time, whereupon
          attempts will be made to refresh the token. By default this will occur two minutes prior to the expiry
          of the token.

    """

    def __init__(self, **kwargs):
=======
    def __init__(self, **kwargs: "Any") -> None:
>>>>>>> 8979881c
        self._client = kwargs.pop("_client", None) or AadClient("organizations", AZURE_VSCODE_CLIENT_ID, **kwargs)
        self._refresh_token = None

    async def __aenter__(self):
        if self._client:
            await self._client.__aenter__()
        return self

    async def close(self):
        """Close the credential's transport session."""

        if self._client:
            await self._client.__aexit__()

    async def get_token(self, *scopes, **kwargs):
        # type: (*str, **Any) -> AccessToken
        """Request an access token for `scopes`.

        .. note:: This method is called by Azure SDK clients. It isn't intended for use in application code.

        When this method is called, the credential will try to get the refresh token saved by VS Code. If a refresh
        token can be found, it will redeem the refresh token for an access token and return the access token.

        :param str scopes: desired scopes for the access token. This method requires at least one scope.
        :rtype: :class:`azure.core.credentials.AccessToken`
        :raises ~azure.identity.CredentialUnavailableError: fail to get refresh token.
        """
        if not scopes:
            raise ValueError("'get_token' requires at least one scope")

        token = self._client.get_cached_access_token(scopes)
        if not token:
            token = await self._redeem_refresh_token(scopes, **kwargs)
        elif self._client.should_refresh(token):
            try:
                await self._redeem_refresh_token(scopes, **kwargs)
            except Exception:  # pylint: disable=broad-except
                pass
        return token

    async def _redeem_refresh_token(self, scopes: "Sequence[str]", **kwargs: "Any") -> "Optional[AccessToken]":
        if not self._refresh_token:
            self._refresh_token = get_credentials()
            if not self._refresh_token:
                raise CredentialUnavailableError(message="No Azure user is logged in to Visual Studio Code.")

        token = await self._client.obtain_token_by_refresh_token(scopes, self._refresh_token, **kwargs)
        return token<|MERGE_RESOLUTION|>--- conflicted
+++ resolved
@@ -18,7 +18,6 @@
 class VSCodeCredential(AsyncCredentialBase):
     """Authenticates by redeeming a refresh token previously saved by VS Code"""
 
-<<<<<<< HEAD
     :keyword int refresh_retry_timeout: the amount of time to wait before retrying a token refresh in seconds,
           default to 30s.
     :keyword int token_refresh_offset: the amount of time to subtract from the token expiry time, whereupon
@@ -27,10 +26,7 @@
 
     """
 
-    def __init__(self, **kwargs):
-=======
     def __init__(self, **kwargs: "Any") -> None:
->>>>>>> 8979881c
         self._client = kwargs.pop("_client", None) or AadClient("organizations", AZURE_VSCODE_CLIENT_ID, **kwargs)
         self._refresh_token = None
 
