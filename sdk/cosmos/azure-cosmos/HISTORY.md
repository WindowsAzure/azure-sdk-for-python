# Change Log azure-cosmos

<<<<<<< HEAD
=======
## Version 4.0.0b3:

- Added `create_database_if_not_exists()` and `create_container_if_not_exists` functionalities to CosmosClient and Database respectively.

>>>>>>> ec7eef4d
## Version 4.0.0b2:

Version 4.0.0b2 is the second iteration in our efforts to build a more Pythonic client library.

**Breaking changes**

- The client connection has been adapted to consume the HTTP pipeline defined in `azure.core.pipeline`.
- Interactive objects have now been renamed as proxies. This includes:
    - `Database` -> `DatabaseProxy`
    - `User` -> `UserProxy`
    - `Container` -> `ContainerProxy`
    - `Scripts` -> `ScriptsProxy`
- The constructor of `CosmosClient` has been updated:
    - The `auth` parameter has been renamed to `credential` and will now take an authentication type directly. This means the master key value, a dictionary of resource tokens, or a list of permissions can be passed in. However the old dictionary format is still supported.
    - The `connection_policy` parameter has been made a keyword only parameter, and while it is still supported, each of the individual attributes of the policy can now be passed in as explicit keyword arguments:
        - `request_timeout`
        - `media_request_timeout`
        - `connection_mode`
        - `media_read_mode`
        - `proxy_config`
        - `enable_endpoint_discovery`
        - `preferred_locations`
        - `multiple_write_locations`
- A new classmethod constructor has been added to `CosmosClient` to enable creation via a connection string retrieved from the Azure portal.
- Some `read_all` operations have been renamed to `list` operations:
    - `CosmosClient.read_all_databases` -> `CosmosClient.list_databases`
    - `Container.read_all_conflicts` -> `ContainerProxy.list_conflicts`
    - `Database.read_all_containers` -> `DatabaseProxy.list_containers`
    - `Database.read_all_users` -> `DatabaseProxy.list_users`
    - `User.read_all_permissions` -> `UserProxy.list_permissions`
- All operations that take `request_options` or `feed_options` parameters, these have been moved to keyword only parameters. In addition, while these options dictionaries are still supported, each of the individual options within the dictionary are now supported as explicit keyword arguments.
- The error heirarchy is now inherited from `azure.core.AzureError` instead of `CosmosError` which has been removed.
    - `HTTPFailure` has been renamed to `CosmosHttpResponseError`
    - `JSONParseFailure` has been removed and replaced by `azure.core.DecodeError`
    - Added additional errors for specific response codes:
        - `CosmosResourceNotFoundError` for status 404
        - `CosmosResourceExistsError` for status 409
        - `CosmosAccessConditionFailedError` for status 412
- `CosmosClient` can now be run in a context manager to handle closing the client connection.
- Iterable responses (e.g. query responses and list responses) are now of type `azure.core.paging.ItemPaged`. The method `fetch_next_block` has been replaced by a secondary iterator, accessed by the `by_page` method.

## Version 4.0.0b1:

Version 4.0.0b1 is the first preview of our efforts to create a user-friendly and Pythonic client library for Azure Cosmos. For more information about this, and preview releases of other Azure SDK libraries, please visit https://aka.ms/azure-sdk-preview1-python.

**Breaking changes: New API design**

- Operations are now scoped to a particular client:
    - `CosmosClient`: This client handles account-level operations. This includes managing service properties and listing the databases within an account.
    - `Database`: This client handles database-level operations. This includes creating and deleting containers, users and stored procedurs. It can be accessed from a `CosmosClient` instance by name.
    - `Container`: This client handles operations for a particular container. This includes querying and inserting items and managing properties.
    - `User`: This client handles operations for a particular user. This includes adding and deleting permissions and managing user properties.
    
    These clients can be accessed by navigating down the client hierarchy using the `get_<child>_client` method. For full details on the new API, please see the [reference documentation](http://azure.github.io/azure-sdk-for-python/ref/azure.cosmos.html).
- Clients are accessed by name rather than by Id. No need to concatenate strings to create links.
- No more need to import types and methods from individual modules. The public API surface area is available directly in the `azure.cosmos` package.
- Individual request properties can be provided as keyword arguments rather than constructing a separate `RequestOptions` instance.

## Changes in 3.0.2 : ##

- Added Support for MultiPolygon Datatype
- Bug Fix in Session Read Retry Policy
- Bug Fix for Incorrect padding issues while decoding base 64 strings

## Changes in 3.0.1 : ##

- Bug fix in LocationCache
- Bug fix endpoint retry logic
- Fixed documentation

## Changes in 3.0.0 : ##

- Multi-region write support added
- Naming changes
  - DocumentClient to CosmosClient
  - Collection to Container
  - Document to Item
  - Package name updated to "azure-cosmos"
  - Namespace updated to "azure.cosmos"

## Changes in 2.3.3 : ##

- Added support for proxy
- Added support for reading change feed
- Added support for collection quota headers
- Bugfix for large session tokens issue
- Bugfix for ReadMedia API
- Bugfix in partition key range cache

## Changes in 2.3.2 : ##

- Added support for default retries on connection issues.

## Changes in 2.3.1 : ##

- Updated documentation to reference Azure Cosmos DB instead of Azure DocumentDB.

## Changes in 2.3.0 : ##

- This SDK version requires the latest version of Azure Cosmos DB Emulator available for download from https://aka.ms/cosmosdb-emulator.

## Changes in 2.2.1 : ##

- bugfix for aggregate dict
- bugfix for trimming slashes in the resource link
- tests for unicode encoding

## Changes in 2.2.0 : ##

- Added support for Request Unit per Minute (RU/m) feature.
- Added support for a new consistency level called ConsistentPrefix.

## Changes in 2.1.0 : ##

- Added support for aggregation queries (COUNT, MIN, MAX, SUM, and AVG).
- Added an option for disabling SSL verification when running against DocumentDB Emulator.
- Removed the restriction of dependent requests module to be exactly 2.10.0.
- Lowered minimum throughput on partitioned collections from 10,100 RU/s to 2500 RU/s.
- Added support for enabling script logging during stored procedure execution.
- REST API version bumped to '2017-01-19' with this release.

## Changes in 2.0.1 : ##

- Made editorial changes to documentation comments.

## Changes in 2.0.0 : ##

- Added support for Python 3.5.
- Added support for connection pooling using the requests module.
- Added support for session consistency.
- Added support for TOP/ORDERBY queries for partitioned collections.

## Changes in 1.9.0 : ##

- Added retry policy support for throttled requests. (Throttled requests receive a request rate too large exception, error code 429.)
  By default, DocumentDB retries nine times for each request when error code 429 is encountered, honoring the retryAfter time in the response header.
  A fixed retry interval time can now be set as part of the RetryOptions property on the ConnectionPolicy object if you want to ignore the retryAfter time returned by server between the retries.
  DocumentDB now waits for a maximum of 30 seconds for each request that is being throttled (irrespective of retry count) and returns the response with error code 429.
  This time can also be overriden in the RetryOptions property on ConnectionPolicy object.

- DocumentDB now returns x-ms-throttle-retry-count and x-ms-throttle-retry-wait-time-ms as the response headers in every request to denote the throttle retry count
  and the cummulative time the request waited between the retries.

- Removed the RetryPolicy class and the corresponding property (retry_policy) exposed on the document_client class and instead introduced a RetryOptions class
  exposing the RetryOptions property on ConnectionPolicy class that can be used to override some of the default retry options.

## Changes in 1.8.0 : ##

- Added the support for geo-replicated database accounts.
- Test fixes to move the global host and masterKey into the individual test classes.

## Changes in 1.7.0 : ##

- Added the support for Time To Live(TTL) feature for documents.

## Changes in 1.6.1 : ##

- Bug fixes related to server side partitioning to allow special characters in partitionkey path.

## Changes in 1.6.0 : ##

- Added the support for server side partitioned collections feature.

## Changes in 1.5.0 : ##

- Added Client-side sharding framework to the SDK. Implemented HashPartionResolver and RangePartitionResolver classes.

## Changes in 1.4.2 : ##

- Implement Upsert. New UpsertXXX methods added to support Upsert feature.
- Implement ID Based Routing. No public API changes, all changes internal.

## Changes in 1.3.0 : ##

- Release skipped to bring version number in alignment with other SDKs

## Changes in 1.2.0 : ##

- Supports GeoSpatial index.
- Validates id property for all resources. Ids for resources cannot contain ?, /, #, \\, characters or end with a space.
- Adds new header "index transformation progress" to ResourceResponse.

## Changes in 1.1.0 : ##

- Implements V2 indexing policy

## Changes in 1.0.1 : ##

- Supports proxy connection

<|MERGE_RESOLUTION|>--- conflicted
+++ resolved
@@ -1,12 +1,9 @@
 # Change Log azure-cosmos
 
-<<<<<<< HEAD
-=======
 ## Version 4.0.0b3:
 
 - Added `create_database_if_not_exists()` and `create_container_if_not_exists` functionalities to CosmosClient and Database respectively.
 
->>>>>>> ec7eef4d
 ## Version 4.0.0b2:
 
 Version 4.0.0b2 is the second iteration in our efforts to build a more Pythonic client library.
