--- conflicted
+++ resolved
@@ -12,14 +12,10 @@
       maintainer_email="askdocdb@microsoft.com",
       url="https://github.com/Azure/azure-documentdb-python",
       license='MIT',
-<<<<<<< HEAD
-      install_requires=['six >=1.6', 'requests>=2.10.0', ],
+      install_requires=['six >=1.6', 'requests>=2.18.4'],
       extras_require={
         ":python_version<'3.5'": ['typing', ],
       },
-=======
-      install_requires=['six >=1.6', 'requests>=2.18.4'],
->>>>>>> 2c5804a0
       classifiers=[
         'License :: OSI Approved :: MIT License',
         'Intended Audience :: Developers',
