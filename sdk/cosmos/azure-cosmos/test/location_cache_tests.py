--- conflicted
+++ resolved
@@ -13,10 +13,7 @@
 import azure.cosmos.retry_utility as retry_utility
 import six
 
-<<<<<<< HEAD
-=======
 pytestmark = pytest.mark.cosmosEmulator
->>>>>>> 71baf7ea
 
 class RefreshThread(threading.Thread):
     def __init__(self, group=None, target=None, name=None,
