--- conflicted
+++ resolved
@@ -54,12 +54,9 @@
 import conftest
 import azure.cosmos.retry_utility as retry_utility
 
-<<<<<<< HEAD
+pytestmark = pytest.mark.cosmosEmulator
+
 # IMPORTANT NOTES:
-=======
-pytestmark = pytest.mark.cosmosEmulator
->>>>>>> 71baf7ea
-
 #  	Most test cases in this file create collections in your Azure Cosmos account.
 #  	Collections are billing entities.  By running these test cases, you may incur monetary costs on your account.
 
@@ -75,12 +72,9 @@
     host = configs.host
     masterKey = configs.masterKey
     connectionPolicy = configs.connectionPolicy
-<<<<<<< HEAD
     client = cosmos_client.CosmosClient(host, {'masterKey': masterKey}, "Session", connectionPolicy)
     databaseForTest = configs.create_database_if_not_exist(client)
     last_headers = []
-=======
->>>>>>> 71baf7ea
 
     def __AssertHTTPFailureWithStatus(self, status_code, func, *args, **kwargs):
         """Assert HTTP failure with status.
