--- conflicted
+++ resolved
@@ -2021,7 +2021,6 @@
         except ServiceRequestError as e:
             end_time = time.time()
             return end_time - start_time
-<<<<<<< HEAD
 
     def test_client_request_timeout_when_connection_retry_configuration_specified(self):
         connection_policy = documents.ConnectionPolicy()
@@ -2037,8 +2036,6 @@
         with self.assertRaises(Exception):
             # client does a getDatabaseAccount on initialization, which will time out
             cosmos_client.CosmosClient(CRUDTests.host, {'masterKey': CRUDTests.masterKey}, "Session", connection_policy)
-=======
->>>>>>> ec7eef4d
 
     def test_client_connection_retry_configuration(self):
         total_time_for_two_retries = self.initialize_client_with_connection_retry_config(2)
