﻿# The MIT License (MIT)
# Copyright (c) 2014 Microsoft Corporation

# Permission is hereby granted, free of charge, to any person obtaining a copy
# of this software and associated documentation files (the "Software"), to deal
# in the Software without restriction, including without limitation the rights
# to use, copy, modify, merge, publish, distribute, sublicense, and/or sell
# copies of the Software, and to permit persons to whom the Software is
# furnished to do so, subject to the following conditions:

# The above copyright notice and this permission notice shall be included in all
# copies or substantial portions of the Software.

# THE SOFTWARE IS PROVIDED "AS IS", WITHOUT WARRANTY OF ANY KIND, EXPRESS OR
# IMPLIED, INCLUDING BUT NOT LIMITED TO THE WARRANTIES OF MERCHANTABILITY,
# FITNESS FOR A PARTICULAR PURPOSE AND NONINFRINGEMENT. IN NO EVENT SHALL THE
# AUTHORS OR COPYRIGHT HOLDERS BE LIABLE FOR ANY CLAIM, DAMAGES OR OTHER
# LIABILITY, WHETHER IN AN ACTION OF CONTRACT, TORT OR OTHERWISE, ARISING FROM,
# OUT OF OR IN CONNECTION WITH THE SOFTWARE OR THE USE OR OTHER DEALINGS IN THE
# SOFTWARE.

"""HTTP Constants in the Azure Cosmos database service.
"""


class HttpMethods(object):
    """Constants of http methods.
    """

    Get = "GET"
    Post = "POST"
    Put = "PUT"
    Delete = "DELETE"
    Head = "HEAD"
    Options = "OPTIONS"


class HttpHeaders(object):
    """Constants of http headers.
    """

    Authorization = "authorization"
    ETag = "etag"
    MethodOverride = "X-HTTP-Method"
    Slug = "Slug"
    ContentType = "Content-Type"
    LastModified = "Last-Modified"
    ContentEncoding = "Content-Encoding"
    CharacterSet = "CharacterSet"
    UserAgent = "User-Agent"
    IfModified_since = "If-Modified-Since"
    IfMatch = "If-Match"
    IfNoneMatch = "If-None-Match"
    ContentLength = "Content-Length"
    AcceptEncoding = "Accept-Encoding"
    KeepAlive = "Keep-Alive"
    CacheControl = "Cache-Control"
    TransferEncoding = "Transfer-Encoding"
    ContentLanguage = "Content-Language"
    ContentLocation = "Content-Location"
    ContentMd5 = "Content-Md5"
    ContentRange = "Content-Range"
    Accept = "Accept"
    AcceptCharset = "Accept-Charset"
    AcceptLanguage = "Accept-Language"
    IfRange = "If-Range"
    IfUnmodifiedSince = "If-Unmodified-Since"
    MaxForwards = "Max-Forwards"
    ProxyAuthorization = "Proxy-Authorization"
    AcceptRanges = "Accept-Ranges"
    ProxyAuthenticate = "Proxy-Authenticate"
    RetryAfter = "Retry-After"
    SetCookie = "Set-Cookie"
    WwwAuthenticate = "Www-Authenticate"
    Origin = "Origin"
    Host = "Host"
    AccessControlAllowOrigin = "Access-Control-Allow-Origin"
    AccessControlAllowHeaders = "Access-Control-Allow-Headers"
    KeyValueEncodingFormat = "application/x-www-form-urlencoded"
    WrapAssertionFormat = "wrap_assertion_format"
    WrapAssertion = "wrap_assertion"
    WrapScope = "wrap_scope"
    SimpleToken = "SWT"
    HttpDate = "date"
    Prefer = "Prefer"
    Location = "Location"
    Referer = "referer"

    # Query
    Query = "x-ms-documentdb-query"
    IsQuery = "x-ms-documentdb-isquery"
    IsQueryPlanRequest = "x-ms-cosmos-is-query-plan-request"
    SupportedQueryFeatures = "x-ms-cosmos-supported-query-features"
    QueryVersion = "x-ms-cosmos-query-version"

    # Our custom DocDB headers
    Continuation = "x-ms-continuation"
    PageSize = "x-ms-max-item-count"

    # Request sender generated. Simply echoed by backend.
    ActivityId = "x-ms-activity-id"
    PreTriggerInclude = "x-ms-documentdb-pre-trigger-include"
    PreTriggerExclude = "x-ms-documentdb-pre-trigger-exclude"
    PostTriggerInclude = "x-ms-documentdb-post-trigger-include"
    PostTriggerExclude = "x-ms-documentdb-post-trigger-exclude"
    IndexingDirective = "x-ms-indexing-directive"
    SessionToken = "x-ms-session-token"
    ConsistencyLevel = "x-ms-consistency-level"
    XDate = "x-ms-date"
    CollectionPartitionInfo = "x-ms-collection-partition-info"
    CollectionServiceInfo = "x-ms-collection-service-info"
    RetryAfterInMilliseconds = "x-ms-retry-after-ms"
    IsFeedUnfiltered = "x-ms-is-feed-unfiltered"
    ResourceTokenExpiry = "x-ms-documentdb-expiry-seconds"
    EnableScanInQuery = "x-ms-documentdb-query-enable-scan"
    EmitVerboseTracesInQuery = "x-ms-documentdb-query-emit-traces"
    SubStatus = "x-ms-substatus"
    AlternateContentPath = "x-ms-alt-content-path"
    IsContinuationExpected = "x-ms-documentdb-query-iscontinuationexpected"
    PopulateQueryMetrics = "x-ms-documentdb-populatequerymetrics"

    # Quota Info
    MaxEntityCount = "x-ms-root-entity-max-count"
    CurrentEntityCount = "x-ms-root-entity-current-count"
    CollectionQuotaInMb = "x-ms-collection-quota-mb"
    CollectionCurrentUsageInMb = "x-ms-collection-usage-mb"
    MaxMediaStorageUsageInMB = "x-ms-max-media-storage-usage-mb"

    # Collection quota
    PopulateQuotaInfo = "x-ms-documentdb-populatequotainfo"
    PopulatePartitionKeyRangeStatistics = "x-ms-documentdb-populatepartitionstatistics"

    # Usage Info
    CurrentMediaStorageUsageInMB = "x-ms-media-storage-usage-mb"
    RequestCharge = "x-ms-request-charge"

    # Address related headers.
    ForceRefresh = "x-ms-force-refresh"
    ItemCount = "x-ms-item-count"
    NewResourceId = "x-ms-new-resource-id"
    UseMasterCollectionResolver = "x-ms-use-master-collection-resolver"

    # Admin Headers
    FullUpgrade = "x-ms-force-full-upgrade"
    OnlyUpgradeSystemApplications = "x-ms-only-upgrade-system-applications"
    OnlyUpgradeNonSystemApplications = "x-ms-only-upgrade-non-system-applications"
    UpgradeFabricRingCodeAndConfig = "x-ms-upgrade-fabric-code-config"
    IgnoreInProgressUpgrade = "x-ms-ignore-inprogress-upgrade"
    UpgradeVerificationKind = "x-ms-upgrade-verification-kind"
    IsCanary = "x-ms-iscanary"

    # Version headers and values
    Version = "x-ms-version"

    # RDFE Resource Provider headers
    OcpResourceProviderRegisteredUri = "ocp-resourceprovider-registered-uri"

    # For Document service management operations only. This is in
    # essence a 'handle' to (long running) operations.
    RequestId = "x-ms-request-id"

    # Object returning this determines what constitutes state and what
    # last state change means. For replica, it is the last role change.
    LastStateChangeUtc = "x-ms-last-state-change-utc"

    # Offer type.
    OfferType = "x-ms-offer-type"
    OfferThroughput = "x-ms-offer-throughput"

    # Custom RUs/minute headers
    DisableRUPerMinuteUsage = "x-ms-documentdb-disable-ru-per-minute-usage"
    IsRUPerMinuteUsed = "x-ms-documentdb-is-ru-per-minute-used"
    OfferIsRUPerMinuteThroughputEnabled = "x-ms-offer-is-ru-per-minute-throughput-enabled"

    # Partitioned collection headers
    PartitionKey = "x-ms-documentdb-partitionkey"
    EnableCrossPartitionQuery = "x-ms-documentdb-query-enablecrosspartition"
    PartitionKeyRangeID = "x-ms-documentdb-partitionkeyrangeid"

    # Upsert header
    IsUpsert = "x-ms-documentdb-is-upsert"

    # Index progress headers.
    IndexTransformationProgress = "x-ms-documentdb-collection-index-transformation-progress"
    LazyIndexingProgress = "x-ms-documentdb-collection-lazy-indexing-progress"

    # Client generated retry count response header
    ThrottleRetryCount = "x-ms-throttle-retry-count"
    ThrottleRetryWaitTimeInMs = "x-ms-throttle-retry-wait-time-ms"

    # StoredProcedure related headers
    EnableScriptLogging = "x-ms-documentdb-script-enable-logging"
    ScriptLogResults = "x-ms-documentdb-script-log-results"

    # Change feed
    AIM = "A-IM"
    IncrementalFeedHeaderValue = "Incremental feed"

    # For Using Multiple Write Locations
    AllowTentativeWrites = "x-ms-cosmos-allow-tentative-writes"


class HttpHeaderPreferenceTokens(object):
    """Constants of http header preference tokens.
    """

    PreferUnfilteredQueryResponse = "PreferUnfilteredQueryResponse"


class HttpStatusDescriptions(object):
    """Constants of http status descriptions.
    """

    Accepted = "Accepted"
    Conflict = "Conflict"
    OK = "Ok"
    PreconditionFailed = "Precondition Failed"
    NotModified = "Not Modified"
    NotFound = "Not Found"
    BadGateway = "Bad Gateway"
    BadRequest = "Bad Request"
    InternalServerError = "Internal Server Error"
    MethodNotAllowed = "MethodNotAllowed"
    NotAcceptable = "Not Acceptable"
    NoContent = "No Content"
    Created = "Created"
    UnsupportedMediaType = "Unsupported Media Type"
    LengthRequired = "Length Required"
    ServiceUnavailable = "Service Unavailable"
    RequestEntityTooLarge = "Request Entity Too Large"
    Unauthorized = "Unauthorized"
    Forbidden = "Forbidden"
    Gone = "Gone"
    RequestTimeout = "Request timed out"
    GatewayTimeout = "Gateway timed out"
    TooManyRequests = "Too Many Requests"
    RetryWith = "Retry the request"


class QueryStrings(object):
    """Constants of query strings.
    """

    Filter = "$filter"
    GenerateId = "$generateFor"
    GenerateIdBatchSize = "$batchSize"
    GetChildResourcePartitions = "$getChildResourcePartitions"
    Url = "$resolveFor"
    RootIndex = "$rootIndex"
    Query = "query"
    SQLQueryType = "sql"

    # RDFE Resource Provider query strings
    ContentView = "contentview"
    Generic = "generic"


class CookieHeaders(object):
    """Constants of cookie headers.
    """

    SessionToken = "x-ms-session-token"


class Versions(object):
    """Constants of versions.
    """
    CurrentVersion = "2018-12-31"
    SDKName = "azure-cosmos"
<<<<<<< HEAD
    SDKVersion = "4.0.0a1"
    QueryVersion = "1.0"
=======
>>>>>>> 700f5db3


class Delimiters(object):
    """Constants of delimiters.
    """

    ClientContinuationDelimiter = "!!"
    ClientContinuationFormat = "{0}!!{1}"


class HttpListenerErrorCodes(object):
    """Constants of http listener error codes.
    """

    ERROR_OPERATION_ABORTED = 995
    ERROR_CONNECTION_INVALID = 1229


class HttpContextProperties(object):
    """Constants of http context properties.
    """

    SubscriptionId = "SubscriptionId"


class _ErrorCodes(object):
    """Windows Socket Error Codes
    """

    WindowsInterruptedFunctionCall = 10004
    WindowsFileHandleNotValid = 10009
    WindowsPermissionDenied = 10013
    WindowsBadAddress = 10014
    WindowsInvalidArgumnet = 10022
    WindowsResourceTemporarilyUnavailable = 10035
    WindowsOperationNowInProgress = 10036
    WindowsAddressAlreadyInUse = 10048
    WindowsConnectionResetByPeer = 10054
    WindowsCannotSendAfterSocketShutdown = 10058
    WindowsConnectionTimedOut = 10060
    WindowsConnectionRefused = 10061
    WindowsNameTooLong = 10063
    WindowsHostIsDown = 10064
    WindowsNoRouteTohost = 10065

    """Linux Error Codes
    """
    LinuxConnectionReset = 131


class StatusCodes(object):
    """HTTP status codes returned by the REST operations
    """

    # Success
    OK = 200
    CREATED = 201
    ACCEPTED = 202
    NO_CONTENT = 204

    NOT_MODIFIED = 304

    # Client Error
    BAD_REQUEST = 400
    UNAUTHORIZED = 401
    FORBIDDEN = 403
    NOT_FOUND = 404
    METHOD_NOT_ALLOWED = 405
    REQUEST_TIMEOUT = 408
    CONFLICT = 409
    GONE = 410
    PRECONDITION_FAILED = 412
    REQUEST_ENTITY_TOO_LARGE = 413
    TOO_MANY_REQUESTS = 429
    RETRY_WITH = 449

    INTERNAL_SERVER_ERROR = 500
    SERVICE_UNAVAILABLE = 503

    # Operation pause and cancel. These are FAKE status codes for QOS logging purpose only.
    OPERATION_PAUSED = 1200
    OPERATION_CANCELLED = 1201


class SubStatusCodes(object):
    """Sub status codes returned by the REST operations specifying the details of the operation
    """

    UNKNOWN = 0

    # 400: Bad Request Substatus
    PARTITION_KEY_MISMATCH = 1001
    CROSS_PARTITION_QUERY_NOT_SERVABLE = 1004

    # 410: StatusCodeType_Gone: substatus
    NAME_CACHE_IS_STALE = 1000
    PARTITION_KEY_RANGE_GONE = 1002
    COMPLETING_SPLIT = 1007
    COMPLETING_PARTITION_MIGRATION = 1008

    # 403: Forbidden Substatus.
    WRITE_FORBIDDEN = 3
    PROVISION_LIMIT_REACHED = 1005
    DATABASE_ACCOUNT_NOT_FOUND = 1008
    REDUNDANT_COLLECTION_PUT = 1009
    SHARED_THROUGHPUT_DATABASE_QUOTA_EXCEEDED = 1010
    SHARED_THROUGHPUT_OFFER_GROW_NOT_NEEDED = 1011

    # 404: LSN in session token is higher
    READ_SESSION_NOTAVAILABLE = 1002
    OWNER_RESOURCE_NOT_FOUND = 1003

    # 409: Conflict exception
    CONFLICT_WITH_CONTROL_PLANE = 1006

    # 503: Service Unavailable due to region being out of capacity for bindable partitions
    INSUFFICIENT_BINDABLE_PARTITIONS = 1007


class ResourceType(object):
    """Types of resources in Azure Cosmos
    """

    Database = "dbs"
    Collection = "colls"
    User = "users"
    Document = "docs"
    Permission = "permissions"
    StoredProcedure = "sprocs"
    Trigger = "triggers"
    UserDefinedFunction = "udfs"
    Conflict = "conflicts"
    Attachment = "attachments"
    PartitionKeyRange = "pkranges"
    Schema = "schemas"
    Offer = "offers"
    Topology = "topology"
    DatabaseAccount = "databaseaccount"
    Media = "media"

    @staticmethod
    def IsCollectionChild(resourceType):
        return resourceType in (
            ResourceType.Document,
            ResourceType.Attachment,
            ResourceType.Conflict,
            ResourceType.Schema,
            ResourceType.UserDefinedFunction,
            ResourceType.Trigger,
            ResourceType.StoredProcedure,
        )<|MERGE_RESOLUTION|>--- conflicted
+++ resolved
@@ -267,11 +267,8 @@
     """
     CurrentVersion = "2018-12-31"
     SDKName = "azure-cosmos"
-<<<<<<< HEAD
     SDKVersion = "4.0.0a1"
     QueryVersion = "1.0"
-=======
->>>>>>> 700f5db3
 
 
 class Delimiters(object):
