# The MIT License (MIT)
# Copyright (c) 2014 Microsoft Corporation

# Permission is hereby granted, free of charge, to any person obtaining a copy
# of this software and associated documentation files (the "Software"), to deal
# in the Software without restriction, including without limitation the rights
# to use, copy, modify, merge, publish, distribute, sublicense, and/or sell
# copies of the Software, and to permit persons to whom the Software is
# furnished to do so, subject to the following conditions:

# The above copyright notice and this permission notice shall be included in all
# copies or substantial portions of the Software.

# THE SOFTWARE IS PROVIDED "AS IS", WITHOUT WARRANTY OF ANY KIND, EXPRESS OR
# IMPLIED, INCLUDING BUT NOT LIMITED TO THE WARRANTIES OF MERCHANTABILITY,
# FITNESS FOR A PARTICULAR PURPOSE AND NONINFRINGEMENT. IN NO EVENT SHALL THE
# AUTHORS OR COPYRIGHT HOLDERS BE LIABLE FOR ANY CLAIM, DAMAGES OR OTHER
# LIABILITY, WHETHER IN AN ACTION OF CONTRACT, TORT OR OTHERWISE, ARISING FROM,
# OUT OF OR IN CONNECTION WITH THE SOFTWARE OR THE USE OR OTHER DEALINGS IN THE
# SOFTWARE.

"""Internal class for query execution endpoint component implementation in the Azure Cosmos database service.
"""
import numbers
import copy

from azure.cosmos._execution_context.aggregators import (
    _AverageAggregator,
    _CountAggregator,
    _MaxAggregator,
    _MinAggregator,
    _SumAggregator,
)


class _QueryExecutionEndpointComponent(object):
    def __init__(self, execution_context):
        self._execution_context = execution_context

    def __iter__(self):
        return self

    def next(self):
        return next(self._execution_context)

    def __next__(self):
        # supports python 3 iterator
        return self.next()


class _QueryExecutionOrderByEndpointComponent(_QueryExecutionEndpointComponent):
    """Represents an endpoint in handling an order by query.

    For each processed orderby result it returns 'payload' item of the result
    """

    def next(self):
        return next(self._execution_context)["payload"]


class _QueryExecutionTopEndpointComponent(_QueryExecutionEndpointComponent):
    """Represents an endpoint in handling top query.

    It only returns as many results as top arg specified.
    """

    def __init__(self, execution_context, top_count):
        super(_QueryExecutionTopEndpointComponent, self).__init__(execution_context)
        self._top_count = top_count

    def next(self):
        if self._top_count > 0:
            res = next(self._execution_context)
            self._top_count -= 1
            return res
        raise StopIteration


<<<<<<< HEAD
class _QueryExecutionDistinctOrderedEndpointComponent(_QueryExecutionEndpointComponent):
    """Represents an endpoint in handling distinct query.

    It returns only those values not already returned.
    """
    def __init__(self, execution_context):
        super(_QueryExecutionDistinctOrderedEndpointComponent, self).__init__(execution_context)
        self.last_result = None

    def next(self):
        res = next(self._execution_context)
        while self.last_result == res:
            res = next(self._execution_context)
        self.last_result = res
        return res


class _QueryExecutionDistinctUnorderedEndpointComponent(_QueryExecutionEndpointComponent):
    """Represents an endpoint in handling distinct query.

    It returns only those values not already returned.
    """
    def __init__(self, execution_context):
        super(_QueryExecutionDistinctUnorderedEndpointComponent, self).__init__(execution_context)
        self.last_result = set()

    def make_hashable(self, value):
        if isinstance(value, (set, tuple, list)):
            return tuple([self.make_hashable(v) for v in value])
        elif not isinstance(value, dict):
            return value
        new_value = copy.deepcopy(value)
        for k, v in new_value.items():
            new_value[k] = self.make_hashable(v)

        return tuple(frozenset(sorted(new_value.items())))

    def next(self):
        res = next(self._execution_context)
        hashed_result = self.make_hashable(res)
        while hashed_result in self.last_result:
            res = next(self._execution_context)
            hashed_result = self.make_hashable(res)
        self.last_result.add(hashed_result)
        return res


class _QueryExecutionOffsetEndpointComponent(_QueryExecutionEndpointComponent):
    """Represents an endpoint in handling offset query.

    It returns results offset by as many results as offset arg specified.
    """
    def __init__(self, execution_context, offset_count):
        super(_QueryExecutionOffsetEndpointComponent, self).__init__(execution_context)
        self._offset_count = offset_count

    def next(self):
        while self._offset_count > 0:
            res = next(self._execution_context)
            if res is not None:
                self._offset_count -= 1
            else:
                raise StopIteration
        return next(self._execution_context)


=======
>>>>>>> 21e442f6
class _QueryExecutionAggregateEndpointComponent(_QueryExecutionEndpointComponent):
    """Represents an endpoint in handling aggregate query.

    It returns only aggreated values.
    """

    def __init__(self, execution_context, aggregate_operators):
        super(_QueryExecutionAggregateEndpointComponent, self).__init__(execution_context)
        self._local_aggregators = []
        self._results = None
        self._result_index = 0
        for operator in aggregate_operators:
            if operator == "Average":
                self._local_aggregators.append(_AverageAggregator())
            elif operator == "Count":
                self._local_aggregators.append(_CountAggregator())
            elif operator == "Max":
                self._local_aggregators.append(_MaxAggregator())
            elif operator == "Min":
                self._local_aggregators.append(_MinAggregator())
            elif operator == "Sum":
                self._local_aggregators.append(_SumAggregator())

    def next(self):
        for res in self._execution_context:
            for item in res:
                for operator in self._local_aggregators:
                    if isinstance(item, dict) and item:
                        operator.aggregate(item["item"])
                    elif isinstance(item, numbers.Number):
                        operator.aggregate(item)
        if self._results is None:
            self._results = []
            for operator in self._local_aggregators:
                self._results.append(operator.get_result())
        if self._result_index < len(self._results):
            res = self._results[self._result_index]
            self._result_index += 1
            return res
        raise StopIteration<|MERGE_RESOLUTION|>--- conflicted
+++ resolved
@@ -76,7 +76,6 @@
         raise StopIteration
 
 
-<<<<<<< HEAD
 class _QueryExecutionDistinctOrderedEndpointComponent(_QueryExecutionEndpointComponent):
     """Represents an endpoint in handling distinct query.
 
@@ -143,8 +142,6 @@
         return next(self._execution_context)
 
 
-=======
->>>>>>> 21e442f6
 class _QueryExecutionAggregateEndpointComponent(_QueryExecutionEndpointComponent):
     """Represents an endpoint in handling aggregate query.
 
