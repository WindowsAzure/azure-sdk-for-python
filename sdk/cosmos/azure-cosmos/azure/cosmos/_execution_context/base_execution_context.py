# The MIT License (MIT)
# Copyright (c) 2014 Microsoft Corporation

# Permission is hereby granted, free of charge, to any person obtaining a copy
# of this software and associated documentation files (the "Software"), to deal
# in the Software without restriction, including without limitation the rights
# to use, copy, modify, merge, publish, distribute, sublicense, and/or sell
# copies of the Software, and to permit persons to whom the Software is
# furnished to do so, subject to the following conditions:

# The above copyright notice and this permission notice shall be included in all
# copies or substantial portions of the Software.

# THE SOFTWARE IS PROVIDED "AS IS", WITHOUT WARRANTY OF ANY KIND, EXPRESS OR
# IMPLIED, INCLUDING BUT NOT LIMITED TO THE WARRANTIES OF MERCHANTABILITY,
# FITNESS FOR A PARTICULAR PURPOSE AND NONINFRINGEMENT. IN NO EVENT SHALL THE
# AUTHORS OR COPYRIGHT HOLDERS BE LIABLE FOR ANY CLAIM, DAMAGES OR OTHER
# LIABILITY, WHETHER IN AN ACTION OF CONTRACT, TORT OR OTHERWISE, ARISING FROM,
# OUT OF OR IN CONNECTION WITH THE SOFTWARE OR THE USE OR OTHER DEALINGS IN THE
# SOFTWARE.

"""Internal class for query execution context implementation in the Azure Cosmos database service.
"""

from collections import deque
from .. import _retry_utility
from .. import http_constants
from .. import _base

# pylint: disable=protected-access


class _QueryExecutionContextBase(object):
    """
    This is the abstract base execution context class.
    """

    def __init__(self, client, options):
        """
        Constructor

        :param CosmosClient client:
        :param dict options:
            The request options for the request.

        """
        self._client = client
        self._options = options
        self._is_change_feed = "changeFeed" in options and options["changeFeed"] is True
        self._continuation = None
        if "continuation" in options and self._is_change_feed:
            self._continuation = options["continuation"]
        self._has_started = False
        self._has_finished = False
        self._buffer = deque()

    def _has_more_pages(self):
        return not self._has_started or self._continuation

    def fetch_next_block(self):
        """Returns a block of results with respecting retry policy.

        This method only exists for backward compatibility reasons. (Because QueryIterable
        has exposed fetch_next_block api).

        :return:
            List of results.
        :rtype: list
        """
        if not self._has_more_pages():
            return []

        if self._buffer:
            # if there is anything in the buffer returns that
            res = list(self._buffer)
            self._buffer.clear()
            return res

        # fetches the next block
        return self._fetch_next_block()

    def _fetch_next_block(self):
        raise NotImplementedError

    def __iter__(self):
        """Returns itself as an iterator"""
        return self

    def next(self):
        """Returns the next query result.

        :return:
            The next query result.
        :rtype: dict
        :raises StopIteration: If no more result is left.
        """
        if self._has_finished:
            raise StopIteration

        if not self._buffer:

            results = self.fetch_next_block()
            self._buffer.extend(results)

        if not self._buffer:
            raise StopIteration

        return self._buffer.popleft()

    def __next__(self):
        # supports python 3 iterator
        return self.next()

    def _fetch_items_helper_no_retries(self, fetch_function):
        """Fetches more items and doesn't retry on failure

        :return:
            List of fetched items.
        :rtype: list
        """
        fetched_items = []
        # Continues pages till finds a non empty page or all results are exhausted
        while self._continuation or not self._has_started:
            if not self._has_started:
                self._has_started = True
            self._options["continuation"] = self._continuation
            (fetched_items, response_headers) = fetch_function(self._options)
            continuation_key = http_constants.HttpHeaders.Continuation
            # Use Etag as continuation token for change feed queries.
            if self._is_change_feed:
                continuation_key = http_constants.HttpHeaders.ETag
            # In change feed queries, the continuation token is always populated. The hasNext() test is whether
            # there is any items in the response or not.
            if not self._is_change_feed or fetched_items:
                self._continuation = response_headers.get(continuation_key)
            else:
                self._continuation = None
            if fetched_items:
                break
        return fetched_items

    def _fetch_items_helper_with_retries(self, fetch_function):
        def callback():
            return self._fetch_items_helper_no_retries(fetch_function)

        return _retry_utility.Execute(self._client, self._client._global_endpoint_manager, callback)


class _DefaultQueryExecutionContext(_QueryExecutionContextBase):
    """
    This is the default execution context.
    """

    def __init__(self, client, options, fetch_function):
        """
        Constructor

        :param CosmosClient client:
        :param dict options:
            The request options for the request.
        :param method fetch_function:
            Will be invoked for retrieving each page
            Example of `fetch_function`:
            >>> def result_fn(result):
            >>>     return result['Databases']

        """
        super(_DefaultQueryExecutionContext, self).__init__(client, options)
        self._fetch_function = fetch_function

    def _fetch_next_block(self):
        while super(_DefaultQueryExecutionContext, self)._has_more_pages() and not self._buffer:
            return self._fetch_items_helper_with_retries(self._fetch_function)
<<<<<<< HEAD
=======


class _MultiCollectionQueryExecutionContext(_QueryExecutionContextBase):
    """
    This class is used if it is client side partitioning
    """

    def __init__(self, client, options, database_link, query, partition_key):
        """
        Constructor
        :param CosmosClient client:
        :param dict options:
            The request options for the request.
        :param str database_link: database self link or ID based link
        :param (str or dict) query:
            Partition_key (str): partition key for the query

        """
        super(_MultiCollectionQueryExecutionContext, self).__init__(client, options)

        self._current_collection_index = 0
        self._collection_links = []
        self._collection_links_length = 0

        self._query = query
        self._client = client

        partition_resolver = client.GetPartitionResolver(database_link)

        if partition_resolver is None:
            raise ValueError(client.PartitionResolverErrorMessage)

        self._collection_links = partition_resolver.ResolveForRead(partition_key)

        self._collection_links_length = len(self._collection_links)

        if self._collection_links is None:
            raise ValueError("_collection_links is None.")

        if self._collection_links_length <= 0:
            raise ValueError("_collection_links_length is not greater than 0.")

        # Creating the QueryFeed for the first collection
        path = _base.GetPathFromLink(self._collection_links[self._current_collection_index], "docs")
        collection_id = _base.GetResourceIdOrFullNameFromLink(self._collection_links[self._current_collection_index])

        self._current_collection_index += 1

        def fetch_fn(options):
            return client.QueryFeed(path, collection_id, query, options)

        self._fetch_function = fetch_fn

    def _has_more_pages(self):
        return (
            not self._has_started
            or self._continuation
            or (self._collection_links and self._current_collection_index < self._collection_links_length)
        )

    def _fetch_next_block(self):
        """Fetches the next block of query results.

        This iterates fetches the next block of results from the current collection link.
        Once the current collection results were exhausted. It moves to the next collection link.

        :return:
            List of fetched items.
        :rtype: list
        """
        # Fetch next block of results by executing the query against the current document collection
        fetched_items = self._fetch_items_helper_with_retries(self._fetch_function)

        # If there are multiple document collections to query for(in case of partitioning),
        # keep looping through each one of them, creating separate feed queries for each
        # collection and fetching the items
        while not fetched_items:
            if self._collection_links and self._current_collection_index < self._collection_links_length:
                path = _base.GetPathFromLink(self._collection_links[self._current_collection_index], "docs")
                collection_id = _base.GetResourceIdOrFullNameFromLink(
                    self._collection_links[self._current_collection_index]
                )

                self._continuation = None
                self._has_started = False

                def fetch_fn(options):
                    return self._client.QueryFeed(path, collection_id, self._query, options)

                self._fetch_function = fetch_fn

                fetched_items = self._fetch_items_helper_with_retries(self._fetch_function)
                self._current_collection_index += 1
            else:
                break
>>>>>>> 21e442f6

<|MERGE_RESOLUTION|>--- conflicted
+++ resolved
@@ -170,103 +170,4 @@
 
     def _fetch_next_block(self):
         while super(_DefaultQueryExecutionContext, self)._has_more_pages() and not self._buffer:
-            return self._fetch_items_helper_with_retries(self._fetch_function)
-<<<<<<< HEAD
-=======
-
-
-class _MultiCollectionQueryExecutionContext(_QueryExecutionContextBase):
-    """
-    This class is used if it is client side partitioning
-    """
-
-    def __init__(self, client, options, database_link, query, partition_key):
-        """
-        Constructor
-        :param CosmosClient client:
-        :param dict options:
-            The request options for the request.
-        :param str database_link: database self link or ID based link
-        :param (str or dict) query:
-            Partition_key (str): partition key for the query
-
-        """
-        super(_MultiCollectionQueryExecutionContext, self).__init__(client, options)
-
-        self._current_collection_index = 0
-        self._collection_links = []
-        self._collection_links_length = 0
-
-        self._query = query
-        self._client = client
-
-        partition_resolver = client.GetPartitionResolver(database_link)
-
-        if partition_resolver is None:
-            raise ValueError(client.PartitionResolverErrorMessage)
-
-        self._collection_links = partition_resolver.ResolveForRead(partition_key)
-
-        self._collection_links_length = len(self._collection_links)
-
-        if self._collection_links is None:
-            raise ValueError("_collection_links is None.")
-
-        if self._collection_links_length <= 0:
-            raise ValueError("_collection_links_length is not greater than 0.")
-
-        # Creating the QueryFeed for the first collection
-        path = _base.GetPathFromLink(self._collection_links[self._current_collection_index], "docs")
-        collection_id = _base.GetResourceIdOrFullNameFromLink(self._collection_links[self._current_collection_index])
-
-        self._current_collection_index += 1
-
-        def fetch_fn(options):
-            return client.QueryFeed(path, collection_id, query, options)
-
-        self._fetch_function = fetch_fn
-
-    def _has_more_pages(self):
-        return (
-            not self._has_started
-            or self._continuation
-            or (self._collection_links and self._current_collection_index < self._collection_links_length)
-        )
-
-    def _fetch_next_block(self):
-        """Fetches the next block of query results.
-
-        This iterates fetches the next block of results from the current collection link.
-        Once the current collection results were exhausted. It moves to the next collection link.
-
-        :return:
-            List of fetched items.
-        :rtype: list
-        """
-        # Fetch next block of results by executing the query against the current document collection
-        fetched_items = self._fetch_items_helper_with_retries(self._fetch_function)
-
-        # If there are multiple document collections to query for(in case of partitioning),
-        # keep looping through each one of them, creating separate feed queries for each
-        # collection and fetching the items
-        while not fetched_items:
-            if self._collection_links and self._current_collection_index < self._collection_links_length:
-                path = _base.GetPathFromLink(self._collection_links[self._current_collection_index], "docs")
-                collection_id = _base.GetResourceIdOrFullNameFromLink(
-                    self._collection_links[self._current_collection_index]
-                )
-
-                self._continuation = None
-                self._has_started = False
-
-                def fetch_fn(options):
-                    return self._client.QueryFeed(path, collection_id, self._query, options)
-
-                self._fetch_function = fetch_fn
-
-                fetched_items = self._fetch_items_helper_with_retries(self._fetch_function)
-                self._current_collection_index += 1
-            else:
-                break
->>>>>>> 21e442f6
-
+            return self._fetch_items_helper_with_retries(self._fetch_function)