--- conflicted
+++ resolved
@@ -27,8 +27,6 @@
 import requests
 
 import six
-<<<<<<< HEAD
-from typing import cast
 from azure.core import PipelineClient
 from azure.core.pipeline.policies import (
     ContentDecodePolicy,
@@ -39,8 +37,6 @@
     ProxyPolicy)
 from azure.core.pipeline.policies.distributed_tracing import DistributedTracingPolicy
 
-=======
->>>>>>> 21e442f6
 from . import _base as base
 from . import documents
 from . import _constants as constants
@@ -82,18 +78,9 @@
     _DefaultStringHashPrecision = 3
     _DefaultStringRangePrecision = -1
 
-<<<<<<< HEAD
-    def __init__(self,
-                 url_connection,
-                 auth,
-                 connection_policy=None,
-                 consistency_level=documents.ConsistencyLevel.Session,
-                 **kwargs):
-=======
     def __init__(
         self, url_connection, auth, connection_policy=None, consistency_level=documents.ConsistencyLevel.Session
     ):
->>>>>>> 21e442f6
         """
         :param str url_connection:
             The URL for connecting to the DB server.
@@ -160,7 +147,6 @@
             host = connection_policy.ProxyConfiguration.Host
             url = six.moves.urllib.parse.urlparse(host)
             proxy = host if url.port else host + ":" + str(connection_policy.ProxyConfiguration.Port)
-<<<<<<< HEAD
             proxies = {url.scheme : proxy}
 
         policies = [
@@ -174,10 +160,6 @@
             ]
 
         self.pipeline_client = PipelineClient(url_connection, "empty-config", policies=policies)
-=======
-            proxyDict = {url.scheme: proxy}
-            self._requests_session.proxies.update(proxyDict)
->>>>>>> 21e442f6
 
         # Query compatibility mode.
         # Allows to specify compatibility mode used by client when making query requests. Should be removed when
@@ -2419,31 +2401,18 @@
             tuple of (dict, dict)
 
         """
-<<<<<<< HEAD
-        return synchronized_request.SynchronizedRequest(self,
-                                                        request,
-                                                        self._global_endpoint_manager,
-                                                        self.connection_policy,
-                                                        self.pipeline_client,
-                                                        'GET',
-                                                        path,
-                                                        None,
-                                                        None,
-                                                        headers)
-=======
         return synchronized_request.SynchronizedRequest(
             self,
             request,
             self._global_endpoint_manager,
             self.connection_policy,
-            self._requests_session,
+            self.pipeline_client,
             "GET",
             path,
             None,
             None,
             headers,
         )
->>>>>>> 21e442f6
 
     def __Post(self, path, request, body, headers):
         """Azure Cosmos 'POST' http request.
@@ -2459,31 +2428,18 @@
             tuple of (dict, dict)
 
         """
-<<<<<<< HEAD
-        return synchronized_request.SynchronizedRequest(self,
-                                                        request,
-                                                        self._global_endpoint_manager,
-                                                        self.connection_policy,
-                                                        self.pipeline_client,
-                                                        'POST',
-                                                        path,
-                                                        body,
-                                                        query_params=None,
-                                                        headers=headers)
-=======
         return synchronized_request.SynchronizedRequest(
             self,
             request,
             self._global_endpoint_manager,
             self.connection_policy,
-            self._requests_session,
+            self.pipeline_client,
             "POST",
             path,
             body,
             query_params=None,
             headers=headers,
         )
->>>>>>> 21e442f6
 
     def __Put(self, path, request, body, headers):
         """Azure Cosmos 'PUT' http request.
@@ -2499,31 +2455,18 @@
             tuple of (dict, dict)
 
         """
-<<<<<<< HEAD
-        return synchronized_request.SynchronizedRequest(self,
-                                                        request,
-                                                        self._global_endpoint_manager,
-                                                        self.connection_policy,
-                                                        self.pipeline_client,
-                                                        'PUT',
-                                                        path,
-                                                        body,
-                                                        query_params=None,
-                                                        headers=headers)
-=======
         return synchronized_request.SynchronizedRequest(
             self,
             request,
             self._global_endpoint_manager,
             self.connection_policy,
-            self._requests_session,
+            self.pipeline_client,
             "PUT",
             path,
             body,
             query_params=None,
             headers=headers,
         )
->>>>>>> 21e442f6
 
     def __Delete(self, path, request, headers):
         """Azure Cosmos 'DELETE' http request.
@@ -2538,26 +2481,12 @@
             tuple of (dict, dict)
 
         """
-<<<<<<< HEAD
-        return synchronized_request.SynchronizedRequest(self,
-                                                        request,
-                                                        self._global_endpoint_manager,
-                                                        self.connection_policy,
-                                                        self.pipeline_client,
-                                                        'DELETE',
-                                                        path,
-                                                        request_data=None,
-                                                        query_params=None,
-                                                        headers=headers)
-
-    def QueryFeed(self, path, collection_id, query, options, partition_key_range_id = None):
-=======
         return synchronized_request.SynchronizedRequest(
             self,
             request,
             self._global_endpoint_manager,
             self.connection_policy,
-            self._requests_session,
+            self.pipeline_client,
             "DELETE",
             path,
             request_data=None,
@@ -2566,7 +2495,6 @@
         )
 
     def QueryFeed(self, path, collection_id, query, options, partition_key_range_id=None):
->>>>>>> 21e442f6
         """Query Feed for Document Collection resource.
 
         :param str path:
