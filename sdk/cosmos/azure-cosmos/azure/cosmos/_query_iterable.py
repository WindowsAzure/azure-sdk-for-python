--- conflicted
+++ resolved
@@ -74,30 +74,11 @@
         self._collection_link = collection_link
         self._database_link = database_link
         self._partition_key = partition_key
-<<<<<<< HEAD
         self._ex_context = execution_dispatcher._ProxyQueryExecutionContext(
-=======
-        self._ex_context = self._create_execution_context()
-        super(QueryIterable, self).__init__(self._fetch_next, self._unpack, continuation_token=continuation_token)
-
-    def _create_execution_context(self):
-        """instantiates the internal query execution context based.
-        """
-        if self._database_link:
-            # client side partitioning query
-            return base_execution_context._MultiCollectionQueryExecutionContext(
-                self._client, self._options, self._database_link, self._query, self._partition_key
-            )
-        return execution_dispatcher._ProxyQueryExecutionContext(
->>>>>>> ec7eef4d
             self._client, self._collection_link, self._query, self._options, self._fetch_function
         )
         super(QueryIterable, self).__init__(self._fetch_next, self._unpack, continuation_token=continuation_token)
 
-<<<<<<< HEAD
-
-=======
->>>>>>> ec7eef4d
     def _unpack(self, block):
         continuation = None
         if self._client.last_response_headers:
