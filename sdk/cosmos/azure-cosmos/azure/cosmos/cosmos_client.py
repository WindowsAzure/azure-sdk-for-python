﻿# The MIT License (MIT)
# Copyright (c) 2014 Microsoft Corporation

# Permission is hereby granted, free of charge, to any person obtaining a copy
# of this software and associated documentation files (the "Software"), to deal
# in the Software without restriction, including without limitation the rights
# to use, copy, modify, merge, publish, distribute, sublicense, and/or sell
# copies of the Software, and to permit persons to whom the Software is
# furnished to do so, subject to the following conditions:

# The above copyright notice and this permission notice shall be included in all
# copies or substantial portions of the Software.

# THE SOFTWARE IS PROVIDED "AS IS", WITHOUT WARRANTY OF ANY KIND, EXPRESS OR
# IMPLIED, INCLUDING BUT NOT LIMITED TO THE WARRANTIES OF MERCHANTABILITY,
# FITNESS FOR A PARTICULAR PURPOSE AND NONINFRINGEMENT. IN NO EVENT SHALL THE
# AUTHORS OR COPYRIGHT HOLDERS BE LIABLE FOR ANY CLAIM, DAMAGES OR OTHER
# LIABILITY, WHETHER IN AN ACTION OF CONTRACT, TORT OR OTHERWISE, ARISING FROM,
# OUT OF OR IN CONNECTION WITH THE SOFTWARE OR THE USE OR OTHER DEALINGS IN THE
# SOFTWARE.

"""Create, read, and delete databases in the Azure Cosmos DB SQL API service.
"""

from typing import Any, Dict, Mapping, Optional, Union, cast, Iterable, List

import six
from azure.core.tracing.decorator import distributed_trace  # type: ignore

from ._cosmos_client_connection import CosmosClientConnection
from ._base import build_options
from .database import DatabaseProxy
from .documents import ConnectionPolicy, DatabaseAccount

__all__ = ("CosmosClient",)


def _parse_connection_str(conn_str, credential):
    # type: (str, Optional[Any]) -> Dict[str, str]
    conn_str = conn_str.rstrip(";")
    conn_settings = dict(  # type: ignore  # pylint: disable=consider-using-dict-comprehension
        s.split("=", 1) for s in conn_str.split(";")
    )
    if 'AccountEndpoint' not in conn_settings:
        raise ValueError("Connection string missing setting 'AccountEndpoint'.")
    if not credential and 'AccountKey' not in conn_settings:
        raise ValueError("Connection string missing setting 'AccountKey'.")
    return conn_settings


def _build_auth(credential):
    # type: (Any) -> Dict[str, Any]
    auth = {}
    if isinstance(credential, six.string_types):
        auth['masterKey'] = credential
    elif isinstance(credential, dict):
        if any(k for k in credential.keys() if k in ['masterKey', 'resourceTokens', 'permissionFeed']):
            return credential  # Backwards compatible
        auth['resourceTokens'] = credential  # type: ignore
    elif hasattr(credential, '__iter__'):
        auth['permissionFeed'] = credential
    else:
        raise TypeError(
            "Unrecognized credential type. Please supply the master key as str, "
            "or a dictionary or resource tokens, or a list of permissions.")
    return auth


def _build_connection_policy(kwargs):
    # type: (Dict[str, Any]) -> ConnectionPolicy
    # pylint: disable=protected-access
    policy = kwargs.pop('connection_policy', None) or ConnectionPolicy()

    # Connection config
    policy.RequestTimeout = kwargs.pop('request_timeout', None) or \
        kwargs.pop('connection_timeout', None) or \
        policy.RequestTimeout
    policy.MediaRequestTimeout = kwargs.pop('media_request_timeout', None) or policy.MediaRequestTimeout
    policy.ConnectionMode = kwargs.pop('connection_mode', None) or policy.ConnectionMode
    policy.MediaReadMode = kwargs.pop('media_read_mode', None) or policy.MediaReadMode
    policy.ProxyConfiguration = kwargs.pop('proxy_config', None) or policy.ProxyConfiguration
    policy.EnableEndpointDiscovery = kwargs.pop('enable_endpoint_discovery', None) or policy.EnableEndpointDiscovery
    policy.PreferredLocations = kwargs.pop('preferred_locations', None) or policy.PreferredLocations
    policy.UseMultipleWriteLocations = kwargs.pop('multiple_write_locations', None) or \
        policy.UseMultipleWriteLocations

    # SSL config
    verify = kwargs.pop('connection_verify', None)
    policy.DisableSSLVerification = not bool(verify if verify is not None else True)
    ssl = kwargs.pop('ssl_config', None) or policy.SSLConfiguration
    if ssl:
        ssl.SSLCertFile = kwargs.pop('connection_cert', None) or ssl.SSLCertFile
        ssl.SSLCaCerts = verify or ssl.SSLCaCerts
        policy.SSLConfiguration = ssl

    # Retry config
    retry = kwargs.pop('retry_options', None) or policy.RetryOptions
    retry._max_retry_attempt_count = kwargs.pop('retry_total', None) or retry._max_retry_attempt_count
    retry._fixed_retry_interval_in_milliseconds = kwargs.pop('retry_fixed_interval', None) or \
        retry._fixed_retry_interval_in_milliseconds
    retry._max_wait_time_in_seconds = kwargs.pop('retry_backoff_max', None) or retry._max_wait_time_in_seconds
    policy.RetryOptions = retry

    return policy


class CosmosClient(object):
    """
    Provides a client-side logical representation of an Azure Cosmos DB account.
    Use this client to configure and execute requests to the Azure Cosmos DB service.

    :param str url: The URL of the Cosmos DB account.
    :param credential:
        Can be the account key, or a dictionary of resource tokens.
    :type credential: str or dict(str, str)
    :param str consistency_level:
        Consistency level to use for the session. The default value is "Session".

    **Keyword arguments:**

    *request_timeout* - The HTTP request timeout in seconds.
    *media_request_timeout* - The media request timeout in seconds.
    *connection_mode* - The connection mode for the client - currently only supports 'Gateway'.
    *media_read_mode* - The mode for use with downloading attachment content - default value is `Buffered`.
    *proxy_config* - Instance of ~azure.cosmos.documents.ProxyConfiguration
    *ssl_config* - Instance of ~azure.cosmos.documents.SSLConfiguration
    *connection_verify* - Whether to verify the connection, default value is True.
    *connection_cert* - An alternative certificate to verify the connection.
    *retry_total* - Maximum retry attempts.
    *retry_backoff_max* - Maximum retry wait time in seconds.
    *retry_fixed_interval* - Fixed retry interval in milliseconds.
    *enable_endpoint_discovery* - Enable endpoint discovery for geo-replicated database accounts. Default is True.
    *preferred_locations* - The preferred locations for geo-replicated database accounts.
        When `enable_endpoint_discovery` is true and `preferred_locations` is non-empty,
        the client will use this list to evaluate the final location, taking into consideration
        the order specified in `preferred_locations` list. The locations in this list are specified
        as the names of the azure Cosmos locations like, 'West US', 'East US', 'Central India'
        and so on.
    *connection_policy* - An instance of ~azure.cosmos.documents.ConnectionPolicy

    .. literalinclude:: ../../examples/examples.py
        :start-after: [START create_client]
        :end-before: [END create_client]
        :language: python
        :dedent: 0
        :caption: Create a new instance of the Cosmos DB client:
        :name: create_client
    """

    def __init__(self, url, credential, consistency_level="Session", **kwargs):
        # type: (str, Any, str, Any) -> None
        """ Instantiate a new CosmosClient."""
        auth = _build_auth(credential)
        connection_policy = _build_connection_policy(kwargs)
        self.client_connection = CosmosClientConnection(
            url, auth=auth, consistency_level=consistency_level, connection_policy=connection_policy, **kwargs
        )

    def __enter__(self):
        self.client_connection.pipeline_client.__enter__()
        return self

    def __exit__(self, *args):
        return self.client_connection.pipeline_client.__exit__(*args)

    @classmethod
    def from_connection_string(cls, conn_str, credential=None, consistency_level="Session", **kwargs):
        # type: (str, Optional[Any], str, Any) -> CosmosClient
        """
        Create CosmosClient from a connection string.

        This can be retrieved from the Azure portal.For full list of optional keyword
        arguments, see the CosmosClient constructor.

        :param str conn_str: The connection string.
        :param credential: Alternative credentials to use instead of the key provided in the
            connection string.
        :type credential: str or dict(str, str)
        :param str consistency_level: Consistency level to use for the session. The default value is "Session".
        """
        settings = _parse_connection_str(conn_str, credential)
        return cls(
            url=settings['AccountEndpoint'],
            credential=credential or settings['AccountKey'],
            consistency_level=consistency_level,
            **kwargs
        )

    @staticmethod
    def _get_database_link(database_or_id):
        # type: (Union[DatabaseProxy, str, Dict[str, str]]) -> str
        if isinstance(database_or_id, six.string_types):
            return "dbs/{}".format(database_or_id)
        try:
            return cast("DatabaseProxy", database_or_id).database_link
        except AttributeError:
            pass
        database_id = cast("Dict[str, str]", database_or_id)["id"]
        return "dbs/{}".format(database_id)

    @distributed_trace
    def create_database(  # pylint: disable=redefined-builtin
        self,
        id,  # type: str
        populate_query_metrics=None,  # type: Optional[bool]
        offer_throughput=None,  # type: Optional[int]
        **kwargs  # type: Any
    ):
        # type: (...) -> DatabaseProxy
        """
        Create a new database with the given ID (name).

        :param id: ID (name) of the database to create.
        :param str session_token: Token for use with Session consistency.
        :param dict(str, str) initial_headers: Initial headers to be sent as part of the request.
        :param dict(str, str) access_condition: Conditions Associated with the request.
        :param bool populate_query_metrics: Enable returning query metrics in response headers.
        :param int offer_throughput: The provisioned throughput for this offer.
        :param dict(str, Any) request_options: Dictionary of additional properties to be used for the request.
        :param Callable response_hook: a callable invoked with the response metadata
        :returns: A DatabaseProxy instance representing the new database.
        :rtype: ~azure.cosmos.database.DatabaseProxy
        :raises `CosmosResourceExistsError`: If database with the given ID already exists.

        .. literalinclude:: ../../examples/examples.py
            :start-after: [START create_database]
            :end-before: [END create_database]
            :language: python
            :dedent: 0
            :caption: Create a database in the Cosmos DB account:
            :name: create_database

        """

<<<<<<< HEAD
        if not request_options:
            request_options = {} # type: Dict[str, Any]
        if session_token is not None:
            request_options["sessionToken"] = session_token
        if initial_headers is not None:
            request_options["initialHeaders"] = initial_headers
        if access_condition is not None:
            request_options["accessCondition"] = access_condition
=======
        request_options = build_options(kwargs)
        response_hook = kwargs.pop('response_hook', None)
>>>>>>> 700f5db3
        if populate_query_metrics is not None:
            request_options["populateQueryMetrics"] = populate_query_metrics
        if offer_throughput is not None:
            request_options["offerThroughput"] = offer_throughput

        result = self.client_connection.CreateDatabase(database=dict(id=id), options=request_options, **kwargs)
        if response_hook:
            response_hook(self.client_connection.last_response_headers)
        return DatabaseProxy(self.client_connection, id=result["id"], properties=result)

    def get_database_client(self, database):
        # type: (Union[str, DatabaseProxy, Dict[str, Any]]) -> DatabaseProxy
        """
        Retrieve an existing database with the ID (name) `id`.

        :param database: The ID (name), dict representing the properties or `DatabaseProxy`
            instance of the database to read.
        :type database: str or dict(str, str) or ~azure.cosmos.database.DatabaseProxy
        :returns: A `DatabaseProxy` instance representing the retrieved database.
        :rtype: ~azure.cosmos.database.DatabaseProxy
        """
        if isinstance(database, DatabaseProxy):
            id_value = database.id
        elif isinstance(database, Mapping):
            id_value = database["id"]
        else:
            id_value = database

        return DatabaseProxy(self.client_connection, id_value)

    @distributed_trace
    def list_databases(
        self,
        max_item_count=None,  # type: Optional[int]
        populate_query_metrics=None,  # type: Optional[bool]
        **kwargs  # type: Any
    ):
        # type: (...) -> Iterable[Dict[str, Any]]
        """
        List the databases in a Cosmos DB SQL database account.

        :param int max_item_count: Max number of items to be returned in the enumeration operation.
        :param str session_token: Token for use with Session consistency.
        :param dict[str, str] initial_headers: Initial headers to be sent as part of the request.
        :param bool populate_query_metrics: Enable returning query metrics in response headers.
        :param dict[str, str] feed_options: Dictionary of additional properties to be used for the request.
        :param Callable response_hook: a callable invoked with the response metadata
        :returns: An Iterable of database properties (dicts).
        :rtype: Iterable[dict[str, str]]
        """
        feed_options = build_options(kwargs)
        response_hook = kwargs.pop('response_hook', None)
        if max_item_count is not None:
            feed_options["maxItemCount"] = max_item_count
<<<<<<< HEAD
        if session_token is not None:
            feed_options["sessionToken"] = session_token
        if initial_headers is not None:
            feed_options["initialHeaders"] = initial_headers
=======
>>>>>>> 700f5db3
        if populate_query_metrics is not None:
            feed_options["populateQueryMetrics"] = populate_query_metrics

        result = self.client_connection.ReadDatabases(options=feed_options, **kwargs)
        if response_hook:
            response_hook(self.client_connection.last_response_headers)
        return result

    @distributed_trace
    def query_databases(
        self,
        query=None,  # type: Optional[str]
        parameters=None,  # type: Optional[List[str]]
        enable_cross_partition_query=None,  # type: Optional[bool]
        max_item_count=None,  # type:  Optional[int]
        populate_query_metrics=None,  # type: Optional[bool]
        **kwargs  # type: Any
    ):
        # type: (...) -> Iterable[Dict[str, Any]]
        """
        Query the databases in a Cosmos DB SQL database account.

        :param str query: The Azure Cosmos DB SQL query to execute.
        :param list[str] parameters: Optional array of parameters to the query. Ignored if no query is provided.
        :param bool enable_cross_partition_query: Allow scan on the queries which couldn't be
            served as indexing was opted out on the requested paths.
        :param int max_item_count: Max number of items to be returned in the enumeration operation.
        :param str session_token: Token for use with Session consistency.
        :param dict[str, str] initial_headers: Initial headers to be sent as part of the request.
        :param bool populate_query_metrics: Enable returning query metrics in response headers.
        :param dict[str, Any] feed_options: Dictionary of additional properties to be used for the request.
        :param Callable response_hook: a callable invoked with the response metadata
        :returns: An Iterable of database properties (dicts).
        :rtype: Iterable[dict[str, str]]
        """
        feed_options = build_options(kwargs)
        response_hook = kwargs.pop('response_hook', None)
        if enable_cross_partition_query is not None:
            feed_options["enableCrossPartitionQuery"] = enable_cross_partition_query
        if max_item_count is not None:
            feed_options["maxItemCount"] = max_item_count
<<<<<<< HEAD
        if session_token is not None:
            feed_options["sessionToken"] = session_token
        if initial_headers is not None:
            feed_options["initialHeaders"] = initial_headers
=======
>>>>>>> 700f5db3
        if populate_query_metrics is not None:
            feed_options["populateQueryMetrics"] = populate_query_metrics

        if query:
            # This is currently eagerly evaluated in order to capture the headers
            # from the call.
            # (just returning a generator did not initiate the first network call, so
            # the headers were misleading)
            # This needs to change for "real" implementation
            query = query if parameters is None else dict(query=query, parameters=parameters)  # type: ignore
            result = self.client_connection.QueryDatabases(query=query, options=feed_options, **kwargs)
        else:
            result = self.client_connection.ReadDatabases(options=feed_options, **kwargs)
        if response_hook:
            response_hook(self.client_connection.last_response_headers)
        return result

    @distributed_trace
    def delete_database(
        self,
        database,  # type: Union[str, DatabaseProxy, Dict[str, Any]]
        populate_query_metrics=None,  # type: Optional[bool]
        **kwargs  # type: Any
    ):
        # type: (...) -> None
        """
        Delete the database with the given ID (name).

        :param database: The ID (name), dict representing the properties or :class:`DatabaseProxy`
            instance of the database to delete.
        :type database: str or dict(str, str) or ~azure.cosmos.database.DatabaseProxy
        :param str session_token: Token for use with Session consistency.
        :param dict[str, str] initial_headers: Initial headers to be sent as part of the request.
        :param dict[str, str] access_condition: Conditions Associated with the request.
        :param bool populate_query_metrics: Enable returning query metrics in response headers.
        :param dict[str, str] request_options: Dictionary of additional properties to be used for the request.
        :param Callable response_hook: a callable invoked with the response metadata
        :raise CosmosHttpResponseError: If the database couldn't be deleted.
        :rtype: None
        """
<<<<<<< HEAD
        if not request_options:
            request_options = {} # type: Dict[str, Any]
        if session_token is not None:
            request_options["sessionToken"] = session_token
        if initial_headers is not None:
            request_options["initialHeaders"] = initial_headers
        if access_condition is not None:
            request_options["accessCondition"] = access_condition
=======
        request_options = build_options(kwargs)
        response_hook = kwargs.pop('response_hook', None)
>>>>>>> 700f5db3
        if populate_query_metrics is not None:
            request_options["populateQueryMetrics"] = populate_query_metrics

        database_link = self._get_database_link(database)
        self.client_connection.DeleteDatabase(database_link, options=request_options, **kwargs)
        if response_hook:
            response_hook(self.client_connection.last_response_headers)

    @distributed_trace
    def get_database_account(self, **kwargs):
        # type: (Any) -> DatabaseAccount
        """
        Retrieve the database account information.

        :param Callable response_hook: a callable invoked with the response metadata
        :returns: A `DatabaseAccount` instance representing the Cosmos DB Database Account.
        :rtype: ~azure.cosmos.documents.DatabaseAccount
        """
        response_hook = kwargs.pop('response_hook', None)
        result = self.client_connection.GetDatabaseAccount(**kwargs)
        if response_hook:
            response_hook(self.client_connection.last_response_headers)
        return result<|MERGE_RESOLUTION|>--- conflicted
+++ resolved
@@ -232,19 +232,8 @@
 
         """
 
-<<<<<<< HEAD
-        if not request_options:
-            request_options = {} # type: Dict[str, Any]
-        if session_token is not None:
-            request_options["sessionToken"] = session_token
-        if initial_headers is not None:
-            request_options["initialHeaders"] = initial_headers
-        if access_condition is not None:
-            request_options["accessCondition"] = access_condition
-=======
         request_options = build_options(kwargs)
         response_hook = kwargs.pop('response_hook', None)
->>>>>>> 700f5db3
         if populate_query_metrics is not None:
             request_options["populateQueryMetrics"] = populate_query_metrics
         if offer_throughput is not None:
@@ -299,13 +288,6 @@
         response_hook = kwargs.pop('response_hook', None)
         if max_item_count is not None:
             feed_options["maxItemCount"] = max_item_count
-<<<<<<< HEAD
-        if session_token is not None:
-            feed_options["sessionToken"] = session_token
-        if initial_headers is not None:
-            feed_options["initialHeaders"] = initial_headers
-=======
->>>>>>> 700f5db3
         if populate_query_metrics is not None:
             feed_options["populateQueryMetrics"] = populate_query_metrics
 
@@ -347,13 +329,6 @@
             feed_options["enableCrossPartitionQuery"] = enable_cross_partition_query
         if max_item_count is not None:
             feed_options["maxItemCount"] = max_item_count
-<<<<<<< HEAD
-        if session_token is not None:
-            feed_options["sessionToken"] = session_token
-        if initial_headers is not None:
-            feed_options["initialHeaders"] = initial_headers
-=======
->>>>>>> 700f5db3
         if populate_query_metrics is not None:
             feed_options["populateQueryMetrics"] = populate_query_metrics
 
@@ -394,19 +369,8 @@
         :raise CosmosHttpResponseError: If the database couldn't be deleted.
         :rtype: None
         """
-<<<<<<< HEAD
-        if not request_options:
-            request_options = {} # type: Dict[str, Any]
-        if session_token is not None:
-            request_options["sessionToken"] = session_token
-        if initial_headers is not None:
-            request_options["initialHeaders"] = initial_headers
-        if access_condition is not None:
-            request_options["accessCondition"] = access_condition
-=======
         request_options = build_options(kwargs)
         response_hook = kwargs.pop('response_hook', None)
->>>>>>> 700f5db3
         if populate_query_metrics is not None:
             request_options["populateQueryMetrics"] = populate_query_metrics
 
