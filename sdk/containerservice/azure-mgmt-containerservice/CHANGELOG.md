# Release History

<<<<<<< HEAD

## 10.0.0 (2020-11-02)
=======
## 10.0.0 (2020-09-28)
>>>>>>> b57bc011

**Features**

  - Added operation AgentPoolsOperations.upgrade_node_image_version

**Breaking changes**

  - Removed operation ManagedClustersOperations.upgrade_node_image_version
<<<<<<< HEAD
  
=======

>>>>>>> b57bc011
## 9.4.0 (2020-09-11)

**Features**

  - Model ManagedClusterAgentPoolProfile has a new parameter power_state
  - Model ManagedClusterAgentPoolProfile has a new parameter os_disk_type
  - Model ManagedClusterPropertiesAutoScalerProfile has a new parameter max_empty_bulk_delete
  - Model ManagedClusterPropertiesAutoScalerProfile has a new parameter skip_nodes_with_local_storage
  - Model ManagedClusterPropertiesAutoScalerProfile has a new parameter max_total_unready_percentage
  - Model ManagedClusterPropertiesAutoScalerProfile has a new parameter ok_total_unready_count
  - Model ManagedClusterPropertiesAutoScalerProfile has a new parameter expander
  - Model ManagedClusterPropertiesAutoScalerProfile has a new parameter skip_nodes_with_system_pods
  - Model ManagedClusterPropertiesAutoScalerProfile has a new parameter new_pod_scale_up_delay
  - Model AgentPool has a new parameter power_state
  - Model AgentPool has a new parameter os_disk_type
  - Model ManagedClusterAgentPoolProfileProperties has a new parameter power_state
  - Model ManagedClusterAgentPoolProfileProperties has a new parameter os_disk_type
  - Model ManagedCluster has a new parameter power_state
  - Added operation ManagedClustersOperations.start
  - Added operation ManagedClustersOperations.stop
  - Added operation group ResolvePrivateLinkServiceIdOperations
  - Added operation group PrivateLinkResourcesOperations

## 9.3.0 (2020-08-24)

**Features**

  - Model ManagedClusterWindowsProfile has a new parameter license_type
  - Added operation ManagedClustersOperations.upgrade_node_image_version

## 9.2.0 (2020-06-24)

**Features**
 
  - Model ManagedClusterIdentity has a new parameter user_assigned_identities
  - Model ManagedClusterAADProfile has a new parameter enable_azure_rbac
  - Model ManagedClusterAgentPoolProfile has a new parameter proximity_placement_group_id
  - Model ManagedClusterAgentPoolProfileProperties has a new parameter proximity_placement_group_id
  - Model AgentPool has a new parameter proximity_placement_group_id
  - Added operation group PrivateEndpointConnectionsOperations

## 9.1.0 (2020-06-03)

**Features**

  - Model AgentPool has a new parameter node_image_version
  - Model AgentPool has a new parameter upgrade_settings
  - Model AgentPoolUpgradeProfile has a new parameter latest_node_image_version
  - Model ManagedClusterAgentPoolProfile has a new parameter node_image_version
  - Model ManagedClusterAgentPoolProfile has a new parameter upgrade_settings
  - Model ManagedClusterAgentPoolProfileProperties has a new parameter node_image_version
  - Model ManagedClusterAgentPoolProfileProperties has a new parameter upgrade_settings

## 9.0.1 (2020-04-09)

**Bugfixes**
  
  - Switch field type to string to avoid unmarshal errors 

## 9.0.0 (2020-03-24)

**Features**

  - Model ManagedClusterAgentPoolProfile has a new parameter mode
  - Model ManagedCluster has a new parameter sku
  - Model OpenShiftManagedCluster has a new parameter refresh_cluster
  - Model ManagedClusterAADProfile has a new parameter admin_group_object_ids
  - Model ManagedClusterAADProfile has a new parameter managed
  - Model ManagedClusterAgentPoolProfileProperties has a new parameter mode
  - Model OpenShiftManagedClusterMasterPoolProfile has a new parameter api_properties
  - Model ManagedClusterPropertiesAutoScalerProfile has a new parameter balance_similar_node_groups
  - Model NetworkProfile has a new parameter management_subnet_cidr
  - Model AgentPool has a new parameter mode

**Breaking changes**

  - Model OpenShiftManagedClusterMasterPoolProfile no longer has parameter name
  - Model OpenShiftManagedClusterMasterPoolProfile no longer has parameter os_type
  - Model NetworkProfile no longer has parameter peer_vnet_id

## 8.3.0 (2020-02-14)

**Features**

  - Model ManagedCluster has a new parameter auto_scaler_profile
  - Model ManagedClusterAgentPoolProfile has a new parameter spot_max_price
  - Model AgentPool has a new parameter spot_max_price
  - Model ManagedClusterAgentPoolProfileProperties has a new parameter spot_max_price
  - Model ContainerServiceNetworkProfile has a new parameter network_mode
  - Added operation ManagedClustersOperations.list_cluster_monitoring_user_credentials

## 8.2.0 (2020-01-07)

**Features**

  - Model ManagedCluster has a new parameter disk_encryption_set_id

## 8.1.0 (2019-12-16)

**Features**

  - Model ContainerServiceNetworkProfile has a new parameter
    outbound_type
  - Model ManagedClusterAgentPoolProfile has a new parameter
    node_labels
  - Model ManagedClusterAgentPoolProfile has a new parameter tags
  - Model ManagedCluster has a new parameter identity_profile
  - Model ManagedClusterLoadBalancerProfile has a new parameter
    idle_timeout_in_minutes
  - Model ManagedClusterLoadBalancerProfile has a new parameter
    allocated_outbound_ports
  - Model AgentPool has a new parameter node_labels
  - Model AgentPool has a new parameter tags
  - Model ManagedClusterAddonProfile has a new parameter identity
  - Model ManagedClusterAgentPoolProfileProperties has a new parameter
    node_labels
  - Model ManagedClusterAgentPoolProfileProperties has a new parameter
    tags

## 8.0.0 (2019-10-24)

**Features**

  - Model OpenShiftManagedCluster has a new parameter monitor_profile
  - Model ManagedCluster has a new parameter private_fqdn
  - Added operation
    ManagedClustersOperations.rotate_cluster_certificates

**Breaking changes**

  - Operation AgentPoolsOperations.get_available_agent_pool_versions
    has a new signature

## 7.0.0 (2019-08-30)

**Features**

  - Model ContainerServiceNetworkProfile has a new parameter
    load_balancer_profile
  - Model ManagedCluster has a new parameter
    api_server_access_profile

**Breaking changes**

  - Model ManagedCluster no longer has parameter
    api_server_authorized_ip_ranges

## 6.0.0 (2019-06-20)

**Features**

  - Model ManagedClusterAgentPoolProfile has a new parameter
    enable_node_public_ip
  - Model ManagedClusterAgentPoolProfile has a new parameter
    scale_set_eviction_policy
  - Model ManagedClusterAgentPoolProfile has a new parameter
    node_taints
  - Model ManagedClusterAgentPoolProfile has a new parameter
    scale_set_priority
  - Model AgentPool has a new parameter enable_node_public_ip
  - Model AgentPool has a new parameter scale_set_eviction_policy
  - Model AgentPool has a new parameter node_taints
  - Model AgentPool has a new parameter scale_set_priority
  - Model ManagedClusterAgentPoolProfileProperties has a new parameter
    enable_node_public_ip
  - Model ManagedClusterAgentPoolProfileProperties has a new parameter
    scale_set_eviction_policy
  - Model ManagedClusterAgentPoolProfileProperties has a new parameter
    node_taints
  - Model ManagedClusterAgentPoolProfileProperties has a new parameter
    scale_set_priority
  - Added operation
    AgentPoolsOperations.get_available_agent_pool_versions
  - Added operation AgentPoolsOperations.get_upgrade_profile

**General Breaking changes**

This version uses a next-generation code generator that *might*
introduce breaking changes if you were importing from the v20xx_yy_zz
API folders. In summary, some modules were incorrectly
visible/importable and have been renamed. This fixed several issues
caused by usage of classes that were not supposed to be used in the
first place.

  - ContainerServiceManagementClient cannot be imported from
    `azure.mgmt.containerservice.v20xx_yy_zz.container_service_management_client`
    anymore (import from `azure.mgmt.containerservice.v20xx_yy_zz`
    works like before)
  - ContainerServiceManagementClientConfiguration import has been moved
    from
    `azure.mgmt.containerservice.v20xx_yy_zz.container_service_management_client`
    to `azure.mgmt.containerservice.v20xx_yy_zz`
  - A model `MyClass` from a "models" sub-module cannot be imported
    anymore using
    `azure.mgmt.containerservice.v20xx_yy_zz.models.my_class`
    (import from `azure.mgmt.containerservice.v20xx_yy_zz.models`
    works like before)
  - An operation class `MyClassOperations` from an `operations`
    sub-module cannot be imported anymore using
    `azure.mgmt.containerservice.v20xx_yy_zz.operations.my_class_operations`
    (import from
    `azure.mgmt.containerservice.v20xx_yy_zz.operations` works like
    before)

Last but not least, HTTP connection pooling is now enabled by default.
You should always use a client as a context manager, or call close(), or
use no more than one client per process.

## 5.3.0 (2019-05-03)

**Features**

  - Model OrchestratorProfile has a new parameter is_preview
  - Model OrchestratorVersionProfile has a new parameter is_preview
  - Model ContainerServiceNetworkProfile has a new parameter
    load_balancer_sku
  - Model ManagedCluster has a new parameter identity
  - Model ManagedCluster has a new parameter max_agent_pools
  - Model ManagedCluster has a new parameter windows_profile

## 5.2.0 (2019-04-30)

**Features**

  - OpenShift is now using a GA api version
  - Model OpenShiftManagedCluster has a new parameter cluster_version
  - Model NetworkProfile has a new parameter vnet_id

## 5.1.0 (2019-04-08)

**Features**

  - Model OpenShiftManagedClusterAADIdentityProvider has a new parameter
    customer_admin_group_id

## 5.0.0 (2019-03-19)

**Features**

  - Model ManagedClusterAgentPoolProfile has a new parameter min_count
  - Model ManagedClusterAgentPoolProfile has a new parameter
    availability_zones
  - Model ManagedClusterAgentPoolProfile has a new parameter type
  - Model ManagedClusterAgentPoolProfile has a new parameter
    enable_auto_scaling
  - Model ManagedClusterAgentPoolProfile has a new parameter max_count
  - Model ManagedClusterAgentPoolProfile has a new parameter
    provisioning_state
  - Model ManagedClusterAgentPoolProfile has a new parameter
    orchestrator_version
  - Model ManagedCluster has a new parameter
    api_server_authorized_ip_ranges
  - Model ManagedCluster has a new parameter
    enable_pod_security_policy
  - Added operation group AgentPoolsOperations

**Breaking changes**

  - Parameter count of model ManagedClusterAgentPoolProfile is now
    required
  - Model ManagedClusterAgentPoolProfile no longer has parameter
    storage_profile

## 4.4.0 (2019-01-09)

**Features**

  - Added operation
    ManagedClustersOperations.reset_service_principal_profile
  - Added operation ManagedClustersOperations.reset_aad_profile

## 4.3.0 (2018-12-13)

**Features**

  - Support for Azure Profiles
  - OpenShift ManagedCluster (preview)

This package also adds Preview version of ManagedCluster (AKS
2018-08-01-preview), this includes the following breaking changes and
features, if you optin for this new API version:

**Features**

  - Model ManagedClusterAgentPoolProfile has a new parameter type
  - Model ManagedClusterAgentPoolProfile has a new parameter max_count
  - Model ManagedClusterAgentPoolProfile has a new parameter
    enable_auto_scaling
  - Model ManagedClusterAgentPoolProfile has a new parameter min_count

**Breaking changes**

  - Parameter count of model ManagedClusterAgentPoolProfile is now
    required
  - Model ManagedClusterAgentPoolProfile no longer has parameter
    storage_profile

**Note**

  - azure-mgmt-nspkg is not installed anymore on Python 3 (PEP420-based
    namespace package)

## 4.2.2 (2018-08-09)

**Bugfixes**

  - Fix invalid definition of CredentialResult

## 4.2.1 (2018-08-08)

**Bugfixes**

  - Fix some invalid regexp
  - Fix invalid definition of CredentialResult

## 4.2.0 (2018-07-30)

**Features**

  - Add managed_clusters.list_cluster_admin_credentials
  - Add managed_clusters.list_cluster_user_credentials
  - Add managed_clusters.update_tags

**Bugfixes**

  - Fix incorrect JSON description of ManagedCluster class

## 4.1.0 (2018-06-13)

**Features**

  - Add node_resource_group attribute to some models

## 4.0.0 (2018-05-25)

**Features**

  - Added operation ManagedClustersOperations.get_access_profile
  - Updated VM sizes
  - Client class can be used as a context manager to keep the underlying
    HTTP session open for performance

**General Breaking changes**

This version uses a next-generation code generator that *might*
introduce breaking changes.

  - Model signatures now use only keyword-argument syntax. All
    positional arguments must be re-written as keyword-arguments. To
    keep auto-completion in most cases, models are now generated for
    Python 2 and Python 3. Python 3 uses the "*" syntax for
    keyword-only arguments.
  - Enum types now use the "str" mixin (class AzureEnum(str, Enum)) to
    improve the behavior when unrecognized enum values are encountered.
    While this is not a breaking change, the distinctions are important,
    and are documented here:
    <https://docs.python.org/3/library/enum.html#others> At a glance:
      - "is" should not be used at all.
      - "format" will return the string value, where "%s" string
        formatting will return `NameOfEnum.stringvalue`. Format syntax
        should be prefered.
  - New Long Running Operation:
      - Return type changes from
        `msrestazure.azure_operation.AzureOperationPoller` to
        `msrest.polling.LROPoller`. External API is the same.
      - Return type is now **always** a `msrest.polling.LROPoller`,
        regardless of the optional parameters used.
      - The behavior has changed when using `raw=True`. Instead of
        returning the initial call result as `ClientRawResponse`,
        without polling, now this returns an LROPoller. After polling,
        the final resource will be returned as a `ClientRawResponse`.
      - New `polling` parameter. The default behavior is
        `Polling=True` which will poll using ARM algorithm. When
        `Polling=False`, the response of the initial call will be
        returned without polling.
      - `polling` parameter accepts instances of subclasses of
        `msrest.polling.PollingMethod`.
      - `add_done_callback` will no longer raise if called after
        polling is finished, but will instead execute the callback right
        away.

**Bugfixes**

  - Compatibility of the sdist with wheel 0.31.0

## 3.0.1 (2018-01-25)

**Bugfixes**

  - Fix incorrect mapping in OrchestratorVersionProfileListResult

## 3.0.0 (2017-12-13)

  - Flattened ManagedCluster so there is no separate properties object
  - Added get_access_profiles operation to managed clusters

## 2.0.0 (2017-10-XX)

**Features**

  - Managed clusters

**Breaking changes**

  - VM is now require for master profile (recommended default:
    standard_d2_v2)

## 1.0.0 (2017-08-08)

  - Initial Release extracted from azure-mgmt-compute 2.1.0<|MERGE_RESOLUTION|>--- conflicted
+++ resolved
@@ -1,11 +1,6 @@
 # Release History
 
-<<<<<<< HEAD
-
 ## 10.0.0 (2020-11-02)
-=======
-## 10.0.0 (2020-09-28)
->>>>>>> b57bc011
 
 **Features**
 
@@ -14,11 +9,7 @@
 **Breaking changes**
 
   - Removed operation ManagedClustersOperations.upgrade_node_image_version
-<<<<<<< HEAD
-  
-=======
-
->>>>>>> b57bc011
+
 ## 9.4.0 (2020-09-11)
 
 **Features**
