# Change Log azure-ai-formrecognizer

## 1.0.0b3 (Unreleased)

**Breaking Changes**

- `training_files` parameter of `begin_train_model` is renamed to `training_files_url`
- `use_labels` parameter of `begin_train_model` is renamed to `use_training_labels`
- `list_model_infos` method has been renamed to `list_custom_models`
<<<<<<< HEAD
- A `HttpResponseError` is now raised if a model with `status=="invalid"` is returned from the `begin_train_model()` or `train_model()` methods
=======
- Removed `get_form_training_client` from `FormRecognizerClient`
- Added `get_form_recognizer_client` to `FormTrainingClient`
>>>>>>> d91a17b7

**New features**

- Authentication using `azure-identity` credentials now supported
  - see the [Azure Identity documentation](https://github.com/Azure/azure-sdk-for-python/blob/master/sdk/identity/azure-identity/README.md) for more information


## 1.0.0b2 (2020-05-06)

**Fixes and improvements**

- Bug fixed where `confidence` == `0.0` was erroneously getting set to `1.0`
- `__repr__` has been added to all of the models


## 1.0.0b1 (2020-04-23)

Version (1.0.0b1) is the first preview of our efforts to create a user-friendly and Pythonic client library for Azure Form Recognizer.
This library replaces the package found here: https://pypi.org/project/azure-cognitiveservices-formrecognizer/

For more information about this, and preview releases of other Azure SDK libraries, please visit
https://azure.github.io/azure-sdk/releases/latest/python.html.

**Breaking changes: New API design**

- New namespace/package name:
  - The namespace/package name for the Form Recognizer client library has changed from
    `azure.cognitiveservices.formrecognizer` to `azure.ai.formrecognizer`
- Two client design:
    - FormRecognizerClient to analyze fields/values on custom forms, receipts, and form content/layout
    - FormTrainingClient to train custom models (with/without labels), and manage the custom models on your account
- Different analyze methods based on input type: file stream or URL.
    - URL input should use the method with suffix `from_url`
    - Stream methods will automatically detect content-type of the input file
- Asynchronous APIs added under `azure.ai.formrecognizer.aio` namespace
- Authentication with API key supported using `AzureKeyCredential("<api_key>")` from `azure.core.credentials`
- New underlying REST pipeline implementation based on the azure-core library
- Client and pipeline configuration is now available via keyword arguments at both the client level, and per-operation.
    See README for a link to optional configuration arguments
- New error hierarchy:
    - All service errors will now use the base type: `azure.core.exceptions.HttpResponseError`<|MERGE_RESOLUTION|>--- conflicted
+++ resolved
@@ -7,12 +7,9 @@
 - `training_files` parameter of `begin_train_model` is renamed to `training_files_url`
 - `use_labels` parameter of `begin_train_model` is renamed to `use_training_labels`
 - `list_model_infos` method has been renamed to `list_custom_models`
-<<<<<<< HEAD
-- A `HttpResponseError` is now raised if a model with `status=="invalid"` is returned from the `begin_train_model()` or `train_model()` methods
-=======
 - Removed `get_form_training_client` from `FormRecognizerClient`
 - Added `get_form_recognizer_client` to `FormTrainingClient`
->>>>>>> d91a17b7
+- A `HttpResponseError` is now raised if a model with `status=="invalid"` is returned from the `begin_train_model()` or `train_model()` methods
 
 **New features**
 
