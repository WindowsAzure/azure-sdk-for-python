--- conflicted
+++ resolved
@@ -13,10 +13,6 @@
     - `recognize_content_from_url` is renamed to `begin_recognize_content_from_url`
     - `recognize_custom_forms` is renamed to `begin_recognize_custom_forms`
     - `recognize_custom_forms_from_url` is renamed to `begin_recognize_custom_forms_from_url`
-<<<<<<< HEAD
-- All long running operation methods now accept the keyword argument `continuation_token` to restart the poller from a saved state
-=======
->>>>>>> bce84db7
 - Sync method `begin_train_model` renamed to `begin_training`
 - `training_files` parameter of `begin_training` is renamed to `training_files_url`
 - `use_labels` parameter of `begin_training` is renamed to `use_training_labels`
@@ -27,11 +23,6 @@
 - `PageRange` is renamed to `FormPageRange`
 - `first_page` and `last_page` renamed to `first_page_number` and `last_page_number`, respectively on `FormPageRange`
 - `FormField` does not have a page_number
-<<<<<<< HEAD
-- `begin_recognize_receipts` APIs now return `RecognizedReceipt` instead of `USReceipt`
-- `USReceiptType` is renamed to `ReceiptType`
-=======
->>>>>>> bce84db7
 - `use_training_labels` is now a required positional param in the `begin_training` APIs
 - `stream` and `url` parameters found on methods for `FormRecognizerClient` have been renamed to `form` and `form_url`, respectively
 - For `begin_recognize_receipt` methods, parameters have been renamed to `receipt` and `receipt_url`
@@ -51,10 +42,6 @@
   - see the [Azure Identity documentation](https://github.com/Azure/azure-sdk-for-python/blob/master/sdk/identity/azure-identity/README.md) for more information
 - `page_number` attribute has been added to `FormTable`
 - All long running operation methods now accept the keyword argument `continuation_token` to restart the poller from a saved state
-
-**Dependency updates**
-
-- Adopted [azure-core](https://pypi.org/project/azure-core/) version 1.6.0 or greater
 
 **Dependency updates**
 
