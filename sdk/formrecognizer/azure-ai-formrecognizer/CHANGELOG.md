# Change Log azure-ai-formrecognizer

## 1.0.0b3 (Unreleased)

<<<<<<< HEAD
**Breaking Changes**

- `training_files` parameter of `begin_train_model` is renamed to `training_files_url`
- `use_labels` parameter of `begin_train_model` is renamed to `use_training_labels`
- `list_model_infos` method has been renamed to `list_custom_models`
=======
**New features**

- Authentication using `azure-identity` credentials now supported
  - see the [Azure Identity documentation](https://github.com/Azure/azure-sdk-for-python/blob/master/sdk/identity/azure-identity/README.md) for more information

>>>>>>> f18c0319

## 1.0.0b2 (2020-05-06)

**Fixes and improvements**

- Bug fixed where `confidence` == `0.0` was erroneously getting set to `1.0`
- `__repr__` has been added to all of the models


## 1.0.0b1 (2020-04-23)

Version (1.0.0b1) is the first preview of our efforts to create a user-friendly and Pythonic client library for Azure Form Recognizer.
This library replaces the package found here: https://pypi.org/project/azure-cognitiveservices-formrecognizer/

For more information about this, and preview releases of other Azure SDK libraries, please visit
https://azure.github.io/azure-sdk/releases/latest/python.html.

**Breaking changes: New API design**

- New namespace/package name:
  - The namespace/package name for the Form Recognizer client library has changed from
    `azure.cognitiveservices.formrecognizer` to `azure.ai.formrecognizer`
- Two client design:
    - FormRecognizerClient to analyze fields/values on custom forms, receipts, and form content/layout
    - FormTrainingClient to train custom models (with/without labels), and manage the custom models on your account
- Different analyze methods based on input type: file stream or URL.
    - URL input should use the method with suffix `from_url`
    - Stream methods will automatically detect content-type of the input file
- Asynchronous APIs added under `azure.ai.formrecognizer.aio` namespace
- Authentication with API key supported using `AzureKeyCredential("<api_key>")` from `azure.core.credentials`
- New underlying REST pipeline implementation based on the azure-core library
- Client and pipeline configuration is now available via keyword arguments at both the client level, and per-operation.
    See README for a link to optional configuration arguments
- New error hierarchy:
    - All service errors will now use the base type: `azure.core.exceptions.HttpResponseError`<|MERGE_RESOLUTION|>--- conflicted
+++ resolved
@@ -2,19 +2,17 @@
 
 ## 1.0.0b3 (Unreleased)
 
-<<<<<<< HEAD
 **Breaking Changes**
 
 - `training_files` parameter of `begin_train_model` is renamed to `training_files_url`
 - `use_labels` parameter of `begin_train_model` is renamed to `use_training_labels`
 - `list_model_infos` method has been renamed to `list_custom_models`
-=======
+
 **New features**
 
 - Authentication using `azure-identity` credentials now supported
   - see the [Azure Identity documentation](https://github.com/Azure/azure-sdk-for-python/blob/master/sdk/identity/azure-identity/README.md) for more information
 
->>>>>>> f18c0319
 
 ## 1.0.0b2 (2020-05-06)
 
