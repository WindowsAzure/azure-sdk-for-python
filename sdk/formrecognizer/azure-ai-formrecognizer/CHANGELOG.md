--- conflicted
+++ resolved
@@ -4,13 +4,10 @@
 
 **New features**
 
-<<<<<<< HEAD
 - New methods `begin_recognize_business_cards` and `beging_recognize_business_cards_from_url` introduced to the SDK. Use these
 methods to recognize data from business cards.
-=======
 - Recognize receipt methods now take keyword argument `locale` to optionally indicate the locale of the receipt for
 improved results
->>>>>>> 0415c8a6
 
 ## 3.0.0 (2020-08-20)
 
