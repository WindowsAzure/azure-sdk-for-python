--- conflicted
+++ resolved
@@ -14,14 +14,9 @@
 - `FormField` does not have a page_number.
 - `begin_recognize_receipts` APIs now return `RecognizedReceipt` instead of `USReceipt`
 - `USReceiptType` is renamed to `ReceiptType`
-<<<<<<< HEAD
 - `use_training_labels` is now a required positional param in the `begin_training` APIs.
-=======
 - `stream` and `url` parameters found on methods for `FormRecognizerClient` have been renamed to `form` and `form_url`, respectively.
 For recognize receipt methods, parameters have been renamed to `receipt` and `receipt_url`.
-
-
->>>>>>> 25989591
 
 **New features**
 
