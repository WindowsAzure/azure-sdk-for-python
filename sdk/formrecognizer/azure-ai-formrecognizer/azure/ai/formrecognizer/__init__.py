# coding=utf-8
# ------------------------------------
# Copyright (c) Microsoft Corporation.
# Licensed under the MIT License.
# ------------------------------------

from ._version import VERSION
from ._form_recognizer_client import FormRecognizerClient
from ._form_training_client import FormTrainingClient

from ._models import (
    FormElement,
    LengthUnit,
    TrainingStatus,
    CustomFormModelStatus,
    FormContentType,
    FormTable,
    FormTableCell,
    TrainingDocumentInfo,
    FormRecognizerError,
    CustomFormModelInfo,
    AccountProperties,
    Point,
    FormPageRange,
    RecognizedForm,
    FormField,
    FieldData,
    FormPage,
    FormLine,
    FormWord,
    CustomFormModel,
    CustomFormSubmodel,
    CustomFormModelField,
    FieldValueType,
<<<<<<< HEAD
    FormSelectionMark,
    SelectionMarkState,
=======
    CustomFormModelProperties,
>>>>>>> 6c59c005
)
from ._api_versions import FormRecognizerApiVersion


__all__ = [
    "FormRecognizerApiVersion",
    'FormRecognizerClient',
    'FormTrainingClient',
    'LengthUnit',
    'TrainingStatus',
    'CustomFormModelStatus',
    'FormContentType',
    'FormElement',
    'FormTable',
    'FormTableCell',
    'TrainingDocumentInfo',
    'FormRecognizerError',
    'CustomFormModelInfo',
    'AccountProperties',
    'Point',
    'FormPageRange',
    'RecognizedForm',
    'FormField',
    'FieldData',
    'FormPage',
    'FormLine',
    'FormWord',
    'CustomFormModel',
    'CustomFormSubmodel',
    'CustomFormModelField',
    'FieldValueType',
<<<<<<< HEAD
    'FormSelectionMark',
    'SelectionMarkState',
=======
    'CustomFormModelProperties',
>>>>>>> 6c59c005
]

__VERSION__ = VERSION<|MERGE_RESOLUTION|>--- conflicted
+++ resolved
@@ -32,12 +32,9 @@
     CustomFormSubmodel,
     CustomFormModelField,
     FieldValueType,
-<<<<<<< HEAD
+    CustomFormModelProperties,
     FormSelectionMark,
     SelectionMarkState,
-=======
-    CustomFormModelProperties,
->>>>>>> 6c59c005
 )
 from ._api_versions import FormRecognizerApiVersion
 
@@ -69,12 +66,9 @@
     'CustomFormSubmodel',
     'CustomFormModelField',
     'FieldValueType',
-<<<<<<< HEAD
+    'CustomFormModelProperties',
     'FormSelectionMark',
     'SelectionMarkState',
-=======
-    'CustomFormModelProperties',
->>>>>>> 6c59c005
 ]
 
 __VERSION__ = VERSION