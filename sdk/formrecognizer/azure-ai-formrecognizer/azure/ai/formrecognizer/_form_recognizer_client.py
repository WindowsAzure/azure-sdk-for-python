# coding=utf-8
# ------------------------------------
# Copyright (c) Microsoft Corporation.
# Licensed under the MIT License.
# ------------------------------------

# pylint: disable=protected-access

from typing import (
    Any,
    IO,
    Union,
    List,
    TYPE_CHECKING
)
from azure.core.tracing.decorator import distributed_trace
from azure.core.polling.base_polling import LROBasePolling

from ._response_handlers import (
    prepare_prebuilt_models,
    prepare_content_result,
    prepare_form_result
)
from ._helpers import get_content_type
from ._form_base_client import FormRecognizerClientBase
from ._polling import AnalyzePolling
if TYPE_CHECKING:
    from azure.core.polling import LROPoller
    from ._models import FormPage, RecognizedForm


class FormRecognizerClient(FormRecognizerClientBase):
    """FormRecognizerClient extracts information from forms and images into structured data.
    It is the interface to use for analyzing receipts, recognizing content/layout from
    forms, and analyzing custom forms from trained models. It provides different methods
    based on inputs from a URL and inputs from a stream.

    :param str endpoint: Supported Cognitive Services endpoints (protocol and hostname,
        for example: https://westus2.api.cognitive.microsoft.com).
    :param credential: Credentials needed for the client to connect to Azure.
        This is an instance of AzureKeyCredential if using an API key or a token
        credential from :mod:`azure.identity`.
    :type credential: :class:`~azure.core.credentials.AzureKeyCredential` or
        :class:`~azure.core.credentials.TokenCredential`
    :keyword api_version:
        The API version of the service to use for requests. It defaults to the latest service version.
        Setting to an older version may result in reduced feature compatibility.
    :paramtype api_version: str or ~azure.ai.formrecognizer.FormRecognizerApiVersion

    .. admonition:: Example:

        .. literalinclude:: ../samples/sample_authentication.py
            :start-after: [START create_fr_client_with_key]
            :end-before: [END create_fr_client_with_key]
            :language: python
            :dedent: 8
            :caption: Creating the FormRecognizerClient with an endpoint and API key.

        .. literalinclude:: ../samples/sample_authentication.py
            :start-after: [START create_fr_client_with_aad]
            :end-before: [END create_fr_client_with_aad]
            :language: python
            :dedent: 8
            :caption: Creating the FormRecognizerClient with a token credential.
    """

    def _prebuilt_callback(self, raw_response, _, headers):  # pylint: disable=unused-argument
        analyze_result = self._deserialize(self._generated_models.AnalyzeOperationResult, raw_response)
        return prepare_prebuilt_models(analyze_result)

    @distributed_trace
    def begin_recognize_receipts(self, receipt, **kwargs):
        # type: (Union[bytes, IO[bytes]], Any) -> LROPoller[List[RecognizedForm]]
        """Extract field text and semantic values from a given US sales receipt.
        The input document must be of one of the supported content types - 'application/pdf',
        'image/jpeg', 'image/png' or 'image/tiff'.

        See fields found on a receipt here:
        https://aka.ms/formrecognizer/receiptfields

        :param receipt: JPEG, PNG, PDF and TIFF type file stream or bytes.
             Currently only supports US sales receipts.
        :type receipt: bytes or IO[bytes]
        :keyword bool include_field_elements:
            Whether or not to include field elements such as lines and words in addition to form fields.
        :keyword content_type: Media type of the body sent to the API. Content-type is
            auto-detected, but can be overridden by passing this keyword argument. For options,
            see :class:`~azure.ai.formrecognizer.FormContentType`.
        :paramtype content_type: str or ~azure.ai.formrecognizer.FormContentType
        :keyword int polling_interval: Waiting time between two polls for LRO operations
            if no Retry-After header is present. Defaults to 5 seconds.
        :keyword str continuation_token: A continuation token to restart a poller from a saved state.
        :keyword str locale: Locale of the receipt. Supported locales include: en-US, en-AU, en-CA, en-GB,
            and en-IN.
        :return: An instance of an LROPoller. Call `result()` on the poller
            object to return a list[:class:`~azure.ai.formrecognizer.RecognizedForm`].
        :rtype: ~azure.core.polling.LROPoller[list[~azure.ai.formrecognizer.RecognizedForm]]
        :raises ~azure.core.exceptions.HttpResponseError:
        .. versionadded:: v2.1-preview
            The *locale* keyword argument

        .. admonition:: Example:

            .. literalinclude:: ../samples/sample_recognize_receipts.py
                :start-after: [START recognize_receipts]
                :end-before: [END recognize_receipts]
                :language: python
                :dedent: 8
                :caption: Recognize US sales receipt fields.
        """
        locale = kwargs.pop("locale", None)
        content_type = kwargs.pop("content_type", None)
        include_field_elements = kwargs.pop("include_field_elements", False)
        if content_type == "application/json":
            raise TypeError("Call begin_recognize_receipts_from_url() to analyze a receipt from a URL.")
        cls = kwargs.pop("cls", self._prebuilt_callback)
        if content_type is None:
            content_type = get_content_type(receipt)

        # FIXME: part of this code will be removed once autorest can handle diff mixin
        # signatures across API versions
        if locale:
            if self.api_version == "2.1-preview.1":
                kwargs.update({"locale": locale})
            else:
                raise ValueError("'locale' is only available for API version V2_1_PREVIEW and up")

        return self._client.begin_analyze_receipt_async(  # type: ignore
            file_stream=receipt,
            content_type=content_type,
            include_text_details=include_field_elements,
            cls=cls,
            polling=True,
            **kwargs
        )

    @distributed_trace
    def begin_recognize_receipts_from_url(self, receipt_url, **kwargs):
        # type: (str, Any) -> LROPoller[List[RecognizedForm]]
        """Extract field text and semantic values from a given US sales receipt.
        The input document must be the location (URL) of the receipt to be analyzed.

        See fields found on a receipt here:
        https://aka.ms/formrecognizer/receiptfields

        :param str receipt_url: The URL of the receipt to analyze. The input must be a valid, encoded URL
            of one of the supported formats: JPEG, PNG, PDF and TIFF. Currently only supports
            US sales receipts.
        :keyword bool include_field_elements:
            Whether or not to include field elements such as lines and words in addition to form fields.
        :keyword int polling_interval: Waiting time between two polls for LRO operations
            if no Retry-After header is present. Defaults to 5 seconds.
        :keyword str continuation_token: A continuation token to restart a poller from a saved state.
        :keyword str locale: Locale of the receipt. Supported locales include: en-US, en-AU, en-CA, en-GB,
            and en-IN.
        :return: An instance of an LROPoller. Call `result()` on the poller
            object to return a list[:class:`~azure.ai.formrecognizer.RecognizedForm`].
        :rtype: ~azure.core.polling.LROPoller[list[~azure.ai.formrecognizer.RecognizedForm]]
        :raises ~azure.core.exceptions.HttpResponseError:
        .. versionadded:: v2.1-preview
            The *locale* keyword argument

        .. admonition:: Example:

            .. literalinclude:: ../samples/sample_recognize_receipts_from_url.py
                :start-after: [START recognize_receipts_from_url]
                :end-before: [END recognize_receipts_from_url]
                :language: python
                :dedent: 8
                :caption: Recognize US sales receipt fields from a URL.
        """
        locale = kwargs.pop("locale", None)
        include_field_elements = kwargs.pop("include_field_elements", False)
<<<<<<< HEAD
        cls = kwargs.pop("cls", self._prebuilt_callback)
        if self.api_version == "2.1-preview.1" and locale:
            kwargs.update({"locale": locale})
=======
        cls = kwargs.pop("cls", self._receipt_callback)

        # FIXME: part of this code will be removed once autorest can handle diff mixin
        # signatures across API versions
        if locale:
            if self.api_version == "2.1-preview.1":
                kwargs.update({"locale": locale})
            else:
                raise ValueError("'locale' is only available for API version V2_1_PREVIEW and up")
>>>>>>> 15ac2206
        return self._client.begin_analyze_receipt_async(  # type: ignore
            file_stream={"source": receipt_url},
            include_text_details=include_field_elements,
            cls=cls,
            polling=True,
            **kwargs
        )

    @distributed_trace
    def begin_recognize_business_cards(
            self,
            business_card,
            **kwargs
    ):
        # type: (Union[bytes, IO[bytes]], Any) -> LROPoller[List[RecognizedForm]]
        """Extract field text and semantic values from a given business card.
        The input document must be of one of the supported content types - 'application/pdf',
        'image/jpeg', 'image/png' or 'image/tiff'.

        See fields found on a business card here:
        https://aka.ms/formrecognizer/businesscardfields

        :param business_card: JPEG, PNG, PDF and TIFF type file stream or bytes.
        :type business_card: bytes or IO[bytes]
        :keyword str locale: Locale of the business card. Supported locales include: en-US, en-AU, en-CA, en-GB,
            and en-IN.
        :keyword bool include_field_elements:
            Whether or not to include field elements such as lines and words in addition to form fields.
        :keyword content_type: Media type of the body sent to the API. Content-type is
            auto-detected, but can be overridden by passing this keyword argument. For options,
            see :class:`~azure.ai.formrecognizer.FormContentType`.
        :paramtype content_type: str or ~azure.ai.formrecognizer.FormContentType
        :keyword int polling_interval: Waiting time between two polls for LRO operations
            if no Retry-After header is present. Defaults to 5 seconds.
        :keyword str continuation_token: A continuation token to restart a poller from a saved state.
        :return: An instance of an LROPoller. Call `result()` on the poller
            object to return a list[:class:`~azure.ai.formrecognizer.RecognizedForm`].
        :rtype: ~azure.core.polling.LROPoller[list[~azure.ai.formrecognizer.RecognizedForm]]
        :raises ~azure.core.exceptions.HttpResponseError:
        """
        content_type = kwargs.pop("content_type", None)
        if content_type == "application/json":
            raise TypeError("Call begin_recognize_business_cards_from_url() to analyze a business card from a URL.")

        include_field_elements = kwargs.pop("include_field_elements", False)

        if content_type is None:
            content_type = get_content_type(business_card)

        try:
            return self._client.begin_analyze_business_card_async(  # type: ignore
                file_stream=business_card,
                content_type=content_type,
                include_text_details=include_field_elements,
                cls=kwargs.pop("cls", self._prebuilt_callback),
                polling=True,
                **kwargs
            )
        except ValueError as e:
            if "begin_analyze_business_card_async" in str(e):
                raise ValueError(
                    "Method 'begin_recognize_business_cards' is only available for API version V2_1_PREVIEW and up"
                )
            raise e

    @distributed_trace
    def begin_recognize_business_cards_from_url(
            self,
            business_card_url,
            **kwargs
    ):
        # type: (str, Any) -> LROPoller[List[RecognizedForm]]
        """Extract field text and semantic values from a given business card.
        The input document must be the location (URL) of the card to be analyzed.

        See fields found on a business card here:
        https://aka.ms/formrecognizer/businesscardfields

        :param str business_card_url: The URL of the business card to analyze. The input must be a valid, encoded URL
            of one of the supported formats: JPEG, PNG, PDF and TIFF.
        :keyword str locale: Locale of the business card. Supported locales include: en-US, en-AU, en-CA, en-GB,
            and en-IN.
        :keyword bool include_field_elements:
            Whether or not to include field elements such as lines and words in addition to form fields.
        :keyword int polling_interval: Waiting time between two polls for LRO operations
            if no Retry-After header is present. Defaults to 5 seconds.
        :keyword str continuation_token: A continuation token to restart a poller from a saved state.
        :return: An instance of an LROPoller. Call `result()` on the poller
            object to return a list[:class:`~azure.ai.formrecognizer.RecognizedForm`].
        :rtype: ~azure.core.polling.LROPoller[list[~azure.ai.formrecognizer.RecognizedForm]]
        :raises ~azure.core.exceptions.HttpResponseError:
        """

        include_field_elements = kwargs.pop("include_field_elements", False)

        try:
            return self._client.begin_analyze_business_card_async(  # type: ignore
                file_stream={"source": business_card_url},
                include_text_details=include_field_elements,
                cls=kwargs.pop("cls", self._prebuilt_callback),
                polling=True,
                **kwargs
            )
        except ValueError as e:
            if "begin_analyze_business_card_async" in str(e):
                raise ValueError(
                    "Method 'begin_recognize_business_cards_from_url' is "
                    "only available for API version V2_1_PREVIEW and up"
                )
            raise e

    def _content_callback(self, raw_response, _, headers):  # pylint: disable=unused-argument
        analyze_result = self._deserialize(self._generated_models.AnalyzeOperationResult, raw_response)
        return prepare_content_result(analyze_result)

    @distributed_trace
    def begin_recognize_content(self, form, **kwargs):
        # type: (Union[bytes, IO[bytes]], Any) -> LROPoller[List[FormPage]]
        """Extract text and content/layout information from a given document.
        The input document must be of one of the supported content types - 'application/pdf',
        'image/jpeg', 'image/png' or 'image/tiff'.

        :param form: JPEG, PNG, PDF and TIFF type file stream or bytes.
        :type form: bytes or IO[bytes]
        :keyword content_type: Media type of the body sent to the API. Content-type is
            auto-detected, but can be overridden by passing this keyword argument. For options,
            see :class:`~azure.ai.formrecognizer.FormContentType`.
        :paramtype content_type: str or ~azure.ai.formrecognizer.FormContentType
        :keyword int polling_interval: Waiting time between two polls for LRO operations
            if no Retry-After header is present. Defaults to 5 seconds.
        :keyword str continuation_token: A continuation token to restart a poller from a saved state.
        :return: An instance of an LROPoller. Call `result()` on the poller
            object to return a list[:class:`~azure.ai.formrecognizer.FormPage`].
        :rtype: ~azure.core.polling.LROPoller[list[~azure.ai.formrecognizer.FormPage]]
        :raises ~azure.core.exceptions.HttpResponseError:

        .. admonition:: Example:

            .. literalinclude:: ../samples/sample_recognize_content.py
                :start-after: [START recognize_content]
                :end-before: [END recognize_content]
                :language: python
                :dedent: 8
                :caption: Recognize text and content/layout information from a form.
        """
        content_type = kwargs.pop("content_type", None)
        if content_type == "application/json":
            raise TypeError("Call begin_recognize_content_from_url() to analyze a document from a URL.")

        if content_type is None:
            content_type = get_content_type(form)

        return self._client.begin_analyze_layout_async(  # type: ignore
            file_stream=form,
            content_type=content_type,
            cls=kwargs.pop("cls", self._content_callback),
            polling=True,
            **kwargs
        )

    @distributed_trace
    def begin_recognize_content_from_url(self, form_url, **kwargs):
        # type: (str, Any) -> LROPoller[List[FormPage]]
        """Extract text and layout information from a given document.
        The input document must be the location (URL) of the document to be analyzed.

        :param str form_url: The URL of the form to analyze. The input must be a valid, encoded URL
            of one of the supported formats: JPEG, PNG, PDF and TIFF.
        :keyword int polling_interval: Waiting time between two polls for LRO operations
            if no Retry-After header is present. Defaults to 5 seconds.
        :keyword str continuation_token: A continuation token to restart a poller from a saved state.
        :return: An instance of an LROPoller. Call `result()` on the poller
            object to return a list[:class:`~azure.ai.formrecognizer.FormPage`].
        :rtype: ~azure.core.polling.LROPoller[list[~azure.ai.formrecognizer.FormPage]]
        :raises ~azure.core.exceptions.HttpResponseError:
        """

        return self._client.begin_analyze_layout_async(  # type: ignore
            file_stream={"source": form_url},
            cls=kwargs.pop("cls", self._content_callback),
            polling=True,
            **kwargs
        )

    @distributed_trace
    def begin_recognize_custom_forms(self, model_id, form, **kwargs):
        # type: (str, Union[bytes, IO[bytes]], Any) -> LROPoller[List[RecognizedForm]]
        """Analyze a custom form with a model trained with or without labels. The form
        to analyze should be of the same type as the forms that were used to train the model.
        The input document must be of one of the supported content types - 'application/pdf',
        'image/jpeg', 'image/png' or 'image/tiff'.

        :param str model_id: Custom model identifier.
        :param form: JPEG, PNG, PDF and TIFF type file stream or bytes.
        :type form: bytes or IO[bytes]
        :keyword bool include_field_elements:
            Whether or not to include field elements such as lines and words in addition to form fields.
        :keyword content_type: Media type of the body sent to the API. Content-type is
            auto-detected, but can be overridden by passing this keyword argument. For options,
            see :class:`~azure.ai.formrecognizer.FormContentType`.
        :paramtype content_type: str or ~azure.ai.formrecognizer.FormContentType
        :keyword int polling_interval: Waiting time between two polls for LRO operations
            if no Retry-After header is present. Defaults to 5 seconds.
        :keyword str continuation_token: A continuation token to restart a poller from a saved state.
        :return: An instance of an LROPoller. Call `result()` on the poller
            object to return a list[:class:`~azure.ai.formrecognizer.RecognizedForm`].
        :rtype: ~azure.core.polling.LROPoller[list[~azure.ai.formrecognizer.RecognizedForm]
        :raises ~azure.core.exceptions.HttpResponseError:

        .. admonition:: Example:

            .. literalinclude:: ../samples/sample_recognize_custom_forms.py
                :start-after: [START recognize_custom_forms]
                :end-before: [END recognize_custom_forms]
                :language: python
                :dedent: 8
                :caption: Recognize fields and values from a custom form.
        """

        if not model_id:
            raise ValueError("model_id cannot be None or empty.")

        polling_interval = kwargs.pop("polling_interval", self._client._config.polling_interval)
        continuation_token = kwargs.pop("continuation_token", None)
        content_type = kwargs.pop("content_type", None)
        if content_type == "application/json":
            raise TypeError("Call begin_recognize_custom_forms_from_url() to analyze a document from a URL.")

        include_field_elements = kwargs.pop("include_field_elements", False)
        if content_type is None:
            content_type = get_content_type(form)

        def analyze_callback(raw_response, _, headers):  # pylint: disable=unused-argument
            analyze_result = self._deserialize(self._generated_models.AnalyzeOperationResult, raw_response)
            return prepare_form_result(analyze_result, model_id)

        return self._client.begin_analyze_with_custom_model(  # type: ignore
            file_stream=form,
            model_id=model_id,
            include_text_details=include_field_elements,
            content_type=content_type,
            cls=kwargs.pop("cls", analyze_callback),
            polling=LROBasePolling(timeout=polling_interval, lro_algorithms=[AnalyzePolling()], **kwargs),
            continuation_token=continuation_token,
            **kwargs
        )

    @distributed_trace
    def begin_recognize_custom_forms_from_url(self, model_id, form_url, **kwargs):
        # type: (str, str, Any) -> LROPoller[List[RecognizedForm]]
        """Analyze a custom form with a model trained with or without labels. The form
        to analyze should be of the same type as the forms that were used to train the model.
        The input document must be the location (URL) of the document to be analyzed.

        :param str model_id: Custom model identifier.
        :param str form_url: The URL of the form to analyze. The input must be a valid, encoded URL
            of one of the supported formats: JPEG, PNG, PDF and TIFF.
        :keyword bool include_field_elements:
            Whether or not to include field elements such as lines and words in addition to form fields.
        :keyword int polling_interval: Waiting time between two polls for LRO operations
            if no Retry-After header is present. Defaults to 5 seconds.
        :keyword str continuation_token: A continuation token to restart a poller from a saved state.
        :return: An instance of an LROPoller. Call `result()` on the poller
            object to return a list[:class:`~azure.ai.formrecognizer.RecognizedForm`].
        :rtype: ~azure.core.polling.LROPoller[list[~azure.ai.formrecognizer.RecognizedForm]
        :raises ~azure.core.exceptions.HttpResponseError:
        """

        if not model_id:
            raise ValueError("model_id cannot be None or empty.")

        polling_interval = kwargs.pop("polling_interval", self._client._config.polling_interval)
        continuation_token = kwargs.pop("continuation_token", None)
        include_field_elements = kwargs.pop("include_field_elements", False)

        def analyze_callback(raw_response, _, headers):  # pylint: disable=unused-argument
            analyze_result = self._deserialize(self._generated_models.AnalyzeOperationResult, raw_response)
            return prepare_form_result(analyze_result, model_id)

        return self._client.begin_analyze_with_custom_model(  # type: ignore
            file_stream={"source": form_url},
            model_id=model_id,
            include_text_details=include_field_elements,
            cls=kwargs.pop("cls", analyze_callback),
            polling=LROBasePolling(timeout=polling_interval, lro_algorithms=[AnalyzePolling()], **kwargs),
            continuation_token=continuation_token,
            **kwargs
        )

    def close(self):
        # type: () -> None
        """Close the :class:`~azure.ai.formrecognizer.FormRecognizerClient` session.
        """
        return self._client.close()

    def __enter__(self):
        # type: () -> FormRecognizerClient
        self._client.__enter__()  # pylint:disable=no-member
        return self

    def __exit__(self, *args):
        # type: (*Any) -> None
        self._client.__exit__(*args)  # pylint:disable=no-member<|MERGE_RESOLUTION|>--- conflicted
+++ resolved
@@ -171,12 +171,7 @@
         """
         locale = kwargs.pop("locale", None)
         include_field_elements = kwargs.pop("include_field_elements", False)
-<<<<<<< HEAD
         cls = kwargs.pop("cls", self._prebuilt_callback)
-        if self.api_version == "2.1-preview.1" and locale:
-            kwargs.update({"locale": locale})
-=======
-        cls = kwargs.pop("cls", self._receipt_callback)
 
         # FIXME: part of this code will be removed once autorest can handle diff mixin
         # signatures across API versions
@@ -185,7 +180,6 @@
                 kwargs.update({"locale": locale})
             else:
                 raise ValueError("'locale' is only available for API version V2_1_PREVIEW and up")
->>>>>>> 15ac2206
         return self._client.begin_analyze_receipt_async(  # type: ignore
             file_stream={"source": receipt_url},
             include_text_details=include_field_elements,
