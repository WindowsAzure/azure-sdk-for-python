--- conflicted
+++ resolved
@@ -11,18 +11,13 @@
     Optional,
     Any,
     Iterable,
-<<<<<<< HEAD
     Dict,
-=======
->>>>>>> 2d085f5a
     Union,
     TYPE_CHECKING,
 )
 from azure.core.tracing.decorator import distributed_trace
 from azure.core.polling import LROPoller
 from azure.core.polling.base_polling import LROBasePolling
-<<<<<<< HEAD
-from azure.core.pipeline.policies import AzureKeyCredentialPolicy
 from ._generated._form_recognizer_client import FormRecognizerClient as FormRecognizer
 from ._generated.models import (
     TrainRequest,
@@ -31,13 +26,7 @@
     Model,
     CopyOperationResult
 )
-from ._helpers import error_map, POLLING_INTERVAL, COGNITIVE_KEY_HEADER
-=======
-from ._generated.models import Model
-from ._generated._form_recognizer_client import FormRecognizerClient as FormRecognizer
-from ._generated.models import TrainRequest, TrainSourceFilter
 from ._helpers import error_map, get_authentication_policy, POLLING_INTERVAL
->>>>>>> 2d085f5a
 from ._models import (
     CustomFormModelInfo,
     AccountProperties,
@@ -46,12 +35,8 @@
 from ._polling import TrainingPolling, CopyPolling
 from ._user_agent import USER_AGENT
 if TYPE_CHECKING:
-<<<<<<< HEAD
-    from azure.core.credentials import AzureKeyCredential
+    from azure.core.credentials import AzureKeyCredential, TokenCredential
     from azure.core.pipeline import PipelineResponse
-=======
-    from azure.core.credentials import AzureKeyCredential, TokenCredential
->>>>>>> 2d085f5a
     from azure.core.pipeline.transport import HttpResponse
     PipelineResponseType = HttpResponse
 
