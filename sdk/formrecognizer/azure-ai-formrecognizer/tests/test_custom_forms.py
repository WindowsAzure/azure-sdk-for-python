--- conflicted
+++ resolved
@@ -258,11 +258,7 @@
     def test_custom_form_labeled_transform(self, client, container_sas_url):
         fr_client = client.get_form_recognizer_client()
 
-<<<<<<< HEAD
-        poller = client.begin_train_model(container_sas_url, use_labels=True)
-=======
-        poller = training_client.begin_train_model(container_sas_url, use_training_labels=True)
->>>>>>> e2e52950
+        poller = client.begin_train_model(container_sas_url, use_training_labels=True)
         model = poller.result()
 
         responses = []
@@ -299,11 +295,7 @@
     def test_custom_form_multipage_labeled_transform(self, client, container_sas_url):
         fr_client = client.get_form_recognizer_client()
 
-<<<<<<< HEAD
-        poller = client.begin_train_model(container_sas_url, use_labels=True)
-=======
-        poller = training_client.begin_train_model(container_sas_url, use_training_labels=True)
->>>>>>> e2e52950
+        poller = client.begin_train_model(container_sas_url, use_training_labels=True)
         model = poller.result()
 
         responses = []
