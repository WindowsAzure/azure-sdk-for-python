
# coding: utf-8
# -------------------------------------------------------------------------
# Copyright (c) Microsoft Corporation. All rights reserved.
# Licensed under the MIT License. See License.txt in the project root for
# license information.
# --------------------------------------------------------------------------


import os
import time
import pytest
import re
from azure.core.credentials import AzureKeyCredential, AccessToken
from devtools_testutils import (
    AzureTestCase,
    AzureMgmtPreparer,
    FakeResource,
    ResourceGroupPreparer,
)
from devtools_testutils.cognitiveservices_testcase import CognitiveServicesAccountPreparer
from azure_devtools.scenario_tests import (
    RecordingProcessor,
    ReplayableTest
)
from azure_devtools.scenario_tests.utilities import is_text_payload

REGION = os.getenv('REGION', 'centraluseuap')


class AccessTokenReplacer(RecordingProcessor):
    """Replace the access token in a request/response body."""

    def __init__(self, replacement='redacted'):
        self._replacement = replacement

    def process_request(self, request):
        import re
        if is_text_payload(request) and request.body:
            body = str(request.body)
            body = re.sub(r'"accessToken": "([0-9a-f-]{36})"', r'"accessToken": 00000000-0000-0000-0000-000000000000', body)
            request.body = body
        return request

    def process_response(self, response):
        import json
        try:
            body = json.loads(response['body']['string'])
            if 'accessToken' in body:
                body['accessToken'] = self._replacement
            response['body']['string'] = json.dumps(body)
            return response
        except (KeyError, ValueError):
            return response


class FakeTokenCredential(object):
    """Protocol for classes able to provide OAuth tokens.
    :param str scopes: Lets you specify the type of access needed.
    """
    def __init__(self):
        self.token = AccessToken("YOU SHALL NOT PASS", 0)

    def get_token(self, *args):
        return self.token


class FormRecognizerTest(AzureTestCase):
    FILTER_HEADERS = ReplayableTest.FILTER_HEADERS + ['Ocp-Apim-Subscription-Key']

    def __init__(self, method_name):
        super(FormRecognizerTest, self).__init__(method_name)
        self.recording_processors.append(AccessTokenReplacer())

        # URL samples
        self.receipt_url_jpg = "https://raw.githubusercontent.com/Azure/azure-sdk-for-python/master/sdk/formrecognizer/azure-ai-formrecognizer/tests/sample_forms/receipt/contoso-allinone.jpg"
        self.receipt_url_png = "https://raw.githubusercontent.com/Azure/azure-sdk-for-python/master/sdk/formrecognizer/azure-ai-formrecognizer/tests/sample_forms/receipt/contoso-receipt.png"
        self.invoice_url_pdf = "https://raw.githubusercontent.com/Azure/azure-sdk-for-python/master/sdk/formrecognizer/azure-ai-formrecognizer/tests/sample_forms/forms/Invoice_1.pdf"
        self.form_url_jpg = "https://raw.githubusercontent.com/Azure/azure-sdk-for-python/master/sdk/formrecognizer/azure-ai-formrecognizer/tests/sample_forms/forms/Form_1.jpg"
        self.multipage_url_pdf = "https://raw.githubusercontent.com/Azure/azure-sdk-for-python/master/sdk/formrecognizer/azure-ai-formrecognizer/tests/sample_forms/forms/multipage_invoice1.pdf"
        self.multipage_table_url_pdf = "https://raw.githubusercontent.com/Azure/azure-sdk-for-python/master/sdk/formrecognizer/azure-ai-formrecognizer/tests/sample_forms/forms/multipagelayout.pdf"

        # file stream samples
        self.receipt_jpg = os.path.abspath(os.path.join(os.path.abspath(__file__), "..", "./sample_forms/receipt/contoso-allinone.jpg"))
        self.receipt_png = os.path.abspath(os.path.join(os.path.abspath(__file__), "..", "./sample_forms/receipt/contoso-receipt.png"))
        self.invoice_pdf = os.path.abspath(os.path.join(os.path.abspath(__file__), "..", "./sample_forms/forms/Invoice_1.pdf"))
        self.invoice_tiff = os.path.abspath(os.path.join(os.path.abspath(__file__), "..", "./sample_forms/forms/Invoice_1.tiff"))
        self.form_jpg = os.path.abspath(os.path.join(os.path.abspath(__file__), "..", "./sample_forms/forms/Form_1.jpg"))
        self.blank_pdf = os.path.abspath(os.path.join(os.path.abspath(__file__), "..", "./sample_forms/forms/blank.pdf"))
        self.multipage_invoice_pdf = os.path.abspath(os.path.join(os.path.abspath(__file__), "..", "./sample_forms/forms/multipage_invoice1.pdf"))
        self.unsupported_content_py = os.path.abspath(os.path.join(os.path.abspath(__file__), "..", "./conftest.py"))
        self.multipage_table_pdf = os.path.abspath(os.path.join(os.path.abspath(__file__), "..", "./sample_forms/forms/multipagelayout.pdf"))
        self.multipage_vendor_pdf = os.path.abspath(os.path.join(os.path.abspath(__file__), "..", "./sample_forms/forms/multi1.pdf"))

    def get_oauth_endpoint(self):
        return self.get_settings_value("FORM_RECOGNIZER_AAD_ENDPOINT")

    def generate_oauth_token(self):
        if self.is_live:
            from azure.identity import ClientSecretCredential
            return ClientSecretCredential(
                self.get_settings_value("TENANT_ID"),
                self.get_settings_value("CLIENT_ID"),
                self.get_settings_value("CLIENT_SECRET"),
            )
        return self.generate_fake_token()

    def generate_fake_token(self):
        return FakeTokenCredential()

    def assertModelTransformCorrect(self, model, actual, unlabeled=False):
        self.assertEqual(model.model_id, actual.model_info.model_id)
        self.assertEqual(model.requested_on, actual.model_info.created_date_time)
        self.assertEqual(model.completed_on, actual.model_info.last_updated_date_time)
        self.assertEqual(model.status, actual.model_info.status)
        self.assertEqual(model.errors, actual.train_result.errors)
        for m, a in zip(model.training_documents, actual.train_result.training_documents):
            self.assertEqual(m.document_name, a.document_name)
            if m.errors and a.errors:
                self.assertEqual(m.errors, a.errors)
            self.assertEqual(m.page_count, a.pages)
            self.assertEqual(m.status, a.status)

        if unlabeled:
            if actual.keys.clusters:
                for cluster_id, fields in actual.keys.clusters.items():
                    self.assertEqual(cluster_id, model.submodels[int(cluster_id)].form_type[-1])
                    for field_idx, model_field in model.submodels[int(cluster_id)].fields.items():
                        self.assertIn(model_field.label, fields)

        else:
            if actual.train_result:
                if actual.train_result.fields:
                    for a in actual.train_result.fields:
                        self.assertEqual(model.submodels[0].fields[a.field_name].name, a.field_name)
                        self.assertEqual(model.submodels[0].fields[a.field_name].accuracy, a.accuracy)
                    self.assertEqual(model.submodels[0].form_type, "form-"+model.model_id)
                    self.assertEqual(model.submodels[0].accuracy, actual.train_result.average_model_accuracy)

    def assertFormPagesTransformCorrect(self, pages, actual_read, page_result=None, **kwargs):
        for page, actual_page in zip(pages, actual_read):
            if hasattr(page, "pages"):  # this is necessary for how unlabeled forms are structured
                page = page.pages[0]
            self.assertEqual(page.page_number, actual_page.page)
            self.assertEqual(page.text_angle, actual_page.angle)
            self.assertEqual(page.width, actual_page.width)
            self.assertEqual(page.height, actual_page.height)
            self.assertEqual(page.unit, actual_page.unit)

            if not page.lines and not actual_page.lines:
                continue
            for p, a in zip(page.lines, actual_page.lines):
                self.assertEqual(p.text, a.text)
                self.assertBoundingBoxTransformCorrect(p.bounding_box, a.bounding_box)
                for wp, wa, in zip(p.words, a.words):
                    self.assertEqual(wp.text, wa.text)
                    self.assertEqual(wp.confidence, wa.confidence if wa.confidence is not None else 1.0)
                    self.assertBoundingBoxTransformCorrect(wp.bounding_box, wa.bounding_box)

        if page_result:
            for page, actual_page in zip(pages, page_result):
                if hasattr(page, "pages"):  # this is necessary for how unlabeled forms are structured
                    page = page.pages[0]
                self.assertTablesTransformCorrect(page.tables, actual_page.tables, actual_read, **kwargs)

    def assertBoundingBoxTransformCorrect(self, box, actual):
        if box is None and actual is None:
            return
        self.assertEqual(box[0].x, actual[0])
        self.assertEqual(box[0].y, actual[1])
        self.assertEqual(box[1].x, actual[2])
        self.assertEqual(box[1].y, actual[3])
        self.assertEqual(box[2].x, actual[4])
        self.assertEqual(box[2].y, actual[5])
        self.assertEqual(box[3].x, actual[6])
        self.assertEqual(box[3].y, actual[7])

    def assertTextContentTransformCorrect(self, field_elements, actual_elements, read_result):
        if field_elements is None and actual_elements is None:
            return
        for receipt, actual in zip(field_elements, actual_elements):
            nums = [int(s) for s in re.findall(r'\d+', actual)]
            read, line, word = nums[0:3]
            text_element = read_result[read].lines[line].words[word]
            self.assertEqual(receipt.text, text_element.text)
            self.assertEqual(receipt.confidence, text_element.confidence if text_element.confidence is not None else 1.0)
            self.assertBoundingBoxTransformCorrect(receipt.bounding_box, text_element.bounding_box)

    def assertLabeledFormFieldDictTransformCorrect(self, form_fields, actual_fields, read_results=None):
        if actual_fields is None:
            return

        b = form_fields
        for label, a in actual_fields.items():
            self.assertEqual(label, b[label].name)
            self.assertEqual(a.confidence, b[label].confidence if a.confidence is not None else 1.0)
            self.assertBoundingBoxTransformCorrect(b[label].value_data.bounding_box, a.bounding_box)
            self.assertEqual(a.text, b[label].value_data.text)
            field_type = a.type
            if field_type == "string":
                self.assertEqual(b[label].value, a.value_string)
            if field_type == "number":
                self.assertEqual(b[label].value, a.value_number)
            if field_type == "integer":
                self.assertEqual(b[label].value, a.value_integer)
            if field_type == "date":
                self.assertEqual(b[label].value, a.value_date)
            if field_type == "phoneNumber":
                self.assertEqual(b[label].value, a.value_phone_number)
            if field_type == "time":
                self.assertEqual(b[label].value, a.value_time)
            if read_results:
                self.assertTextContentTransformCorrect(
                    b[label].value_data.text_content,
                    a.elements,
                    read_results
                )

    def assertUnlabeledFormFieldDictTransformCorrect(self, form_fields, actual_fields, read_results=None):
        if actual_fields is None:
            return
        for idx, a in enumerate(actual_fields):
            self.assertEqual(a.confidence, form_fields["field-"+str(idx)].confidence if a.confidence is not None else 1.0)
            self.assertEqual(a.key.text, form_fields["field-"+str(idx)].label_data.text)
            self.assertBoundingBoxTransformCorrect(form_fields["field-"+str(idx)].label_data.bounding_box, a.key.bounding_box)
            if read_results:
                self.assertTextContentTransformCorrect(
                    form_fields["field-"+str(idx)].label_data.text_content,
                    a.key.elements,
                    read_results
                )
            self.assertEqual(a.value.text, form_fields["field-" + str(idx)].value_data.text)
            self.assertBoundingBoxTransformCorrect(form_fields["field-" + str(idx)].value_data.bounding_box, a.value.bounding_box)
            if read_results:
                self.assertTextContentTransformCorrect(
                    form_fields["field-"+str(idx)].value_data.text_content,
                    a.value.elements,
                    read_results
                )

    def assertFormFieldTransformCorrect(self, receipt_field, actual_field, read_results=None):
        if actual_field is None:
            return
        field_type = actual_field.type
        if field_type == "string":
            self.assertEqual(receipt_field.value, actual_field.value_string)
        if field_type == "number":
            self.assertEqual(receipt_field.value, actual_field.value_number)
        if field_type == "integer":
            self.assertEqual(receipt_field.value, actual_field.value_integer)
        if field_type == "date":
            self.assertEqual(receipt_field.value, actual_field.value_date)
        if field_type == "phoneNumber":
            self.assertEqual(receipt_field.value, actual_field.value_phone_number)
        if field_type == "time":
            self.assertEqual(receipt_field.value, actual_field.value_time)

        self.assertBoundingBoxTransformCorrect(receipt_field.value_data.bounding_box, actual_field.bounding_box)
        self.assertEqual(receipt_field.value_data.text, actual_field.text)
        self.assertEqual(receipt_field.confidence, actual_field.confidence if actual_field.confidence is not None else 1.0)
        if read_results:
            self.assertTextContentTransformCorrect(
                receipt_field.value_data.text_content,
                actual_field.elements,
                read_results
            )

    def assertReceiptItemsTransformCorrect(self, items, actual_items, read_results=None):
        actual = actual_items.value_array

        for r, a in zip(items, actual):
            self.assertFormFieldTransformCorrect(r.value.get("Name"), a.value_object.get("Name"), read_results)
            self.assertFormFieldTransformCorrect(r.value.get("Quantity"), a.value_object.get("Quantity"), read_results)
            self.assertFormFieldTransformCorrect(r.value.get("TotalPrice"), a.value_object.get("TotalPrice"), read_results)
            self.assertFormFieldTransformCorrect(r.value.get("Price"), a.value_object.get("Price"), read_results)

    def assertTablesTransformCorrect(self, layout, actual_layout, read_results=None, **kwargs):
        for table, actual_table in zip(layout, actual_layout):
            self.assertEqual(table.row_count, actual_table.rows)
            self.assertEqual(table.column_count, actual_table.columns)
            for cell, actual_cell in zip(table.cells, actual_table.cells):
                self.assertEqual(table.page_number, cell.page_number)
                self.assertEqual(cell.text, actual_cell.text)
                self.assertEqual(cell.row_index, actual_cell.row_index)
                self.assertEqual(cell.column_index, actual_cell.column_index)
                self.assertEqual(cell.row_span, actual_cell.row_span if actual_cell.row_span is not None else 1)
                self.assertEqual(cell.column_span, actual_cell.column_span if actual_cell.column_span is not None else 1)
                self.assertEqual(cell.confidence, actual_cell.confidence if actual_cell.confidence is not None else 1.0)
                self.assertEqual(cell.is_header, actual_cell.is_header if actual_cell.is_header is not None else False)
                self.assertEqual(cell.is_footer, actual_cell.is_footer if actual_cell.is_footer is not None else False)
                self.assertBoundingBoxTransformCorrect(cell.bounding_box, actual_cell.bounding_box)
                self.assertTextContentTransformCorrect(cell.text_content, actual_cell.elements, read_results)

    def assertReceiptItemsHasValues(self, items, page_number, include_text_content):
        for item in items:
            self.assertBoundingBoxHasPoints(item.value.get("Name").value_data.bounding_box)
            self.assertIsNotNone(item.value.get("Name").confidence)
            self.assertIsNotNone(item.value.get("Name").value_data.text)
            self.assertBoundingBoxHasPoints(item.value.get("Quantity").value_data.bounding_box)
            self.assertIsNotNone(item.value.get("Quantity").confidence)
            self.assertIsNotNone(item.value.get("Quantity").value_data.text)
            self.assertBoundingBoxHasPoints(item.value.get("TotalPrice").value_data.bounding_box)
            self.assertIsNotNone(item.value.get("TotalPrice").confidence)
            self.assertIsNotNone(item.value.get("TotalPrice").value_data.text)

            if include_text_content:
                self.assertTextContentHasValues(item.value.get("Name").value_data.text_content, page_number)
                self.assertTextContentHasValues(item.value.get("Name").value_data.text_content, page_number)
                self.assertTextContentHasValues(item.value.get("Name").value_data.text_content, page_number)
            else:
                self.assertIsNone(item.value.get("Name").value_data.text_content)
                self.assertIsNone(item.value.get("Name").value_data.text_content)
                self.assertIsNone(item.value.get("Name").value_data.text_content)

    def assertBoundingBoxHasPoints(self, box):
        if box is None:
            return
        self.assertIsNotNone(box[0].x)
        self.assertIsNotNone(box[0].y)
        self.assertIsNotNone(box[1].x)
        self.assertIsNotNone(box[1].y)
        self.assertIsNotNone(box[2].x)
        self.assertIsNotNone(box[2].y)
        self.assertIsNotNone(box[3].x)
        self.assertIsNotNone(box[3].y)

    def assertFormPagesHasValues(self, pages):
        for page in pages:
            self.assertIsNotNone(page.text_angle)
            self.assertIsNotNone(page.height)
            self.assertIsNotNone(page.unit)
            self.assertIsNotNone(page.width)
            self.assertIsNotNone(page.page_number)
            if page.lines:
                for line in page.lines:
                    self.assertIsNotNone(line.text)
                    self.assertIsNotNone(line.page_number)
                    self.assertBoundingBoxHasPoints(line.bounding_box)
                    for word in line.words:
                        self.assertFormWordHasValues(word, page.page_number)

            if page.tables:
                for table in page.tables:
                    self.assertEqual(table.page_number, page.page_number)
                    self.assertIsNotNone(table.row_count)
                    self.assertIsNotNone(table.column_count)
                    for cell in table.cells:
                        self.assertIsNotNone(cell.text)
                        self.assertIsNotNone(cell.row_index)
                        self.assertIsNotNone(cell.column_index)
                        self.assertIsNotNone(cell.row_span)
                        self.assertIsNotNone(cell.column_span)
                        self.assertBoundingBoxHasPoints(cell.bounding_box)
                        self.assertTextContentHasValues(cell.text_content, page.page_number)

    def assertFormWordHasValues(self, word, page_number):
        self.assertIsNotNone(word.confidence)
        self.assertIsNotNone(word.text)
        self.assertBoundingBoxHasPoints(word.bounding_box)
        self.assertEqual(word.page_number, page_number)

    def assertTextContentHasValues(self, elements, page_number):
        if elements is None:
            return
        for word in elements:
            self.assertFormWordHasValues(word, page_number)


class GlobalResourceGroupPreparer(AzureMgmtPreparer):
    def __init__(self):
        super(GlobalResourceGroupPreparer, self).__init__(
            name_prefix='',
            random_name_length=42
        )

    def create_resource(self, name, **kwargs):
        rg = FormRecognizerTest._RESOURCE_GROUP
        if self.is_live:
            self.test_class_instance.scrubber.register_name_pair(
                rg.name,
                "rgname"
            )
        else:
            rg = FakeResource(
                name="rgname",
                id="/subscriptions/00000000-0000-0000-0000-000000000000/resourceGroups/rgname"
            )

        return {
            'location': 'centraluseuap',
            'resource_group': rg,
        }


class GlobalFormRecognizerAccountPreparer(AzureMgmtPreparer):
    def __init__(self):
        super(GlobalFormRecognizerAccountPreparer, self).__init__(
            name_prefix='',
            random_name_length=42
        )

    def create_resource(self, name, **kwargs):
        form_recognizer_account = FormRecognizerTest._FORM_RECOGNIZER_ACCOUNT
        return {
            'location': 'centraluseuap',
            'resource_group': FormRecognizerTest._RESOURCE_GROUP,
            'form_recognizer_account': form_recognizer_account,
            'form_recognizer_account_key': FormRecognizerTest._FORM_RECOGNIZER_KEY
        }


class GlobalClientPreparer(AzureMgmtPreparer):
    def __init__(self, client_cls, client_kwargs={}, **kwargs):
        super(GlobalClientPreparer, self).__init__(
            name_prefix='',
            random_name_length=42
        )
        self.client_kwargs = client_kwargs
        self.client_cls = client_cls
        self.training = kwargs.get("training", False)
        self.multipage_test = kwargs.get("multipage", False)
        self.multipage_test_2 = kwargs.get("multipage2", False)
        self.need_blob_sas_url = kwargs.get("blob_sas_url", False)
        self.copy = kwargs.get("copy", False)

    def _load_settings(self):
        try:
            from devtools_testutils import mgmt_settings_real as real_settings
            return real_settings
        except ImportError:
            return False

    def get_settings_value(self, key):
        key_value = os.environ.get("AZURE_"+key, None)
        self._real_settings = self._load_settings()

        if key_value and self._real_settings and getattr(self._real_settings, key) != key_value:
            raise ValueError(
                "You have both AZURE_{key} env variable and mgmt_settings_real.py for {key} to difference values"
                .format(key=key))

        if not key_value:
            try:
                key_value = getattr(self._real_settings, key)
            except Exception:
                print("Could not get {}".format(key))
                raise
        return key_value

<<<<<<< HEAD
    def get_training_parameters(self, client):
=======
    def create_resource(self, name, **kwargs):
        client, container_sas_url, blob_sas_url = self.create_form_client_and_container_sas_url(**kwargs)

        if self.need_blob_sas_url:
            return {"client": client,
                    "container_sas_url": container_sas_url,
                    "blob_sas_url": blob_sas_url}
        if self.copy:
            if self.is_live:
                resource_group = kwargs.get("resource_group")
                subscription_id = self.get_settings_value("SUBSCRIPTION_ID")
                form_recognizer_name = FormRecognizerTest._FORM_RECOGNIZER_NAME

                resource_id = "/subscriptions/" + subscription_id + "/resourceGroups/" + resource_group.name + \
                              "/providers/Microsoft.CognitiveServices/accounts/" + form_recognizer_name
                resource_location = REGION
                self.test_class_instance.scrubber.register_name_pair(
                    resource_id,
                    "resource_id"
                )
            else:
                resource_location = REGION
                resource_id = "/subscriptions/00000000-0000-0000-0000-000000000000/resourceGroups/rgname/providers/Microsoft.CognitiveServices/accounts/frname"

            return {
                "client": client,
                "container_sas_url": container_sas_url,
                "location": resource_location,
                "resource_id": resource_id
            }

        else:
            return {"client": client,
                    "container_sas_url": container_sas_url}

    def create_form_client_and_container_sas_url(self, **kwargs):
        form_recognizer_account = self.client_kwargs.pop("form_recognizer_account", None)
        if form_recognizer_account is None:
            form_recognizer_account = kwargs.pop("form_recognizer_account")

        form_recognizer_account_key = self.client_kwargs.pop("form_recognizer_account_key", None)
        if form_recognizer_account_key is None:
            form_recognizer_account_key = kwargs.pop("form_recognizer_account_key")

>>>>>>> 935b7ad7
        if self.is_live:
            if self.multipage_test:
                container_sas_url = self.get_settings_value("FORM_RECOGNIZER_MULTIPAGE_STORAGE_CONTAINER_SAS_URL")
                url = container_sas_url.split("multipage-training-data")
                url[0] += "multipage-training-data/multipage_invoice1.pdf"
                blob_sas_url = url[0] + url[1]
                self.test_class_instance.scrubber.register_name_pair(
                    blob_sas_url,
                    "blob_sas_url"
                )
            elif self.multipage_test_2:
                container_sas_url = self.get_settings_value("FORM_RECOGNIZER_MULTIPAGE_STORAGE_CONTAINER_SAS_URL_2")
                url = container_sas_url.split("multipage-vendor-forms")
                url[0] += "multipage-vendor-forms/multi1.pdf"
                blob_sas_url = url[0] + url[1]
                self.test_class_instance.scrubber.register_name_pair(
                    blob_sas_url,
                    "blob_sas_url"
                )
            else:
                container_sas_url = self.get_settings_value("FORM_RECOGNIZER_STORAGE_CONTAINER_SAS_URL")
                blob_sas_url = None

            self.test_class_instance.scrubber.register_name_pair(
                container_sas_url,
                "containersasurl"
            )
        else:
            container_sas_url = "containersasurl"
            blob_sas_url = "blob_sas_url"

        if self.need_blob_sas_url:
            return {"client": client,
                    "container_sas_url": container_sas_url,
                    "blob_sas_url": blob_sas_url}
        else:
            return {"client": client,
                    "container_sas_url": container_sas_url}

    def get_copy_parameters(self, training_params, client, **kwargs):
        if self.is_live:
            resource_group = kwargs.get("resource_group")
            subscription_id = self.get_settings_value("SUBSCRIPTION_ID")
            form_recognizer_name = FormRecognizerTest._FORM_RECOGNIZER_NAME

            resource_id = "/subscriptions/" + subscription_id + "/resourceGroups/" + resource_group.name + \
                          "/providers/Microsoft.CognitiveServices/accounts/" + form_recognizer_name
            resource_location = "centraluseuap"
            self.test_class_instance.scrubber.register_name_pair(
                resource_id,
                "resource_id"
            )
        else:
            resource_location = "centraluseuap"
            resource_id = "/subscriptions/00000000-0000-0000-0000-000000000000/resourceGroups/rgname/providers/Microsoft.CognitiveServices/accounts/frname"

        return {
            "client": client,
            "container_sas_url": training_params["container_sas_url"],
            "location": resource_location,
            "resource_id": resource_id
        }

    def create_resource(self, name, **kwargs):
        client = self.create_form_client(**kwargs)

        if not self.training:
            return {"client": client}

        training_params = self.get_training_parameters(client)

        if self.copy:
            return self.get_copy_parameters(training_params, client, **kwargs)

        return training_params

    def create_form_client(self, **kwargs):
        form_recognizer_account = self.client_kwargs.pop("form_recognizer_account", None)
        if form_recognizer_account is None:
            form_recognizer_account = kwargs.pop("form_recognizer_account")

        form_recognizer_account_key = self.client_kwargs.pop("form_recognizer_account_key", None)
        if form_recognizer_account_key is None:
            form_recognizer_account_key = kwargs.pop("form_recognizer_account_key")

        if self.is_live:
            polling_interval = 5
        else:
            polling_interval = 0

        return self.client_cls(
            form_recognizer_account,
            AzureKeyCredential(form_recognizer_account_key),
            polling_interval=polling_interval,
            **self.client_kwargs
        )


@pytest.fixture(scope="session")
def form_recognizer_account():
    test_case = AzureTestCase("__init__")
    rg_preparer = ResourceGroupPreparer(random_name_enabled=True, name_prefix='pycog', location=REGION)
    form_recognizer_preparer = CognitiveServicesAccountPreparer(
        random_name_enabled=True,
        kind="formrecognizer",
        name_prefix='pycog',
        location=REGION
    )

    try:
        rg_name, rg_kwargs = rg_preparer._prepare_create_resource(test_case)
        FormRecognizerTest._RESOURCE_GROUP = rg_kwargs['resource_group']
        try:
            form_recognizer_name, form_recognizer_kwargs = form_recognizer_preparer._prepare_create_resource(
                test_case, **rg_kwargs)
            if test_case.is_live:
                time.sleep(60)  # current ask until race condition bug fixed
            FormRecognizerTest._FORM_RECOGNIZER_ACCOUNT = form_recognizer_kwargs['cognitiveservices_account']
            FormRecognizerTest._FORM_RECOGNIZER_KEY = form_recognizer_kwargs['cognitiveservices_account_key']
            FormRecognizerTest._FORM_RECOGNIZER_NAME = form_recognizer_name
            yield
        finally:
            form_recognizer_preparer.remove_resource(
                form_recognizer_name,
                resource_group=rg_kwargs['resource_group']
            )
            FormRecognizerTest._FORM_RECOGNIZER_ACCOUNT = None
            FormRecognizerTest._FORM_RECOGNIZER_KEY = None

    finally:
        rg_preparer.remove_resource(rg_name)
        FormRecognizerTest._RESOURCE_GROUP = None<|MERGE_RESOLUTION|>--- conflicted
+++ resolved
@@ -32,6 +32,7 @@
     """Replace the access token in a request/response body."""
 
     def __init__(self, replacement='redacted'):
+
         self._replacement = replacement
 
     def process_request(self, request):
@@ -387,7 +388,7 @@
             )
 
         return {
-            'location': 'centraluseuap',
+            'location': REGION,
             'resource_group': rg,
         }
 
@@ -402,7 +403,7 @@
     def create_resource(self, name, **kwargs):
         form_recognizer_account = FormRecognizerTest._FORM_RECOGNIZER_ACCOUNT
         return {
-            'location': 'centraluseuap',
+            'location': REGION,
             'resource_group': FormRecognizerTest._RESOURCE_GROUP,
             'form_recognizer_account': form_recognizer_account,
             'form_recognizer_account_key': FormRecognizerTest._FORM_RECOGNIZER_KEY
@@ -447,54 +448,7 @@
                 raise
         return key_value
 
-<<<<<<< HEAD
     def get_training_parameters(self, client):
-=======
-    def create_resource(self, name, **kwargs):
-        client, container_sas_url, blob_sas_url = self.create_form_client_and_container_sas_url(**kwargs)
-
-        if self.need_blob_sas_url:
-            return {"client": client,
-                    "container_sas_url": container_sas_url,
-                    "blob_sas_url": blob_sas_url}
-        if self.copy:
-            if self.is_live:
-                resource_group = kwargs.get("resource_group")
-                subscription_id = self.get_settings_value("SUBSCRIPTION_ID")
-                form_recognizer_name = FormRecognizerTest._FORM_RECOGNIZER_NAME
-
-                resource_id = "/subscriptions/" + subscription_id + "/resourceGroups/" + resource_group.name + \
-                              "/providers/Microsoft.CognitiveServices/accounts/" + form_recognizer_name
-                resource_location = REGION
-                self.test_class_instance.scrubber.register_name_pair(
-                    resource_id,
-                    "resource_id"
-                )
-            else:
-                resource_location = REGION
-                resource_id = "/subscriptions/00000000-0000-0000-0000-000000000000/resourceGroups/rgname/providers/Microsoft.CognitiveServices/accounts/frname"
-
-            return {
-                "client": client,
-                "container_sas_url": container_sas_url,
-                "location": resource_location,
-                "resource_id": resource_id
-            }
-
-        else:
-            return {"client": client,
-                    "container_sas_url": container_sas_url}
-
-    def create_form_client_and_container_sas_url(self, **kwargs):
-        form_recognizer_account = self.client_kwargs.pop("form_recognizer_account", None)
-        if form_recognizer_account is None:
-            form_recognizer_account = kwargs.pop("form_recognizer_account")
-
-        form_recognizer_account_key = self.client_kwargs.pop("form_recognizer_account_key", None)
-        if form_recognizer_account_key is None:
-            form_recognizer_account_key = kwargs.pop("form_recognizer_account_key")
-
->>>>>>> 935b7ad7
         if self.is_live:
             if self.multipage_test:
                 container_sas_url = self.get_settings_value("FORM_RECOGNIZER_MULTIPAGE_STORAGE_CONTAINER_SAS_URL")
@@ -542,13 +496,13 @@
 
             resource_id = "/subscriptions/" + subscription_id + "/resourceGroups/" + resource_group.name + \
                           "/providers/Microsoft.CognitiveServices/accounts/" + form_recognizer_name
-            resource_location = "centraluseuap"
+            resource_location = REGION
             self.test_class_instance.scrubber.register_name_pair(
                 resource_id,
                 "resource_id"
             )
         else:
-            resource_location = "centraluseuap"
+            resource_location = REGION
             resource_id = "/subscriptions/00000000-0000-0000-0000-000000000000/resourceGroups/rgname/providers/Microsoft.CognitiveServices/accounts/frname"
 
         return {
