--- conflicted
+++ resolved
@@ -68,8 +68,7 @@
             copy = await poller.result()
 
     @GlobalFormRecognizerAccountPreparer()
-<<<<<<< HEAD
-    @GlobalTrainingAccountPreparer(copy=True)
+    @GlobalClientPreparer(copy=True)
     async def test_copy_model_fail_bad_model_id(self, client, container_sas_url, location, resource_id):
         pytest.skip("service team will tell us when to enable this test")
 
@@ -84,10 +83,7 @@
             copy = await poller.result()
 
     @GlobalFormRecognizerAccountPreparer()
-    @GlobalTrainingAccountPreparer(copy=True)
-=======
     @GlobalClientPreparer(training=True, copy=True)
->>>>>>> 3c46d673
     async def test_copy_model_transform(self, client, container_sas_url, location, resource_id):
 
         training_poller = await client.begin_training(container_sas_url, use_training_labels=False)
