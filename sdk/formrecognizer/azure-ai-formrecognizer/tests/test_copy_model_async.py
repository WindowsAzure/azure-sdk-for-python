--- conflicted
+++ resolved
@@ -65,17 +65,11 @@
             # give an incorrect region
             target = await client.get_copy_authorization(resource_region="eastus", resource_id=resource_id)
 
-<<<<<<< HEAD
-            with self.assertRaises(HttpResponseError):
+            with pytest.raises(HttpResponseError) as e:
                 poller = await client.begin_copy_model(model.model_id, target=target)
                 copy = await poller.result()
-=======
-        with pytest.raises(HttpResponseError) as e:
-            poller = await client.begin_copy_model(model.model_id, target=target)
-            copy = await poller.result()
-        self.assertIsNotNone(e.value.error.code)
-        self.assertIsNotNone(e.value.error.message)
->>>>>>> 55985c49
+            self.assertIsNotNone(e.value.error.code)
+            self.assertIsNotNone(e.value.error.message)
 
     @GlobalFormRecognizerAccountPreparer()
     @GlobalClientPreparer(training=True, copy=True)
