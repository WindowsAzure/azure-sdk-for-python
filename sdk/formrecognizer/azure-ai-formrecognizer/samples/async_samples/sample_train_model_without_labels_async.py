# coding: utf-8

# -------------------------------------------------------------------------
# Copyright (c) Microsoft Corporation. All rights reserved.
# Licensed under the MIT License. See License.txt in the project root for
# license information.
# --------------------------------------------------------------------------

"""
FILE: sample_train_model_without_labels_async.py

DESCRIPTION:
    This sample demonstrates how to train a model with unlabeled data. See sample_recognize_custom_forms_async.py
    to recognize forms with your custom model.
USAGE:
    python sample_train_model_without_labels_async.py

    Set the environment variables with your own values before running the sample:
    1) AZURE_FORM_RECOGNIZER_ENDPOINT - the endpoint to your Cognitive Services resource.
    2) AZURE_FORM_RECOGNIZER_KEY - your Form Recognizer API key
    3) CONTAINER_SAS_URL - The shared access signature (SAS) Url of your Azure Blob Storage container with your forms.
        See https://docs.microsoft.com/azure/cognitive-services/form-recognizer/quickstarts/label-tool#connect-to-the-sample-labeling-tool
        for more detailed descriptions on how to get it.
"""

import os
import asyncio


class TrainModelWithoutLabelsSampleAsync(object):

    async def train_model_without_labels(self):
        # [START training_async]
        from azure.ai.formrecognizer.aio import FormTrainingClient
        from azure.core.credentials import AzureKeyCredential

        endpoint = os.environ["AZURE_FORM_RECOGNIZER_ENDPOINT"]
        key = os.environ["AZURE_FORM_RECOGNIZER_KEY"]
        container_sas_url = os.environ["CONTAINER_SAS_URL"]

        async with FormTrainingClient(
            endpoint, AzureKeyCredential(key)
        ) as form_training_client:

<<<<<<< HEAD
            poller = await form_training_client.begin_training(self.container_sas_url, use_training_labels=False)
            model = await poller.result()
=======
            model = await form_training_client.train_model(container_sas_url, use_training_labels=False)
>>>>>>> 5a40b24f

            # Custom model information
            print("Model ID: {}".format(model.model_id))
            print("Status: {}".format(model.status))
            print("Requested on: {}".format(model.requested_on))
            print("Completed on: {}".format(model.completed_on))

            print("Recognized fields:")
            # Looping through the submodels, which contains the fields they were trained on
            for submodel in model.submodels:
                print("...The submodel has form type '{}'".format(submodel.form_type))
                for name, field in submodel.fields.items():
                    print("...The model found field '{}' to have label '{}'".format(
                        name, field.label
                    ))
        # [END training_async]
            # Training result information
            for doc in model.training_documents:
                print("Document name: {}".format(doc.document_name))
                print("Document status: {}".format(doc.status))
                print("Document page count: {}".format(doc.page_count))
                print("Document errors: {}".format(doc.errors))


async def main():
    sample = TrainModelWithoutLabelsSampleAsync()
    await sample.train_model_without_labels()


if __name__ == '__main__':
    loop = asyncio.get_event_loop()
    loop.run_until_complete(main())<|MERGE_RESOLUTION|>--- conflicted
+++ resolved
@@ -42,12 +42,8 @@
             endpoint, AzureKeyCredential(key)
         ) as form_training_client:
 
-<<<<<<< HEAD
-            poller = await form_training_client.begin_training(self.container_sas_url, use_training_labels=False)
+            poller = await form_training_client.begin_training(container_sas_url, use_training_labels=False)
             model = await poller.result()
-=======
-            model = await form_training_client.train_model(container_sas_url, use_training_labels=False)
->>>>>>> 5a40b24f
 
             # Custom model information
             print("Model ID: {}".format(model.model_id))
