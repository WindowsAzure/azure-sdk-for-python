# --------------------------------------------------------------------------
#
# Copyright (c) Microsoft Corporation. All rights reserved.
#
# The MIT License (MIT)
#
# Permission is hereby granted, free of charge, to any person obtaining a copy
# of this software and associated documentation files (the ""Software""), to
# deal in the Software without restriction, including without limitation the
# rights to use, copy, modify, merge, publish, distribute, sublicense, and/or
# sell copies of the Software, and to permit persons to whom the Software is
# furnished to do so, subject to the following conditions:
#
# The above copyright notice and this permission notice shall be included in
# all copies or substantial portions of the Software.
#
# THE SOFTWARE IS PROVIDED *AS IS*, WITHOUT WARRANTY OF ANY KIND, EXPRESS OR
# IMPLIED, INCLUDING BUT NOT LIMITED TO THE WARRANTIES OF MERCHANTABILITY,
# FITNESS FOR A PARTICULAR PURPOSE AND NONINFRINGEMENT. IN NO EVENT SHALL THE
# AUTHORS OR COPYRIGHT HOLDERS BE LIABLE FOR ANY CLAIM, DAMAGES OR OTHER
# LIABILITY, WHETHER IN AN ACTION OF CONTRACT, TORT OR OTHERWISE, ARISING
# FROM, OUT OF OR IN CONNECTION WITH THE SOFTWARE OR THE USE OR OTHER DEALINGS
# IN THE SOFTWARE.
#
# --------------------------------------------------------------------------
from azure.core.pipeline import PipelineRequest, PipelineResponse
from azure.core.pipeline.policies import SansIOHTTPPolicy


class SyncToken(object):
    """The sync token structure"""

    def __init__(self, token_id, value, sequence_number):
        self.token_id = token_id
        self.value = value
        self.sequence_number = sequence_number

    def __str__(self):
        return "{}={}".format(self.token_id, self.value)

    @classmethod
    def from_sync_token_string(cls, sync_token):
        try:
            position = sync_token.index(";sn=")
            sequence_number = int(sync_token[position + 4 :])
            id_value = sync_token[:position]
            position = id_value.index("=")
            token_id = id_value[:position]
            value = id_value[position + 1 :]
            return SyncToken(token_id, value, sequence_number)
        except ValueError:
            return None


class SyncTokenPolicy(SansIOHTTPPolicy):
    """A simple policy that enable the given callback
    with the response.

    :keyword callback raw_response_hook: Callback function. Will be invoked on response.
    """

<<<<<<< HEAD
    def __init__(
        self, **kwargs
    ):  # pylint: disable=unused-argument,super-init-not-called
=======
    def __init__(self, **kwargs):  # pylint: disable=unused-argument
>>>>>>> 82ce82c9
        self._sync_token_header = "Sync-Token"
        self._sync_tokens = dict()

    def on_request(self, request):  # type: ignore # pylint: disable=arguments-differ
        # type: (PipelineRequest) -> None
        """This is executed before sending the request to the next policy.

        :param request: The PipelineRequest object.
        :type request: ~azure.core.pipeline.PipelineRequest
        """
        sync_token_header = ",".join(str(x) for x in self._sync_tokens.values())
        if sync_token_header:
            request.http_request.headers.update(
                {self._sync_token_header: sync_token_header}
            )

    def on_response(self, request, response):  # type: ignore # pylint: disable=arguments-differ
        # type: (PipelineRequest, PipelineResponse) -> None
        """This is executed after the request comes back from the policy.

        :param request: The PipelineRequest object.
        :type request: ~azure.core.pipeline.PipelineRequest
        :param response: The PipelineResponse object.
        :type response: ~azure.core.pipeline.PipelineResponse
        """
        sync_token_header = response.http_response.headers.get(self._sync_token_header)
        if not sync_token_header:
            return
        sync_token_strings = sync_token_header.split(",")
        if not sync_token_strings:
            return
        for sync_token_string in sync_token_strings:
            sync_token = SyncToken.from_sync_token_string(sync_token_string)
            self._update_sync_token(sync_token)

    def add_token(self, full_raw_tokens):
        # type: (str) -> None
        raw_tokens = full_raw_tokens.split(",")
        for raw_token in raw_tokens:
            sync_token = SyncToken.from_sync_token_string(raw_token)
            self._update_sync_token(sync_token)

    def _update_sync_token(self, sync_token):
        # type: (SyncToken) -> None
        if not sync_token:
            return
        existing_token = self._sync_tokens.get(sync_token.token_id, None)
        if not existing_token:
            self._sync_tokens[sync_token.token_id] = sync_token
            return
        if existing_token.sequence_number < sync_token.sequence_number:
            self._sync_tokens[sync_token.token_id] = sync_token<|MERGE_RESOLUTION|>--- conflicted
+++ resolved
@@ -59,13 +59,7 @@
     :keyword callback raw_response_hook: Callback function. Will be invoked on response.
     """
 
-<<<<<<< HEAD
-    def __init__(
-        self, **kwargs
-    ):  # pylint: disable=unused-argument,super-init-not-called
-=======
     def __init__(self, **kwargs):  # pylint: disable=unused-argument
->>>>>>> 82ce82c9
         self._sync_token_header = "Sync-Token"
         self._sync_tokens = dict()
 
