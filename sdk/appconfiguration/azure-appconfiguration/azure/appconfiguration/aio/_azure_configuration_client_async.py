# ------------------------------------------------------------------------
# Copyright (c) Microsoft Corporation. All rights reserved.
# Licensed under the MIT License. See License.txt in the project root for
# license information.
# -------------------------------------------------------------------------
import binascii
from requests.structures import CaseInsensitiveDict
from azure.core import MatchConditions
from azure.core.pipeline import AsyncPipeline
from azure.core.pipeline.policies import (
    UserAgentPolicy,
    DistributedTracingPolicy,
    HttpLoggingPolicy,
    AsyncBearerTokenCredentialPolicy,
)
from azure.core.tracing.decorator import distributed_trace
from azure.core.tracing.decorator_async import distributed_trace_async
from azure.core.pipeline.transport import AsyncioRequestsTransport
from azure.core.exceptions import (
    HttpResponseError,
    ClientAuthenticationError,
    ResourceExistsError,
    ResourceModifiedError,
    ResourceNotFoundError,
    ResourceNotModifiedError,
)
from .._azure_appconfiguration_error import ResourceReadOnlyError
from .._utils import (
    get_endpoint_from_connection_string,
    prep_if_match,
    prep_if_none_match,
)
from .._generated.aio import AzureAppConfiguration
from .._generated.models import ErrorException
from .._generated.aio._configuration_async import AzureAppConfigurationConfiguration
from .._azure_appconfiguration_requests import AppConfigRequestsCredentialsPolicy
from .._azure_appconfiguration_credential import AppConfigConnectionStringCredential
from .._generated.models import KeyValue
from .._models import ConfigurationSetting
from .._sync_token import SyncTokenPolicy
from .._user_agent import USER_AGENT

try:
    from typing import TYPE_CHECKING
except ImportError:
    TYPE_CHECKING = False

if TYPE_CHECKING:
    # pylint:disable=unused-import,ungrouped-imports
    from typing import Any, Optional
    from azure.core.async_paging import AsyncItemPaged


class AzureAppConfigurationClient:
    """Represents an client that calls restful API of Azure App Configuration service.

        :param str base_url: base url of the service
        :param credential: An object which can provide secrets for the app configuration service
        :type credential: azure.AppConfigConnectionStringCredential
        :keyword Pipeline pipeline: If omitted, the standard pipeline is used.
        :keyword HttpTransport transport: If omitted, the standard pipeline is used.
        :keyword list[HTTPPolicy] policies: If omitted, the standard pipeline is used.

    This is the async version of :class:`azure.appconfiguration.AzureAppConfigurationClient`

    """

    # pylint:disable=protected-access

    def __init__(self, base_url, credential, **kwargs):
        # type: (str, Any, dict) -> None
        try:
            if not base_url.lower().startswith("http"):
                base_url = "https://" + base_url
        except AttributeError:
            raise ValueError("Base URL must be a string.")

        if not credential:
            raise ValueError("Missing credential")

        self._config = AzureAppConfigurationConfiguration(
            credential, base_url, **kwargs
        )
        self._config.user_agent_policy = UserAgentPolicy(
            base_user_agent=USER_AGENT, **kwargs
        )

        pipeline = kwargs.get("pipeline")
        self._sync_token_policy = SyncTokenPolicy()

        if pipeline is None:
            aad_mode = not isinstance(credential, AppConfigConnectionStringCredential)
            pipeline = self._create_appconfig_pipeline(
                credential=credential, aad_mode=aad_mode, base_url=base_url, **kwargs
            )

        self._impl = AzureAppConfiguration(
            credentials=credential, endpoint=base_url, pipeline=pipeline
        )

    @classmethod
    def from_connection_string(cls, connection_string, **kwargs):
        # type: (str, dict) -> AzureAppConfigurationClient
        """Create AzureAppConfigurationClient from a Connection String.
        This is the async version of :class:`azure.appconfiguration.AzureAppConfigurationClient`

<<<<<<< HEAD
        :param connection_string: Connection String
            (one of the access keys of the Azure App Configuration resource)
            used to access the Azure App Configuration.
        :type connection_string: str
        :return: An AzureAppConfigurationClient authenticated with the connection string
        :rtype: ~azure.appconfiguration.AzureAppConfigurationClient

=======
            :param connection_string: Connection String
                (one of the access keys of the Azure App Configuration resource)
                used to access the Azure App Configuration.
            :type connection_string: str

        This is the async version of :class:`azure.appconfiguration.AzureAppConfigurationClient`

>>>>>>> 82ce82c9
        Example

        .. code-block:: python

            from azure.appconfiguration.aio import AzureAppConfigurationClient
            connection_str = "<my connection string>"
            async_client = AzureAppConfigurationClient.from_connection_string(connection_str)
        """
        base_url = "https://" + get_endpoint_from_connection_string(connection_string)
        return cls(
            credential=AppConfigConnectionStringCredential(connection_string),
            base_url=base_url,
            **kwargs
        )

    def _create_appconfig_pipeline(
        self, credential, base_url=None, aad_mode=False, **kwargs
    ):
        transport = kwargs.get("transport")
        policies = kwargs.get("policies")

        if policies is None:  # [] is a valid policy list
            if aad_mode:
                scope = base_url.strip("/") + "/.default"
                if hasattr(credential, "get_token"):
                    credential_policy = AsyncBearerTokenCredentialPolicy(
                        credential, scope
                    )
                else:
                    raise TypeError(
                        "Please provide an instance from azure-identity "
                        "or a class that implement the 'get_token protocol"
                    )
            else:
                credential_policy = AppConfigRequestsCredentialsPolicy(credential)

            policies = [
                self._config.headers_policy,
                self._config.user_agent_policy,
                self._config.retry_policy,
<<<<<<< HEAD
                self._sync_token_policy,
=======
                credential_policy,
                SyncTokenPolicy(),
>>>>>>> 82ce82c9
                self._config.logging_policy,  # HTTP request/response log
                DistributedTracingPolicy(**kwargs),
                HttpLoggingPolicy(**kwargs),
            ]

        if not transport:
            transport = AsyncioRequestsTransport(**kwargs)

        return AsyncPipeline(
            transport,
            policies,
        )

    @distributed_trace
    def list_configuration_settings(
        self, key_filter=None, label_filter=None, **kwargs
    ):  # type: (Optional[str], Optional[str], dict) -> AsyncItemPaged[ConfigurationSetting]

        """List the configuration settings stored in the configuration service, optionally filtered by
        label and accept_datetime

        :param key_filter: filter results based on their keys. '*' can be
         used as wildcard in the beginning or end of the filter
        :type key_filter: str
        :param label_filter: filter results based on their label. '*' can be
         used as wildcard in the beginning or end of the filter
        :type label_filter: str
        :keyword datetime accept_datetime: filter out ConfigurationSetting created after this datetime
        :keyword list[str] fields: specify which fields to include in the results. Leave None to include all fields
        :keyword dict headers: if "headers" exists, its value (a dict) will be added to the http request header
        :return: An iterator of :class:`ConfigurationSetting`
        :rtype: ~azure.core.async_paging.AsyncItemPaged[ConfigurationSetting]
        :raises: :class:`HttpResponseError`, :class:`ClientAuthenticationError`

        Example

        .. code-block:: python

            from datetime import datetime, timedelta

            accept_datetime = datetime.today() + timedelta(days=-1)

            all_listed = async_client.list_configuration_settings()
            async for item in all_listed:
                pass  # do something

            filtered_listed = async_client.list_configuration_settings(
                label_filter="Labe*", key_filter="Ke*", accept_datetime=accept_datetime
            )
            async for item in filtered_listed:
                pass  # do something
        """
        select = kwargs.pop("fields", None)
        if select:
            select = ["locked" if x == "read_only" else x for x in select]
        error_map = {401: ClientAuthenticationError}

        try:
            return self._impl.get_key_values(
                label=label_filter,
                key=key_filter,
                select=select,
                cls=lambda objs: [
<<<<<<< HEAD
                    ConfigurationSetting._from_generated(x) for x in objs
=======
                    ConfigurationSetting._from_key_value(x) for x in objs
>>>>>>> 82ce82c9
                ],
                error_map=error_map,
                **kwargs
            )
        except ErrorException as error:
            raise HttpResponseError(message=error.message, response=error.response)
        except binascii.Error:
            raise binascii.Error("Connection string secret has incorrect padding")

    @distributed_trace_async
    async def get_configuration_setting(
        self,
        key,
        label=None,
        etag="*",
        match_condition=MatchConditions.Unconditionally,
        **kwargs
    ):
        # type: (str, Optional[str], Optional[str], Optional[MatchConditions], dict) -> ConfigurationSetting

        """Get the matched ConfigurationSetting from Azure App Configuration service

        :param key: key of the ConfigurationSetting
        :type key: str
        :param label: label of the ConfigurationSetting
        :type label: str
        :param etag: check if the ConfigurationSetting is changed. Set None to skip checking etag
        :type etag: str or None
        :param ~azure.core.MatchConditions match_condition: the match condition to use upon the etag
        :keyword datetime accept_datetime: the retrieved ConfigurationSetting that created no later than this datetime
        :keyword dict headers: if "headers" exists, its value (a dict) will be added to the http request header
        :return: The matched ConfigurationSetting object
        :rtype: ~azure.appconfiguration.ConfigurationSetting
        :raises: :class:`HttpResponseError`, :class:`ClientAuthenticationError`, \
        :class:`ResourceNotFoundError`, :class:`ResourceModifiedError`, :class:`ResourceExistsError`

        Example

        .. code-block:: python

            # in async function
            fetched_config_setting = await async_client.get_configuration_setting(
                key="MyKey", label="MyLabel"
            )
        """
        error_map = {401: ClientAuthenticationError, 404: ResourceNotFoundError}
        if match_condition == MatchConditions.IfNotModified:
            error_map[412] = ResourceModifiedError
        if match_condition == MatchConditions.IfModified:
            error_map[304] = ResourceNotModifiedError
        if match_condition == MatchConditions.IfPresent:
            error_map[412] = ResourceNotFoundError
        if match_condition == MatchConditions.IfMissing:
            error_map[412] = ResourceExistsError

        try:
            key_value = await self._impl.get_key_value(
                key=key,
                label=label,
                if_match=prep_if_match(etag, match_condition),
                if_none_match=prep_if_none_match(etag, match_condition),
                error_map=error_map,
                **kwargs
            )
            return ConfigurationSetting._from_generated(key_value)
        except ResourceNotModifiedError:
            return None
        except ErrorException as error:
            raise HttpResponseError(message=error.message, response=error.response)
        except binascii.Error:
            raise binascii.Error("Connection string secret has incorrect padding")

    @distributed_trace_async
    async def add_configuration_setting(
        self,
        configuration_setting,  # type: Union[ConfigurationSetting,SecretReferenceConfigurationSetting,FeatureFlagConfigurationSetting] # pylint: disable=line-too-long
        **kwargs  # type: dict
    ):
        # type: (...) -> ConfigurationSetting

        """Add a ConfigurationSetting into the Azure App Configuration service.

        :param configuration_setting: the ConfigurationSetting object to be added
        :type configuration_setting: :class:`ConfigurationSetting<azure.appconfiguration.ConfigurationSetting>`
        :keyword dict headers: if "headers" exists, its value (a dict) will be added to the http request header
        :return: The ConfigurationSetting object returned from the App Configuration service
        :rtype: ~azure.appconfiguration.ConfigurationSetting
        :raises: :class:`HttpResponseError`, :class:`ClientAuthenticationError`, :class:`ResourceExistsError`

        Example

        .. code-block:: python

            # in async fuction
            config_setting = ConfigurationSetting(
                key="MyKey",
                label="MyLabel",
                value="my value",
                content_type="my content type",
                tags={"my tag": "my tag value"}
            )
            added_config_setting = await async_client.add_configuration_setting(config_setting)
        """
<<<<<<< HEAD
        key_value = configuration_setting._to_generated()
=======
        key_value = KeyValue(
            key=configuration_setting.key,
            label=configuration_setting.label,
            content_type=configuration_setting.content_type,
            value=configuration_setting.value,
            tags=configuration_setting.tags,
        )
>>>>>>> 82ce82c9
        custom_headers = CaseInsensitiveDict(kwargs.get("headers"))
        error_map = {401: ClientAuthenticationError, 412: ResourceExistsError}

        try:
            key_value_added = await self._impl.put_key_value(
                entity=key_value,
                key=key_value.key,
                label=key_value.label,
                if_none_match="*",
                headers=custom_headers,
                error_map=error_map,
            )
            return ConfigurationSetting._from_generated(key_value_added)
        except ErrorException as error:
            raise HttpResponseError(message=error.message, response=error.response)
        except binascii.Error:
            raise binascii.Error("Connection string secret has incorrect padding")

    @distributed_trace_async
    async def set_configuration_setting(
        self,
        configuration_setting,
        match_condition=MatchConditions.Unconditionally,
        **kwargs
    ):  # type: (ConfigurationSetting, Optional[MatchConditions], dict) -> ConfigurationSetting

        """Add or update a ConfigurationSetting.
        If the configuration setting identified by key and label does not exist, this is a create.
        Otherwise this is an update.

        :param configuration_setting: the ConfigurationSetting to be added (if not exists) \
        or updated (if exists) to the service
        :type configuration_setting: :class:`ConfigurationSetting`
        :param ~azure.core.MatchConditions match_condition: the match condition to use upon the etag
        :keyword dict headers: if "headers" exists, its value (a dict) will be added to the http request header
        :return: The ConfigurationSetting returned from the service
        :rtype: ~azure.appconfiguration.ConfigurationSetting
        :raises: :class:`HttpResponseError`, :class:`ClientAuthenticationError`, \
        :class:`ResourceReadOnlyError`, :class:`ResourceModifiedError`, :class:`ResourceNotModifiedError`, \
        :class:`ResourceNotFoundError`, :class:`ResourceExistsError`

        Example

        .. code-block:: python

            # in async function
            config_setting = ConfigurationSetting(
                key="MyKey",
                label="MyLabel",
                value="my set value",
                content_type="my set content type",
                tags={"my set tag": "my set tag value"}
            )
            returned_config_setting = await async_client.set_configuration_setting(config_setting)
        """
<<<<<<< HEAD
        key_value = configuration_setting._to_generated()
=======
        key_value = KeyValue(
            key=configuration_setting.key,
            label=configuration_setting.label,
            content_type=configuration_setting.content_type,
            value=configuration_setting.value,
            tags=configuration_setting.tags,
        )
>>>>>>> 82ce82c9
        custom_headers = CaseInsensitiveDict(kwargs.get("headers"))
        error_map = {401: ClientAuthenticationError, 409: ResourceReadOnlyError}
        if match_condition == MatchConditions.IfNotModified:
            error_map[412] = ResourceModifiedError
        if match_condition == MatchConditions.IfModified:
            error_map[412] = ResourceNotModifiedError
        if match_condition == MatchConditions.IfPresent:
            error_map[412] = ResourceNotFoundError
        if match_condition == MatchConditions.IfMissing:
            error_map[412] = ResourceExistsError

        try:
            key_value_set = await self._impl.put_key_value(
                entity=key_value,
                key=key_value.key,
                label=key_value.label,
                if_match=prep_if_match(configuration_setting.etag, match_condition),
                if_none_match=prep_if_none_match(
                    configuration_setting.etag, match_condition
                ),
                headers=custom_headers,
                error_map=error_map,
            )
            return ConfigurationSetting._from_generated(key_value_set)
        except ErrorException as error:
            raise HttpResponseError(message=error.message, response=error.response)
        except binascii.Error:
            raise binascii.Error("Connection string secret has incorrect padding")

    @distributed_trace_async
    async def delete_configuration_setting(
        self, key, label=None, **kwargs
    ):  # type: (str, Optional[str], dict) -> ConfigurationSetting

        """Delete a ConfigurationSetting if it exists

        :param key: key used to identify the ConfigurationSetting
        :type key: str
        :param label: label used to identify the ConfigurationSetting
        :type label: str
        :keyword str etag: check if the ConfigurationSetting is changed. Set None to skip checking etag
        :keyword ~azure.core.MatchConditions match_condition: the match condition to use upon the etag
        :keyword dict headers: if "headers" exists, its value (a dict) will be added to the http request
        :return: The deleted ConfigurationSetting returned from the service, or None if it doesn't exist.
        :rtype: ~azure.appconfiguration.ConfigurationSetting
        :raises: :class:`HttpResponseError`, :class:`ClientAuthenticationError`, \
        :class:`ResourceReadOnlyError`, :class:`ResourceModifiedError`, :class:`ResourceNotModifiedError`, \
        :class:`ResourceNotFoundError`, :class:`ResourceExistsError`

        Example

        .. code-block:: python

            # in async function
            deleted_config_setting = await async_client.delete_configuration_setting(
                key="MyKey", label="MyLabel"
            )
        """

        etag = kwargs.pop("etag", None)
        match_condition = kwargs.pop("match_condition", MatchConditions.Unconditionally)
        custom_headers = CaseInsensitiveDict(kwargs.get("headers"))
        error_map = {401: ClientAuthenticationError, 409: ResourceReadOnlyError}
        if match_condition == MatchConditions.IfNotModified:
            error_map[412] = ResourceModifiedError
        if match_condition == MatchConditions.IfModified:
            error_map[412] = ResourceNotModifiedError
        if match_condition == MatchConditions.IfPresent:
            error_map[412] = ResourceNotFoundError
        if match_condition == MatchConditions.IfMissing:
            error_map[412] = ResourceExistsError

        try:
            key_value_deleted = await self._impl.delete_key_value(
                key=key,
                label=label,
                if_match=prep_if_match(etag, match_condition),
                headers=custom_headers,
                error_map=error_map,
            )
            return ConfigurationSetting._from_generated(key_value_deleted)
        except ErrorException as error:
            raise HttpResponseError(message=error.message, response=error.response)
        except binascii.Error:
            raise binascii.Error("Connection string secret has incorrect padding")

    @distributed_trace
    def list_revisions(
        self, key_filter=None, label_filter=None, **kwargs
    ):  # type: (Optional[str], Optional[str], dict) -> AsyncItemPaged[ConfigurationSetting]

        """
        Find the ConfigurationSetting revision history.

        :param key_filter: filter results based on their keys. '*' can be
         used as wildcard in the beginning or end of the filter
        :type key_filter: str
        :param label_filter: filter results based on their label. '*' can be
         used as wildcard in the beginning or end of the filter
        :type label_filter: str
        :keyword datetime accept_datetime: filter out ConfigurationSetting created after this datetime
        :keyword list[str] fields: specify which fields to include in the results. Leave None to include all fields
        :keyword dict headers: if "headers" exists, its value (a dict) will be added to the http request header
        :return: An iterator of :class:`ConfigurationSetting`
        :rtype: ~azure.core.async_paging.AsyncItemPaged[ConfigurationSetting]
        :raises: :class:`HttpResponseError`, :class:`ClientAuthenticationError`

        Example

        .. code-block:: python

            # in async function
            from datetime import datetime, timedelta

            accept_datetime = datetime.today() + timedelta(days=-1)

            all_revisions = async_client.list_revisions()
            async for item in all_revisions:
                pass  # do something

            filtered_revisions = async_client.list_revisions(
                label_filter="Labe*", key_filter="Ke*", accept_datetime=accept_datetime
            )
            async for item in filtered_revisions:
                pass  # do something
        """
        select = kwargs.pop("fields", None)
        if select:
            select = ["locked" if x == "read_only" else x for x in select]
        error_map = {401: ClientAuthenticationError}

        try:
            return self._impl.get_revisions(
                label=label_filter,
                key=key_filter,
                select=select,
                cls=lambda objs: [
<<<<<<< HEAD
                    ConfigurationSetting._from_generated(x) for x in objs
=======
                    ConfigurationSetting._from_key_value(x) for x in objs
>>>>>>> 82ce82c9
                ],
                error_map=error_map,
                **kwargs
            )
        except ErrorException as error:
            raise HttpResponseError(message=error.message, response=error.response)
        except binascii.Error:
            raise binascii.Error("Connection string secret has incorrect padding")

    @distributed_trace
    async def set_read_only(
        self, configuration_setting, read_only=True, **kwargs
    ):  # type: (ConfigurationSetting, Optional[bool], dict) -> ConfigurationSetting

        """Set a configuration setting read only

        :param configuration_setting: the ConfigurationSetting to be set read only
        :type configuration_setting: :class:`ConfigurationSetting`
        :param read_only: set the read only setting if true, else clear the read only setting
        :type read_only: bool
        :keyword ~azure.core.MatchConditions match_condition: the match condition to use upon the etag
        :keyword dict headers: if "headers" exists, its value (a dict) will be added to the http request header
        :return: The ConfigurationSetting returned from the service
        :rtype: ~azure.appconfiguration.ConfigurationSetting
        :raises: :class:`HttpResponseError`, :class:`ClientAuthenticationError`, :class:`ResourceNotFoundError`

        Example

        .. code-block:: python

            config_setting = await async_client.get_configuration_setting(
                key="MyKey", label="MyLabel"
            )

            read_only_config_setting = await async_client.set_read_only(config_setting)
            read_only_config_setting = await client.set_read_only(config_setting, read_only=False)
        """
        error_map = {401: ClientAuthenticationError, 404: ResourceNotFoundError}

        match_condition = kwargs.pop("match_condition", MatchConditions.Unconditionally)
        if match_condition == MatchConditions.IfNotModified:
            error_map[412] = ResourceModifiedError
        if match_condition == MatchConditions.IfModified:
            error_map[412] = ResourceNotModifiedError
        if match_condition == MatchConditions.IfPresent:
            error_map[412] = ResourceNotFoundError
        if match_condition == MatchConditions.IfMissing:
            error_map[412] = ResourceExistsError

        try:
            if read_only:
                key_value = await self._impl.put_lock(
                    key=configuration_setting.key,
                    label=configuration_setting.label,
                    if_match=prep_if_match(configuration_setting.etag, match_condition),
                    if_none_match=prep_if_none_match(
                        configuration_setting.etag, match_condition
                    ),
                    error_map=error_map,
                    **kwargs
                )
            else:
                key_value = await self._impl.delete_lock(
                    key=configuration_setting.key,
                    label=configuration_setting.label,
                    if_match=prep_if_match(configuration_setting.etag, match_condition),
                    if_none_match=prep_if_none_match(
                        configuration_setting.etag, match_condition
                    ),
                    error_map=error_map,
                    **kwargs
                )
            return ConfigurationSetting._from_generated(key_value)
        except ErrorException as error:
            raise HttpResponseError(message=error.message, response=error.response)
        except binascii.Error:
            raise binascii.Error("Connection string secret has incorrect padding")

    def update_sync_token(self, token):
        # type: (str) -> None

        """Add a sync token to the internal list of tokens.
        :param token: The sync token to be added to the internal list of tokens
        :type token: str
        """

        self._sync_token_policy.add_token(token)

    async def close(self):
        # type: (...) -> None

        """Close all connections made by the client"""
        await self._impl._client.close()<|MERGE_RESOLUTION|>--- conflicted
+++ resolved
@@ -104,7 +104,6 @@
         """Create AzureAppConfigurationClient from a Connection String.
         This is the async version of :class:`azure.appconfiguration.AzureAppConfigurationClient`
 
-<<<<<<< HEAD
         :param connection_string: Connection String
             (one of the access keys of the Azure App Configuration resource)
             used to access the Azure App Configuration.
@@ -112,15 +111,6 @@
         :return: An AzureAppConfigurationClient authenticated with the connection string
         :rtype: ~azure.appconfiguration.AzureAppConfigurationClient
 
-=======
-            :param connection_string: Connection String
-                (one of the access keys of the Azure App Configuration resource)
-                used to access the Azure App Configuration.
-            :type connection_string: str
-
-        This is the async version of :class:`azure.appconfiguration.AzureAppConfigurationClient`
-
->>>>>>> 82ce82c9
         Example
 
         .. code-block:: python
@@ -161,12 +151,8 @@
                 self._config.headers_policy,
                 self._config.user_agent_policy,
                 self._config.retry_policy,
-<<<<<<< HEAD
                 self._sync_token_policy,
-=======
                 credential_policy,
-                SyncTokenPolicy(),
->>>>>>> 82ce82c9
                 self._config.logging_policy,  # HTTP request/response log
                 DistributedTracingPolicy(**kwargs),
                 HttpLoggingPolicy(**kwargs),
@@ -230,11 +216,7 @@
                 key=key_filter,
                 select=select,
                 cls=lambda objs: [
-<<<<<<< HEAD
                     ConfigurationSetting._from_generated(x) for x in objs
-=======
-                    ConfigurationSetting._from_key_value(x) for x in objs
->>>>>>> 82ce82c9
                 ],
                 error_map=error_map,
                 **kwargs
@@ -338,17 +320,7 @@
             )
             added_config_setting = await async_client.add_configuration_setting(config_setting)
         """
-<<<<<<< HEAD
         key_value = configuration_setting._to_generated()
-=======
-        key_value = KeyValue(
-            key=configuration_setting.key,
-            label=configuration_setting.label,
-            content_type=configuration_setting.content_type,
-            value=configuration_setting.value,
-            tags=configuration_setting.tags,
-        )
->>>>>>> 82ce82c9
         custom_headers = CaseInsensitiveDict(kwargs.get("headers"))
         error_map = {401: ClientAuthenticationError, 412: ResourceExistsError}
 
@@ -404,17 +376,7 @@
             )
             returned_config_setting = await async_client.set_configuration_setting(config_setting)
         """
-<<<<<<< HEAD
         key_value = configuration_setting._to_generated()
-=======
-        key_value = KeyValue(
-            key=configuration_setting.key,
-            label=configuration_setting.label,
-            content_type=configuration_setting.content_type,
-            value=configuration_setting.value,
-            tags=configuration_setting.tags,
-        )
->>>>>>> 82ce82c9
         custom_headers = CaseInsensitiveDict(kwargs.get("headers"))
         error_map = {401: ClientAuthenticationError, 409: ResourceReadOnlyError}
         if match_condition == MatchConditions.IfNotModified:
@@ -552,11 +514,7 @@
                 key=key_filter,
                 select=select,
                 cls=lambda objs: [
-<<<<<<< HEAD
                     ConfigurationSetting._from_generated(x) for x in objs
-=======
-                    ConfigurationSetting._from_key_value(x) for x in objs
->>>>>>> 82ce82c9
                 ],
                 error_map=error_map,
                 **kwargs
