--- conflicted
+++ resolved
@@ -101,13 +101,8 @@
             List of scopes to be added to the token.
         :type scopes: list[str or ~azure.communication.identity.models.CommunicationTokenScope]
         :return: A CommunicationUser and a CommunicationIdentityToken tuple.
-<<<<<<< HEAD
-        :rtype: tuple of (~azure.communication.identity.CommunicationUser, \
-~azure.communication.identity.CommunicationIdentityToken)
-=======
-        :rtype: tuple of (~azure.communication.identity.CommunicationUserIdentifier,
-            ~azure.communication.identity.CommunicationUserToken)
->>>>>>> 5e096b85
+        :rtype: tuple of (~azure.communication.identity.CommunicationUserIdentifier, \
+~azure.communication.identity.CommunicationUserToken)
         """
         return self._identity_service_client.communication_identity.create(
             cls=lambda pr, u, e: CommunicationUserIdentifier(u.id),
