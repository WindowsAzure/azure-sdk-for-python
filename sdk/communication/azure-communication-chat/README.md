[![Build Status](https://dev.azure.com/azure-sdk/public/_apis/build/status/azure-sdk-for-python.client?branchName=master)](https://dev.azure.com/azure-sdk/public/_build/latest?definitionId=46?branchName=master)

# Azure Communication Chat Package client library for Python

This package contains a Python SDK for Azure Communication Services for Chat.
Read more about Azure Communication Services [here](https://docs.microsoft.com/azure/communication-services/overview)

[Source code](https://github.com/Azure/azure-sdk-for-python/tree/master/sdk/communication/azure-communication-chat) | [Package (Pypi)](https://pypi.org/project/azure-communication-chat/) | [API reference documentation](https://github.com/Azure/azure-sdk-for-python/tree/master/sdk/communication/azure-communication-chat) | [Product documentation](https://docs.microsoft.com/en-us/azure/communication-services/quickstarts/chat/get-started?pivots=programming-language-python)

# Getting started

## Prerequisites

- Python 2.7, or 3.6 or later is required to use this package.
- A deployed Communication Services resource. You can use the [Azure Portal](https://docs.microsoft.com/azure/communication-services/quickstarts/create-communication-resource?tabs=windows&pivots=platform-azp) or the [Azure PowerShell](https://docs.microsoft.com/powershell/module/az.communication/new-azcommunicationservice) to set it up.

## Install the package

Install the Azure Communication Service Chat SDK.

```bash
pip install --pre azure-communication-chat
```

## User Access Tokens

User access tokens enable you to build client applications that directly authenticate to Azure Communication Services. You can generate these tokens with azure.communication.identity module, and then use them to initialize the Communication Services SDKs. Example of using azure.communication.identity:

```bash
pip install --pre azure-communication-identity
```

```python
from azure.communication.identity import CommunicationIdentityClient
identity_client = CommunicationIdentityClient.from_connection_string("<connection string of your Communication service>")
user = identity_client.create_user()
tokenresponse = identity_client.get_token(user, scopes=["chat"])
token = tokenresponse.token
```

The `user` created above will be used later, because that user should be added as a participant of new chat thread when you creating
it with this token. It is because the initiator of the create request must be in the list of the participants of the chat thread.

## Create the Chat Client

This will allow you to create, get, list or delete chat threads.

```python
from azure.communication.chat import ChatClient, CommunicationTokenCredential

# Your unique Azure Communication service endpoint
endpoint = "https://<RESOURCE_NAME>.communcationservices.azure.com"
chat_client = ChatClient(endpoint, CommunicationTokenCredential(token))
```

## Create Chat Thread Client

The ChatThreadClient will allow you to perform operations specific to a chat thread, like send message, get message, update
the chat thread topic, add participants to chat thread, etc.

You can get it by creating a new chat thread using ChatClient:

```python
create_chat_thread_result = chat_client.create_chat_thread(topic)
chat_thread_client = chat_client.get_chat_thread_client(create_chat_thread_result.chat_thread.id)
```

Additionally, the client can also direct so that the request is repeatable; that is, if the client makes the 
request multiple times with the same Idempotency-Token and it will get back an appropriate response without 
the server executing the request multiple times. The value of the Idempotency-Token is an opaque string 
representing a client-generated, globally unique for all time, identifier for the request.

```python
create_chat_thread_result = chat_client.create_chat_thread(
    topic, 
    thread_participants=thread_participants, 
    idempotency_token=idempotency_token
)
chat_thread_client = chat_client.get_chat_thread_client(create_chat_thread_result.chat_thread.id)
```

Alternatively, if you have created a chat thread before and you have its thread_id, you can create it by:

```python
chat_thread_client = chat_client.get_chat_thread_client(thread_id) # thread_id is the id of an existing chat thread
```

# Key concepts

A chat conversation is represented by a chat thread. Each user in the thread is called a thread participant. 
Thread participants can chat with one another privately in a 1:1 chat or huddle up in a 1:N group chat. 
Users also get near real-time updates for when others are typing and when they have read the messages.

Once you initialized a `ChatClient` class, you can do the following chat operations:

## Create, get, update, and delete threads

Perform CRD(Create-Read-Delete) operations on threads

```Python
create_chat_thread(topic, **kwargs)
list_chat_threads(**kwargs)
delete_chat_thread(thread_id, **kwargs)
```

Once you initialized a `ChatThreadClient` class, you can do the following chat operations:

## Update thread

Perform Update operation on thread topic

```python
update_topic(topic, **kwargs)
```

## Get Chat thread properties
```python
get_properties(**kwargs)
```

## Send, get, update, and delete messages

Perform CRUD(Create-Read-Update-Delete) operations on messages

```Python
send_message(content, **kwargs)
get_message(message_id, **kwargs)
list_messages(**kwargs)
update_message(message_id, content, **kwargs)
delete_message(message_id, **kwargs)
```

## Get, add, and remove participants

Perform CRD(Create-Read-Delete) operations on thread participants

```Python
list_participants(**kwargs)
add_participants(thread_participants, **kwargs)
remove_participant(participant_id, **kwargs)
```

## Send typing notification

Notify the service of typing notification

```python
send_typing_notification(**kwargs)
```

## Send and get read receipt

Notify the service that a message is read and get list of read messages.

```Python
send_read_receipt(message_id, **kwargs)
list_read_receipts(**kwargs)
```

# Examples

The following sections provide several code snippets covering some of the most common tasks, including:

- [Thread Operations](#thread-operations)
- [Message Operations](#message-operations)
- [Thread Participant Operations](#thread-participant-operations)
- [Events Operations](#events-operations)

## Thread Operations

### Create a thread

Use the `create_chat_thread` method to create a chat thread.

- Use `topic`, required, to give a thread topic;
- Use `thread_participants`, optional, to provide a list the `ChatThreadParticipant` to be added to the thread;
    - `user`, required, it is the `CommunicationUserIdentifier` you created by CommunicationIdentityClient.create_user()
      from User Access Tokens
    <!-- [User Access Tokens](#user-access-tokens) -->
    - `display_name`, optional, is the display name for the thread participant.
    - `share_history_time`, optional, time from which the chat history is shared with the participant.
- Use `idempotency_token`, optional, to specify the unique identifier for the request.


`CreateChatThreadResult` is the result returned from creating a thread, you can use it to fetch the `id` of 
the chat thread that got created. This `id` can then be used to fetch a `ChatThreadClient` object using 
the `get_chat_thread_client` method. `ChatThreadClient` can be used to perform other chat operations to this chat thread.

<<<<<<< HEAD
from azure.communication.chat import ChatThreadParticipant
from datetime import datetime

=======
```Python
# Without idempotency_token and thread_participants
>>>>>>> 0caa4ba9
topic = "test topic"
create_chat_thread_result = chat_client.create_chat_thread(topic)
chat_thread_client = chat_client.get_chat_thread_client(create_chat_thread_result.chat_thread.id)
```

```Python
# With idempotency_token and thread_participants
from azure.communication.identity import CommunicationIdentityClient
from azure.communication.chat import ChatThreadParticipant
import uuid
from datetime import datetime

# create an user
identity_client = CommunicationIdentityClient.from_connection_string('<connection_string>')
user = identity_client.create_user()

## OR pass existing user
# from azure.communication.identity import CommunicationUserIdentifier
# user_id = 'some_user_id'
# user = CommunicationUserIdentifier(user_id)


# modify function to implement customer logic
def get_unique_identifier_for_request(**kwargs):
    res = uuid.uuid4()
    return res

topic = "test topic"
thread_participants = [ChatThreadParticipant(
    user='<user>',
    display_name='name',
    share_history_time=datetime.utcnow()
)]
repeatability_request_id=get_unique_identifier_for_request()

# obtains idempotency_token using some customer logic
idempotency_token = get_unique_identifier_for_request()

create_chat_thread_result = chat_client.create_chat_thread(
    topic, 
    thread_participants=thread_participants, 
    idempotency_token=idempotency_token)
thread_id = create_chat_thread_result.chat_thread.id

# fetch ChatThreadClient
chat_thread_client = chat_client.get_chat_thread_client(create_chat_thread_result.chat_thread.id)

# Additionally, you can also check if all participants were successfully added or not
# and subsequently retry adding the failed participants again
def decide_to_retry(error, **kwargs):
    """
    Insert some custom logic to decide if retry is applicable based on error
    """
    return True

retry = [thread_participant for thread_participant, error in create_chat_thread_result.errors if decide_to_retry(error)]
if retry:
    chat_thread_client.add_participants(retry)
```


### Get a thread

Use `get_properties` method retrieves a `ChatThreadProperties` from the service; `thread_id` is the unique ID of the thread.

```Python
chat_thread_properties = chat_thread_client.get_properties()
```

### List chat threads
Use `list_chat_threads` method retrieves the list of created chat threads

- Use `results_per_page`, optional, The maximum number of messages to be returned per page.
- Use `start_time`, optional, The start time where the range query.

An iterator of `[ChatThreadItem]` is the response returned from listing threads

```python
from azure.communication.chat import ChatClient, CommunicationUserCredential
from datetime import datetime, timedelta
<<<<<<< HEAD
import pytz

token = "<token>"
endpoint = "https://<RESOURCE_NAME>.communcationservices.azure.com"
chat_client = ChatClient(endpoint, CommunicationUserCredential(token))
=======

>>>>>>> 0caa4ba9
start_time = datetime.utcnow() - timedelta(days=2)

chat_threads = chat_client.list_chat_threads(results_per_page=5, start_time=start_time)
for chat_thread_item_page in chat_threads.by_page():
    for chat_thread_item in chat_thread_item_page:
        print("thread id:", chat_thread_item.id)
```

<<<<<<< HEAD
Use `update_topic` method to update a thread's properties
`thread_id` is the unique ID of the thread.
`topic` is used to describe the change of the thread topic
=======
### Update a thread topic
>>>>>>> 0caa4ba9

Use `update_topic` method to update a thread's properties. `topic` is used to describe the change of the thread topic
- Use `topic` to give thread a new topic;

```python
<<<<<<< HEAD
topic="new topic"
chat_thread_client.update_topic(topic=topic)
=======
topic = "new topic"
chat_thread_client.update_topic(topic=topic)

chat_thread = chat_client.get_properties(thread_id)

assert chat_thread.topic == topic
>>>>>>> 0caa4ba9
```

### Delete a thread

Use `delete_chat_thread` method to delete a thread; `thread_id` is the unique ID of the thread.
- Use `thread_id`, required, to specify the unique ID of the thread.
```Python
chat_client.delete_chat_thread(thread_id=thread_id)
```

## Message Operations

### Send a message

Use `send_message` method to sends a message to a thread identified by `thread_id`.

- Use `content`, required, to provide the chat message content.
- Use `chat_message_type`, optional, to provide the chat message type. Possible values include: `ChatMessageType.TEXT`, 
  `ChatMessageType.HTML`, `'text'`, `'html'`; if not specified, `ChatMessageType.TEXT` will be set
- Use `sender_display_name`,optional, to specify the display name of the sender, if not specified, empty name will be set

`SendChatMessageResult` is the response returned from sending a message, it contains an id, which is the unique ID of the message.

```Python
<<<<<<< HEAD
=======
from azure.communication.chat import ChatMessageType

topic = "test topic"
create_chat_thread_result = chat_client.create_chat_thread(topic)
thread_id = create_chat_thread_result.chat_thread.id
chat_thread_client = chat_client.get_chat_thread_client(create_chat_thread_result.chat_thread.id)


>>>>>>> 0caa4ba9
content='hello world'
sender_display_name='sender name'
chat_message_type = ChatMessageType.TEXT

# without specifying sender_display_name and chat_message_type
send_message_result = chat_thread_client.send_message(content)
send_message_result_id = send_message_result.id
print("Message sent: id: ", send_message_result_id)

# specifying sender_display_name and chat_message_type
send_message_result_w_type = chat_thread_client.send_message(
            content,
            sender_display_name=sender_display_name,
            chat_message_type=chat_message_type # equivalent to chat_message_type = 'text'
)
send_message_result_w_type_id = send_message_result_w_type.id
print("Message sent: id: ", send_message_result_w_type_id)
```

### Get a message

Use `get_message` method retrieves a message from the service; `message_id` is the unique ID of the message.
- Use `message_id`,required, to specify message id of an existing message
`ChatMessage` is the response returned from getting a message, it contains an id, which is the unique ID of the message, and other fields please refer to azure.communication.chat.ChatMessage

```python
chat_message = chat_thread_client.get_message(message_id=send_message_result_id)
print("get_chat_message succeeded, message id:", chat_message.id, "content: ", chat_message.content)
```

### List messages

Use `list_messages` method retrieves messages from the service.
- Use `results_per_page`, optional, The maximum number of messages to be returned per page.
- Use `start_time`, optional, The start time where the range query.

An iterator of `[ChatMessage]` is the response returned from listing messages

```Python
from datetime import datetime, timedelta
<<<<<<< HEAD
import pytz
=======
>>>>>>> 0caa4ba9

start_time = datetime.utcnow() - timedelta(days=1)

chat_messages = chat_thread_client.list_messages(results_per_page=1, start_time=start_time)
for chat_message_page in chat_messages.by_page():
    for chat_message in chat_message_page:
        print("ChatMessage: Id=", chat_message.id, "; Content=", chat_message.content.message)
```

### Update a message

Use `update_message` to update a message identified by threadId and messageId.
- Use `message_id`,required, is the unique ID of the message.
- Use `content`, optional, is the message content to be updated; if not specified it is assigned to be empty

```Python
content = "updated message content"
chat_thread_client.update_message(send_message_result_id, content=content)

chat_message = chat_thread_client.get_message(message_id=send_message_result_id)

assert chat_message.content == content
```

### Delete a message

Use `delete_message` to delete a message.
- Use `message_id`, required, is the unique ID of the message.

```python
chat_thread_client.delete_message(message_id=send_message_result_id)
```

## Thread Participant Operations

### List thread participants

Use `list_participants` to retrieve the participants of the thread.
- Use `results_per_page`, optional, The maximum number of participants to be returned per page.
- Use `skip`, optional, to skips participants up to a specified position in response.

An iterator of `[ChatThreadParticipant]` is the response returned from listing participants

```python
chat_thread_participants = chat_thread_client.list_participants(results_per_page=5, skip=5)
for chat_thread_participant_page in chat_thread_participants.by_page():
    for chat_thread_participant in chat_thread_participant_page:
        print("ChatThreadParticipant: ", chat_thread_participant)
```

### Add thread participants

Use `add_participants` method to add thread participants to the thread.

- Use `thread_participants`, required, to list the `ChatThreadParticipant` to be added to the thread;
  - `user`, required, it is the `CommunicationUserIdentifier` you created by CommunicationIdentityClient.create_user() from User Access Tokens
  <!-- [User Access Tokens](#user-access-tokens) -->
  - `display_name`, optional, is the display name for the thread participant.
  - `share_history_time`, optional, time from which the chat history is shared with the participant.

A `list(tuple(ChatThreadParticipant, ChatError))` is returned. When participant is successfully added,
an empty list is expected. In case of an error encountered while adding participant, the list is populated
with the failed participants along with the error that was encountered.

```Python
from azure.communication.identity import CommunicationIdentityClient
from azure.communication.chat import ChatThreadParticipant
from datetime import datetime

# create 2 users
identity_client = CommunicationIdentityClient.from_connection_string('<connection_string>')
new_users = [identity_client.create_user() for i in range(2)]

# # conversely, you can also add an existing user to a chat thread; provided the user_id is known
# from azure.communication.identity import CommunicationUserIdentifier
#
# user_id = 'some user id'
# user_display_name = "Wilma Flinstone"
# new_user = CommunicationUserIdentifier(user_id)
# participant = ChatThreadParticipant(
#     user=new_user,
#     display_name=user_display_name,
#     share_history_time=datetime.utcnow())

participants = []
for _user in new_users:
  chat_thread_participant = ChatThreadParticipant(
    user=_user,
    display_name='Fred Flinstone',
    share_history_time=datetime.utcnow()
  ) 
  participants.append(chat_thread_participant) 

response = chat_thread_client.add_participants(thread_participants=participants)

def decide_to_retry(error, **kwargs):
    """
    Insert some custom logic to decide if retry is applicable based on error
    """
    return True

# verify if all users has been successfully added or not
# in case of partial failures, you can retry to add all the failed participants 
retry = [p for p, e in response if decide_to_retry(e)]
if retry:
    chat_thread_client.add_participants(retry)
```

### Remove thread participant

Use `remove_participant` method to remove thread participant from the thread identified by threadId.
`user` is the `CommunicationUserIdentifier` you created by CommunicationIdentityClient.create_user() from User Access Tokens
<!-- [User Access Tokens](#user-access-tokens)  -->
and was added into this chat thread.
- Use `user` to specify the `CommunicationUserIdentifier` you created
```python
chat_thread_client.remove_participant(user=new_user)

# # converesely you can also do the following; provided the user_id is known
# from azure.communication.identity import CommunicationUserIdentifier
# 
# user_id = 'some user id'
# chat_thread_client.remove_participant(user=CommunincationUserIdentfier(new_user))

```

## Events Operations

### Send typing notification

Use `send_typing_notification` method to post a typing notification event to a thread, on behalf of a user.

```Python
chat_thread_client.send_typing_notification()
```

### Send read receipt

Use `send_read_receipt` method to post a read receipt event to a thread, on behalf of a user.
- Use `message_id` to specify the id of the message whose read receipt is to be sent
```python
content='hello world'
send_message_result = chat_thread_client.send_message(content)
send_message_result_id = send_message_result.id
chat_thread_client.send_read_receipt(message_id=send_message_result_id)
```

### List read receipts

Use `list_read_receipts` method retrieves read receipts for a thread.
- Use `results_per_page`, optional, The maximum number of read receipts to be returned per page.
- Use `skip`,optional, to skips read receipts up to a specified position in response.

An iterator of `[ChatMessageReadReceipt]` is the response returned from listing read receipts

```python
read_receipts = chat_thread_client.list_read_receipts(results_per_page=5, skip=5)

for read_receipt_page in read_receipts.by_page():
    for read_receipt in read_receipt_page:
        print(read_receipt)
        print(read_receipt.sender)
        print(read_receipt.chat_message_id)
        print(read_receipt.read_on)
```

## Sample Code

These are code samples that show common scenario operations with the Azure Communication Chat client library.
The async versions of the samples (the python sample files appended with `_async`) show asynchronous operations,
and require Python 3.6 or later.
Before run the sample code, refer to Prerequisites
<!-- [Prerequisites](#Prerequisites) -->
to create a resource, then set some Environment Variables

```bash
set AZURE_COMMUNICATION_SERVICE_ENDPOINT="https://<RESOURCE_NAME>.communcationservices.azure.com"
set AZURE_COMMUNICATION_SERVICE_CONNECTION_STRING="<connection string of your Communication service>"

pip install azure-communication-identity

python samples\chat_client_sample.py
python samples\chat_client_sample_async.py
python samples\chat_thread_client_sample.py
python samples\chat_thread_client_sample_async.py
```

# Troubleshooting

Running into issues? This section should contain details as to what to do there.

# Next steps

More sample code should go [here](https://github.com/Azure/azure-sdk-for-python/tree/master/sdk/communication/azure-communication-chat/samples), along with links out to the appropriate example tests.

# Contributing

If you encounter any bugs or have suggestions, please file an issue in the [Issues](<https://github.com/Azure/azure-sdk-for-python/issues>) section of the project.

![Impressions](https://azure-sdk-impressions.azurewebsites.net/api/impressions/azure-sdk-for-python%2Fsdk%2Ftemplate%2Fazure-template%2FREADME.png)<|MERGE_RESOLUTION|>--- conflicted
+++ resolved
@@ -186,14 +186,8 @@
 the chat thread that got created. This `id` can then be used to fetch a `ChatThreadClient` object using 
 the `get_chat_thread_client` method. `ChatThreadClient` can be used to perform other chat operations to this chat thread.
 
-<<<<<<< HEAD
-from azure.communication.chat import ChatThreadParticipant
-from datetime import datetime
-
-=======
 ```Python
 # Without idempotency_token and thread_participants
->>>>>>> 0caa4ba9
 topic = "test topic"
 create_chat_thread_result = chat_client.create_chat_thread(topic)
 chat_thread_client = chat_client.get_chat_thread_client(create_chat_thread_result.chat_thread.id)
@@ -274,15 +268,10 @@
 ```python
 from azure.communication.chat import ChatClient, CommunicationUserCredential
 from datetime import datetime, timedelta
-<<<<<<< HEAD
-import pytz
 
 token = "<token>"
 endpoint = "https://<RESOURCE_NAME>.communcationservices.azure.com"
 chat_client = ChatClient(endpoint, CommunicationUserCredential(token))
-=======
-
->>>>>>> 0caa4ba9
 start_time = datetime.utcnow() - timedelta(days=2)
 
 chat_threads = chat_client.list_chat_threads(results_per_page=5, start_time=start_time)
@@ -291,29 +280,18 @@
         print("thread id:", chat_thread_item.id)
 ```
 
-<<<<<<< HEAD
-Use `update_topic` method to update a thread's properties
-`thread_id` is the unique ID of the thread.
-`topic` is used to describe the change of the thread topic
-=======
 ### Update a thread topic
->>>>>>> 0caa4ba9
 
 Use `update_topic` method to update a thread's properties. `topic` is used to describe the change of the thread topic
 - Use `topic` to give thread a new topic;
 
 ```python
-<<<<<<< HEAD
-topic="new topic"
-chat_thread_client.update_topic(topic=topic)
-=======
 topic = "new topic"
 chat_thread_client.update_topic(topic=topic)
 
 chat_thread = chat_client.get_properties(thread_id)
 
 assert chat_thread.topic == topic
->>>>>>> 0caa4ba9
 ```
 
 ### Delete a thread
@@ -338,8 +316,6 @@
 `SendChatMessageResult` is the response returned from sending a message, it contains an id, which is the unique ID of the message.
 
 ```Python
-<<<<<<< HEAD
-=======
 from azure.communication.chat import ChatMessageType
 
 topic = "test topic"
@@ -347,8 +323,6 @@
 thread_id = create_chat_thread_result.chat_thread.id
 chat_thread_client = chat_client.get_chat_thread_client(create_chat_thread_result.chat_thread.id)
 
-
->>>>>>> 0caa4ba9
 content='hello world'
 sender_display_name='sender name'
 chat_message_type = ChatMessageType.TEXT
@@ -389,10 +363,6 @@
 
 ```Python
 from datetime import datetime, timedelta
-<<<<<<< HEAD
-import pytz
-=======
->>>>>>> 0caa4ba9
 
 start_time = datetime.utcnow() - timedelta(days=1)
 
