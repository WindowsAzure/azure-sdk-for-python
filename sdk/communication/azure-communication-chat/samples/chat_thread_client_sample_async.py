--- conflicted
+++ resolved
@@ -122,28 +122,6 @@
         print("update_topic_async succeeded")
 
     async def send_message_async(self):
-<<<<<<< HEAD
-        from azure.communication.chat.aio import ChatThreadClient, CommunicationTokenCredential, CommunicationTokenRefreshOptions
-        refresh_options = CommunicationTokenRefreshOptions(self.token)
-        chat_thread_client = ChatThreadClient(self.endpoint, CommunicationTokenCredential(refresh_options), self._thread_id)
-
-        async with chat_thread_client:
-            # [START send_message]
-            from azure.communication.chat import ChatMessageType
-
-            content='hello world'
-            sender_display_name='sender name'
-
-            send_message_result_id = await chat_thread_client.send_message(
-                content,
-                sender_display_name=sender_display_name)
-
-            send_message_result_w_type_id = await chat_thread_client.send_message(
-                content,
-                sender_display_name=sender_display_name, chat_message_type=ChatMessageType.TEXT)
-            # [END send_message]
-            self._message_id = send_message_result_id
-=======
         thread_id = self._thread_id
         chat_client = self._chat_client
 
@@ -170,7 +148,6 @@
                 print("Second Message:", (await chat_thread_client.get_message(send_message_result_w_type_id)).content.message)
         # [END send_message]
                 self._message_id = send_message_result_id
->>>>>>> 0caa4ba9
             print("send_message succeeded, message id:", self._message_id)
             print("send_message succeeded with type specified, message id:", send_message_result_w_type_id)
         print("send_message_async succeeded")
