--- conflicted
+++ resolved
@@ -1,18 +1,14 @@
 # Release History
 
-<<<<<<< HEAD
-## 1.0.0b5 (unreleased)
-- Dropped support for Python 3.5
-=======
 ## 1.0.0b5 (2021-03-09)
 ### Breaking Changes
 - Added support for communication identifiers instead of raw strings.
 - Changed return type of `create_chat_thread`: `ChatThreadClient -> CreateChatThreadResult`
 - Changed return types `add_participants`: `None -> list[(ChatThreadParticipant, CommunicationError)]`
 - Added check for failure in `add_participant`
+- Dropped support for Python 3.5
 ### Added
 - Removed nullable references from method signatures.
->>>>>>> d876a3ed
 
 ## 1.0.0b4 (2021-02-09)
 ### Breaking Changes
