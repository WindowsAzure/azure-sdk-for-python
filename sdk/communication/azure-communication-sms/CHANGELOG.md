# Release History

<<<<<<< HEAD
## 1.0.0b7 (Unreleased)
### Dependency Updates
- Updated dependency `azure-core` from  azure-core<2.0.0,>=1.9.0 to azure-core<2.0.0,>=1.13.0
=======
## 1.0.0 (2021-03-29)
- Stable release of `azure-communication-sms`.
>>>>>>> 63bc8a09

## 1.0.0b6 (2021-03-09)
### Added
- Added support for Azure Active Directory authentication.
- Added support for 1:N SMS messaging.
- Added support for SMS idempotency.
- Send method series in SmsClient are idempotent under retry policy.
- Added support for tagging SMS messages.
- The SmsClient constructor uses type `TokenCredential` and `AsyncTokenCredential` for the credential parameter.

### Breaking
- Send method takes in strings for phone numbers instead of `PhoneNumberIdentifier`.
- Send method returns a list of `SmsSendResult`s instead of a `SendSmsResponse`.
- Dropped support for Python 3.5

## 1.0.0b4 (2020-11-16)
- Updated `azure-communication-sms` version.

### Breaking Changes
- Replaced CommunicationUser with CommunicationUserIdentifier.
- Replaced PhoneNumber with PhoneNumberIdentifier.

## 1.0.0b3 (2020-10-07)
- Add dependency to `azure-communication-nspkg` package, to support py2

## 1.0.0b2 (2020-10-06)
- Updated `azure-communication-sms` version.

## 1.0.0b1 (2020-09-22)
- Preview release of the package.<|MERGE_RESOLUTION|>--- conflicted
+++ resolved
@@ -1,13 +1,11 @@
 # Release History
 
-<<<<<<< HEAD
 ## 1.0.0b7 (Unreleased)
 ### Dependency Updates
 - Updated dependency `azure-core` from  azure-core<2.0.0,>=1.9.0 to azure-core<2.0.0,>=1.13.0
-=======
+
 ## 1.0.0 (2021-03-29)
 - Stable release of `azure-communication-sms`.
->>>>>>> 63bc8a09
 
 ## 1.0.0b6 (2021-03-09)
 ### Added
