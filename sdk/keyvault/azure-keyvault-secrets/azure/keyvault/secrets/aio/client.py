# ------------------------------------
# Copyright (c) Microsoft Corporation.
# Licensed under the MIT License.
# ------------------------------------
from datetime import datetime
from typing import Any, AsyncIterable, Optional, Dict

from azure.core.tracing.decorator import distributed_trace
from azure.core.tracing.decorator_async import distributed_trace_async

from azure.keyvault.secrets.models import Secret, DeletedSecret, SecretProperties
from .._shared import AsyncKeyVaultClientBase
from .._shared.exceptions import error_map as _error_map


class SecretClient(AsyncKeyVaultClientBase):
    """A high-level asynchronous interface for managing a vault's secrets.

    :param str vault_endpoint: URL of the vault the client will access
    :param credential: An object which can provide an access token for the vault, such as a credential from
        :mod:`azure.identity.aio`

    Example:
        .. literalinclude:: ../tests/test_samples_secrets_async.py
            :start-after: [START create_secret_client]
            :end-before: [END create_secret_client]
            :language: python
            :caption: Create a new ``SecretClient``
            :dedent: 4
    """

    # pylint:disable=protected-access

    @distributed_trace_async
    async def get_secret(self, name: str, version: Optional[str] = None, **kwargs: "**Any") -> Secret:
        """Get a secret. Requires the secrets/get permission.

        :param str name: The name of the secret
        :param str version: (optional) Version of the secret to get. If unspecified, gets the latest version.
        :rtype: ~azure.keyvault.secrets.models.Secret
        :raises:
            :class:`~azure.core.exceptions.ResourceNotFoundError` if the secret doesn't exist,
            :class:`~azure.core.exceptions.HttpResponseError` for other errors

        Example:
            .. literalinclude:: ../tests/test_samples_secrets_async.py
                :start-after: [START get_secret]
                :end-before: [END get_secret]
                :language: python
                :caption: Get a secret
                :dedent: 8
        """
        bundle = await self._client.get_secret(
<<<<<<< HEAD
            self.vault_endpoint, name, version or "", error_map={404: ResourceNotFoundError}, **kwargs
=======
            self.vault_url, name, version or "", error_map=_error_map, **kwargs
>>>>>>> cc4bdb0b
        )
        return Secret._from_secret_bundle(bundle)

    @distributed_trace_async
    async def set_secret(
        self,
        name: str,
        value: str,
        content_type: Optional[str] = None,
        enabled: Optional[bool] = None,
        not_before: Optional[datetime] = None,
        expires: Optional[datetime] = None,
        tags: Optional[Dict[str, str]] = None,
        **kwargs: "**Any"
    ) -> Secret:
        """Set a secret value. Create a new secret if ``name`` is not in use. If it is, create a new version of the
        secret.

        :param str name: The name of the secret
        :param str value: The value of the secret
        :param str content_type: (optional) An arbitrary string indicating the type of the secret, e.g. 'password'
        :param bool enabled: (optional) Whether the secret is enabled for use
        :param datetime.datetime not_before: (optional) Not before date of the secret in UTC
        :param datetime.datetime expires: (optional) Expiry date of the secret in UTC
        :param dict tags: (optional) Application specific metadata in the form of key-value pairs
        :rtype: ~azure.keyvault.secrets.models.Secret
        :raises: :class:`~azure.core.exceptions.HttpResponseError`

        Example:
            .. literalinclude:: ../tests/test_samples_secrets_async.py
                :start-after: [START set_secret]
                :end-before: [END set_secret]
                :language: python
                :caption: Set a secret's value
                :dedent: 8
        """
        if enabled is not None or not_before is not None or expires is not None:
            attributes = self._client.models.SecretAttributes(enabled=enabled, not_before=not_before, expires=expires)
        else:
            attributes = None
        bundle = await self._client.set_secret(
            self.vault_endpoint,
            name,
            value,
            secret_attributes=attributes,
            content_type=content_type,
            tags=tags,
            **kwargs
        )
        return Secret._from_secret_bundle(bundle)

    @distributed_trace_async
    async def update_secret_properties(
        self,
        name: str,
        version: Optional[str] = None,
        content_type: Optional[str] = None,
        enabled: Optional[bool] = None,
        not_before: Optional[datetime] = None,
        expires: Optional[datetime] = None,
        tags: Optional[Dict[str, str]] = None,
        **kwargs: "**Any"
    ) -> SecretProperties:
        """Update a secret's attributes, such as its tags or whether it's enabled. Requires the secrets/set permission.

        **This method can't change a secret's value.** Use :func:`set_secret` to change values.

        :param str name: Name of the secret
        :param str version: (optional) Version of the secret to update. If unspecified, the latest version is updated.
        :param str content_type: (optional) An arbitrary string indicating the type of the secret, e.g. 'password'
        :param bool enabled: (optional) Whether the secret is enabled for use
        :param datetime.datetime not_before: (optional) Not before date of the secret in UTC
        :param datetime.datetime expires: (optional) Expiry date  of the secret in UTC.
        :param dict(str, str) tags: (optional) Application specific metadata in the form of key-value pairs.
        :rtype: ~azure.keyvault.secrets.models.SecretProperties
        :raises:
            :class:`~azure.core.exceptions.ResourceNotFoundError` if the secret doesn't exist,
            :class:`~azure.core.exceptions.HttpResponseError` for other errors

        Example:
            .. literalinclude:: ../tests/test_samples_secrets_async.py
                :start-after: [START update_secret]
                :end-before: [END update_secret]
                :language: python
                :caption: Updates a secret's attributes
                :dedent: 8
        """
        if enabled is not None or not_before is not None or expires is not None:
            attributes = self._client.models.SecretAttributes(enabled=enabled, not_before=not_before, expires=expires)
        else:
            attributes = None
        bundle = await self._client.update_secret(
            self.vault_endpoint,
            name,
            secret_version=version or "",
            content_type=content_type,
            tags=tags,
            secret_attributes=attributes,
            error_map=_error_map,
            **kwargs
        )
        return SecretProperties._from_secret_bundle(bundle)  # pylint: disable=protected-access

    @distributed_trace
    def list_secrets(self, **kwargs: "**Any") -> AsyncIterable[SecretProperties]:
        """List the latest identifier and attributes of all secrets in the vault, not including their values. Requires
        the secrets/list permission.

        :returns: An iterator of secrets
        :rtype: ~azure.core.async_paging.AsyncItemPaged[~azure.keyvault.secrets.models.SecretProperties]

        Example:
            .. literalinclude:: ../tests/test_samples_secrets_async.py
                :start-after: [START list_secrets]
                :end-before: [END list_secrets]
                :language: python
                :caption: Lists all secrets
                :dedent: 8
        """
        max_results = kwargs.get("max_page_size")
        return self._client.get_secrets(
            self.vault_endpoint,
            maxresults=max_results,
            cls=lambda objs: [SecretProperties._from_secret_item(x) for x in objs],
            **kwargs
        )

    @distributed_trace
    def list_secret_versions(self, name: str, **kwargs: "**Any") -> AsyncIterable[SecretProperties]:
        """List all versions of a secret, including their identifiers and attributes but not their values. Requires the
        secrets/list permission.

        :param str name: Name of the secret
        :returns: An iterator of secrets
        :rtype: ~azure.core.async_paging.AsyncItemPaged[~azure.keyvault.secrets.models.SecretProperties]

        Example:
            .. literalinclude:: ../tests/test_samples_secrets_async.py
                :start-after: [START list_secret_versions]
                :end-before: [END list_secret_versions]
                :language: python
                :caption: List all versions of a secret
                :dedent: 8
        """
        max_results = kwargs.get("max_page_size")
        return self._client.get_secret_versions(
            self.vault_endpoint,
            name,
            maxresults=max_results,
            cls=lambda objs: [SecretProperties._from_secret_item(x) for x in objs],
            **kwargs
        )

    @distributed_trace_async
    async def backup_secret(self, name: str, **kwargs: "**Any") -> bytes:
        """Get a backup of all versions of a secret. Requires the secrets/backup permission.

        :param str name: Name of the secret
        :returns: The raw bytes of the secret backup
        :rtype: bytes
        :raises:
            :class:`~azure.core.exceptions.ResourceNotFoundError` if the secret doesn't exist,
            :class:`~azure.core.exceptions.HttpResponseError` for other errors

         Example:
            .. literalinclude:: ../tests/test_samples_secrets_async.py
                :start-after: [START backup_secret]
                :end-before: [END backup_secret]
                :language: python
                :caption: Back up a secret
                :dedent: 8
        """
        backup_result = await self._client.backup_secret(
<<<<<<< HEAD
            self.vault_endpoint, name, error_map={404: ResourceNotFoundError}, **kwargs
=======
            self.vault_url, name, error_map=_error_map, **kwargs
>>>>>>> cc4bdb0b
        )
        return backup_result.value

    @distributed_trace_async
    async def restore_secret(self, backup: bytes, **kwargs: "**Any") -> SecretProperties:
        """Restore a backed up secret. Requires the secrets/restore permission.

        :param bytes backup: The raw bytes of the secret backup
        :returns: The restored secret
        :rtype: ~azure.keyvault.secrets.models.SecretProperties
        :raises:
            :class:`~azure.core.exceptions.ResourceExistsError` if the secret's name is already in use,
            :class:`~azure.core.exceptions.HttpResponseError` for other errors

        Example:
            .. literalinclude:: ../tests/test_samples_secrets_async.py
                :start-after: [START restore_secret]
                :end-before: [END restore_secret]
                :language: python
                :caption: Restore a backed up secret
                :dedent: 8
        """
        bundle = await self._client.restore_secret(
<<<<<<< HEAD
            self.vault_endpoint, backup, error_map={409: ResourceExistsError}, **kwargs
=======
            self.vault_url, backup, error_map=_error_map, **kwargs
>>>>>>> cc4bdb0b
        )
        return SecretProperties._from_secret_bundle(bundle)

    @distributed_trace_async
    async def delete_secret(self, name: str, **kwargs: "**Any") -> DeletedSecret:
        """Delete all versions of a secret. Requires the secrets/delete permission.

        :param str name: Name of the secret
        :rtype: ~azure.keyvault.secrets.models.DeletedSecret
        :raises:
            :class:`~azure.core.exceptions.ResourceNotFoundError` if the secret doesn't exist,
            :class:`~azure.core.exceptions.HttpResponseError` for other errors

        Example:
            .. literalinclude:: ../tests/test_samples_secrets_async.py
                :start-after: [START delete_secret]
                :end-before: [END delete_secret]
                :language: python
                :caption: Delete a secret
                :dedent: 8
        """
        bundle = await self._client.delete_secret(
<<<<<<< HEAD
            self.vault_endpoint, name, error_map={404: ResourceNotFoundError}, **kwargs
=======
            self.vault_url, name, error_map=_error_map, **kwargs
>>>>>>> cc4bdb0b
        )
        return DeletedSecret._from_deleted_secret_bundle(bundle)

    @distributed_trace_async
    async def get_deleted_secret(self, name: str, **kwargs: "**Any") -> DeletedSecret:
        """Get a deleted secret. This is only possible in vaults with soft-delete enabled. Requires the secrets/get
        permission.

        :param str name: Name of the secret
        :rtype: ~azure.keyvault.secrets.models.DeletedSecret
        :raises:
            :class:`~azure.core.exceptions.ResourceNotFoundError` if the deleted secret doesn't exist,
            :class:`~azure.core.exceptions.HttpResponseError` for other errors

        Example:
            .. literalinclude:: ../tests/test_samples_secrets_async.py
                :start-after: [START get_deleted_secret]
                :end-before: [END get_deleted_secret]
                :language: python
                :caption: Get a deleted secret
                :dedent: 8
        """
        bundle = await self._client.get_deleted_secret(
<<<<<<< HEAD
            self.vault_endpoint, name, error_map={404: ResourceNotFoundError}, **kwargs
=======
            self.vault_url, name, error_map=_error_map, **kwargs
>>>>>>> cc4bdb0b
        )
        return DeletedSecret._from_deleted_secret_bundle(bundle)

    @distributed_trace
    def list_deleted_secrets(self, **kwargs: "**Any") -> AsyncIterable[DeletedSecret]:
        """Lists all deleted secrets. This is only possible in vaults with soft-delete enabled. Requires the
        secrets/list permission.

        :returns: An iterator of deleted secrets
        :rtype: ~azure.core.async_paging.AsyncItemPaged[~azure.keyvault.secrets.models.DeletedSecret]

        Example:
            .. literalinclude:: ../tests/test_samples_secrets_async.py
                :start-after: [START list_deleted_secrets]
                :end-before: [END list_deleted_secrets]
                :language: python
                :caption: Lists deleted secrets
                :dedent: 8
        """
        max_results = kwargs.get("max_page_size")
        return self._client.get_deleted_secrets(
            self.vault_endpoint,
            maxresults=max_results,
            cls=lambda objs: [DeletedSecret._from_deleted_secret_item(x) for x in objs],
            **kwargs
        )

    @distributed_trace_async
    async def purge_deleted_secret(self, name: str, **kwargs: "**Any") -> None:
        """Permanently delete a secret. This is only possible in vaults with soft-delete enabled. If a vault
        doesn't have soft-delete enabled, :func:`delete_secret` is permanent, and this method will return an error.

        Requires the secrets/purge permission.

        :param str name: Name of the secret
        :returns: None
        :raises: :class:`~azure.core.exceptions.HttpResponseError`

        Example:
            .. code-block:: python

                # if the vault has soft-delete enabled, purge permanently deletes the secret
                # (with soft-delete disabled, delete_secret is permanent)
                await secret_client.purge_deleted_secret("secret-name")

        """
        await self._client.purge_deleted_secret(self.vault_endpoint, name, **kwargs)

    @distributed_trace_async
    async def recover_deleted_secret(self, name: str, **kwargs: "**Any") -> SecretProperties:
        """Recover a deleted secret to its latest version. This is only possible in vaults with soft-delete enabled.
        Requires the secrets/recover permission.

        :param str name: Name of the secret
        :returns: The recovered secret
        :rtype: ~azure.keyvault.secrets.models.SecretProperties
        :raises: :class:`~azure.core.exceptions.HttpResponseError`

        Example:
            .. literalinclude:: ../tests/test_samples_secrets_async.py
                :start-after: [START recover_deleted_secret]
                :end-before: [END recover_deleted_secret]
                :language: python
                :caption: Recover a deleted secret
                :dedent: 8
        """
        bundle = await self._client.recover_deleted_secret(self.vault_endpoint, name, **kwargs)
        return SecretProperties._from_secret_bundle(bundle)<|MERGE_RESOLUTION|>--- conflicted
+++ resolved
@@ -51,11 +51,7 @@
                 :dedent: 8
         """
         bundle = await self._client.get_secret(
-<<<<<<< HEAD
-            self.vault_endpoint, name, version or "", error_map={404: ResourceNotFoundError}, **kwargs
-=======
-            self.vault_url, name, version or "", error_map=_error_map, **kwargs
->>>>>>> cc4bdb0b
+            self.vault_endpoint, name, version or "", error_map=_error_map, **kwargs
         )
         return Secret._from_secret_bundle(bundle)
 
@@ -229,11 +225,7 @@
                 :dedent: 8
         """
         backup_result = await self._client.backup_secret(
-<<<<<<< HEAD
-            self.vault_endpoint, name, error_map={404: ResourceNotFoundError}, **kwargs
-=======
-            self.vault_url, name, error_map=_error_map, **kwargs
->>>>>>> cc4bdb0b
+            self.vault_endpoint, name, error_map=_error_map, **kwargs
         )
         return backup_result.value
 
@@ -257,11 +249,7 @@
                 :dedent: 8
         """
         bundle = await self._client.restore_secret(
-<<<<<<< HEAD
-            self.vault_endpoint, backup, error_map={409: ResourceExistsError}, **kwargs
-=======
-            self.vault_url, backup, error_map=_error_map, **kwargs
->>>>>>> cc4bdb0b
+            self.vault_endpoint, backup, error_map=_error_map, **kwargs
         )
         return SecretProperties._from_secret_bundle(bundle)
 
@@ -284,11 +272,7 @@
                 :dedent: 8
         """
         bundle = await self._client.delete_secret(
-<<<<<<< HEAD
-            self.vault_endpoint, name, error_map={404: ResourceNotFoundError}, **kwargs
-=======
-            self.vault_url, name, error_map=_error_map, **kwargs
->>>>>>> cc4bdb0b
+            self.vault_endpoint, name, error_map=_error_map, **kwargs
         )
         return DeletedSecret._from_deleted_secret_bundle(bundle)
 
@@ -312,11 +296,7 @@
                 :dedent: 8
         """
         bundle = await self._client.get_deleted_secret(
-<<<<<<< HEAD
-            self.vault_endpoint, name, error_map={404: ResourceNotFoundError}, **kwargs
-=======
-            self.vault_url, name, error_map=_error_map, **kwargs
->>>>>>> cc4bdb0b
+            self.vault_endpoint, name, error_map=_error_map, **kwargs
         )
         return DeletedSecret._from_deleted_secret_bundle(bundle)
 
