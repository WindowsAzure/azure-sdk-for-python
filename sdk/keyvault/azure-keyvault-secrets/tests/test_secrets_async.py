--- conflicted
+++ resolved
@@ -196,37 +196,7 @@
                 self._assert_secret_attributes_equal(expected_secret.properties, secret)
         self.assertEqual(len(expected), 0)
 
-<<<<<<< HEAD
-    @ResourceGroupPreparer(name_prefix=name_prefix)
-    @AsyncVaultClientPreparer(enable_soft_delete=True)
-    @AsyncKeyVaultTestCase.await_prepared_test
-    async def test_list_deleted_secrets(self, vault_client, **kwargs):
-        self.assertIsNotNone(vault_client)
-        client = vault_client.secrets
-        secret_name = self.get_resource_name("sec")
-        secret_value = self.get_resource_name("secval")
-        expected = {}
-
-        # create secrets to delete
-        for _ in range(0, self.list_test_size):
-            expected[secret_name] = await client.set_secret(secret_name, secret_value)
-
-        # delete all secrets
-        for secret_name in expected.keys():
-            await client.delete_secret(secret_name)
-
-        await self._poll_until_no_exception(
-            client.get_deleted_secret, *expected.keys(), expected_exception=ResourceNotFoundError
-        )
-
-        # validate all our deleted secrets are returned by list_deleted_secrets
-        result = client.list_deleted_secrets()
-        await self._validate_secret_list(result, expected)
-
-    @ResourceGroupPreparer(name_prefix=name_prefix)
-=======
-    @ResourceGroupPreparer()
->>>>>>> d2b712d7
+    @ResourceGroupPreparer(name_prefix=name_prefix)
     @AsyncVaultClientPreparer()
     @AsyncKeyVaultTestCase.await_prepared_test
     async def test_backup_restore(self, vault_client, **kwargs):
