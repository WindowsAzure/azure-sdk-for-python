--- conflicted
+++ resolved
@@ -18,12 +18,9 @@
     - Renamed the `result` property of `VerifyResult` to `is_valid`
 - Renamed the `UnwrapKeyResult` and `WrapKeyResult` classes to `UnwrapResult` and `WrapResult`
 - Renamed `list_keys` to `list_properties_of_keys`
-<<<<<<< HEAD
+- Renamed `list_key_versions` to `list_properties_of_key_versions`
 - Renamed sync method `delete_key` to `begin_delete_key`
 - The sync method `begin_delete_key` and async `delete_key` now return pollers that return a `DeletedKey`
-=======
-- Renamed `list_key_versions` to `list_properties_of_key_versions`
->>>>>>> 39856dfa
 - Renamed `Key` to `KeyVaultKey`
 - `KeyVaultKey` properties `created`, `expires`, and `updated` renamed to `created_on`,
 `expires_on`, and `updated_on`
