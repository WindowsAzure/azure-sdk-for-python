# ------------------------------------
# Copyright (c) Microsoft Corporation.
# Licensed under the MIT License.
# ------------------------------------

<<<<<<< HEAD
VERSION = "4.3.1"
=======
VERSION = "4.3.2"
>>>>>>> b56e12fe
<|MERGE_RESOLUTION|>--- conflicted
+++ resolved
@@ -3,8 +3,4 @@
 # Licensed under the MIT License.
 # ------------------------------------
 
-<<<<<<< HEAD
-VERSION = "4.3.1"
-=======
-VERSION = "4.3.2"
->>>>>>> b56e12fe
+VERSION = "4.3.2"