--- conflicted
+++ resolved
@@ -1,15 +1,9 @@
 # Release History
 
-<<<<<<< HEAD
-## 4.3.1 (Unreleased)
+## 4.3.2 (Unreleased)
 ### Added
 - Added method `parse_key_vault_key_id` that parses out a full ID returned by Key Vault, so users can easily
 access the key's `name`, `vault_url`, and `version`.
-
-
-=======
-## 4.3.2 (Unreleased)
-
 
 ## 4.3.1 (2020-12-03)
 ### Fixed
@@ -17,7 +11,6 @@
   the client was constructed with a key ID
   ([#15608](https://github.com/Azure/azure-sdk-for-python/issues/15608))
 
->>>>>>> b56e12fe
 ## 4.3.0 (2020-10-06)
 ### Changed
 - `CryptographyClient` can perform decrypt and sign operations locally
