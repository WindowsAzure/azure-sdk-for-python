# ------------------------------------
# Copyright (c) Microsoft Corporation.
# Licensed under the MIT License.
# ------------------------------------
import functools
import json
import logging
import time

from azure_devtools.scenario_tests import RecordingProcessor, RequestUrlNormalizer

from azure.keyvault.certificates import (
    AdministratorContact,
    CertificateClient,
    CertificateContact,
    CertificatePolicyAction,
    CertificatePolicy,
    KeyType,
    KeyCurveName,
    KeyUsageType,
    CertificateContentType,
    LifetimeAction,
    CertificateIssuer,
    IssuerProperties,
)
from azure.keyvault.certificates._shared import parse_vault_id
from devtools_testutils import ResourceGroupPreparer, KeyVaultPreparer

from _shared.preparer import KeyVaultClientPreparer as _KeyVaultClientPreparer
from _shared.test_case import KeyVaultTestCase

# pre-apply the client_cls positional argument so it needn't be explicitly passed below
KeyVaultClientPreparer = functools.partial(_KeyVaultClientPreparer, CertificateClient)


class RetryAfterReplacer(RecordingProcessor):
    """Replace the retry after wait time in the replay process to 0."""

    def process_response(self, response):
        if "retry-after" in response["headers"]:
            response["headers"]["retry-after"] = "0"
        return response


class MockHandler(logging.Handler):
    def __init__(self):
        super(MockHandler, self).__init__()
        self.messages = []

    def emit(self, record):
        self.messages.append(record)


class CertificateClientTests(KeyVaultTestCase):

    CERT_CONTENT_PASSWORD_ENODED = b"0\x82\t;\x02\x01\x030\x82\x08\xf7\x06\t*\x86H\x86\xf7\r\x01\x07\x01\xa0\x82\x08\xe8\x04\x82\x08\xe40\x82\x08\xe00\x82\x06\t\x06\t*\x86H\x86\xf7\r\x01\x07\x01\xa0\x82\x05\xfa\x04\x82\x05\xf60\x82\x05\xf20\x82\x05\xee\x06\x0b*\x86H\x86\xf7\r\x01\x0c\n\x01\x02\xa0\x82\x04\xfe0\x82\x04\xfa0\x1c\x06\n*\x86H\x86\xf7\r\x01\x0c\x01\x030\x0e\x04\x08\xf5\xe5\x81\xfd\xa4\xe19\xf0\x02\x02\x07\xd0\x04\x82\x04\xd8.\xb2>H\n\xee\xd9\xd0YE\x04e%\x8e\xd7Cr\xde.F\xa1\xd8W\x11Gw@L;!ght \r\xa8\x06\xb9\x10!\xdb\x0b\xc8\x00\x16g}\xaaa\x1dj\x91lK\x1e\x7f@\xa9x.\xdb\xb0\x04l\xe97\xe7\xeaHM\x96\xa2\xcb\xad\xd8`\x19$\xa5\x1f\xa9\r\xd9\xe0f\xdd}gC\xd6\xacl\x07\x12\xaes\xe8\x11\xd2\xd8b\xf2\xc8\xdf\x12H\xe0\x9bw0\xb3\xed\xb9c\xdf\xee\xc8e\x8a\x0c\x8f\x85\x8e>\x03\xa6\xfe\xd4:S\x8e\x12\x15g\xa4\xe3\xa407l\xde\x03\x88\xbd\xee\xfe\xdf\xb4\xd3g\xb3n\xe6\xb3\x9d\xa3\xa9\xf8N\xbd0=s\xfc2}\x92\x80c\x86\x8a%\xf6\x18Rl\x9c*9\xe7F]5\xdaWR\xdaS\xa4\x01!m\xfa[\xb8@&\xbb\xd8\x86:x\xfbQ\xb9\xd3\xc2\xbel\xd1\xbfjd-\x84\xba\xcfw\x08\xee\x89\x93\xf2q\xcf\xdc<\xa64\xea\x8blZ\xab\xe4\xed\x8c\xd5\x96\x1a,.\xb7C|m\xdd\xe5om\xc3\xe1\xdc\xdd<\x0fXG\x92\x1c\xff(4\xef\x91\x10\x10\xa6\xfa\xd6\xf0\x84\x8a\x9a\x00\xdd\x9b3y\xe4\xf7\xb9\xe7\x11\xdfIa\x81\xee\x03\xf0\xf2\xc6^k\x9e\xc8\xc4\\\xd6\x1d2\xb6\xca\xf4\xec\x96\x8a\x16\xa2\x8b&\x1b\x16\xa7a\x8d\x88\x1b\xf9\xe8\xdcF\xcf9`\xca\x8c\xf6x\x8aV\t{\x92I\xda)\xa6\x97\x13\xf3\xfbg\xb6\x10\xe0\x8a\xa42>\xed\xfc\xd0q\x1c\xf7=7w\x04\xaf\x9b\xb9\xd6|iu\xfcio\xe5:\x02\x92\xf1i\xb1f\x82\xa78\x90MY\xe4\xcdY\x01n\x82i-]\xf7O\x1c\x07q2\x18\xd4^\xa7\x86A\xdf0N\xf6x\x134\r5\xa7\xe8\xbf\t\x08\xec\x85\x7fe\x8a\x1a\xfb\xe4F\xa1\xf5Q\xdd\x96\xd1J M\x17\xa4\xc3\x8f\xfa\x97\x16\xdd07\xf0\x90\x9e\xc1\x80\x99\x00\x066#~\x0f\x89\x98\xee-\xb9v\xd4\xee\xfc\x97;;\x12\xdd\x84\x05\x05\xa4|\x89\xa7*\xd8X\xb7\xef:$\xb9Y\x80^\x101\xe4\x88\xf5\x1a\xff\xc7\x99H\xf071u\x99GTb\xb8;\xee6\xa3#r\xddRK\x07W\x004\xed\x17\xaf%\xfdD\xb5\x92\xc5:\xe7\xbf\x97H/\xba\x97-@\xfe\xeas\xf9~\xf5\xf8.\x07\xa3\xa5\xb4\xef\x9dc\xe5\x93\x13\xeb\x12\xa3\x1a\x1eiy\xee\xccV\xe7n\xc4\x8c\xd7\x8db2\xdd\x84\x9d\xd1\xf2\x13\xddM\x00\xe4\xd2\xc4\xbc\x9fk~Lz&!\xe3D\xbczW[j\xb2\xbbS\xe8\x1b\x06\xb6`\x90GU\x02$\xf2\xea\xb0\xa5C\xbc\x02\r\xc7w\x0f\x03\xf0\x86\xaa\xbeN_`FfP\"\x84i\x8d\xea~\xe0\xbf\xcc8;I4,\xf4\xc0{\x96\x1e~\x05\xcd\xdeoi\x13\xce\xbb7}F\xb4uYh\x9f\xd4V\x00\xcda-\xa3\xba\xc7\x9d\xe2\xbc;\xe9\x95\x8d\xe3V\xa4\xc7d\r\xd0\x94\x9e0\x9a\x87^\xa5s\xe8\x02\x9f\xcf\xc2\x02K\xf7E\x9cA\xb2\x04\xdaW\x88\xc4q\xad\x8f\xd0<\xa8\xbf\xc0\xe3p\xaa\xc6\xc3\xc5\x15\xbb\xbd\x94U*\xce\xfc\xa4\x19\x04\xd2K\x1aJ\x19Y\x93\x91\xa4y\xac\x83X/\xfb\x1e/\xcd\xa9Am\"Z\n\xf5pw\xa5\xa2\xf1\xa3P\xc6\xbb\x9a\xaah]\xf8\x8d\x97d\xb79\x17\xa7K\x99\xaa\x9a~\x15\xf2\x99j*/2;|\x17\xbc\x87\x08\xf9>-\x8aQ\xb1M\x82\xc9\xcfCV\x80\xc0\xea\xb2 \x7f\xeb\x84?\x88\xe9\xa6\x07\xa1\xb3\x1c\x93\xd2RGk\x1d\xad\xf3\xafQ\xda6\x1d\xb1|\x18Qx\xe0\xc0r\x15\xd2\xfa#\xed\xb2X<ae\x165\xce\xa7\xa6V\xf3\xab\x1c\xb0s9\xc5\xfb\x06B\x82\xb6\x16\x9f7\xf1T\xf7\xe1!\xc4\xd5\x95\xd4\xfe\x9b\x8c\xee\xbb\xe2DA\xd8[\xbd\xa9~\x98\x06eB\x0b@\xca!\xb93\xe7w\xcbE\xb4\t\x1b\xaeh\xcb\x0e\x8f\xa4\xf7\x1c{\x1dK\xe0\xa0T\xe24\xd5\xae\xab\xf7\x11\x8e\xbe\xf4\x14\xa3`\xb8\xc3\x13\"\xb8\x9d\xf8|\x1f\x99\xb4hk\x11\rY\xd2\xdc93^j\xc7\x04Gf\xbe\xdf\xb5\x10\xa2R\x83\xe6K+<\x91\xbaE\xd3@\xec\xed\xa9\xce\x9d\xe6\x89\xc0\xd8F\xcf\xfe\xb3o\x1c\x08\x8cN\xff\xf2\x7fw\x89\xec\x80zzE;\x82\xbb\x8f\x89\x9b\xd94a<6^\x0e\xf9og\x16*\xbcF\x9c5 \xc8\x89o4\xf6\x99L\x1ePl\xc8\x9d\xe3\x1e8\xfeQ4,\xb8\xbd\x91\xc3\xd0\x85\x18++N\xce\x9ez\xcc\x81\x9b\xd5\x1a;u\x08\xb1\xa1)K\xfb(W7\xc5]k\xd6\xbc\n\x92\x8b1\x9e\x81\xbd\xf6\x80\xa8M\x0bkz\x07\x17\xe6\xb2\x0c\x8cx$sR\x1d~Q\x89\x91\x9c\xdaX\xc9\x18TS\x89\xe1g\xb2\x9f=4\xf2.\x1dvK${\x9b\xdam\x9b7\xec\xb6\xfc\x8a\x08\x14`\xd0Xg!\xb3jZ\xee\x06\t\xd0\xc8\xae\x1f\xcf\x7f\x05i\xee'Y\x88\xf2\x8aWU~\x0c\xa8\xfd\xf0\x9e=\x1d\xa8\xbc\xe7\xe9\x87\x1fN@\x98\xbe3\xd0h\x16c\xeb\x02\x0f\xbc\x01\x10\xd9\xf9\x1f\xb9\xcb6.\x11\xcfY\xa1U\xfb\x9eJ{-1\x81\xdc0\r\x06\t+\x06\x01\x04\x01\x827\x11\x021\x000\x13\x06\t*\x86H\x86\xf7\r\x01\t\x151\x06\x04\x04\x01\x00\x00\x000W\x06\t*\x86H\x86\xf7\r\x01\t\x141J\x1eH\x00a\x008\x000\x00d\x00f\x00f\x008\x006\x00-\x00e\x009\x006\x00e\x00-\x004\x002\x002\x004\x00-\x00a\x00a\x001\x001\x00-\x00b\x00d\x001\x009\x004\x00d\x005\x00a\x006\x00b\x007\x0070]\x06\t+\x06\x01\x04\x01\x827\x11\x011P\x1eN\x00M\x00i\x00c\x00r\x00o\x00s\x00o\x00f\x00t\x00 \x00S\x00t\x00r\x00o\x00n\x00g\x00 \x00C\x00r\x00y\x00p\x00t\x00o\x00g\x00r\x00a\x00p\x00h\x00i\x00c\x00 \x00P\x00r\x00o\x00v\x00i\x00d\x00e\x00r0\x82\x02\xcf\x06\t*\x86H\x86\xf7\r\x01\x07\x06\xa0\x82\x02\xc00\x82\x02\xbc\x02\x01\x000\x82\x02\xb5\x06\t*\x86H\x86\xf7\r\x01\x07\x010\x1c\x06\n*\x86H\x86\xf7\r\x01\x0c\x01\x060\x0e\x04\x08\xd5\xfeT\xbd\x8c\xc7<\xd6\x02\x02\x07\xd0\x80\x82\x02\x88\xe6D\x13\xbe\x08\xf7\xd55C\xb4\xb3\xe0U\xbb\x08N\xce)\x00\x18\xd0f@sB\x86b\x7f\xa7,\xcfl\xc5\x1b\xc7\xbbN\xebw\x88U':\xee!\x11u\xad\x96\x08I\x95\xc0\xf8\xa0iT$=\xab\xa6\xb1\xfa|\xf8\xbe\xa2W\xf0L\x7f\x94J\x97$Ws\x08t\xbdGn\xd9\x06\xbb\xa9\xa7C\xfa\x01P\xdaI\xe0\x7f\x80\xe4\xea\xf6(\xdb\xfd\x87\xc5\xac\xae!\xfe\xa3\xa7\x07\xbc\xbe\xa9xq\xad\xd9\xb5e\xdf\xb9\x18\xb1\xd9\xfc \x96\xd34l\xcc\xf5\x83\x9f]\xef\x1f\xe0\x957\xcd\xab\x13e\xb2\xdc\xb4\x03\xfa\xd6\xac\xf2c5\xb3\x8fEM\x97\xcaB\xeesp-\x95;X\xb1\r\xf6f\xc9\xae\xeb\xb0;P\xd0p\xea\xd5m\x90E\xe5\x14:\xa1j\xf1!PC\xb7v\xf6*1\x8f\x90/\x1c\xe9f\x104\xab\x8e\x19g\xdf\xde\xc7E\xfa@\x01M+\x9c.[\x10\x9b\xba\x91\xd6\xb2\x0cQ\xc0\xa7\xed\xaf\x1c\xac\xcc\xc1\xec\x02\xf3h5\xc4\xe5\xa9\xc7-y\xef\x9ep\xdc\x13%\x06\xb5\xfc\xc0\xdb\x9e\x13\xba\xfe\xa1\xc0\xed\xc7\xc6\xd6\xa6\x03\xab\xc4\xe1\xeb~o\x18\xd3\x16\xd7\r\xecU.\xe5\xd2\xe1/u\xac\x80\xb0\x11\xd6M\xc3\x82\xda\xd9Lk\x96\xdf\x1e\xb8X\xf0\xe1\x08\xaa>[7\x91\xfdE\xd1r\xf0o\xd6\xdb\x7fm\x8c;\xb59\x88\xc1\x0f'b\x06\xac\xc1\x9f\xc1\xc6\xd44\xa3\xd4\xf8\xdc\xd2G\x7f\xf3gxeM7\xd3\xc2\x85L-\xf2\x19\xc4ZwA\xa7\x10}\x0e\x8bx\x84'\xd1\xdb\xae%\x1b}S\x1b\\\xd1\xce\x17\xe3$\xb5h\x83V\xac\xe7tc\n\x9a\xe2Ru\xf4\xc1*\xf1\x85\xbd\xe8\xc0YS\xb9\x13\x89\xa0.\xfa\x1a2f\xdc\x85\xcd\xc1;\xbb\x0bz\xb6\x87\x9c\x93y\x86\xf3\x01h\xb7\x10#\x7f\r\xf3\xa9\x94}4|\x00\xfe\x80'\xd76\x93\x9dx)\xa0\xcbrY\xb8\xcf\xa2|t\xcc\xfa\xd2u\x1e\xa3\x90\xf7`==\x1b\xa0Z\xbcQ\xf1J\xf2|0]\x0b\xbb\x9c\xce\x171\x1e<4E\x9b\xd9\x87\xf1m\r\xfe\xc1e!\xa6\x1f\x0f\xf1\x96S\xfc8\xe2d.r6\x81\x93\xdeX\xb6\xa3\x86D\x88\xf9\xf2\xd1\x83Z\xbf\"Q\xd1\xf0i\x82\x86\xa9M\xb8\xccg\x91i\xefC\x84U\xcf\xcd\x9b!WVF\xb0\x14\x05E\xaa\x18\x93\"\xc0\xc1\xd2V!t\xe2\xf9\xcd\xfba\xa0\xbc\x15\x14\x84\x9esfK\xbfC\xa2\xedJspo+\x81\x18(\x00\xf6+\x18\xedQ\xe6\xebW^\xf8\x80=\x10\xfb\xd6.'A\x979;)\x06\xf0\x85w\x95S\xd9\x1c9\xcc3k\x03\xf2w\x17\x97\xcc\nN0;0\x1f0\x07\x06\x05+\x0e\x03\x02\x1a\x04\x14\xb1\x82\x1d\xb1\xc8_\xbc\xf1^/\x01\xf7\xc1\x99\x95\xef\xf1<m\xe0\x04\x14\xe0\xef\xcd_\x83#\xc5*\x1dlN\xc0\xa4\xd0\x0c\"\xfa\xedDL\x02\x02\x07\xd0"
    CERT_CONTENT_NOT_PASSWORD_ENCODED = b'0\x82\n4\x02\x01\x030\x82\t\xf4\x06\t*\x86H\x86\xf7\r\x01\x07\x01\xa0\x82\t\xe5\x04\x82\t\xe10\x82\t\xdd0\x82\x06\x16\x06\t*\x86H\x86\xf7\r\x01\x07\x01\xa0\x82\x06\x07\x04\x82\x06\x030\x82\x05\xff0\x82\x05\xfb\x06\x0b*\x86H\x86\xf7\r\x01\x0c\n\x01\x02\xa0\x82\x04\xfe0\x82\x04\xfa0\x1c\x06\n*\x86H\x86\xf7\r\x01\x0c\x01\x030\x0e\x04\x08\x1f\xa53\xd3\x19\xe7Ac\x02\x02\x07\xd0\x04\x82\x04\xd8\xe9\xa4\x9e\xb6\x06+\x85\x82Pu\xd2\xb1\xa5\xbc\\\x9dq\xd8\xbb}\x02C\xe8\xf1Q\x01r\xf3{,\x92\x04\xe9\xab\x97AM\x0b\xd7R_\r7\xaf)~\xe3\xf8\x8d\xa4\xdc\xc1\xa3\x12\xa0\n\x19i\x08w\x9b\x0c\xd0\x8e\x01\xf7\xfa\xb9\x0c\x1d@R\x96_\x92H=\x82\x9b\xdb\xaf\xe5\xd0fn\xda\x82$\xc8f\nf\x96>A\xf4\x0c\xa1\xde\xd3rj\x85\xbc\xdcW3c\x9d\x137\x17\x80\x01\xb2f\xccFf\x14\xbd\xf9\xbe\xbf\xe1\x9eF\xe7\xaeq\xde\x8c\xa9\x94\x89I2\xb4\xacY\xb4\xd1\x02?\xce\xe0\xf9\x9d\xe7\x8a\xf0\xf1\x8d\xc0\xd5\x8d\x91\xe9P\xcd\xe9\xd4X\x00\xaa\xcdI\t-\xede\xcbT?\xfd\x8b\xa1\xaci0sw(\x1b\xb1\x833\x9fi\x82:9\xb4/ H\x07b\xd3\xf5-\xcbS`\x82\x10\x0b\xd1\x8f\xb8I\xce/\x14\xa20i\xa7\xef\xb8=\xe2Z\x15?z\xa9\x1b\xc2k\x0et\xf1\x18\x16\x07\xd8\x9a\xfd\xea\xe9\xb2Fq\x96\x04r\xcb\x16\xb3v\xfd\xac\xb5*\x07s1\x97\xc9\xe1\xf9I\x18\xe2\xf0{\xce\xa6\xba/\xcd\xf8?\xd2*\x8c\xb3f\xe8\x99h\xa8\x13\x03\xafs,\xa5A\xb3b\x9c#\xb7\xa1\x1b2w\xcd`\xd2\x95\r\xcd\x86\x8aq\xfb?\xfaO\xbe\x9d\xe9B\x9e\x80\xa1\xc2\xb5\\\xad\xf8\xf4i\n\xc8\x80j\x8c\x1a\xe2\x0be\xb1F\xb3{Kj\xed\t\xb9\xb3\xf2\x15\xf9\xd3E<7\xe1\xfb\x8d\x88\xc7\x9c\x81#l\x19\x07\xa5\x05\xdd\xdb\xf8\xc3\x1c\xff\xa7\x94\x9c\xc8]t~\x8e$/q\x10`g\xc1\xa1Q\xea|s\xd7\xaa\x9f\x0f\x9c#Og\x13\x95\xda}\x00\xc4\xf1\xc0S\xb8q\x9a\xddT\xffUY~\x07\x81\xc3]Qc\xe6\x7f\r\xd3bd\x0cG. e\xb2\xae\x80>,C\x81\xad\x83\xe4\xb5\x1f\x8c\xec\x8a$\xe3\x0c\xf2r\xa9\xed\xaf[[\xddL\xdd\x16\xf7\x1d&\x7f\xd8C\x0f\xc72\xcb\xd3J\xb4\x8a\xb9\n(\x86\x95B\xf4\xcd\x1b\xd5\xe4\xab\xb2G\xf1\xce!\x07@\xf0-\x1d\xbf\xcbD\xd3\x89\x07\\%\xe7\xce\x1d\x16z\xa4a\xf2\xedS\xcej\xd9uC]\x84\xa2\x801\xce\xf71\x14-\xc1\r}\xc8\xc6\x03W\xd4$\x9e\xe8QO\xec\xb3\x9e\x83\xa6\x90tu\x15X]\xb8!\x7f\xcaQ&bu\xb0!^\xcd\x99P\xbe\xe46J]\xa1\xa3\x8c\xcd\xc8\xca\xf8\xec\n\xc8\x8c\xc0\xd2\xd2$8\x95\x9d\x81\xdb\x9e\x05\x8f\x84\xaa\xfa\x07ci\xd5\xcb4\x1c\x9b\t\xe6\x02`M\xe1\x8e%P+.BI8\xcd\x94WT\x14~B5\x8fy\xafu\xdd\x10\x8dj"_\x9f\xd8\x84\xc3\xb9\xcb\x19m\x7f\xef`\x11\x06B\xd6g\xea\xe1\xc2\xc3\x19@\x0f\xd59\xf0\x01D\xfe\x08\x9ep~pE\xb1\x81\xd4\x7f\x9f>?_\xb2C\xfc%\x98\xfe,c!\x9c\x96\xaeH\xcc\x1cic(\xe6\x80)\x90W\x07\xfaOmQ:v\x87H[\xaa?\xf4Y\x89\xbaz\x96B\x96\xfbZ\x98\xf9Q\xfe\xe8\x1a\xf8.n\xca*\xc3`\xaa\x91}\xa4\xe7\x87\xf7\xff\xf4^\xf8\x01:r\xc8(\xa8\xfdf|WY[\xa7\xf4w\xfa@\xbc\\^w\xa8\xeb\x82\xe35G\xf7\x06f\xe34\x9aA\xbc\x1e\x88\xa84\xd2]\x95\x9d\xa6%T\xbb\x0bt\x93I\xc0+7\xa31\xa3?9\xb0B>\xd6J\ttT\x8f\xf8\x19\xec`\xab\xc0\xab\xab\x93G;UN)\x1b|\x0b\xde\x1d{\xffPLz\x08\xe4-f\\\xf1\xafM\xb7\x9e$:\xd8\xd2;\xfe\xc1\x02c\xa3\x16\x9c\xc5\x9b\xcdt\xb7\x99!\x02\xddL\xd62\xb9\xe7\xb4\x181\xe1S\xedJ\x83\x0b[\xc0B@\x93\x15\xcf\xb0\xaaS\xdd\xbfp{\x1cW0\xd2\x9d\x8aO\xaa\n\xba\x0e\xecm\x92\xdd\x84\x84\nlN\xd8\xe2n\xc7^\x85\x9c\xca\x0e\x05K\x8f\xb41\x9d\x07A\x812\xd4\xb4\'\x16:\xedG\x9d\xbfY\xd3\x05\xef\xd5hq\xaf\x88\xde\x068)\xca\x8b\xd4\x10pE\xc8e\x04i<\x18^\x1b\x7f\xfdJaP\x1f\xd4R\x10\xc5\xae\xe6Q\x08\x8b\xbcy*\x15\xb8\xb7G\xc1R\\\t\xbb\x93g\x9f\x1e\xdb7j\x02h\xe5\\@\xf0A\xfc^\x84U \xc9\xa7\x92%W\x0ep\x03\xb95gH!N\xfcjG\xb4\xc72\x0eq\x10W\xdd\xe8^Y\xa2p\xab\xd1\xcf\xe4\xd8q\xa9\xce]\xf9\xdbJ\x8e\xe9\xaaS\xed6y\x93~2\x8e\xbbx\x0eIF5\x16\xdco\xd1\xec;\tqm \xd3\x80\x93\xcc\xb38\xe9\x12\x1a\xb1\xbd\x1f\xb5\x80\xef\x8bR@f\'QF\xac\xd1\x1e\x18\x1e-\x80\x85\x82\xe8\x9f\xb6|E\xc1c\xe4\xcc\xd0\x96\x88\xc5\xa0\x83"\xa3\xa69\xfb\x10\xc2XN\x1e9\xe9\xeeB\x01\x00\xe8w\xc3\xb1\xb6\x9e\xbd\x8d\n\x92\x94Vc\x85mjA=\x92?\x12\x17\xa2nJV$\xcd\xea/XO\x00\xf9\x8b\xdc\xf0\xcef\xc8\x06\x94*M\xce\xfb\x0b\xe5/SC\xad\xed\xdfu\x95\x83S\xdc\xa9\xad:\xdc\t\xc8r\x9c\x1f\x16\x85\x0e\x11\xff\xa4\xeeJI\xddK\xf4!e\x9c\xb61\x81\xe90\x13\x06\t*\x86H\x86\xf7\r\x01\t\x151\x06\x04\x04\x01\x00\x00\x000W\x06\t*\x86H\x86\xf7\r\x01\t\x141J\x1eH\x00b\x00d\x008\x003\x007\x009\x00c\x001\x00-\x00a\x006\x005\x00c\x00-\x004\x003\x00e\x00e\x00-\x008\x001\x000\x00a\x00-\x005\x00a\x002\x004\x003\x004\x006\x003\x00f\x00c\x00e\x00c0y\x06\t+\x06\x01\x04\x01\x827\x11\x011l\x1ej\x00M\x00i\x00c\x00r\x00o\x00s\x00o\x00f\x00t\x00 \x00E\x00n\x00h\x00a\x00n\x00c\x00e\x00d\x00 \x00R\x00S\x00A\x00 \x00a\x00n\x00d\x00 \x00A\x00E\x00S\x00 \x00C\x00r\x00y\x00p\x00t\x00o\x00g\x00r\x00a\x00p\x00h\x00i\x00c\x00 \x00P\x00r\x00o\x00v\x00i\x00d\x00e\x00r0\x82\x03\xbf\x06\t*\x86H\x86\xf7\r\x01\x07\x06\xa0\x82\x03\xb00\x82\x03\xac\x02\x01\x000\x82\x03\xa5\x06\t*\x86H\x86\xf7\r\x01\x07\x010\x1c\x06\n*\x86H\x86\xf7\r\x01\x0c\x01\x060\x0e\x04\x08\xd0~p\xe13w{_\x02\x02\x07\xd0\x80\x82\x03x\x1e]uF\xa8\xb8\xdf\xf4\xb0x4\xf4\xe3r\xea\xee\xc7\x83k;\x07.\xde!W\x98b\x0f]\x87v\x06^\xe2\xc4Z\xd9\x16\xee\xe4z\xb5\xa5^R\xf8!V\x01\xcb\x90\xbf\x05\xdfWN\x8c\xe2\x059\xba\x02\xa0\xf3\xb0d\x0f\x94 |\xe89\x07\xa8\xff\x86\xc5\x12\x8c\xb0Pa\xaa\xb2\xb3\xbe\xe7\xd5 \xc7\xf6\xa5\xa0\xe9\x87\x93\x16\xea\xebPV\xc9\xda\x97B\x1e\xa1M)\x1c^\xe7\xfb\xbe\x00q;\x8e\xf4\r\xf3q\x87\xb9)g\xc8\xa1\x07i\x06\xca\xc8\x97S\xd3\xd3ihO\xaf(\xd7\xa0\t\xefo\x10\xb8\xeaE\xfc\xdf\x18\xf0\xd4\xe5\xbc\xbc\x12\x11\xc2p\xb4\xfd\xf8\x1b\x0e\xa8\xa9.N[?\xd2\xf3<rS\xe8\x96\xbeT\xc0\x91\x13\xc1\xa7\xc6#\xd9\x8f\xd3\xb0\x10d\xcb\x7f\x17\xd0\xe8\x8b\x1b\x9e\xee\t\xacl\x08cE\xc5\xaa\xae\xcc\xfd\x02\\\xa2\xc6\x19\xc5_V}o7\x92\xb5\xacY\xad\xabL\xb1\xeb}\xb3\xf6X\x99\xff?\xec\xd2\xd1\xcb~C\xcd\x00\xcbuu\xc0K\x10\xe5\xa2\x9f\x86\xa7D\xc2\xc6\x89\x8d\xdd\xa6\x87\xed\xb6dz\xec\xab\x8e\xa6\x98\xa8nR\xc3\x07`\xb1?\xfd\xe2yi\xc5_\x9c\x80\xa4\xfe\x18\x10\xd5{-u\x9a\xe3\x87\xc19\xb5\xdc\x82\x8c\x83\xd7\xc7G\xd2\x1e\xa8m\x12\xc8\x9a2O\xe4"\xd9\xa6\x1b;\xdd\x95\xe3a\x07\xc9\xe9\x1e\'\xfax\xab@s\x98\x8e\x8a\xd3U.\x95W\xd4S0`\x0f\xecF\x0f\xe4\x86]\xa6\x17\x03~sz\x1b\xd2\xaf\x9f\xf8$\x8d\x11\x0c\x92\x83ay\xbch\xabY\xb5\xa7Gl\xd3\x82\x88\x94\xbe\n\xa5XK\xd2\xc2\x9c\xda\xa1;@.\xdb\x86\x1d\x18\xe7}0\xb2\xf9\xcb\x0c\x8a\xee\x04&O\x06M\xc4\xd1\x8eV9\x84U\xf1DTdF\x131\xc3\x96\x07A\x17\x1f_\x89$\t\xa2!\xed\x85,E\xa7[\xcf\x0fv\n2\x99\x9e\xae2\x1b*\xcb\xab\xb1\tE\xd2\xb8~\xf5\xb5\xdc\x8b\x91\xf2\xe1\xe7\xe3\xfdA\x1a"\x82\xc5<#8\xf6v\xce]\x8fR0b\t\xdf%a\xe1-\xab\x1b \'&`\xe0\x80\xcc\xdef\x0e\xbe_\xcd\x86{P?\x116\xfe\xfc\x1b\xceK=b\xbdau2\x90 \xbaxHM\x89\xa4i\x11\xc2\x056\xc8\xfc\xa6\x95u\xe6\x14\x07\x02\xae\xad\xb2Q#\xde\x93s\xcfLc|1\xe6\xfb\x10C\x1d1(0N\x0c\xaav\xd1?\xf8j;\xc5+\x0b\xf3\x8e>\x0f\xda\x1cp\x99\x86\xbe\xc3\xa8t\\\xa4\x88?\x90\xb3\xa3qvh\xa5\x06\xf1a\xb6%\x18\x8eqc2\x04\xc7\xc0>i\xdc\x8fI\xbc\xb0\x82\xdc\x87j\xd9\xff\x05e{\xd2\x01\x0e\xf0\x91\x7f\xcb\xf8\xa27\xfb\xd1\x9c\x96\xadS\x97\x17\xb0\xf3F\xb4\xc6\xc3(/\xc4\x88\xdf\xf3M@n\xc4\xd88\xd0%hq\x0c\xae\xab\xbf\x91\xe6\xff\xd4np\xed\x9a\xab\x04\x83^/!\xf7\xf5\x91\xa54\xc9n\xb14\xb6\x8d\xdbQB-\x04\xf8\x98H\x98\xe10Ksw\xac\x0cc@\x92\x10\x1cA\x96\xb39gljl6\xd4cz\xd8it\x1e\xedZ]\xfa\x0c\x93\xce\x97\xcd"\x93e\xf8\xb1\x02b\xb9 \xb5\xc5W\x12\xf5\xe7\x81s\xf9$+\xf4\xee\x13\xdeQ\x02Cq\x15x\xe3\xd8\xbe&\xa4,k0U\xa9\x87\x15\xc7\x86\x82\xb0@Q\xfb\xbb\xf6\xa11\xbf\x1d[,\xec\x16`\xc5\xc2\x0f/\n\x8f\x9f\xebf\xfa\xf3\xcfW\x9d\xedD\xf4\xdf\x8c\x88\xc3{\x89s\xf6\xb20+\xa2J\xffx\xbd\xad\x9a9/\xee\xc2x?\xce\xc2{\xb8\x1b)\x0e\x8ao\xe3\x86{%n.~\x8c\x95\xc9\x85[\xfa\x1a070\x1f0\x07\x06\x05+\x0e\x03\x02\x1a\x04\x14\xc2\xeb\x94\x0bl\xc6q36\x8c\x8b\xfb\x87\xa2N\x0e\xa4\x00\x11.\x04\x14R)\xd7xhz=l\x84,\xcc\x07\xa6\xef\xd7i\xb0\xe9\x13o'

    def __init__(self, *args, **kwargs):
        super(CertificateClientTests, self).__init__(
            *args, replay_processors=[RetryAfterReplacer(), RequestUrlNormalizer()], **kwargs
        )

    def _import_common_certificate(self, client, cert_name):
        cert_password = "123"
        cert_policy = CertificatePolicy(
            issuer_name="Self",
            subject="CN=DefaultPolicy",
            exportable=True,
            key_type="RSA",
            key_size=2048,
            reuse_key=False,
            content_type="application/x-pkcs12",
            validity_in_months=12,
            key_usage=["digitalSignature", "keyEncipherment"],
        )
        return client.import_certificate(
            certificate_name=cert_name, certificate_bytes=CertificateClientTests.CERT_CONTENT_PASSWORD_ENODED, policy=cert_policy, password=cert_password
        )

    def _validate_certificate_operation(self, pending_cert_operation, vault, cert_name, original_cert_policy):
        self.assertIsNotNone(pending_cert_operation)
        self.assertIsNotNone(pending_cert_operation.csr)
        self.assertEqual(original_cert_policy.issuer_name, pending_cert_operation.issuer_name)
        pending_id = parse_vault_id(pending_cert_operation.id)
        self.assertEqual(pending_id.vault_url.strip("/"), vault.strip("/"))
        self.assertEqual(pending_id.name, cert_name)

    def _validate_certificate_bundle(self, cert, cert_name, cert_policy):
        self.assertIsNotNone(cert)
        self.assertEqual(cert_name, cert.name)
        self.assertIsNotNone(cert.cer)
        self.assertIsNotNone(cert.policy)
        self._validate_certificate_policy(cert_policy, cert_policy)

    def _validate_certificate_policy(self, a, b):
        self.assertEqual(a.issuer_name, b.issuer_name)
        self.assertEqual(a.subject, b.subject)
        self.assertEqual(a.exportable, b.exportable)
        self.assertEqual(a.key_type, b.key_type)
        self.assertEqual(a.key_size, b.key_size)
        self.assertEqual(a.reuse_key, b.reuse_key)
        self.assertEqual(a.key_curve_name, b.key_curve_name)
        if a.enhanced_key_usage:
            self.assertEqual(set(a.enhanced_key_usage), set(b.enhanced_key_usage))
        if a.key_usage:
            self.assertEqual(set(a.key_usage), set(b.key_usage))
        self.assertEqual(a.content_type, b.content_type)
        self.assertEqual(a.validity_in_months, b.validity_in_months)
        self.assertEqual(a.certificate_type, b.certificate_type)
        self.assertEqual(a.certificate_transparency, b.certificate_transparency)
        self._validate_sans(a, b)
        if a.lifetime_actions:
            self._validate_lifetime_actions(a.lifetime_actions, b.lifetime_actions)

    def _validate_sans(self, a, b):
        if a.san_dns_names:
            self.assertEqual(set(a.san_dns_names), set(b.san_dns_names))
        if a.san_emails:
            self.assertEqual(set(a.san_emails), set(b.san_emails))
        if a.san_user_principal_names:
            self.assertEqual(set(a.san_user_principal_names), set(b.san_user_principal_names))

    def _validate_lifetime_actions(self, a, b):
        self.assertEqual(len(a), len(b))
        for a_entry in a:
            b_entry = next(x for x in b if x.action == a_entry.action)
            self.assertEqual(a_entry.lifetime_percentage, b_entry.lifetime_percentage)
            self.assertEqual(a_entry.days_before_expiry, b_entry.days_before_expiry)

    def _validate_certificate_list(self, a, b):
        for cert in b:
            if cert.id in a.keys():
                del a[cert.id]
            else:
                assert False, "Returned certificate with id {} not found in list of original certificates".format(
                    cert.id
                )
        self.assertEqual(len(a), 0)

    def _validate_certificate_contacts(self, a, b):
        self.assertEqual(len(a), len(b))
        for a_entry in a:
            b_entry = next(x for x in b if x.email == a_entry.email)
            self.assertEqual(a_entry.name, b_entry.name)
            self.assertEqual(a_entry.phone, b_entry.phone)

    def _admin_contact_equal(self, a, b):
        return a.first_name == b.first_name and a.last_name == b.last_name and a.email == b.email and a.phone == b.phone

    def _validate_certificate_issuer(self, a, b):
        self.assertEqual(a.provider, b.provider)
        self.assertEqual(a.account_id, b.account_id)
        self.assertEqual(len(a.admin_contacts), len(b.admin_contacts))
        for a_admin_contact in a.admin_contacts:
            b_admin_contact = next(
                (ad for ad in b.admin_contacts if self._admin_contact_equal(a_admin_contact, ad)), None
            )
            self.assertIsNotNone(b_admin_contact)
        self.assertEqual(a.password, b.password)
        self.assertEqual(a.organization_id, b.organization_id)

    def _validate_certificate_issuer_properties(self, a, b):
        self.assertEqual(a.id, b.id)
        self.assertEqual(a.name, b.name)
        self.assertEqual(a.provider, b.provider)

    @ResourceGroupPreparer(random_name_enabled=True)
    @KeyVaultPreparer()
    @KeyVaultClientPreparer()
    def test_crud_operations(self, client, **kwargs):
        cert_name = self.get_resource_name("cert")
        lifetime_actions = [LifetimeAction(lifetime_percentage=80, action=CertificatePolicyAction.auto_renew)]
        cert_policy = CertificatePolicy(
            issuer_name="Self",
            subject="CN=DefaultPolicy",
            exportable=True,
            key_type=KeyType.rsa,
            key_size=2048,
            reuse_key=False,
            content_type=CertificateContentType.pkcs12,
            lifetime_actions=lifetime_actions,
            validity_in_months=12,
            key_usage=[KeyUsageType.digital_signature, KeyUsageType.key_encipherment],
        )

        # create certificate
        certificate = client.begin_create_certificate(cert_name, CertificatePolicy.get_default()).result()

        self._validate_certificate_bundle(cert=certificate, cert_name=cert_name, cert_policy=cert_policy)

        self.assertEqual(client.get_certificate_operation(certificate_name=cert_name).status.lower(), "completed")

        # get certificate
        cert = client.get_certificate(certificate_name=cert_name)
        self._validate_certificate_bundle(cert=cert, cert_name=cert_name, cert_policy=cert_policy)

        # update certificate, ensuring the new updated_on value is at least one second later than the original
        if self.is_live:
            time.sleep(1)
        tags = {"tag1": "updated_value1"}
        updated_cert = client.update_certificate_properties(cert_name, tags=tags)
        self._validate_certificate_bundle(cert=updated_cert, cert_name=cert_name, cert_policy=cert_policy)
        self.assertEqual(tags, updated_cert.properties.tags)
        self.assertEqual(cert.id, updated_cert.id)
        self.assertNotEqual(cert.properties.updated_on, updated_cert.properties.updated_on)

        # delete certificate
        delete_cert_poller = client.begin_delete_certificate(cert_name)
        deleted_cert_bundle = delete_cert_poller.result()
        self._validate_certificate_bundle(cert=deleted_cert_bundle, cert_name=cert_name, cert_policy=cert_policy)
        delete_cert_poller.wait()

        # get certificate returns not found
        try:
            client.get_certificate_version(cert_name, deleted_cert_bundle.properties.version)
            self.fail("Get should fail")
        except Exception as ex:
            if not hasattr(ex, "message") or "not found" not in ex.message.lower():
                raise ex

    @ResourceGroupPreparer(random_name_enabled=True)
    @KeyVaultPreparer()
    @KeyVaultClientPreparer()
    def test_import_certificate_not_password_encoded_no_policy(self, client):
        # If a certificate is not password encoded, we can import the certificate
        # without passing in 'password'
        certificate = client.import_certificate(
            certificate_name="importNotPasswordEncodedCertificate",
            certificate_bytes=CertificateClientTests.CERT_CONTENT_NOT_PASSWORD_ENCODED,
        )
        self.assertIsNotNone(certificate.policy)

    @ResourceGroupPreparer(random_name_enabled=True)
    @KeyVaultPreparer()
    @KeyVaultClientPreparer()
    def test_import_certificate_password_encoded_no_policy(self, client):
        # If a certificate is password encoded, we have to pass in 'password'
        # when importing the certificate
        certificate = client.import_certificate(
            certificate_name="importPasswordEncodedCertificate",
            certificate_bytes=CertificateClientTests.CERT_CONTENT_PASSWORD_ENODED,
            password="123"
        )
        self.assertIsNotNone(certificate.policy)

    @ResourceGroupPreparer(random_name_enabled=True)
    @KeyVaultPreparer()
    @KeyVaultClientPreparer()
    def test_list(self, client, **kwargs):
        max_certificates = self.list_test_size
        expected = {}

        # import some certificates
        for x in range(max_certificates):
            cert_name = self.get_resource_name("cert{}".format(x))
            error_count = 0
            try:
                cert_bundle = self._import_common_certificate(client=client, cert_name=cert_name)
                parsed_id = parse_vault_id(url=cert_bundle.id)
                cid = parsed_id.vault_url + "/" + parsed_id.collection + "/" + parsed_id.name
                expected[cid.strip("/")] = cert_bundle
            except Exception as ex:
                if hasattr(ex, "message") and "Throttled" in ex.message:
                    error_count += 1
                    time.sleep(2.5 * error_count)
                    continue
                else:
                    raise ex

        # list certificates
        returned_certificates = client.list_properties_of_certificates(max_page_size=max_certificates - 1)
        self._validate_certificate_list(expected, returned_certificates)

    @ResourceGroupPreparer(random_name_enabled=True)
    @KeyVaultPreparer()
    @KeyVaultClientPreparer()
    def test_list_certificate_versions(self, client, **kwargs):
        cert_name = self.get_resource_name("certver")

        max_certificates = self.list_test_size
        expected = {}

        # import same certificates as different versions
        for x in range(max_certificates):
            error_count = 0
            try:
                cert_bundle = self._import_common_certificate(client=client, cert_name=cert_name)
                parsed_id = parse_vault_id(url=cert_bundle.id)
                cid = parsed_id.vault_url + "/" + parsed_id.collection + "/" + parsed_id.name + "/" + parsed_id.version
                expected[cid.strip("/")] = cert_bundle
            except Exception as ex:
                if hasattr(ex, "message") and "Throttled" in ex.message:
                    error_count += 1
                    time.sleep(2.5 * error_count)
                    continue
                else:
                    raise ex

        # list certificate versions
        self._validate_certificate_list(
            expected,
            client.list_properties_of_certificate_versions(
                certificate_name=cert_name, max_page_size=max_certificates - 1
            ),
        )

    @ResourceGroupPreparer(random_name_enabled=True)
    @KeyVaultPreparer()
    @KeyVaultClientPreparer()
    def test_crud_contacts(self, client, **kwargs):
        contact_list = [
            CertificateContact(email="admin@contoso.com", name="John Doe", phone="1111111111"),
            CertificateContact(email="admin2@contoso.com", name="John Doe2", phone="2222222222"),
        ]

        # create certificate contacts
        contacts = client.set_contacts(contacts=contact_list)
        self._validate_certificate_contacts(contact_list, contacts)

        # get certificate contacts
        contacts = client.get_contacts()
        self._validate_certificate_contacts(contact_list, contacts)

        # delete certificate contacts
        contacts = client.delete_contacts()
        self._validate_certificate_contacts(contact_list, contacts)

        # get certificate contacts returns not found
        try:
            client.get_contacts()
            self.fail("Get should fail")
        except Exception as ex:
            if not hasattr(ex, "message") or "not found" not in ex.message.lower():
                raise ex

    @ResourceGroupPreparer(random_name_enabled=True)
    @KeyVaultPreparer()
    @KeyVaultClientPreparer()
    def test_recover_and_purge(self, client, **kwargs):
        certs = {}
        # create certificates to recover
        for i in range(self.list_test_size):
            cert_name = self.get_resource_name("certrec{}".format(str(i)))
            certs[cert_name] = self._import_common_certificate(client=client, cert_name=cert_name)

        # create certificates to purge
        for i in range(self.list_test_size):
            cert_name = self.get_resource_name("certprg{}".format(str(i)))
            certs[cert_name] = self._import_common_certificate(client=client, cert_name=cert_name)

        # delete all certificates
        for cert_name in certs.keys():
            client.begin_delete_certificate(certificate_name=cert_name).wait()

        # validate all our deleted certificates are returned by list_deleted_certificates
        deleted = [parse_vault_id(url=c.id).name for c in client.list_deleted_certificates()]
        self.assertTrue(all(c in deleted for c in certs.keys()))

        # recover select certificates
        for certificate_name in [c for c in certs.keys() if c.startswith("certrec")]:
            client.begin_recover_deleted_certificate(certificate_name=certificate_name).wait()

        # purge select certificates
        for certificate_name in [c for c in certs.keys() if c.startswith("certprg")]:
            client.purge_deleted_certificate(certificate_name)

        if not self.is_playback():
            time.sleep(50)

        # validate none of our deleted certificates are returned by list_deleted_certificates
        deleted = [parse_vault_id(url=c.id).name for c in client.list_deleted_certificates()]
        self.assertTrue(not any(c in deleted for c in certs.keys()))

        # validate the recovered certificates
        expected = {k: v for k, v in certs.items() if k.startswith("certrec")}
        actual = {k: client.get_certificate_version(certificate_name=k, version="") for k in expected.keys()}
        self.assertEqual(len(set(expected.keys()) & set(actual.keys())), len(expected))

    @ResourceGroupPreparer(random_name_enabled=True)
    @KeyVaultPreparer()
    @KeyVaultClientPreparer()
    def test_async_request_cancellation_and_deletion(self, client, **kwargs):
        cert_name = "asyncCanceledDeletedCert"
        cert_policy = CertificatePolicy.get_default()
        # create certificate
        create_certificate_poller = client.begin_create_certificate(certificate_name=cert_name, policy=cert_policy)

        # cancel certificate operation
        cancel_operation = client.cancel_certificate_operation(certificate_name=cert_name)
        self.assertTrue(hasattr(cancel_operation, "cancellation_requested"))
        self.assertTrue(cancel_operation.cancellation_requested)
        self._validate_certificate_operation(
            pending_cert_operation=cancel_operation,
            vault=client.vault_url,
            cert_name=cert_name,
            original_cert_policy=cert_policy,
        )

        self.assertEqual(create_certificate_poller.result().status.lower(), "cancelled")

        retrieved_operation = client.get_certificate_operation(cert_name)
        self.assertTrue(hasattr(retrieved_operation, "cancellation_requested"))
        self.assertTrue(retrieved_operation.cancellation_requested)
        self._validate_certificate_operation(
            pending_cert_operation=retrieved_operation,
            vault=client.vault_url,
            cert_name=cert_name,
            original_cert_policy=cert_policy,
        )

        # delete certificate operation
        deleted_operation = client.delete_certificate_operation(certificate_name=cert_name)
        self.assertIsNotNone(deleted_operation)
        self._validate_certificate_operation(
            pending_cert_operation=deleted_operation,
            vault=client.vault_url,
            cert_name=cert_name,
            original_cert_policy=cert_policy,
        )

        try:
            client.get_certificate_operation(certificate_name=cert_name)
            self.fail("Get should fail")
        except Exception as ex:
            if not hasattr(ex, "message") or "not found" not in ex.message.lower():
                raise ex

        # delete cancelled certificate
        client.begin_delete_certificate(cert_name).wait()

    @ResourceGroupPreparer(random_name_enabled=True)
    @KeyVaultPreparer()
    @KeyVaultClientPreparer()
    def test_policy(self, client, **kwargs):
        cert_name = "policyCertificate"
        cert_policy = CertificatePolicy(
            issuer_name="Self",
            subject="CN=DefaultPolicy",
            exportable=True,
            key_type=KeyType.rsa,
            key_size=2048,
            reuse_key=True,
            enhanced_key_usage=["1.3.6.1.5.5.7.3.1", "1.3.6.1.5.5.7.3.2"],
            key_usage=[KeyUsageType.decipher_only],
            content_type=CertificateContentType.pkcs12,
            validity_in_months=12,
            lifetime_actions=[LifetimeAction(action=CertificatePolicyAction.email_contacts, lifetime_percentage=98)],
            certificate_transparency=False,
            san_dns_names=["sdk.azure-int.net"],
        )

        # get certificate policy
        client.begin_create_certificate(certificate_name=cert_name, policy=cert_policy).wait()

        returned_policy = client.get_certificate_policy(cert_name)

        self._validate_certificate_policy(cert_policy, returned_policy)

        cert_policy._key_type = KeyType.ec
        cert_policy._key_size = 256
        cert_policy._key_curve_name = KeyCurveName.p_256

        returned_policy = client.update_certificate_policy(certificate_name=cert_name, policy=cert_policy)

        self._validate_certificate_policy(cert_policy, returned_policy)

    @ResourceGroupPreparer(random_name_enabled=True)
    @KeyVaultPreparer()
    @KeyVaultClientPreparer()
    def test_get_pending_certificate_signing_request(self, client, **kwargs):
        cert_name = "unknownIssuerCert"

        # get pending certificate signing request
        certificate = client.begin_create_certificate(
            certificate_name=cert_name, policy=CertificatePolicy.get_default()
        ).wait()
        pending_version_csr = client.get_certificate_operation(certificate_name=cert_name).csr
        self.assertEqual(client.get_certificate_operation(certificate_name=cert_name).csr, pending_version_csr)

    @ResourceGroupPreparer(random_name_enabled=True)
    @KeyVaultPreparer(enable_soft_delete=False)
    @KeyVaultClientPreparer()
    def test_backup_restore(self, client, **kwargs):
        policy = CertificatePolicy.get_default()
        policy._san_user_principal_names = ["john.doe@domain.com"]
        cert_name = self.get_resource_name("cert")
        # create certificate
        create_certificate_poller = client.begin_create_certificate(certificate_name=cert_name, policy=policy)
        create_certificate_poller.wait()

        # create a backup
        certificate_backup = client.backup_certificate(certificate_name=cert_name)

        # delete the certificate
        client.begin_delete_certificate(certificate_name=cert_name).wait()

        # restore certificate
        restored_certificate = client.restore_certificate_backup(backup=certificate_backup)
        self._validate_certificate_bundle(cert=restored_certificate, cert_name=cert_name, cert_policy=policy)

    @ResourceGroupPreparer(random_name_enabled=True)
    @KeyVaultPreparer()
    @KeyVaultClientPreparer()
    def test_crud_issuer(self, client, **kwargs):
        issuer_name = "issuer"
        admin_contacts = [
            AdministratorContact(first_name="John", last_name="Doe", email="admin@microsoft.com", phone="4255555555")
        ]

        # create certificate issuer
        issuer = client.create_issuer(
            issuer_name, "Test", account_id="keyvaultuser", admin_contacts=admin_contacts, enabled=True
        )

        expected = CertificateIssuer(
            provider="Test",
            account_id="keyvaultuser",
            admin_contacts=admin_contacts,
            issuer_id=client.vault_url + "/certificates/issuers/" + issuer_name,
        )

        self._validate_certificate_issuer(expected, issuer)

        # get certificate issuer
        issuer = client.get_issuer(issuer_name)
        self._validate_certificate_issuer(expected, issuer)

        # list certificate issuers

        client.create_issuer(
            issuer_name=issuer_name + "2",
            provider="Test",
            account_id="keyvaultuser2",
            admin_contacts=admin_contacts,
            enabled=True,
        )

        expected_base_1 = IssuerProperties(
            issuer_id=client.vault_url + "/certificates/issuers/" + issuer_name, provider="Test"
        )

        expected_base_2 = IssuerProperties(
            issuer_id=client.vault_url + "/certificates/issuers/" + issuer_name + "2", provider="Test"
        )
        expected_issuers = [expected_base_1, expected_base_2]

        issuers = list(client.list_properties_of_issuers())
        self.assertEqual(len(issuers), len(expected_issuers))
        for issuer in issuers:
            exp_issuer = next((i for i in expected_issuers if i.name == issuer.name), None)
            self.assertIsNotNone(exp_issuer)
            self._validate_certificate_issuer_properties(exp_issuer, issuer)

        # update certificate issuer
        admin_contacts = [
            AdministratorContact(first_name="Jane", last_name="Doe", email="admin@microsoft.com", phone="4255555555")
        ]

        expected = CertificateIssuer(
            provider="Test",
            account_id="keyvaultuser",
            admin_contacts=admin_contacts,
            issuer_id=client.vault_url + "/certificates/issuers/" + issuer_name,
        )
        issuer = client.update_issuer(issuer_name=issuer_name, admin_contacts=admin_contacts)
        self._validate_certificate_issuer(expected, issuer)

        # delete certificate issuer
        client.delete_issuer(issuer_name=issuer_name)

        # get certificate issuer returns not found
        try:
            client.get_issuer(issuer_name=issuer_name)
            self.fail("Get should fail")
        except Exception as ex:
            if not hasattr(ex, "message") or "not found" not in ex.message.lower():
                raise ex

    @ResourceGroupPreparer(random_name_enabled=True)
    @KeyVaultPreparer()
    @KeyVaultClientPreparer(client_kwargs={"logging_enable": True})
    def test_logging_enabled(self, client, **kwargs):
        mock_handler = MockHandler()

        logger = logging.getLogger("azure")
        logger.addHandler(mock_handler)
        logger.setLevel(logging.DEBUG)

        client.create_issuer(issuer_name="cert-name", provider="Test")

        for message in mock_handler.messages:
            if message.levelname == "DEBUG" and message.funcName == "on_request":
                try:
                    body = json.loads(message.message)
                    if body["provider"] == "Test":
                        return
                except (ValueError, KeyError):
                    # this means the message is not JSON or has no kty property
                    pass

        assert False, "Expected request body wasn't logged"

    @ResourceGroupPreparer(random_name_enabled=True)
    @KeyVaultPreparer()
    @KeyVaultClientPreparer()
    def test_logging_disabled(self, client, **kwargs):
        mock_handler = MockHandler()

        logger = logging.getLogger("azure")
        logger.addHandler(mock_handler)
        logger.setLevel(logging.DEBUG)

        client.create_issuer(issuer_name="cert-name", provider="Test")

        for message in mock_handler.messages:
            if message.levelname == "DEBUG" and message.funcName == "on_request":
                try:
                    body = json.loads(message.message)
                    assert body["provider"] != "Test", "Client request body was logged"
                except (ValueError, KeyError):
                    # this means the message is not JSON or has no kty property
                    pass

    @ResourceGroupPreparer(random_name_enabled=True)
    @KeyVaultPreparer()
    @KeyVaultClientPreparer()
<<<<<<< HEAD
    def test_allowed_headers_passed_to_http_logging_policy(self, client, **kwargs):
        passed_in_allowed_headers = {
            "x-ms-keyvault-network-info",
            "x-ms-keyvault-region",
            "x-ms-keyvault-service-version"
        }
        assert passed_in_allowed_headers.issubset(
            client._client._config.http_logging_policy.allowed_header_names
        )
=======
    def test_get_certificate_version(self, client, **kwargs):
        cert_name = self.get_resource_name("cert")
        for _ in range(self.list_test_size):
            client.begin_create_certificate(cert_name, CertificatePolicy.get_default()).wait()

        for version_properties in client.list_properties_of_certificate_versions(cert_name):
            cert = client.get_certificate_version(version_properties.name, version_properties.version)

            # This isn't factored out into a helper method because the properties are not exactly equal.
            # get_certificate_version sets "recovery_days" and "recovery_level" but the list method does not.
            # (This is Key Vault's behavior, not an SDK limitation.)
            assert version_properties.created_on == cert.properties.created_on
            assert version_properties.enabled == cert.properties.enabled
            assert version_properties.expires_on == cert.properties.expires_on
            assert version_properties.id == cert.properties.id
            assert version_properties.name == cert.properties.name
            assert version_properties.not_before == cert.properties.not_before
            assert version_properties.tags == cert.properties.tags
            assert version_properties.updated_on == cert.properties.updated_on
            assert version_properties.vault_url == cert.properties.vault_url
            assert version_properties.version == cert.properties.version
            assert version_properties.x509_thumbprint == cert.properties.x509_thumbprint
>>>>>>> 9b8d5c95
<|MERGE_RESOLUTION|>--- conflicted
+++ resolved
@@ -625,7 +625,6 @@
     @ResourceGroupPreparer(random_name_enabled=True)
     @KeyVaultPreparer()
     @KeyVaultClientPreparer()
-<<<<<<< HEAD
     def test_allowed_headers_passed_to_http_logging_policy(self, client, **kwargs):
         passed_in_allowed_headers = {
             "x-ms-keyvault-network-info",
@@ -635,7 +634,10 @@
         assert passed_in_allowed_headers.issubset(
             client._client._config.http_logging_policy.allowed_header_names
         )
-=======
+
+    @ResourceGroupPreparer(random_name_enabled=True)
+    @KeyVaultPreparer()
+    @KeyVaultClientPreparer()
     def test_get_certificate_version(self, client, **kwargs):
         cert_name = self.get_resource_name("cert")
         for _ in range(self.list_test_size):
@@ -657,5 +659,4 @@
             assert version_properties.updated_on == cert.properties.updated_on
             assert version_properties.vault_url == cert.properties.vault_url
             assert version_properties.version == cert.properties.version
-            assert version_properties.x509_thumbprint == cert.properties.x509_thumbprint
->>>>>>> 9b8d5c95
+            assert version_properties.x509_thumbprint == cert.properties.x509_thumbprint