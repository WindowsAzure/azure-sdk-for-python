--- conflicted
+++ resolved
@@ -27,15 +27,10 @@
         api_version: str = None,
         **kwargs: Any
     ) -> None:
-<<<<<<< HEAD
-        super(VaultClient, self).__init__(vault_url, credential, transport=transport, api_version=api_version, **kwargs)
-        self._certificates = CertificateClient(self.vault_url, credential, generated_client=self._client, **kwargs)
-=======
         super(VaultClient, self).__init__(
             vault_endpoint, credential, transport=transport, api_version=api_version, **kwargs
         )
         self._certificates = CertificateClient(self.vault_endpoint, credential, generated_client=self._client, **kwargs)
->>>>>>> 66a9605a
 
     @property
     def certificates(self):
