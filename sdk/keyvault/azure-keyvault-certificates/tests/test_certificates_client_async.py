# ------------------------------------
# Copyright (c) Microsoft Corporation.
# Licensed under the MIT License.
# ------------------------------------
import asyncio
import itertools

from azure_devtools.scenario_tests import RecordingProcessor
from certificates_async_test_case import AsyncKeyVaultTestCase

from azure.keyvault.certificates import AdministratorDetails, Contact, CertificatePolicy
from azure.keyvault.certificates._shared import parse_vault_id
from devtools_testutils import ResourceGroupPreparer
from certificates_test_case import KeyVaultTestCase
from azure.keyvault.certificates._shared._generated.v7_0.models import CertificatePolicy as CertificatePolicyGenerated
from azure.keyvault.certificates._shared._generated.v7_0.models import (
    SecretProperties,
    IssuerParameters,
    X509CertificateProperties,
    KeyProperties,
    SubjectAlternativeNames,
    LifetimeAction,
    Trigger,
    Action,
    ActionType,
    IssuerAttributes,
)
from azure.keyvault.certificates.models import Issuer, IssuerProperties
from certificates_async_preparer import AsyncVaultClientPreparer


class RetryAfterReplacer(RecordingProcessor):
    """Replace the retry after wait time in the replay process to 0."""

    def process_response(self, response):
        if "retry-after" in response["headers"]:
            response["headers"]["retry-after"] = "0"
        return response


class CertificateClientTests(KeyVaultTestCase):
    FILTER_HEADERS = [
        "authorization",
        "client-request-id",
        "x-ms-client-request-id",
        "x-ms-correlation-request-id",
        "x-ms-ratelimit-remaining-subscription-reads",
        "x-ms-request-id",
        "x-ms-routing-request-id",
        "x-ms-gateway-service-instanceid",
        "x-ms-ratelimit-remaining-tenant-reads",
        "x-ms-served-by",
        "x-ms-authorization-auxiliary",
    ]

    async def _import_common_certificate(self, client, cert_name):
        cert_content = b"0\x82\t;\x02\x01\x030\x82\x08\xf7\x06\t*\x86H\x86\xf7\r\x01\x07\x01\xa0\x82\x08\xe8\x04\x82\x08\xe40\x82\x08\xe00\x82\x06\t\x06\t*\x86H\x86\xf7\r\x01\x07\x01\xa0\x82\x05\xfa\x04\x82\x05\xf60\x82\x05\xf20\x82\x05\xee\x06\x0b*\x86H\x86\xf7\r\x01\x0c\n\x01\x02\xa0\x82\x04\xfe0\x82\x04\xfa0\x1c\x06\n*\x86H\x86\xf7\r\x01\x0c\x01\x030\x0e\x04\x08\xf5\xe5\x81\xfd\xa4\xe19\xf0\x02\x02\x07\xd0\x04\x82\x04\xd8.\xb2>H\n\xee\xd9\xd0YE\x04e%\x8e\xd7Cr\xde.F\xa1\xd8W\x11Gw@L;!ght \r\xa8\x06\xb9\x10!\xdb\x0b\xc8\x00\x16g}\xaaa\x1dj\x91lK\x1e\x7f@\xa9x.\xdb\xb0\x04l\xe97\xe7\xeaHM\x96\xa2\xcb\xad\xd8`\x19$\xa5\x1f\xa9\r\xd9\xe0f\xdd}gC\xd6\xacl\x07\x12\xaes\xe8\x11\xd2\xd8b\xf2\xc8\xdf\x12H\xe0\x9bw0\xb3\xed\xb9c\xdf\xee\xc8e\x8a\x0c\x8f\x85\x8e>\x03\xa6\xfe\xd4:S\x8e\x12\x15g\xa4\xe3\xa407l\xde\x03\x88\xbd\xee\xfe\xdf\xb4\xd3g\xb3n\xe6\xb3\x9d\xa3\xa9\xf8N\xbd0=s\xfc2}\x92\x80c\x86\x8a%\xf6\x18Rl\x9c*9\xe7F]5\xdaWR\xdaS\xa4\x01!m\xfa[\xb8@&\xbb\xd8\x86:x\xfbQ\xb9\xd3\xc2\xbel\xd1\xbfjd-\x84\xba\xcfw\x08\xee\x89\x93\xf2q\xcf\xdc<\xa64\xea\x8blZ\xab\xe4\xed\x8c\xd5\x96\x1a,.\xb7C|m\xdd\xe5om\xc3\xe1\xdc\xdd<\x0fXG\x92\x1c\xff(4\xef\x91\x10\x10\xa6\xfa\xd6\xf0\x84\x8a\x9a\x00\xdd\x9b3y\xe4\xf7\xb9\xe7\x11\xdfIa\x81\xee\x03\xf0\xf2\xc6^k\x9e\xc8\xc4\\\xd6\x1d2\xb6\xca\xf4\xec\x96\x8a\x16\xa2\x8b&\x1b\x16\xa7a\x8d\x88\x1b\xf9\xe8\xdcF\xcf9`\xca\x8c\xf6x\x8aV\t{\x92I\xda)\xa6\x97\x13\xf3\xfbg\xb6\x10\xe0\x8a\xa42>\xed\xfc\xd0q\x1c\xf7=7w\x04\xaf\x9b\xb9\xd6|iu\xfcio\xe5:\x02\x92\xf1i\xb1f\x82\xa78\x90MY\xe4\xcdY\x01n\x82i-]\xf7O\x1c\x07q2\x18\xd4^\xa7\x86A\xdf0N\xf6x\x134\r5\xa7\xe8\xbf\t\x08\xec\x85\x7fe\x8a\x1a\xfb\xe4F\xa1\xf5Q\xdd\x96\xd1J M\x17\xa4\xc3\x8f\xfa\x97\x16\xdd07\xf0\x90\x9e\xc1\x80\x99\x00\x066#~\x0f\x89\x98\xee-\xb9v\xd4\xee\xfc\x97;;\x12\xdd\x84\x05\x05\xa4|\x89\xa7*\xd8X\xb7\xef:$\xb9Y\x80^\x101\xe4\x88\xf5\x1a\xff\xc7\x99H\xf071u\x99GTb\xb8;\xee6\xa3#r\xddRK\x07W\x004\xed\x17\xaf%\xfdD\xb5\x92\xc5:\xe7\xbf\x97H/\xba\x97-@\xfe\xeas\xf9~\xf5\xf8.\x07\xa3\xa5\xb4\xef\x9dc\xe5\x93\x13\xeb\x12\xa3\x1a\x1eiy\xee\xccV\xe7n\xc4\x8c\xd7\x8db2\xdd\x84\x9d\xd1\xf2\x13\xddM\x00\xe4\xd2\xc4\xbc\x9fk~Lz&!\xe3D\xbczW[j\xb2\xbbS\xe8\x1b\x06\xb6`\x90GU\x02$\xf2\xea\xb0\xa5C\xbc\x02\r\xc7w\x0f\x03\xf0\x86\xaa\xbeN_`FfP\"\x84i\x8d\xea~\xe0\xbf\xcc8;I4,\xf4\xc0{\x96\x1e~\x05\xcd\xdeoi\x13\xce\xbb7}F\xb4uYh\x9f\xd4V\x00\xcda-\xa3\xba\xc7\x9d\xe2\xbc;\xe9\x95\x8d\xe3V\xa4\xc7d\r\xd0\x94\x9e0\x9a\x87^\xa5s\xe8\x02\x9f\xcf\xc2\x02K\xf7E\x9cA\xb2\x04\xdaW\x88\xc4q\xad\x8f\xd0<\xa8\xbf\xc0\xe3p\xaa\xc6\xc3\xc5\x15\xbb\xbd\x94U*\xce\xfc\xa4\x19\x04\xd2K\x1aJ\x19Y\x93\x91\xa4y\xac\x83X/\xfb\x1e/\xcd\xa9Am\"Z\n\xf5pw\xa5\xa2\xf1\xa3P\xc6\xbb\x9a\xaah]\xf8\x8d\x97d\xb79\x17\xa7K\x99\xaa\x9a~\x15\xf2\x99j*/2;|\x17\xbc\x87\x08\xf9>-\x8aQ\xb1M\x82\xc9\xcfCV\x80\xc0\xea\xb2 \x7f\xeb\x84?\x88\xe9\xa6\x07\xa1\xb3\x1c\x93\xd2RGk\x1d\xad\xf3\xafQ\xda6\x1d\xb1|\x18Qx\xe0\xc0r\x15\xd2\xfa#\xed\xb2X<ae\x165\xce\xa7\xa6V\xf3\xab\x1c\xb0s9\xc5\xfb\x06B\x82\xb6\x16\x9f7\xf1T\xf7\xe1!\xc4\xd5\x95\xd4\xfe\x9b\x8c\xee\xbb\xe2DA\xd8[\xbd\xa9~\x98\x06eB\x0b@\xca!\xb93\xe7w\xcbE\xb4\t\x1b\xaeh\xcb\x0e\x8f\xa4\xf7\x1c{\x1dK\xe0\xa0T\xe24\xd5\xae\xab\xf7\x11\x8e\xbe\xf4\x14\xa3`\xb8\xc3\x13\"\xb8\x9d\xf8|\x1f\x99\xb4hk\x11\rY\xd2\xdc93^j\xc7\x04Gf\xbe\xdf\xb5\x10\xa2R\x83\xe6K+<\x91\xbaE\xd3@\xec\xed\xa9\xce\x9d\xe6\x89\xc0\xd8F\xcf\xfe\xb3o\x1c\x08\x8cN\xff\xf2\x7fw\x89\xec\x80zzE;\x82\xbb\x8f\x89\x9b\xd94a<6^\x0e\xf9og\x16*\xbcF\x9c5 \xc8\x89o4\xf6\x99L\x1ePl\xc8\x9d\xe3\x1e8\xfeQ4,\xb8\xbd\x91\xc3\xd0\x85\x18++N\xce\x9ez\xcc\x81\x9b\xd5\x1a;u\x08\xb1\xa1)K\xfb(W7\xc5]k\xd6\xbc\n\x92\x8b1\x9e\x81\xbd\xf6\x80\xa8M\x0bkz\x07\x17\xe6\xb2\x0c\x8cx$sR\x1d~Q\x89\x91\x9c\xdaX\xc9\x18TS\x89\xe1g\xb2\x9f=4\xf2.\x1dvK${\x9b\xdam\x9b7\xec\xb6\xfc\x8a\x08\x14`\xd0Xg!\xb3jZ\xee\x06\t\xd0\xc8\xae\x1f\xcf\x7f\x05i\xee'Y\x88\xf2\x8aWU~\x0c\xa8\xfd\xf0\x9e=\x1d\xa8\xbc\xe7\xe9\x87\x1fN@\x98\xbe3\xd0h\x16c\xeb\x02\x0f\xbc\x01\x10\xd9\xf9\x1f\xb9\xcb6.\x11\xcfY\xa1U\xfb\x9eJ{-1\x81\xdc0\r\x06\t+\x06\x01\x04\x01\x827\x11\x021\x000\x13\x06\t*\x86H\x86\xf7\r\x01\t\x151\x06\x04\x04\x01\x00\x00\x000W\x06\t*\x86H\x86\xf7\r\x01\t\x141J\x1eH\x00a\x008\x000\x00d\x00f\x00f\x008\x006\x00-\x00e\x009\x006\x00e\x00-\x004\x002\x002\x004\x00-\x00a\x00a\x001\x001\x00-\x00b\x00d\x001\x009\x004\x00d\x005\x00a\x006\x00b\x007\x0070]\x06\t+\x06\x01\x04\x01\x827\x11\x011P\x1eN\x00M\x00i\x00c\x00r\x00o\x00s\x00o\x00f\x00t\x00 \x00S\x00t\x00r\x00o\x00n\x00g\x00 \x00C\x00r\x00y\x00p\x00t\x00o\x00g\x00r\x00a\x00p\x00h\x00i\x00c\x00 \x00P\x00r\x00o\x00v\x00i\x00d\x00e\x00r0\x82\x02\xcf\x06\t*\x86H\x86\xf7\r\x01\x07\x06\xa0\x82\x02\xc00\x82\x02\xbc\x02\x01\x000\x82\x02\xb5\x06\t*\x86H\x86\xf7\r\x01\x07\x010\x1c\x06\n*\x86H\x86\xf7\r\x01\x0c\x01\x060\x0e\x04\x08\xd5\xfeT\xbd\x8c\xc7<\xd6\x02\x02\x07\xd0\x80\x82\x02\x88\xe6D\x13\xbe\x08\xf7\xd55C\xb4\xb3\xe0U\xbb\x08N\xce)\x00\x18\xd0f@sB\x86b\x7f\xa7,\xcfl\xc5\x1b\xc7\xbbN\xebw\x88U':\xee!\x11u\xad\x96\x08I\x95\xc0\xf8\xa0iT$=\xab\xa6\xb1\xfa|\xf8\xbe\xa2W\xf0L\x7f\x94J\x97$Ws\x08t\xbdGn\xd9\x06\xbb\xa9\xa7C\xfa\x01P\xdaI\xe0\x7f\x80\xe4\xea\xf6(\xdb\xfd\x87\xc5\xac\xae!\xfe\xa3\xa7\x07\xbc\xbe\xa9xq\xad\xd9\xb5e\xdf\xb9\x18\xb1\xd9\xfc \x96\xd34l\xcc\xf5\x83\x9f]\xef\x1f\xe0\x957\xcd\xab\x13e\xb2\xdc\xb4\x03\xfa\xd6\xac\xf2c5\xb3\x8fEM\x97\xcaB\xeesp-\x95;X\xb1\r\xf6f\xc9\xae\xeb\xb0;P\xd0p\xea\xd5m\x90E\xe5\x14:\xa1j\xf1!PC\xb7v\xf6*1\x8f\x90/\x1c\xe9f\x104\xab\x8e\x19g\xdf\xde\xc7E\xfa@\x01M+\x9c.[\x10\x9b\xba\x91\xd6\xb2\x0cQ\xc0\xa7\xed\xaf\x1c\xac\xcc\xc1\xec\x02\xf3h5\xc4\xe5\xa9\xc7-y\xef\x9ep\xdc\x13%\x06\xb5\xfc\xc0\xdb\x9e\x13\xba\xfe\xa1\xc0\xed\xc7\xc6\xd6\xa6\x03\xab\xc4\xe1\xeb~o\x18\xd3\x16\xd7\r\xecU.\xe5\xd2\xe1/u\xac\x80\xb0\x11\xd6M\xc3\x82\xda\xd9Lk\x96\xdf\x1e\xb8X\xf0\xe1\x08\xaa>[7\x91\xfdE\xd1r\xf0o\xd6\xdb\x7fm\x8c;\xb59\x88\xc1\x0f'b\x06\xac\xc1\x9f\xc1\xc6\xd44\xa3\xd4\xf8\xdc\xd2G\x7f\xf3gxeM7\xd3\xc2\x85L-\xf2\x19\xc4ZwA\xa7\x10}\x0e\x8bx\x84'\xd1\xdb\xae%\x1b}S\x1b\\\xd1\xce\x17\xe3$\xb5h\x83V\xac\xe7tc\n\x9a\xe2Ru\xf4\xc1*\xf1\x85\xbd\xe8\xc0YS\xb9\x13\x89\xa0.\xfa\x1a2f\xdc\x85\xcd\xc1;\xbb\x0bz\xb6\x87\x9c\x93y\x86\xf3\x01h\xb7\x10#\x7f\r\xf3\xa9\x94}4|\x00\xfe\x80'\xd76\x93\x9dx)\xa0\xcbrY\xb8\xcf\xa2|t\xcc\xfa\xd2u\x1e\xa3\x90\xf7`==\x1b\xa0Z\xbcQ\xf1J\xf2|0]\x0b\xbb\x9c\xce\x171\x1e<4E\x9b\xd9\x87\xf1m\r\xfe\xc1e!\xa6\x1f\x0f\xf1\x96S\xfc8\xe2d.r6\x81\x93\xdeX\xb6\xa3\x86D\x88\xf9\xf2\xd1\x83Z\xbf\"Q\xd1\xf0i\x82\x86\xa9M\xb8\xccg\x91i\xefC\x84U\xcf\xcd\x9b!WVF\xb0\x14\x05E\xaa\x18\x93\"\xc0\xc1\xd2V!t\xe2\xf9\xcd\xfba\xa0\xbc\x15\x14\x84\x9esfK\xbfC\xa2\xedJspo+\x81\x18(\x00\xf6+\x18\xedQ\xe6\xebW^\xf8\x80=\x10\xfb\xd6.'A\x979;)\x06\xf0\x85w\x95S\xd9\x1c9\xcc3k\x03\xf2w\x17\x97\xcc\nN0;0\x1f0\x07\x06\x05+\x0e\x03\x02\x1a\x04\x14\xb1\x82\x1d\xb1\xc8_\xbc\xf1^/\x01\xf7\xc1\x99\x95\xef\xf1<m\xe0\x04\x14\xe0\xef\xcd_\x83#\xc5*\x1dlN\xc0\xa4\xd0\x0c\"\xfa\xedDL\x02\x02\x07\xd0"
        cert_password = "123"
        cert_policy = CertificatePolicyGenerated(
            key_properties=KeyProperties(exportable=True, key_type="RSA", key_size=2048, reuse_key=False),
            secret_properties=SecretProperties(content_type="application/x-pkcs12"),
        )
        imported_certificate = await client.import_certificate(
            name=cert_name,
            certificate_bytes=cert_content,
            policy=CertificatePolicy._from_certificate_policy_bundle(cert_policy),
            password=cert_password,
        )
        return (imported_certificate, cert_policy)

    def _validate_certificate_operation(self, pending_cert_operation, vault, cert_name, cert_policy):
        self.assertIsNotNone(pending_cert_operation)
        self.assertIsNotNone(pending_cert_operation.csr)
        self.assertEqual(cert_policy.issuer_parameters.name, pending_cert_operation.issuer_name)
        pending_id = parse_vault_id(pending_cert_operation.id)
        self.assertEqual(pending_id.vault_endpoint.strip("/"), vault.strip("/"))
        self.assertEqual(pending_id.name, cert_name)

    def _validate_certificate_bundle(self, cert, vault, cert_name, cert_policy):
        self.assertIsNotNone(cert)
        self.assertEqual(cert_name, cert.name)
        self.assertIsNotNone(cert.cer)
        self.assertIsNotNone(cert.policy)
        self.assertEqual(cert_policy.issuer_parameters.name, cert.policy.issuer_name)
        self.assertEqual(cert_policy.secret_properties.content_type, cert.policy.content_type)
        if cert_policy.x509_certificate_properties.ekus:
            self.assertEqual(cert_policy.x509_certificate_properties.ekus, cert.policy.ekus)
        if cert_policy.x509_certificate_properties.key_usage:
            self.assertEqual(cert_policy.x509_certificate_properties.key_usage, cert.policy.key_usage)
        if cert_policy.x509_certificate_properties:
            self._validate_x509_properties(
                cert_bundle_policy=cert.policy, cert_policy_x509_props=cert_policy.x509_certificate_properties
            )
        self._validate_key_properties(
            cert_bundle_key_props=cert.policy, cert_policy_key_props=cert_policy.key_properties
        )
        if cert_policy.lifetime_actions:
            self._validate_lifetime_actions(
                cert_bundle_lifetime_actions=cert.policy.lifetime_actions,
                cert_policy_lifetime_actions=cert_policy.lifetime_actions,
            )

    def _validate_x509_properties(self, cert_bundle_policy, cert_policy_x509_props):
        self.assertIsNotNone(cert_bundle_policy)
        self.assertEqual(cert_policy_x509_props.subject, cert_bundle_policy.subject_name)
        if not cert_policy_x509_props.subject_alternative_names:
            return
        if cert_policy_x509_props.subject_alternative_names.emails:
            for (san_email, policy_email) in itertools.zip_longest(
                cert_policy_x509_props.subject_alternative_names.emails, cert_bundle_policy.san_emails
            ):
                self.assertEqual(san_email, policy_email)
        if cert_policy_x509_props.subject_alternative_names.upns:
            for (san_upns, policy_upns) in itertools.zip_longest(
                cert_policy_x509_props.subject_alternative_names.upns, cert_bundle_policy.san_upns
            ):
                self.assertEqual(san_upns, policy_upns)
        if cert_policy_x509_props.subject_alternative_names.dns_names:
            for (san_dns_name, policy_dns_name) in itertools.zip_longest(
                cert_policy_x509_props.subject_alternative_names.dns_names, cert_bundle_policy.san_dns_names
            ):
                self.assertEqual(san_dns_name, policy_dns_name)

    def _validate_key_properties(self, cert_bundle_key_props, cert_policy_key_props):
        self.assertIsNotNone(cert_bundle_key_props)
        if cert_policy_key_props:
            self.assertEqual(cert_policy_key_props.exportable, cert_bundle_key_props.exportable)
            self.assertEqual(cert_policy_key_props.key_type, cert_bundle_key_props.key_type)
            self.assertEqual(cert_policy_key_props.key_size, cert_bundle_key_props.key_size)
            self.assertEqual(cert_policy_key_props.reuse_key, cert_bundle_key_props.reuse_key)
            self.assertEqual(cert_policy_key_props.curve, cert_bundle_key_props.curve)

    def _validate_lifetime_actions(self, cert_bundle_lifetime_actions, cert_policy_lifetime_actions):
        self.assertIsNotNone(cert_bundle_lifetime_actions)
        if cert_policy_lifetime_actions:
            for (bundle_lifetime_action, policy_lifetime_action) in itertools.zip_longest(
                cert_bundle_lifetime_actions, cert_bundle_lifetime_actions
            ):
                self.assertEqual(bundle_lifetime_action.action_type, policy_lifetime_action.action_type)
                if policy_lifetime_action.lifetime_percentage:
                    self.assertEqual(
                        bundle_lifetime_action.lifetime_percentage, policy_lifetime_action.lifetime_percentage
                    )
                if policy_lifetime_action.days_before_expiry:
                    self.assertEqual(
                        bundle_lifetime_action.days_before_expiry, policy_lifetime_action.days_before_expiry
                    )

    async def _validate_certificate_list(self, certificates, expected):
        async for cert in certificates:
            if cert.id in expected.keys():
                del expected[cert.id]
            else:
                self.assertTrue(False)
        self.assertEqual(len(expected), 0)

    def _validate_certificate_contacts(self, contacts, expected):
        self.assertEqual(len(list(contacts)), len(expected))
        for contact in contacts:
            for x in expected:
                if x.email == contact.email:
                    exp_contact = x
            self.assertEqual(contact.name, exp_contact.name)
            self.assertEqual(contact.phone, exp_contact.phone)

    def _admin_detail_equal(self, admin_detail, exp_admin_detail):
        return (
            admin_detail.first_name == exp_admin_detail.first_name
            and admin_detail.last_name == exp_admin_detail.last_name
            and admin_detail.email == exp_admin_detail.email
            and admin_detail.phone == exp_admin_detail.phone
        )

    def _validate_certificate_issuer(self, issuer, expected):
        self._validate_certificate_issuer_properties(issuer.properties, expected.properties)
        self.assertEqual(issuer.account_id, expected.account_id)
        self.assertEqual(len(issuer.admin_details), len(expected.admin_details))
        for admin_detail in issuer.admin_details:
            exp_admin_detail = next(
                (ad for ad in expected.admin_details if self._admin_detail_equal(admin_detail, ad)), None
            )
            self.assertIsNotNone(exp_admin_detail)
        self.assertEqual(issuer.password, expected.password)
        self.assertEqual(issuer.organization_id, expected.organization_id)

    def _validate_certificate_issuer_properties(self, issuer, expected):
        self.assertEqual(issuer.id, expected.id)
        self.assertEqual(issuer.name, expected.name)
        self.assertEqual(issuer.provider, expected.provider)
        self.assertEqual(issuer.vault_endpoint, expected.vault_endpoint)

    @ResourceGroupPreparer()
    @AsyncVaultClientPreparer()
    @AsyncKeyVaultTestCase.await_prepared_test
    async def test_crud_operations(self, vault_client, **kwargs):
        self.assertIsNotNone(vault_client)
        client = vault_client.certificates
        cert_name = self.get_resource_name("cert")
        lifetime_actions = [
            LifetimeAction(trigger=Trigger(lifetime_percentage=2), action=Action(action_type=ActionType.email_contacts))
        ]
        cert_policy = CertificatePolicyGenerated(
            key_properties=KeyProperties(exportable=True, key_type="RSA", key_size=2048, reuse_key=True),
            secret_properties=SecretProperties(content_type="application/x-pkcs12"),
            issuer_parameters=IssuerParameters(name="Self"),
            lifetime_actions=lifetime_actions,
            x509_certificate_properties=X509CertificateProperties(
                subject="CN=DefaultPolicy",
                validity_in_months=12,
                key_usage=[
                    "cRLSign",
                    "dataEncipherment",
                    "digitalSignature",
                    "keyAgreement",
                    "keyCertSign",
                    "keyEncipherment",
                ],
            ),
        )

        # create certificate
        cert = await client.create_certificate(name=cert_name)

        self._validate_certificate_bundle(
            cert=cert, vault=client.vault_endpoint, cert_name=cert_name, cert_policy=cert_policy
        )

        self.assertEqual((await client.get_certificate_operation(name=cert_name)).status.lower(), "completed")

        # get certificate
        cert = await client.get_certificate_with_policy(name=cert_name)
        self._validate_certificate_bundle(
            cert=cert, vault=client.vault_endpoint, cert_name=cert_name, cert_policy=cert_policy
        )

        # update certificate
        tags = {"tag1": "updated_value1"}
        cert_bundle = await client.update_certificate_properties(name=cert_name, tags=tags)
        self._validate_certificate_bundle(
            cert=cert_bundle, vault=client.vault_endpoint, cert_name=cert_name, cert_policy=cert_policy
        )
        self.assertEqual(tags, cert_bundle.properties.tags)
        self.assertEqual(cert.id, cert_bundle.id)
        self.assertNotEqual(cert.properties.updated, cert_bundle.properties.updated)

        # delete certificate
        deleted_cert_bundle = await client.delete_certificate(name=cert_name)
        self._validate_certificate_bundle(
            cert=deleted_cert_bundle, vault=client.vault_endpoint, cert_name=cert_name, cert_policy=cert_policy
        )

        # get certificate returns not found
        try:
            await client.get_certificate(name=cert_name, version=deleted_cert_bundle.properties.version)
            self.fail("Get should fail")
        except Exception as ex:
            if not hasattr(ex, "message") or "not found" not in ex.message.lower():
                raise ex

    @ResourceGroupPreparer()
    @AsyncVaultClientPreparer()
    @AsyncKeyVaultTestCase.await_prepared_test
    async def test_list(self, vault_client, **kwargs):
        self.assertIsNotNone(vault_client)
        client = vault_client.certificates

        max_certificates = self.list_test_size
        expected = {}

        # import some certificates
        for x in range(max_certificates):
            cert_name = self.get_resource_name("cert{}".format(x))
            error_count = 0
            try:
                cert_bundle = (await self._import_common_certificate(client=client, cert_name=cert_name))[0]
                parsed_id = parse_vault_id(url=cert_bundle.id)
                cid = parsed_id.vault_endpoint + "/" + parsed_id.collection + "/" + parsed_id.name
                expected[cid.strip("/")] = cert_bundle
            except Exception as ex:
                if hasattr(ex, "message") and "Throttled" in ex.message:
                    error_count += 1
                    await asyncio.sleep(2.5 * error_count)
                    continue
                else:
                    raise ex

        # list certificates
        result = client.list_certificates()
        await self._validate_certificate_list(certificates=result, expected=expected)

    @ResourceGroupPreparer()
    @AsyncVaultClientPreparer()
    @AsyncKeyVaultTestCase.await_prepared_test
    async def test_list_certificate_versions(self, vault_client, **kwargs):
        self.assertIsNotNone(vault_client)
        client = vault_client.certificates
        cert_name = self.get_resource_name("certver")

        max_certificates = self.list_test_size
        expected = {}

        # import same certificates as different versions
        for x in range(max_certificates):
            error_count = 0
            try:
                cert_bundle = (await self._import_common_certificate(client=client, cert_name=cert_name))[0]
                parsed_id = parse_vault_id(url=cert_bundle.id)
                cid = (
                    parsed_id.vault_endpoint
                    + "/"
                    + parsed_id.collection
                    + "/"
                    + parsed_id.name
                    + "/"
                    + parsed_id.version
                )
                expected[cid.strip("/")] = cert_bundle
            except Exception as ex:
                if hasattr(ex, "message") and "Throttled" in ex.message:
                    error_count += 1
                    await asyncio.sleep(2.5 * error_count)
                    continue
                else:
                    raise ex

        # list certificate versions
        await self._validate_certificate_list(
            certificates=(client.list_certificate_versions(cert_name)), expected=expected
        )

    @ResourceGroupPreparer()
    @AsyncVaultClientPreparer()
    @AsyncKeyVaultTestCase.await_prepared_test
    async def test_crud_contacts(self, vault_client, **kwargs):
        self.assertIsNotNone(vault_client)
        client = vault_client.certificates

        contact_list = [
            Contact(email="admin@contoso.com", name="John Doe", phone="1111111111"),
            Contact(email="admin2@contoso.com", name="John Doe2", phone="2222222222"),
        ]

        # create certificate contacts
        contacts = await client.create_contacts(contacts=contact_list)
        self._validate_certificate_contacts(contacts=contacts, expected=contact_list)

        # get certificate contacts
        contacts = await client.get_contacts()
        self._validate_certificate_contacts(contacts=contacts, expected=contact_list)

        # delete certificate contacts
        contacts = await client.delete_contacts()
        self._validate_certificate_contacts(contacts=contacts, expected=contact_list)

        # get certificate contacts returns not found
        try:
            await client.get_contacts()
            self.fail("Get should fail")
        except Exception as ex:
            if not hasattr(ex, "message") or "not found" not in ex.message.lower():
                raise ex

    @ResourceGroupPreparer()
    @AsyncVaultClientPreparer(enable_soft_delete=True)
    @AsyncKeyVaultTestCase.await_prepared_test
    async def test_recover_and_purge(self, vault_client, **kwargs):
        self.assertIsNotNone(vault_client)
        client = vault_client.certificates

        certs = {}
        # create certificates to recover
        for i in range(self.list_test_size):
            cert_name = self.get_resource_name("certrec{}".format(str(i)))
            certs[cert_name] = await self._import_common_certificate(client=client, cert_name=cert_name)

        # create certificates to purge
        for i in range(self.list_test_size):
            cert_name = self.get_resource_name("certprg{}".format(str(i)))
            certs[cert_name] = await self._import_common_certificate(client=client, cert_name=cert_name)

        # delete all certificates
        for cert_name in certs.keys():
            delcert = await client.delete_certificate(name=cert_name)

        if not self.is_playback():
            await asyncio.sleep(30)

        # validate all our deleted certificates are returned by list_deleted_certificates
        deleted_certificates = client.list_deleted_certificates()
        deleted = []
        async for c in deleted_certificates:
            deleted.append(parse_vault_id(url=c.id).name)
        self.assertTrue(all(c in deleted for c in certs.keys()))

        # recover select certificates
        for certificate_name in [c for c in certs.keys() if c.startswith("certrec")]:
            await client.recover_deleted_certificate(name=certificate_name)

        # purge select certificates
        for certificate_name in [c for c in certs.keys() if c.startswith("certprg")]:
            await client.purge_deleted_certificate(name=certificate_name)

        if not self.is_playback():
            await asyncio.sleep(30)

        # validate none of our deleted certificates are returned by list_deleted_certificates
        deleted_certificates = client.list_deleted_certificates()
        deleted = []
        async for c in deleted_certificates:
            deleted.append(parse_vault_id(url=c.id).name)
        self.assertTrue(not any(c in deleted for c in certs.keys()))

        # validate the recovered certificates
        expected = {k: v for k, v in certs.items() if k.startswith("certrec")}
        actual = {}
        for k in expected.keys():
            actual[k] = await client.get_certificate(name=k, version="")
        self.assertEqual(len(set(expected.keys()) & set(actual.keys())), len(expected))

    @ResourceGroupPreparer()
    @AsyncVaultClientPreparer()
    @AsyncKeyVaultTestCase.await_prepared_test
    async def test_async_request_cancellation_and_deletion(self, vault_client, **kwargs):
        self.assertIsNotNone(vault_client)
        client = vault_client.certificates

        cert_name = "asyncCanceledDeletedCert"
        cert_policy = CertificatePolicyGenerated(
            key_properties=KeyProperties(exportable=True, key_type="RSA", key_size=2048, reuse_key=False),
            secret_properties=SecretProperties(content_type="application/x-pkcs12"),
            issuer_parameters=IssuerParameters(name="Self"),
            x509_certificate_properties=X509CertificateProperties(
                subject="CN=*.microsoft.com",
                subject_alternative_names=SubjectAlternativeNames(dns_names=["sdk.azure-int.net"]),
                validity_in_months=24,
            ),
        )

        # create certificate
        create_certificate_poller = client.create_certificate(
            name=cert_name, policy=CertificatePolicy._from_certificate_policy_bundle(cert_policy)
        )

        # cancel certificate operation
        cancel_operation = await client.cancel_certificate_operation(name=cert_name)
        self.assertTrue(hasattr(cancel_operation, "cancellation_requested"))
        self.assertTrue(cancel_operation.cancellation_requested)
        self._validate_certificate_operation(
            pending_cert_operation=cancel_operation,
            vault=client.vault_endpoint,
            cert_name=cert_name,
            cert_policy=cert_policy,
        )

        self.assertEqual((await create_certificate_poller).status.lower(), "cancelled")

        retrieved_operation = await client.get_certificate_operation(name=cert_name)
        self.assertTrue(hasattr(retrieved_operation, "cancellation_requested"))
        self.assertTrue(retrieved_operation.cancellation_requested)
        self._validate_certificate_operation(
            pending_cert_operation=retrieved_operation,
            vault=client.vault_endpoint,
            cert_name=cert_name,
            cert_policy=cert_policy,
        )

        # delete certificate operation
        deleted_operation = await client.delete_certificate_operation(name=cert_name)
        self.assertIsNotNone(deleted_operation)
        self._validate_certificate_operation(
            pending_cert_operation=deleted_operation,
            vault=client.vault_endpoint,
            cert_name=cert_name,
            cert_policy=cert_policy,
        )

        try:
            await client.get_certificate_operation(name=cert_name)
            self.fail("Get should fail")
        except Exception as ex:
            if not hasattr(ex, "message") or "not found" not in ex.message.lower():
                raise ex

        # delete cancelled certificate
        await client.delete_certificate(cert_name)

    @ResourceGroupPreparer()
    @AsyncVaultClientPreparer()
    @AsyncKeyVaultTestCase.await_prepared_test
    async def test_policy(self, vault_client, **kwargs):
        self.assertIsNotNone(vault_client)
        client = vault_client.certificates

        cert_name = "policyCertificate"

        # get certificate policy
        await self._import_common_certificate(client=client, cert_name=cert_name)
        retrieved_policy = await client.get_policy(certificate_name=cert_name)
        self.assertIsNotNone(retrieved_policy)

        # update certificate policy
        cert_policy = CertificatePolicyGenerated(
            key_properties=KeyProperties(exportable=True, key_type="RSA", key_size=2048, reuse_key=False),
            secret_properties=SecretProperties(content_type="application/x-pkcs12"),
            issuer_parameters=IssuerParameters(name="Self"),
        )

        await client.update_policy(
            certificate_name=cert_name, policy=CertificatePolicy._from_certificate_policy_bundle(cert_policy)
        )
        updated_cert_policy = await client.get_policy(certificate_name=cert_name)
        self.assertIsNotNone(updated_cert_policy)

    @ResourceGroupPreparer()
    @AsyncVaultClientPreparer()
    @AsyncKeyVaultTestCase.await_prepared_test
    async def test_get_pending_certificate_signing_request(self, vault_client, **kwargs):
        self.assertIsNotNone(vault_client)
        client = vault_client.certificates
        cert_name = "unknownIssuerCert"
        cert_policy = CertificatePolicyGenerated(
            key_properties=KeyProperties(exportable=True, key_type="RSA", key_size=2048, reuse_key=False),
            secret_properties=SecretProperties(content_type="application/x-pkcs12"),
            issuer_parameters=IssuerParameters(name="Self"),
            x509_certificate_properties=X509CertificateProperties(
                subject="CN=*.microsoft.com",
                subject_alternative_names=SubjectAlternativeNames(dns_names=["sdk.azure-int.net"]),
                validity_in_months=24,
            ),
        )

        # get pending certificate signing request
        await client.create_certificate(
            name=cert_name, policy=CertificatePolicy._from_certificate_policy_bundle(cert_policy)
        )
<<<<<<< HEAD
        pending_version_csr = await client.get_pending_certificate_signing_request(name=cert_name)
=======
        await create_certificate_poller
        operation = await client.get_certificate_operation(name=cert_name)
        pending_version_csr = operation.csr
>>>>>>> d40901a1
        try:
            self.assertEqual((await client.get_certificate_operation(name=cert_name)).csr, pending_version_csr)
        except Exception as ex:
            pass
        finally:
            await client.delete_certificate(name=cert_name)

    @ResourceGroupPreparer()
    @AsyncVaultClientPreparer()
    @AsyncKeyVaultTestCase.await_prepared_test
    async def test_backup_restore(self, vault_client, **kwargs):
        self.assertIsNotNone(vault_client)
        client = vault_client.certificates
        cert_name = self.get_resource_name("cert")
        lifetime_actions = [
            LifetimeAction(trigger=Trigger(lifetime_percentage=2), action=Action(action_type=ActionType.email_contacts))
        ]
        cert_policy = CertificatePolicyGenerated(
            key_properties=KeyProperties(exportable=True, key_type="RSA", key_size=2048, reuse_key=False),
            secret_properties=SecretProperties(content_type="application/x-pkcs12"),
            issuer_parameters=IssuerParameters(name="Self"),
            lifetime_actions=lifetime_actions,
            x509_certificate_properties=X509CertificateProperties(
                subject="CN=*.microsoft.com",
                # commented out for now because of server side bug not
                # restoring san dns names
                # subject_alternative_names=SubjectAlternativeNames(
                #     dns_names=['sdk.azure-int.net']
                # ),
                validity_in_months=24,
            ),
        )

        # create certificate
        await client.create_certificate(
            name=cert_name, policy=CertificatePolicy._from_certificate_policy_bundle(cert_policy)
        )

        # create a backup
        certificate_backup = await client.backup_certificate(name=cert_name)

        # delete the certificate
        await client.delete_certificate(name=cert_name)

        # restore certificate
        restored_certificate = await client.restore_certificate(backup=certificate_backup)
        self._validate_certificate_bundle(
            cert=restored_certificate, vault=client.vault_endpoint, cert_name=cert_name, cert_policy=cert_policy
        )

    @ResourceGroupPreparer()
    @AsyncVaultClientPreparer()
    @AsyncKeyVaultTestCase.await_prepared_test
    async def test_merge_certificate(self, vault_client, **kwargs):
        import base64
        from OpenSSL import crypto
        import os

        self.assertIsNotNone(vault_client)
        client = vault_client.certificates
        cert_name = "mergeCertificate"
        issuer_name = "Unknown"
        cert_policy = CertificatePolicyGenerated(
            issuer_parameters=IssuerParameters(name=issuer_name, certificate_transparency=False),
            x509_certificate_properties=X509CertificateProperties(subject="CN=MyCert"),
        )

        dirname = os.path.dirname(os.path.abspath(__file__))

        with open(os.path.abspath(os.path.join(dirname, "ca.key")), "rt") as f:
            pkey = crypto.load_privatekey(crypto.FILETYPE_PEM, f.read())
        with open(os.path.abspath(os.path.join(dirname, "ca.crt")), "rt") as f:
            ca_cert = crypto.load_certificate(crypto.FILETYPE_PEM, f.read())

        # the poller will stop immediately because the issuer is `Unknown`
        await client.create_certificate(
            name=cert_name, policy=CertificatePolicy._from_certificate_policy_bundle(cert_policy)
        )

        certificate_operation = await client.get_certificate_operation(name=cert_name)

        csr = (
            "-----BEGIN CERTIFICATE REQUEST-----\n"
            + base64.b64encode(certificate_operation.csr).decode()
            + "\n-----END CERTIFICATE REQUEST-----"
        )
        req = crypto.load_certificate_request(crypto.FILETYPE_PEM, csr)

        cert = crypto.X509()
        cert.set_serial_number(1)
        cert.gmtime_adj_notBefore(0)
        cert.gmtime_adj_notAfter(60)  # Testing certificates need not be long lived
        cert.set_issuer(ca_cert.get_subject())
        cert.set_subject(req.get_subject())
        cert.set_pubkey(req.get_pubkey())
        cert.sign(pkey, "sha256")
        signed_certificate_bytes = crypto.dump_certificate(crypto.FILETYPE_PEM, cert).decode().replace("\n", "")
        signed_certificate_bytes = signed_certificate_bytes.lstrip("-----BEGIN CERTIFICATE-----")
        signed_certificate_bytes = signed_certificate_bytes.rstrip("-----END CERTIFICATE-----")

        await client.merge_certificate(name=cert_name, x509_certificates=[signed_certificate_bytes.encode()])

    @ResourceGroupPreparer()
    @AsyncVaultClientPreparer()
    @AsyncKeyVaultTestCase.await_prepared_test
    async def test_crud_issuer(self, vault_client, **kwargs):
        self.assertIsNotNone(vault_client)
        client = vault_client.certificates
        issuer_name = "issuer"
        admin_details = [
            AdministratorDetails(first_name="John", last_name="Doe", email="admin@microsoft.com", phone="4255555555")
        ]

        # create certificate issuer
        issuer = await client.create_issuer(
            name=issuer_name, provider="Test", account_id="keyvaultuser", admin_details=admin_details, enabled=True
        )

        properties = IssuerProperties(
            issuer_id=client.vault_endpoint + "/certificates/issuers/" + issuer_name, provider="Test"
        )

        expected = Issuer(
            properties=properties,
            account_id="keyvaultuser",
            admin_details=admin_details,
            attributes=IssuerAttributes(enabled=True),
        )

        self._validate_certificate_issuer(issuer=issuer, expected=expected)

        # get certificate issuer
        issuer = await client.get_issuer(name=issuer_name)
        self._validate_certificate_issuer(issuer=issuer, expected=expected)

        # list certificate issuers

        await client.create_issuer(
            name=issuer_name + "2",
            provider="Test",
            account_id="keyvaultuser2",
            admin_details=admin_details,
            enabled=True,
        )

        expected_base_1 = IssuerProperties(
            issuer_id=client.vault_endpoint + "/certificates/issuers/" + issuer_name, provider="Test"
        )

        expected_base_2 = IssuerProperties(
            issuer_id=client.vault_endpoint + "/certificates/issuers/" + issuer_name + "2", provider="Test"
        )
        expected_issuers = [expected_base_1, expected_base_2]

        issuers = client.list_issuers()
        async for issuer in issuers:
            exp_issuer = next((i for i in expected_issuers if i.name == issuer.name), None)
            self.assertIsNotNone(exp_issuer)
            self._validate_certificate_issuer_properties(issuer=issuer, expected=exp_issuer)
            expected_issuers.remove(exp_issuer)
        self.assertEqual(len(expected_issuers), 0)

        # update certificate issuer
        admin_details = [
            AdministratorDetails(first_name="Jane", last_name="Doe", email="admin@microsoft.com", phone="4255555555")
        ]

        expected = Issuer(
            properties=properties,
            account_id="keyvaultuser",
            admin_details=admin_details,
            attributes=IssuerAttributes(enabled=True),
        )
        issuer = await client.update_issuer(name=issuer_name, admin_details=admin_details)
        self._validate_certificate_issuer(issuer=issuer, expected=expected)

        # delete certificate issuer
        await client.delete_issuer(name=issuer_name)

        # get certificate issuer returns not found
        try:
            await client.get_issuer(name=issuer_name)
            self.fail("Get should fail")
        except Exception as ex:
            if not hasattr(ex, "message") or "not found" not in ex.message.lower():
                raise ex<|MERGE_RESOLUTION|>--- conflicted
+++ resolved
@@ -533,13 +533,8 @@
         await client.create_certificate(
             name=cert_name, policy=CertificatePolicy._from_certificate_policy_bundle(cert_policy)
         )
-<<<<<<< HEAD
-        pending_version_csr = await client.get_pending_certificate_signing_request(name=cert_name)
-=======
-        await create_certificate_poller
         operation = await client.get_certificate_operation(name=cert_name)
         pending_version_csr = operation.csr
->>>>>>> d40901a1
         try:
             self.assertEqual((await client.get_certificate_operation(name=cert_name)).csr, pending_version_csr)
         except Exception as ex:
