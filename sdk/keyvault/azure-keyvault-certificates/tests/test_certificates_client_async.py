# ------------------------------------
# Copyright (c) Microsoft Corporation.
# Licensed under the MIT License.
# ------------------------------------
import asyncio
import itertools
import hashlib
import os
import pytest
import logging
import json
import pytest

from azure.keyvault.certificates.aio import CertificateClient
from azure_devtools.scenario_tests import RecordingProcessor
from certificates_async_test_case import AsyncKeyVaultTestCase, AsyncMockTransport

from azure.keyvault.certificates import (
    AdministratorContact,
    CertificateContact,
    CertificatePolicyAction,
    CertificatePolicy,
    KeyType,
    KeyCurveName,
    KeyUsageType,
    CertificateContentType,
    LifetimeAction,
    WellKnownIssuerNames,
    CertificateIssuer,
    IssuerProperties,
)
from azure.keyvault.certificates._shared import parse_vault_id
from devtools_testutils import ResourceGroupPreparer, KeyVaultPreparer
from certificates_test_case import KeyVaultTestCase
from certificates_async_preparer import AsyncVaultClientPreparer


class RetryAfterReplacer(RecordingProcessor):
    """Replace the retry after wait time in the replay process to 0."""

    def process_response(self, response):
        if "retry-after" in response["headers"]:
            response["headers"]["retry-after"] = "0"
        return response


# used for logging tests
class MockHandler(logging.Handler):
    def __init__(self):
        super(MockHandler, self).__init__()
        self.messages = []

    def emit(self, record):
        self.messages.append(record)


class CertificateClientTests(KeyVaultTestCase):
    FILTER_HEADERS = [
        "authorization",
        "client-request-id",
        "x-ms-client-request-id",
        "x-ms-correlation-request-id",
        "x-ms-ratelimit-remaining-subscription-reads",
        "x-ms-request-id",
        "x-ms-routing-request-id",
        "x-ms-gateway-service-instanceid",
        "x-ms-ratelimit-remaining-tenant-reads",
        "x-ms-served-by",
        "x-ms-authorization-auxiliary",
    ]

    async def _import_common_certificate(self, client, cert_name):
        cert_content = b"0\x82\t;\x02\x01\x030\x82\x08\xf7\x06\t*\x86H\x86\xf7\r\x01\x07\x01\xa0\x82\x08\xe8\x04\x82\x08\xe40\x82\x08\xe00\x82\x06\t\x06\t*\x86H\x86\xf7\r\x01\x07\x01\xa0\x82\x05\xfa\x04\x82\x05\xf60\x82\x05\xf20\x82\x05\xee\x06\x0b*\x86H\x86\xf7\r\x01\x0c\n\x01\x02\xa0\x82\x04\xfe0\x82\x04\xfa0\x1c\x06\n*\x86H\x86\xf7\r\x01\x0c\x01\x030\x0e\x04\x08\xf5\xe5\x81\xfd\xa4\xe19\xf0\x02\x02\x07\xd0\x04\x82\x04\xd8.\xb2>H\n\xee\xd9\xd0YE\x04e%\x8e\xd7Cr\xde.F\xa1\xd8W\x11Gw@L;!ght \r\xa8\x06\xb9\x10!\xdb\x0b\xc8\x00\x16g}\xaaa\x1dj\x91lK\x1e\x7f@\xa9x.\xdb\xb0\x04l\xe97\xe7\xeaHM\x96\xa2\xcb\xad\xd8`\x19$\xa5\x1f\xa9\r\xd9\xe0f\xdd}gC\xd6\xacl\x07\x12\xaes\xe8\x11\xd2\xd8b\xf2\xc8\xdf\x12H\xe0\x9bw0\xb3\xed\xb9c\xdf\xee\xc8e\x8a\x0c\x8f\x85\x8e>\x03\xa6\xfe\xd4:S\x8e\x12\x15g\xa4\xe3\xa407l\xde\x03\x88\xbd\xee\xfe\xdf\xb4\xd3g\xb3n\xe6\xb3\x9d\xa3\xa9\xf8N\xbd0=s\xfc2}\x92\x80c\x86\x8a%\xf6\x18Rl\x9c*9\xe7F]5\xdaWR\xdaS\xa4\x01!m\xfa[\xb8@&\xbb\xd8\x86:x\xfbQ\xb9\xd3\xc2\xbel\xd1\xbfjd-\x84\xba\xcfw\x08\xee\x89\x93\xf2q\xcf\xdc<\xa64\xea\x8blZ\xab\xe4\xed\x8c\xd5\x96\x1a,.\xb7C|m\xdd\xe5om\xc3\xe1\xdc\xdd<\x0fXG\x92\x1c\xff(4\xef\x91\x10\x10\xa6\xfa\xd6\xf0\x84\x8a\x9a\x00\xdd\x9b3y\xe4\xf7\xb9\xe7\x11\xdfIa\x81\xee\x03\xf0\xf2\xc6^k\x9e\xc8\xc4\\\xd6\x1d2\xb6\xca\xf4\xec\x96\x8a\x16\xa2\x8b&\x1b\x16\xa7a\x8d\x88\x1b\xf9\xe8\xdcF\xcf9`\xca\x8c\xf6x\x8aV\t{\x92I\xda)\xa6\x97\x13\xf3\xfbg\xb6\x10\xe0\x8a\xa42>\xed\xfc\xd0q\x1c\xf7=7w\x04\xaf\x9b\xb9\xd6|iu\xfcio\xe5:\x02\x92\xf1i\xb1f\x82\xa78\x90MY\xe4\xcdY\x01n\x82i-]\xf7O\x1c\x07q2\x18\xd4^\xa7\x86A\xdf0N\xf6x\x134\r5\xa7\xe8\xbf\t\x08\xec\x85\x7fe\x8a\x1a\xfb\xe4F\xa1\xf5Q\xdd\x96\xd1J M\x17\xa4\xc3\x8f\xfa\x97\x16\xdd07\xf0\x90\x9e\xc1\x80\x99\x00\x066#~\x0f\x89\x98\xee-\xb9v\xd4\xee\xfc\x97;;\x12\xdd\x84\x05\x05\xa4|\x89\xa7*\xd8X\xb7\xef:$\xb9Y\x80^\x101\xe4\x88\xf5\x1a\xff\xc7\x99H\xf071u\x99GTb\xb8;\xee6\xa3#r\xddRK\x07W\x004\xed\x17\xaf%\xfdD\xb5\x92\xc5:\xe7\xbf\x97H/\xba\x97-@\xfe\xeas\xf9~\xf5\xf8.\x07\xa3\xa5\xb4\xef\x9dc\xe5\x93\x13\xeb\x12\xa3\x1a\x1eiy\xee\xccV\xe7n\xc4\x8c\xd7\x8db2\xdd\x84\x9d\xd1\xf2\x13\xddM\x00\xe4\xd2\xc4\xbc\x9fk~Lz&!\xe3D\xbczW[j\xb2\xbbS\xe8\x1b\x06\xb6`\x90GU\x02$\xf2\xea\xb0\xa5C\xbc\x02\r\xc7w\x0f\x03\xf0\x86\xaa\xbeN_`FfP\"\x84i\x8d\xea~\xe0\xbf\xcc8;I4,\xf4\xc0{\x96\x1e~\x05\xcd\xdeoi\x13\xce\xbb7}F\xb4uYh\x9f\xd4V\x00\xcda-\xa3\xba\xc7\x9d\xe2\xbc;\xe9\x95\x8d\xe3V\xa4\xc7d\r\xd0\x94\x9e0\x9a\x87^\xa5s\xe8\x02\x9f\xcf\xc2\x02K\xf7E\x9cA\xb2\x04\xdaW\x88\xc4q\xad\x8f\xd0<\xa8\xbf\xc0\xe3p\xaa\xc6\xc3\xc5\x15\xbb\xbd\x94U*\xce\xfc\xa4\x19\x04\xd2K\x1aJ\x19Y\x93\x91\xa4y\xac\x83X/\xfb\x1e/\xcd\xa9Am\"Z\n\xf5pw\xa5\xa2\xf1\xa3P\xc6\xbb\x9a\xaah]\xf8\x8d\x97d\xb79\x17\xa7K\x99\xaa\x9a~\x15\xf2\x99j*/2;|\x17\xbc\x87\x08\xf9>-\x8aQ\xb1M\x82\xc9\xcfCV\x80\xc0\xea\xb2 \x7f\xeb\x84?\x88\xe9\xa6\x07\xa1\xb3\x1c\x93\xd2RGk\x1d\xad\xf3\xafQ\xda6\x1d\xb1|\x18Qx\xe0\xc0r\x15\xd2\xfa#\xed\xb2X<ae\x165\xce\xa7\xa6V\xf3\xab\x1c\xb0s9\xc5\xfb\x06B\x82\xb6\x16\x9f7\xf1T\xf7\xe1!\xc4\xd5\x95\xd4\xfe\x9b\x8c\xee\xbb\xe2DA\xd8[\xbd\xa9~\x98\x06eB\x0b@\xca!\xb93\xe7w\xcbE\xb4\t\x1b\xaeh\xcb\x0e\x8f\xa4\xf7\x1c{\x1dK\xe0\xa0T\xe24\xd5\xae\xab\xf7\x11\x8e\xbe\xf4\x14\xa3`\xb8\xc3\x13\"\xb8\x9d\xf8|\x1f\x99\xb4hk\x11\rY\xd2\xdc93^j\xc7\x04Gf\xbe\xdf\xb5\x10\xa2R\x83\xe6K+<\x91\xbaE\xd3@\xec\xed\xa9\xce\x9d\xe6\x89\xc0\xd8F\xcf\xfe\xb3o\x1c\x08\x8cN\xff\xf2\x7fw\x89\xec\x80zzE;\x82\xbb\x8f\x89\x9b\xd94a<6^\x0e\xf9og\x16*\xbcF\x9c5 \xc8\x89o4\xf6\x99L\x1ePl\xc8\x9d\xe3\x1e8\xfeQ4,\xb8\xbd\x91\xc3\xd0\x85\x18++N\xce\x9ez\xcc\x81\x9b\xd5\x1a;u\x08\xb1\xa1)K\xfb(W7\xc5]k\xd6\xbc\n\x92\x8b1\x9e\x81\xbd\xf6\x80\xa8M\x0bkz\x07\x17\xe6\xb2\x0c\x8cx$sR\x1d~Q\x89\x91\x9c\xdaX\xc9\x18TS\x89\xe1g\xb2\x9f=4\xf2.\x1dvK${\x9b\xdam\x9b7\xec\xb6\xfc\x8a\x08\x14`\xd0Xg!\xb3jZ\xee\x06\t\xd0\xc8\xae\x1f\xcf\x7f\x05i\xee'Y\x88\xf2\x8aWU~\x0c\xa8\xfd\xf0\x9e=\x1d\xa8\xbc\xe7\xe9\x87\x1fN@\x98\xbe3\xd0h\x16c\xeb\x02\x0f\xbc\x01\x10\xd9\xf9\x1f\xb9\xcb6.\x11\xcfY\xa1U\xfb\x9eJ{-1\x81\xdc0\r\x06\t+\x06\x01\x04\x01\x827\x11\x021\x000\x13\x06\t*\x86H\x86\xf7\r\x01\t\x151\x06\x04\x04\x01\x00\x00\x000W\x06\t*\x86H\x86\xf7\r\x01\t\x141J\x1eH\x00a\x008\x000\x00d\x00f\x00f\x008\x006\x00-\x00e\x009\x006\x00e\x00-\x004\x002\x002\x004\x00-\x00a\x00a\x001\x001\x00-\x00b\x00d\x001\x009\x004\x00d\x005\x00a\x006\x00b\x007\x0070]\x06\t+\x06\x01\x04\x01\x827\x11\x011P\x1eN\x00M\x00i\x00c\x00r\x00o\x00s\x00o\x00f\x00t\x00 \x00S\x00t\x00r\x00o\x00n\x00g\x00 \x00C\x00r\x00y\x00p\x00t\x00o\x00g\x00r\x00a\x00p\x00h\x00i\x00c\x00 \x00P\x00r\x00o\x00v\x00i\x00d\x00e\x00r0\x82\x02\xcf\x06\t*\x86H\x86\xf7\r\x01\x07\x06\xa0\x82\x02\xc00\x82\x02\xbc\x02\x01\x000\x82\x02\xb5\x06\t*\x86H\x86\xf7\r\x01\x07\x010\x1c\x06\n*\x86H\x86\xf7\r\x01\x0c\x01\x060\x0e\x04\x08\xd5\xfeT\xbd\x8c\xc7<\xd6\x02\x02\x07\xd0\x80\x82\x02\x88\xe6D\x13\xbe\x08\xf7\xd55C\xb4\xb3\xe0U\xbb\x08N\xce)\x00\x18\xd0f@sB\x86b\x7f\xa7,\xcfl\xc5\x1b\xc7\xbbN\xebw\x88U':\xee!\x11u\xad\x96\x08I\x95\xc0\xf8\xa0iT$=\xab\xa6\xb1\xfa|\xf8\xbe\xa2W\xf0L\x7f\x94J\x97$Ws\x08t\xbdGn\xd9\x06\xbb\xa9\xa7C\xfa\x01P\xdaI\xe0\x7f\x80\xe4\xea\xf6(\xdb\xfd\x87\xc5\xac\xae!\xfe\xa3\xa7\x07\xbc\xbe\xa9xq\xad\xd9\xb5e\xdf\xb9\x18\xb1\xd9\xfc \x96\xd34l\xcc\xf5\x83\x9f]\xef\x1f\xe0\x957\xcd\xab\x13e\xb2\xdc\xb4\x03\xfa\xd6\xac\xf2c5\xb3\x8fEM\x97\xcaB\xeesp-\x95;X\xb1\r\xf6f\xc9\xae\xeb\xb0;P\xd0p\xea\xd5m\x90E\xe5\x14:\xa1j\xf1!PC\xb7v\xf6*1\x8f\x90/\x1c\xe9f\x104\xab\x8e\x19g\xdf\xde\xc7E\xfa@\x01M+\x9c.[\x10\x9b\xba\x91\xd6\xb2\x0cQ\xc0\xa7\xed\xaf\x1c\xac\xcc\xc1\xec\x02\xf3h5\xc4\xe5\xa9\xc7-y\xef\x9ep\xdc\x13%\x06\xb5\xfc\xc0\xdb\x9e\x13\xba\xfe\xa1\xc0\xed\xc7\xc6\xd6\xa6\x03\xab\xc4\xe1\xeb~o\x18\xd3\x16\xd7\r\xecU.\xe5\xd2\xe1/u\xac\x80\xb0\x11\xd6M\xc3\x82\xda\xd9Lk\x96\xdf\x1e\xb8X\xf0\xe1\x08\xaa>[7\x91\xfdE\xd1r\xf0o\xd6\xdb\x7fm\x8c;\xb59\x88\xc1\x0f'b\x06\xac\xc1\x9f\xc1\xc6\xd44\xa3\xd4\xf8\xdc\xd2G\x7f\xf3gxeM7\xd3\xc2\x85L-\xf2\x19\xc4ZwA\xa7\x10}\x0e\x8bx\x84'\xd1\xdb\xae%\x1b}S\x1b\\\xd1\xce\x17\xe3$\xb5h\x83V\xac\xe7tc\n\x9a\xe2Ru\xf4\xc1*\xf1\x85\xbd\xe8\xc0YS\xb9\x13\x89\xa0.\xfa\x1a2f\xdc\x85\xcd\xc1;\xbb\x0bz\xb6\x87\x9c\x93y\x86\xf3\x01h\xb7\x10#\x7f\r\xf3\xa9\x94}4|\x00\xfe\x80'\xd76\x93\x9dx)\xa0\xcbrY\xb8\xcf\xa2|t\xcc\xfa\xd2u\x1e\xa3\x90\xf7`==\x1b\xa0Z\xbcQ\xf1J\xf2|0]\x0b\xbb\x9c\xce\x171\x1e<4E\x9b\xd9\x87\xf1m\r\xfe\xc1e!\xa6\x1f\x0f\xf1\x96S\xfc8\xe2d.r6\x81\x93\xdeX\xb6\xa3\x86D\x88\xf9\xf2\xd1\x83Z\xbf\"Q\xd1\xf0i\x82\x86\xa9M\xb8\xccg\x91i\xefC\x84U\xcf\xcd\x9b!WVF\xb0\x14\x05E\xaa\x18\x93\"\xc0\xc1\xd2V!t\xe2\xf9\xcd\xfba\xa0\xbc\x15\x14\x84\x9esfK\xbfC\xa2\xedJspo+\x81\x18(\x00\xf6+\x18\xedQ\xe6\xebW^\xf8\x80=\x10\xfb\xd6.'A\x979;)\x06\xf0\x85w\x95S\xd9\x1c9\xcc3k\x03\xf2w\x17\x97\xcc\nN0;0\x1f0\x07\x06\x05+\x0e\x03\x02\x1a\x04\x14\xb1\x82\x1d\xb1\xc8_\xbc\xf1^/\x01\xf7\xc1\x99\x95\xef\xf1<m\xe0\x04\x14\xe0\xef\xcd_\x83#\xc5*\x1dlN\xc0\xa4\xd0\x0c\"\xfa\xedDL\x02\x02\x07\xd0"
        cert_password = "123"
        cert_policy = CertificatePolicy(
            issuer_name="Self",
            subject="CN=DefaultPolicy",
            exportable=True,
            key_type="RSA",
            key_size=2048,
            reuse_key=False,
            content_type="application/x-pkcs12",
            validity_in_months=12,
            key_usage=["digitalSignature", "keyEncipherment"],
        )
        return await client.import_certificate(cert_name, cert_content, policy=cert_policy, password=cert_password)

    def _validate_certificate_operation(self, pending_cert_operation, vault, cert_name, original_cert_policy):
        self.assertIsNotNone(pending_cert_operation)
        self.assertIsNotNone(pending_cert_operation.csr)
        self.assertEqual(original_cert_policy.issuer_name, pending_cert_operation.issuer_name)
        pending_id = parse_vault_id(pending_cert_operation.id)
        self.assertEqual(pending_id.vault_url.strip("/"), vault.strip("/"))
        self.assertEqual(pending_id.name, cert_name)

    def _validate_certificate_bundle(self, cert, cert_name, cert_policy):
        self.assertIsNotNone(cert)
        self.assertEqual(cert_name, cert.name)
        self.assertIsNotNone(cert.cer)
        self.assertIsNotNone(cert.policy)
        self._validate_certificate_policy(cert_policy, cert_policy)

    def _validate_certificate_policy(self, a, b):
        self.assertEqual(a.issuer_name, b.issuer_name)
        self.assertEqual(a.subject, b.subject)
        self.assertEqual(a.exportable, b.exportable)
        self.assertEqual(a.key_type, b.key_type)
        self.assertEqual(a.key_size, b.key_size)
        self.assertEqual(a.reuse_key, b.reuse_key)
        self.assertEqual(a.key_curve_name, b.key_curve_name)
        if a.enhanced_key_usage:
            self.assertEqual(set(a.enhanced_key_usage), set(b.enhanced_key_usage))
        if a.key_usage:
            self.assertEqual(set(a.key_usage), set(b.key_usage))
        self.assertEqual(a.content_type, b.content_type)
        self.assertEqual(a.validity_in_months, b.validity_in_months)
        self.assertEqual(a.certificate_type, b.certificate_type)
        self.assertEqual(a.certificate_transparency, b.certificate_transparency)
        self._validate_sans(a, b)
        if a.lifetime_actions:
            self._validate_lifetime_actions(a.lifetime_actions, b.lifetime_actions)

    def _validate_sans(self, a, b):
        if a.san_dns_names:
            self.assertEqual(set(a.san_dns_names), set(b.san_dns_names))
        if a.san_emails:
            self.assertEqual(set(a.san_emails), set(b.san_emails))
        if a.san_user_principal_names:
            self.assertEqual(set(a.san_user_principal_names), set(b.san_user_principal_names))

    def _validate_lifetime_actions(self, a, b):
        self.assertEqual(len(a), len(b))
        for a_entry in a:
            b_entry = next(x for x in b if x.action == a_entry.action)
            self.assertEqual(a_entry.lifetime_percentage, b_entry.lifetime_percentage)
            self.assertEqual(a_entry.days_before_expiry, b_entry.days_before_expiry)

    async def _validate_certificate_list(self, a, b):
        async for cert in b:
            if cert.id in a.keys():
                del a[cert.id]
            else:
                assert False, "Returned certificate with id {} not found in list of original certificates".format(
                    cert.id
                )
        self.assertEqual(len(a), 0)

    def _validate_certificate_contacts(self, a, b):
        self.assertEqual(len(a), len(b))
        for a_entry in a:
            b_entry = next(x for x in b if x.email == a_entry.email)
            self.assertEqual(a_entry.name, b_entry.name)
            self.assertEqual(a_entry.phone, b_entry.phone)

    def _admin_contact_equal(self, a, b):
        return a.first_name == b.first_name and a.last_name == b.last_name and a.email == b.email and a.phone == b.phone

    def _validate_certificate_issuer(self, a, b):
        self.assertEqual(a.provider, b.provider)
        self.assertEqual(a.account_id, b.account_id)
        self.assertEqual(len(a.admin_contacts), len(b.admin_contacts))
        for a_admin_contact in a.admin_contacts:
            b_admin_contact = next(
                (ad for ad in b.admin_contacts if self._admin_contact_equal(a_admin_contact, ad)), None
            )
            self.assertIsNotNone(b_admin_contact)
        self.assertEqual(a.password, b.password)
        self.assertEqual(a.organization_id, b.organization_id)

    def _validate_certificate_issuer_properties(self, a, b):
        self.assertEqual(a.id, b.id)
        self.assertEqual(a.name, b.name)
        self.assertEqual(a.provider, b.provider)

    @ResourceGroupPreparer(random_name_enabled=True)
    @KeyVaultPreparer()
    @AsyncVaultClientPreparer()
    @AsyncKeyVaultTestCase.await_prepared_test
    async def test_crud_operations(self, vault_client, **kwargs):
        self.assertIsNotNone(vault_client)
        client = vault_client.certificates
        cert_name = self.get_resource_name("cert")
        lifetime_actions = [LifetimeAction(lifetime_percentage=80, action=CertificatePolicyAction.auto_renew)]
        cert_policy = CertificatePolicy(
            issuer_name="Self",
            subject="CN=DefaultPolicy",
            exportable=True,
            key_type=KeyType.rsa,
            key_size=2048,
            reuse_key=False,
            content_type=CertificateContentType.pkcs12,
            lifetime_actions=lifetime_actions,
            validity_in_months=12,
            key_usage=[KeyUsageType.digital_signature, KeyUsageType.key_encipherment],
        )

        # create certificate
        cert = await client.create_certificate(certificate_name=cert_name, policy=CertificatePolicy.get_default())

        self._validate_certificate_bundle(cert=cert, cert_name=cert_name, cert_policy=cert_policy)

        self.assertEqual(
            (await client.get_certificate_operation(certificate_name=cert_name)).status.lower(), "completed"
        )

        # get certificate
        cert = await client.get_certificate(certificate_name=cert_name)
        self._validate_certificate_bundle(cert=cert, cert_name=cert_name, cert_policy=cert_policy)

        # update certificate
        tags = {"tag1": "updated_value1"}
        cert_bundle = await client.update_certificate_properties(cert_name, tags=tags)
        self._validate_certificate_bundle(cert=cert_bundle, cert_name=cert_name, cert_policy=cert_policy)
        self.assertEqual(tags, cert_bundle.properties.tags)
        self.assertEqual(cert.id, cert_bundle.id)
        self.assertNotEqual(cert.properties.updated_on, cert_bundle.properties.updated_on)

        # delete certificate
        deleted_cert_bundle = await client.delete_certificate(certificate_name=cert_name)
        self._validate_certificate_bundle(cert=deleted_cert_bundle, cert_name=cert_name, cert_policy=cert_policy)

        # get certificate returns not found
        try:
            await client.get_certificate_version(cert_name, deleted_cert_bundle.properties.version)
            self.fail("Get should fail")
        except Exception as ex:
            if not hasattr(ex, "message") or "not found" not in ex.message.lower():
                raise ex
        await client.close()

    @ResourceGroupPreparer(random_name_enabled=True)
    @KeyVaultPreparer()
    @AsyncVaultClientPreparer()
    @AsyncKeyVaultTestCase.await_prepared_test
    async def test_list(self, vault_client, **kwargs):
        self.assertIsNotNone(vault_client)
        client = vault_client.certificates

        max_certificates = self.list_test_size
        expected = {}

        # import some certificates
        for x in range(max_certificates):
            cert_name = self.get_resource_name("cert{}".format(x))
            error_count = 0
            try:
                cert_bundle = await self._import_common_certificate(client=client, cert_name=cert_name)
                parsed_id = parse_vault_id(url=cert_bundle.id)
                cid = parsed_id.vault_url + "/" + parsed_id.collection + "/" + parsed_id.name
                expected[cid.strip("/")] = cert_bundle
            except Exception as ex:
                if hasattr(ex, "message") and "Throttled" in ex.message:
                    error_count += 1
                    await asyncio.sleep(2.5 * error_count)
                    continue
                else:
                    raise ex

        # list certificates
        returned_certificates = client.list_properties_of_certificates(max_page_size=max_certificates - 1)
        await self._validate_certificate_list(expected, returned_certificates)
        await client.close()

    @ResourceGroupPreparer(random_name_enabled=True)
    @KeyVaultPreparer()
    @AsyncVaultClientPreparer()
    @AsyncKeyVaultTestCase.await_prepared_test
    async def test_list_certificate_versions(self, vault_client, **kwargs):
        self.assertIsNotNone(vault_client)
        client = vault_client.certificates
        cert_name = self.get_resource_name("certver")

        max_certificates = self.list_test_size
        expected = {}

        # import same certificates as different versions
        for x in range(max_certificates):
            error_count = 0
            try:
                cert_bundle = await self._import_common_certificate(client=client, cert_name=cert_name)
                parsed_id = parse_vault_id(url=cert_bundle.id)
                cid = parsed_id.vault_url + "/" + parsed_id.collection + "/" + parsed_id.name + "/" + parsed_id.version
                expected[cid.strip("/")] = cert_bundle
            except Exception as ex:
                if hasattr(ex, "message") and "Throttled" in ex.message:
                    error_count += 1
                    await asyncio.sleep(2.5 * error_count)
                    continue
                else:
                    raise ex

        # list certificate versions
        await self._validate_certificate_list(
            expected,
            (
                client.list_properties_of_certificate_versions(
                    certificate_name=cert_name, max_page_size=max_certificates - 1
                )
            ),
        )
        await client.close()

    @ResourceGroupPreparer(random_name_enabled=True)
    @KeyVaultPreparer()
    @AsyncVaultClientPreparer()
    @AsyncKeyVaultTestCase.await_prepared_test
    async def test_crud_contacts(self, vault_client, **kwargs):
        self.assertIsNotNone(vault_client)
        client = vault_client.certificates

        contact_list = [
            CertificateContact(email="admin@contoso.com", name="John Doe", phone="1111111111"),
            CertificateContact(email="admin2@contoso.com", name="John Doe2", phone="2222222222"),
        ]

        # create certificate contacts
        contacts = await client.set_contacts(contacts=contact_list)
        self._validate_certificate_contacts(contact_list, contacts)

        # get certificate contacts
        contacts = await client.get_contacts()
        self._validate_certificate_contacts(contact_list, contacts)

        # delete certificate contacts
        contacts = await client.delete_contacts()
        self._validate_certificate_contacts(contact_list, contacts)

        # get certificate contacts returns not found
        try:
            await client.get_contacts()
            self.fail("Get should fail")
        except Exception as ex:
            if not hasattr(ex, "message") or "not found" not in ex.message.lower():
                raise ex
        await client.close()

    @ResourceGroupPreparer(random_name_enabled=True)
    @KeyVaultPreparer(enable_soft_delete=True)
    @AsyncVaultClientPreparer()
    @AsyncKeyVaultTestCase.await_prepared_test
    async def test_recover_and_purge(self, vault_client, **kwargs):
        self.assertIsNotNone(vault_client)
        client = vault_client.certificates

        certs = {}
        # create certificates to recover
        for i in range(self.list_test_size):
            cert_name = self.get_resource_name("certrec{}".format(str(i)))
            certs[cert_name] = await self._import_common_certificate(client=client, cert_name=cert_name)

        # create certificates to purge
        for i in range(self.list_test_size):
            cert_name = self.get_resource_name("certprg{}".format(str(i)))
            certs[cert_name] = await self._import_common_certificate(client=client, cert_name=cert_name)

        # delete all certificates
        for cert_name in certs.keys():
            await client.delete_certificate(certificate_name=cert_name)

        # validate all our deleted certificates are returned by list_deleted_certificates
        deleted_certificates = client.list_deleted_certificates()
        deleted = []
        async for c in deleted_certificates:
            deleted.append(parse_vault_id(url=c.id).name)
        self.assertTrue(all(c in deleted for c in certs.keys()))

        # recover select certificates
        for certificate_name in [c for c in certs.keys() if c.startswith("certrec")]:
            await client.recover_deleted_certificate(certificate_name=certificate_name)

        # purge select certificates
        for certificate_name in [c for c in certs.keys() if c.startswith("certprg")]:
            await client.purge_deleted_certificate(certificate_name)

        if not self.is_playback():
            await asyncio.sleep(50)

        # validate none of our deleted certificates are returned by list_deleted_certificates
        deleted_certificates = client.list_deleted_certificates()
        deleted = []
        async for c in deleted_certificates:
            deleted.append(parse_vault_id(url=c.id).name)
        self.assertTrue(not any(c in deleted for c in certs.keys()))

        # validate the recovered certificates
        expected = {k: v for k, v in certs.items() if k.startswith("certrec")}
        actual = {}
        for k in expected.keys():
            actual[k] = await client.get_certificate_version(certificate_name=k, version="")
        self.assertEqual(len(set(expected.keys()) & set(actual.keys())), len(expected))
        await client.close()

    @pytest.mark.skip("Skipping because service doesn't allow cancellation of certificates with issuer 'Unknown'")
    @ResourceGroupPreparer(random_name_enabled=True)
    @KeyVaultPreparer()
    @AsyncVaultClientPreparer()
    @AsyncKeyVaultTestCase.await_prepared_test
    async def test_async_request_cancellation_and_deletion(self, vault_client, **kwargs):
        self.assertIsNotNone(vault_client)
        client = vault_client.certificates

        cert_name = "asyncCanceledDeletedCert"
        cert_policy = CertificatePolicy.get_default()

        # create certificate
        await client.create_certificate(certificate_name=cert_name, policy=cert_policy)

        # cancel certificate operation
        cancel_operation = await client.cancel_certificate_operation(cert_name)
        self.assertTrue(hasattr(cancel_operation, "cancellation_requested"))
        self.assertTrue(cancel_operation.cancellation_requested)
        self._validate_certificate_operation(
            pending_cert_operation=cancel_operation,
            vault=client.vault_url,
            cert_name=cert_name,
            original_cert_policy=cert_policy,
        )

        cancelled = False
        for _ in range(10):
            if (await client.get_certificate_operation(cert_name)).status.lower() == "cancelled":
                cancelled = True
                break
            await asyncio.sleep(10)
        self.assertTrue(cancelled)

        retrieved_operation = await client.get_certificate_operation(certificate_name=cert_name)
        self.assertTrue(hasattr(retrieved_operation, "cancellation_requested"))
        self.assertTrue(retrieved_operation.cancellation_requested)
        self._validate_certificate_operation(
            pending_cert_operation=retrieved_operation,
            vault=client.vault_url,
            cert_name=cert_name,
            original_cert_policy=cert_policy,
        )

        # delete certificate operation
        deleted_operation = await client.delete_certificate_operation(cert_name)
        self.assertIsNotNone(deleted_operation)
        self._validate_certificate_operation(
            pending_cert_operation=deleted_operation,
            vault=client.vault_url,
            cert_name=cert_name,
            original_cert_policy=cert_policy,
        )

        try:
            await client.get_certificate_operation(certificate_name=cert_name)
            self.fail("Get should fail")
        except Exception as ex:
            if not hasattr(ex, "message") or "not found" not in ex.message.lower():
                raise ex

        # delete cancelled certificate
<<<<<<< HEAD
        await client.delete_certificate(cert_name, _polling_interval=polling_interval)
        await client.close()
=======
        await client.delete_certificate(cert_name)
>>>>>>> 19d65ef8

    @ResourceGroupPreparer(random_name_enabled=True)
    @KeyVaultPreparer()
    @AsyncVaultClientPreparer()
    @AsyncKeyVaultTestCase.await_prepared_test
    async def test_policy(self, vault_client, **kwargs):
        client = vault_client.certificates

        cert_name = "policyCertificate"
        cert_policy = CertificatePolicy(
            issuer_name="Self",
            subject="CN=DefaultPolicy",
            exportable=True,
            key_type=KeyType.rsa,
            key_size=2048,
            reuse_key=True,
            enhanced_key_usage=["1.3.6.1.5.5.7.3.1", "1.3.6.1.5.5.7.3.2"],
            key_usage=[KeyUsageType.decipher_only],
            content_type=CertificateContentType.pkcs12,
            validity_in_months=12,
            lifetime_actions=[LifetimeAction(action=CertificatePolicyAction.email_contacts, lifetime_percentage=98)],
            certificate_transparency=False,
            san_dns_names=["sdk.azure-int.net"],
        )

        # get certificate policy
        await client.create_certificate(cert_name, cert_policy)

        returned_policy = await client.get_certificate_policy(certificate_name=cert_name)

        self._validate_certificate_policy(cert_policy, returned_policy)

        cert_policy._key_type = KeyType.ec
        cert_policy._key_size = 256
        cert_policy._key_curve_name = KeyCurveName.p_256

        returned_policy = await client.update_certificate_policy(certificate_name=cert_name, policy=cert_policy)

        self._validate_certificate_policy(cert_policy, returned_policy)
        await client.close()

    @ResourceGroupPreparer(random_name_enabled=True)
    @KeyVaultPreparer()
    @AsyncVaultClientPreparer()
    @AsyncKeyVaultTestCase.await_prepared_test
    async def test_get_pending_certificate_signing_request(self, vault_client, **kwargs):
        self.assertIsNotNone(vault_client)
        client = vault_client.certificates
        cert_name = "unknownIssuerCert"

        # get pending certificate signing request
        await client.create_certificate(certificate_name=cert_name, policy=CertificatePolicy.get_default())
        operation = await client.get_certificate_operation(certificate_name=cert_name)
        pending_version_csr = operation.csr
        self.assertEqual((await client.get_certificate_operation(certificate_name=cert_name)).csr, pending_version_csr)
        await client.close()

    @ResourceGroupPreparer(random_name_enabled=True)
    @KeyVaultPreparer()
    @AsyncVaultClientPreparer()
    @AsyncKeyVaultTestCase.await_prepared_test
    async def test_backup_restore(self, vault_client, **kwargs):
        self.assertIsNotNone(vault_client)
        client = vault_client.certificates
        cert_name = self.get_resource_name("cert")
        policy = CertificatePolicy.get_default()
        policy._san_user_principal_names = ["john.doe@domain.com"]

        # create certificate
        await client.create_certificate(certificate_name=cert_name, policy=policy)

        # create a backup
        certificate_backup = await client.backup_certificate(certificate_name=cert_name)

        # delete the certificate
        await client.delete_certificate(certificate_name=cert_name)

        # restore certificate
        restored_certificate = await client.restore_certificate_backup(backup=certificate_backup)
<<<<<<< HEAD
        self._validate_certificate_bundle(
            cert=restored_certificate, cert_name=cert_name, cert_policy=policy
        )
        await client.close()
=======
        self._validate_certificate_bundle(cert=restored_certificate, cert_name=cert_name, cert_policy=policy)
>>>>>>> 19d65ef8

    @ResourceGroupPreparer(random_name_enabled=True)
    @KeyVaultPreparer()
    @AsyncVaultClientPreparer()
    @AsyncKeyVaultTestCase.await_prepared_test
    async def test_merge_certificate(self, vault_client, **kwargs):
        import base64
        from OpenSSL import crypto
        import os

        self.assertIsNotNone(vault_client)
        client = vault_client.certificates
        cert_name = "mergeCertificate"
        cert_policy = CertificatePolicy(
            issuer_name=WellKnownIssuerNames.unknown, subject="CN=MyCert", certificate_transparency=False
        )

        dirname = os.path.dirname(os.path.abspath(__file__))

        with open(os.path.abspath(os.path.join(dirname, "ca.key")), "rt") as f:
            pkey = crypto.load_privatekey(crypto.FILETYPE_PEM, f.read())
        with open(os.path.abspath(os.path.join(dirname, "ca.crt")), "rt") as f:
            ca_cert = crypto.load_certificate(crypto.FILETYPE_PEM, f.read())

        # the poller will stop immediately because the issuer is `Unknown`
        await client.create_certificate(certificate_name=cert_name, policy=cert_policy)

        certificate_operation = await client.get_certificate_operation(certificate_name=cert_name)

        csr = (
            "-----BEGIN CERTIFICATE REQUEST-----\n"
            + base64.b64encode(certificate_operation.csr).decode()
            + "\n-----END CERTIFICATE REQUEST-----"
        )
        req = crypto.load_certificate_request(crypto.FILETYPE_PEM, csr)

        cert = crypto.X509()
        cert.set_serial_number(1)
        cert.gmtime_adj_notBefore(0)
        cert.gmtime_adj_notAfter(60)  # Testing certificates need not be long lived
        cert.set_issuer(ca_cert.get_subject())
        cert.set_subject(req.get_subject())
        cert.set_pubkey(req.get_pubkey())
        cert.sign(pkey, "sha256")
        signed_certificate_bytes = crypto.dump_certificate(crypto.FILETYPE_PEM, cert).decode().replace("\n", "")
        signed_certificate_bytes = signed_certificate_bytes.lstrip("-----BEGIN CERTIFICATE-----")
        signed_certificate_bytes = signed_certificate_bytes.rstrip("-----END CERTIFICATE-----")

        await client.merge_certificate(cert_name, [signed_certificate_bytes.encode()])
        await client.close()

    @ResourceGroupPreparer(random_name_enabled=True)
    @KeyVaultPreparer()
    @AsyncVaultClientPreparer()
    @AsyncKeyVaultTestCase.await_prepared_test
    async def test_crud_issuer(self, vault_client, **kwargs):
        self.assertIsNotNone(vault_client)
        client = vault_client.certificates
        issuer_name = "issuer"
        admin_contacts = [
            AdministratorContact(first_name="John", last_name="Doe", email="admin@microsoft.com", phone="4255555555")
        ]

        # create certificate issuer
        issuer = await client.create_issuer(
            issuer_name, "Test", account_id="keyvaultuser", admin_contacts=admin_contacts, enabled=True
        )

        expected = CertificateIssuer(
            provider="Test",
            account_id="keyvaultuser",
            admin_contacts=admin_contacts,
            issuer_id=client.vault_url + "/certificates/issuers/" + issuer_name,
        )

        self._validate_certificate_issuer(expected, issuer)

        # get certificate issuer
        issuer = await client.get_issuer(issuer_name=issuer_name)
        self._validate_certificate_issuer(expected, issuer)

        # list certificate issuers

        await client.create_issuer(
            issuer_name=issuer_name + "2",
            provider="Test",
            account_id="keyvaultuser2",
            admin_contacts=admin_contacts,
            enabled=True,
        )

        expected_base_1 = IssuerProperties(
            issuer_id=client.vault_url + "/certificates/issuers/" + issuer_name, provider="Test"
        )

        expected_base_2 = IssuerProperties(
            issuer_id=client.vault_url + "/certificates/issuers/" + issuer_name + "2", provider="Test"
        )
        expected_issuers = [expected_base_1, expected_base_2]

        issuers = client.list_properties_of_issuers()
        async for issuer in issuers:
            exp_issuer = next((i for i in expected_issuers if i.name == issuer.name), None)
            self.assertIsNotNone(exp_issuer)
            self._validate_certificate_issuer_properties(exp_issuer, issuer)
            expected_issuers.remove(exp_issuer)
        self.assertEqual(len(expected_issuers), 0)

        # update certificate issuer
        admin_contacts = [
            AdministratorContact(first_name="Jane", last_name="Doe", email="admin@microsoft.com", phone="4255555555")
        ]

        expected = CertificateIssuer(
            provider="Test",
            account_id="keyvaultuser",
            admin_contacts=admin_contacts,
            issuer_id=client.vault_url + "/certificates/issuers/" + issuer_name,
        )
        issuer = await client.update_issuer(issuer_name, admin_contacts=admin_contacts)
        self._validate_certificate_issuer(expected, issuer)

        # delete certificate issuer
        await client.delete_issuer(issuer_name=issuer_name)

        # get certificate issuer returns not found
        try:
            await client.get_issuer(issuer_name=issuer_name)
            self.fail("Get should fail")
        except Exception as ex:
            if not hasattr(ex, "message") or "not found" not in ex.message.lower():
                raise ex
        await client.close()

    @ResourceGroupPreparer(random_name_enabled=True)
    @KeyVaultPreparer()
    @AsyncVaultClientPreparer(client_kwargs={"logging_enable": True})
    @AsyncKeyVaultTestCase.await_prepared_test
    async def test_logging_enabled(self, vault_client, **kwargs):
        client = vault_client.certificates
        mock_handler = MockHandler()

        logger = logging.getLogger("azure")
        logger.addHandler(mock_handler)
        logger.setLevel(logging.DEBUG)

        await client.create_issuer(issuer_name="cert-name", provider="Test")

        for message in mock_handler.messages:
            if message.levelname == "DEBUG" and message.funcName == "on_request":
                try:
                    body = json.loads(message.message)
                    if body["provider"] == "Test":
                        return
                except (ValueError, KeyError):
                    # this means the message is not JSON or has no kty property
                    pass

        assert False, "Expected request body wasn't logged"
        await client.close()

    @ResourceGroupPreparer(random_name_enabled=True)
    @KeyVaultPreparer()
    @AsyncVaultClientPreparer()
    @AsyncKeyVaultTestCase.await_prepared_test
    async def test_logging_disabled(self, vault_client, **kwargs):
        client = vault_client.certificates
        mock_handler = MockHandler()

        logger = logging.getLogger("azure")
        logger.addHandler(mock_handler)
        logger.setLevel(logging.DEBUG)

        await client.create_issuer(issuer_name="cert-name", provider="Test")

        for message in mock_handler.messages:
            if message.levelname == "DEBUG" and message.funcName == "on_request":
                try:
                    body = json.loads(message.message)
                    assert body["provider"] != "Test", "Client request body was logged"
                except (ValueError, KeyError):
                    # this means the message is not JSON or has no kty property
                    pass
        await client.close()

    @pytest.mark.asyncio
    async def test_async_client_close(self):
        transport = AsyncMockTransport()
        client = KeyClient(vault_url="http://not_a_key_vault.com", credential=object(), transport=transport)

        await client.close()
        assert transport.__aexit__.call_count == 1

    @pytest.mark.asyncio
    async def test_async_client_context_manager(self):
        transport = AsyncMockTransport()
        client = KeyClient(vault_url="http://not_a_key_vault.com", credential=object(), transport=transport)

        async with client:
            pass
        assert transport.__aexit__.call_count == 1
        assert transport.__aenter__.call_count == 1<|MERGE_RESOLUTION|>--- conflicted
+++ resolved
@@ -452,12 +452,8 @@
                 raise ex
 
         # delete cancelled certificate
-<<<<<<< HEAD
-        await client.delete_certificate(cert_name, _polling_interval=polling_interval)
-        await client.close()
-=======
         await client.delete_certificate(cert_name)
->>>>>>> 19d65ef8
+        await client.close()
 
     @ResourceGroupPreparer(random_name_enabled=True)
     @KeyVaultPreparer()
@@ -537,14 +533,8 @@
 
         # restore certificate
         restored_certificate = await client.restore_certificate_backup(backup=certificate_backup)
-<<<<<<< HEAD
-        self._validate_certificate_bundle(
-            cert=restored_certificate, cert_name=cert_name, cert_policy=policy
-        )
-        await client.close()
-=======
         self._validate_certificate_bundle(cert=restored_certificate, cert_name=cert_name, cert_policy=policy)
->>>>>>> 19d65ef8
+        await client.close()
 
     @ResourceGroupPreparer(random_name_enabled=True)
     @KeyVaultPreparer()
