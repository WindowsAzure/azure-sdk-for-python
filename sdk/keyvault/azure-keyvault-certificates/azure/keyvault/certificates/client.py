# ------------------------------------
# Copyright (c) Microsoft Corporation.
# Licensed under the MIT License.
# ------------------------------------
# pylint:disable=too-many-lines,too-many-public-methods
import base64
import uuid
from functools import partial

from azure.core.polling import LROPoller
from azure.core.tracing.decorator import distributed_trace

from ._shared import KeyVaultClientBase
from ._shared.exceptions import error_map as _error_map
from .models import (
    Certificate,
    CertificateProperties,
    CertificatePolicy,
    DeletedCertificate,
    Issuer,
    IssuerProperties,
    Contact,
    CertificateOperation,
)
from ._polling import CreateCertificatePoller

try:
    from typing import TYPE_CHECKING
except ImportError:
    TYPE_CHECKING = False

if TYPE_CHECKING:
    # pylint:disable=unused-import
    from typing import Any, Dict, List, Optional, Iterable


class CertificateClient(KeyVaultClientBase):
    """CertificateClient defines a high level interface for
    managing certificates in the specified vault.
    Example:
        .. literalinclude:: ../tests/test_examples_certificates.py
            :start-after: [START create_certificate_client]
            :end-before: [END create_certificate_client]
            :language: python
            :caption: Create a new ``CertificateClient``
            :dedent: 4
    """

    # pylint:disable=protected-access

    @distributed_trace
    def create_certificate(
        self,
        name,  # type: str
        policy=None,  # type: Optional[CertificatePolicy]
        **kwargs  # type: Any
    ):
        # type: (...) -> LROPoller
        """Creates a new certificate.

        If this is the first version, the certificate resource is created. This
        operation requires the certificates/create permission.

        :param str name: The name of the certificate.
        :param policy: The management policy for the certificate.
        :type policy:
         ~azure.keyvault.certificates.models.CertificatePolicy
        :returns: An LROPoller for the create certificate operation. Waiting on the poller
         gives you the certificate if creation is successful, the CertificateOperation if not.
        :rtype: ~azure.core.polling.LROPoller[~azure.keyvault.certificates.models.Certificate or
         ~azure.keyvault.certificates.models.CertificateOperation]
        :raises: :class:`~azure.core.exceptions.HttpResponseError`

        Keyword arguments
            - *enabled (bool)* - Determines whether the object is enabled.
            - *tags (dict[str, str])* - Application specific metadata in the form of key-value pairs.

        Example:
            .. literalinclude:: ../tests/test_examples_certificates.py
                :start-after: [START create_certificate]
                :end-before: [END create_certificate]
                :language: python
                :caption: Create a certificate
                :dedent: 8
        """

        enabled = kwargs.pop("enabled", None)
        tags = kwargs.pop("enabled", None)

        if enabled is not None:
            attributes = self._client.models.CertificateAttributes(enabled=enabled)
        else:
            attributes = None

        if not policy:
            # pylint: disable=protected-access
            policy = CertificatePolicy._get_default_certificate_policy()

        cert_bundle = self._client.create_certificate(
            vault_base_url=self.vault_endpoint,
            certificate_name=name,
            certificate_policy=policy._to_certificate_policy_bundle(),
            certificate_attributes=attributes,
            tags=tags,
            **kwargs
        )

        create_certificate_operation = CertificateOperation._from_certificate_operation_bundle(cert_bundle)

        command = partial(self.get_certificate_operation, name=name, **kwargs)

        get_certificate_command = partial(self.get_certificate_with_policy, name=name, **kwargs)

        create_certificate_polling = CreateCertificatePoller(get_certificate_command=get_certificate_command)
        return LROPoller(command, create_certificate_operation, None, create_certificate_polling)

    @distributed_trace
    def get_certificate_with_policy(self, name, **kwargs):
        # type: (str, **Any) -> Certificate
        """Gets a certificate and returns it's management policy as well.


        This operation requires the certificates/get permission. Does not accept the
        version of the certificate as a parameter. If you wish to specify version, use
        the get_certificate function and specify version.

        :param str name: The name of the certificate in the given vault.
        :returns: An instance of Certificate
        :rtype: ~azure.keyvault.certificates.models.Certificate
        :raises:
            :class:`~azure.core.exceptions.ResourceNotFoundError` if the certificate doesn't exist,
            :class:`~azure.core.exceptions.HttpResponseError` for other errors

        Example:
            .. literalinclude:: ../tests/test_examples_certificates.py
                :start-after: [START get_certificate]
                :end-before: [END get_certificate]
                :language: python
                :caption: Get a certificate
                :dedent: 8
        """
        bundle = self._client.get_certificate(
<<<<<<< HEAD
            vault_base_url=self.vault_endpoint,
            certificate_name=name,
            certificate_version="",
            error_map=error_map,
            **kwargs
=======
            vault_base_url=self.vault_url, certificate_name=name, certificate_version="", error_map=_error_map, **kwargs
>>>>>>> cc4bdb0b
        )
        return Certificate._from_certificate_bundle(certificate_bundle=bundle)

    @distributed_trace
    def get_certificate(self, name, version, **kwargs):
        # type: (str, str, **Any) -> Certificate
        """Gets a certificate by version without returning it's management policy.

        If you wish to not specify a version or to get the certificate's policy as well,
        use the get_certificate_with_policy function.

        :param str name: The name of the certificate in the given vault.
        :param str version: The version of the certificate.
        :returns: An instance of Certificate
        :rtype: ~azure.keyvault.certificates.models.Certificate
        :raises:
            :class:`~azure.core.exceptions.ResourceNotFoundError` if the certificate doesn't exist,
            :class:`~azure.core.exceptions.HttpResponseError` for other errors

        Example:
            .. literalinclude:: ../tests/test_examples_certificates.py
                :start-after: [START get_certificate]
                :end-before: [END get_certificate]
                :language: python
                :caption: Get a certificate
                :dedent: 8
        """
        bundle = self._client.get_certificate(
            vault_base_url=self.vault_endpoint,
            certificate_name=name,
            certificate_version=version,
            error_map=_error_map,
            **kwargs
        )
        return Certificate._from_certificate_bundle(certificate_bundle=bundle)

    @distributed_trace
    def delete_certificate(self, name, **kwargs):
        # type: (str, **Any) -> DeletedCertificate
        """Deletes a certificate from the key vault.

        Deletes all versions of a certificate object along with its associated
        policy. Delete certificate cannot be used to remove individual versions
        of a certificate object. This operation requires the
        certificates/delete permission.

        :param str name: The name of the certificate.
        :returns: The deleted certificate
        :rtype: ~azure.keyvault.certificates.models.DeletedCertificate
        :raises:
            :class:`~azure.core.exceptions.ResourceNotFoundError` if the certificate doesn't exist,
            :class:`~azure.core.exceptions.HttpResponseError` for other errors

        Example:
            .. literalinclude:: ../tests/test_examples_certificates.py
                :start-after: [START delete_certificate]
                :end-before: [END delete_certificate]
                :language: python
                :caption: Delete a certificate
                :dedent: 8
        """
        bundle = self._client.delete_certificate(
<<<<<<< HEAD
            vault_base_url=self.vault_endpoint, certificate_name=name, error_map=error_map, **kwargs
=======
            vault_base_url=self.vault_url, certificate_name=name, error_map=_error_map, **kwargs
>>>>>>> cc4bdb0b
        )
        return DeletedCertificate._from_deleted_certificate_bundle(deleted_certificate_bundle=bundle)

    @distributed_trace
    def get_deleted_certificate(self, name, **kwargs):
        # type: (str, **Any) -> DeletedCertificate
        """Retrieves information about the specified deleted certificate.

        Retrieves the deleted certificate information plus its attributes,
        such as retention interval, scheduled permanent deletion, and the
        current deletion recovery level. This operation requires the certificates/
        get permission.

        :param str name: The name of the certificate.
        :return: The deleted certificate
        :rtype: ~azure.keyvault.certificates.models.DeletedCertificate
        :raises:
            :class:`~azure.core.exceptions.ResourceNotFoundError` if the certificate doesn't exist,
            :class:`~azure.core.exceptions.HttpResponseError` for other errors

        Example:
            .. literalinclude:: ../tests/test_examples_certificates.py
                :start-after: [START get_deleted_certificate]
                :end-before: [END get_deleted_certificate]
                :language: python
                :caption: Get a deleted certificate
                :dedent: 8
        """
        bundle = self._client.get_deleted_certificate(
<<<<<<< HEAD
            vault_base_url=self.vault_endpoint, certificate_name=name, error_map=error_map, **kwargs
=======
            vault_base_url=self.vault_url, certificate_name=name, error_map=_error_map, **kwargs
>>>>>>> cc4bdb0b
        )
        return DeletedCertificate._from_deleted_certificate_bundle(deleted_certificate_bundle=bundle)

    @distributed_trace
    def purge_deleted_certificate(self, name, **kwargs):
        # type: (str, **Any) -> None
        """Permanently deletes the specified deleted certificate.

        Performs an irreversible deletion of the specified certificate, without
        possibility for recovery. The operation is not available if the recovery
        level does not specified 'Purgeable'. This operation requires the
        certificate/purge permission.

        :param str name: The name of the certificate
        :return: None
        :rtype: None
        :raises: :class:`~azure.core.exceptions.HttpResponseError`
        """
        self._client.purge_deleted_certificate(vault_base_url=self.vault_endpoint, certificate_name=name, **kwargs)

    @distributed_trace
    def recover_deleted_certificate(self, name, **kwargs):
        # type: (str, **Any) -> Certificate
        """Recovers the deleted certificate back to its current version under
        /certificates.

        Performs the reversal of the Delete operation. THe operation is applicable
        in vaults enabled for soft-delete, and must be issued during the retention
        interval (available in the deleted certificate's attributes). This operation
        requires the certificates/recover permission.

        :param str name: The name of the deleted certificate
        :return: The recovered certificate
        :rtype: ~azure.keyvault.certificates.models.Certificate
        :raises: :class:`~azure.core.exceptions.HttpResponseError`

        Example:
            .. literalinclude:: ../tests/test_examples_certificates.py
                :start-after: [START recover_deleted_certificate]
                :end-before: [END recover_deleted_certificate]
                :language: python
                :caption: Recover a deleted certificate
                :dedent: 8
        """
        bundle = self._client.recover_deleted_certificate(
            vault_base_url=self.vault_endpoint, certificate_name=name, **kwargs
        )
        return Certificate._from_certificate_bundle(certificate_bundle=bundle)

    @distributed_trace
    def import_certificate(
        self,
        name,  # type: str
        certificate_bytes,  # type: bytes
        password=None,  # type: Optional[str]
        policy=None,  # type: Optional[CertificatePolicy]
        **kwargs  # type: **Any
    ):
        # type: (...) -> Certificate
        """Imports a certificate into a specified key vault.

        Imports an existing valid certificate, containing a private key, into
        Azure Key Vault. The certificate to be imported can be in either PFX or
        PEM format. If the certificate is in PEM format the PEM file must
        contain the key as well as x509 certificates. This operation requires
        the certificates/import permission.

        :param str name: The name of the certificate.
        :param bytes certificate_bytes: Bytes of the certificate object to import. This certificate
            needs to contain the private key.
        :param str password: If the private key in the passed in certificate is encrypted, it is the
            password used for encryption.
        :param policy: The management policy for the certificate.
        :type policy:
         ~azure.keyvault.certificates.models.CertificatePolicy
        :returns: The imported Certificate
        :rtype: ~azure.keyvault.certificates.models.Certificate
        :raises: :class:`~azure.core.exceptions.HttpResponseError`

        Keyword arguments
            - *enabled (bool)* - Determines whether the object is enabled.
            - *tags (dict[str, str])* - Application specific metadata in the form of key-value pairs.
        """

        enabled = kwargs.pop("enabled", None)
        tags = kwargs.pop("tags", None)

        if enabled is not None:
            attributes = self._client.models.CertificateAttributes(enabled=enabled)
        else:
            attributes = None
        base64_encoded_certificate = base64.b64encode(certificate_bytes).decode("utf-8")
        bundle = self._client.import_certificate(
            vault_base_url=self.vault_endpoint,
            certificate_name=name,
            base64_encoded_certificate=base64_encoded_certificate,
            password=password,
            certificate_policy=policy._to_certificate_policy_bundle(),
            certificate_attributes=attributes,
            tags=tags,
            **kwargs
        )
        return Certificate._from_certificate_bundle(certificate_bundle=bundle)

    @distributed_trace
    def get_policy(self, certificate_name, **kwargs):
        # type: (str, **Any) -> CertificatePolicy
        """Gets the policy for a certificate.

        Returns the specified certificate policy resources in the key
        vault. This operation requires the certificates/get permission.

        :param str certificate_name: The name of the certificate in a given key vault.
        :return: The certificate policy
        :rtype: ~azure.keyvault.certificates.models.CertificatePolicy
        :raises: :class:`~azure.core.exceptions.HttpResponseError`
        """
        bundle = self._client.get_certificate_policy(
            vault_base_url=self.vault_endpoint, certificate_name=certificate_name, **kwargs
        )
        return CertificatePolicy._from_certificate_policy_bundle(certificate_policy_bundle=bundle)

    @distributed_trace
    def update_policy(self, certificate_name, policy, **kwargs):
        # type: (str, CertificatePolicy, **Any) -> CertificatePolicy
        """Updates the policy for a certificate.

        Set specified members in the certificate policy. Leaves others as null.
        This operation requires the certificates/update permission.

        :param str certificate_name: The name of the certificate in the given vault.
        :param policy: The policy for the certificate.
        :type policy: ~azure.keyvault.certificates.models.CertificatePolicy
        :return: The certificate policy
        :rtype: ~azure.keyvault.certificates.models.CertificatePolicy
        :raises: :class:`~azure.core.exceptions.HttpResponseError`
        """
        bundle = self._client.update_certificate_policy(
            vault_base_url=self.vault_endpoint,
            certificate_name=certificate_name,
            certificate_policy=policy._to_certificate_policy_bundle(),
            **kwargs
        )
        return CertificatePolicy._from_certificate_policy_bundle(certificate_policy_bundle=bundle)

    @distributed_trace
    def update_certificate_properties(
        self,
        name,  # type: str
        version=None,  # type: Optional[str]
        **kwargs  # type: **Any
    ):
        # type: (...) -> Certificate
        """Updates the specified attributes associated with the given certificate.

        The UpdateCertificate operation applies the specified update on the
        given certificate; the only elements updated are the certificate's
        attributes. This operation requires the certificates/update permission.

        :param str name: The name of the certificate in the given key
            vault.
        :param str version: The version of the certificate.
        :returns: The updated Certificate
        :rtype: ~azure.keyvault.certificates.models.Certificate
        :raises: :class:`~azure.core.exceptions.HttpResponseError`

        Keyword arguments
            - *enabled (bool)* - Determines whether the object is enabled.
            - *tags (dict[str, str])* - Application specific metadata in the form of key-value pairs.

        Example:
            .. literalinclude:: ../tests/test_examples_certificates.py
                :start-after: [START update_certificate]
                :end-before: [END update_certificate]
                :language: python
                :caption: Update a certificate's attributes
                :dedent: 8
        """

        enabled = kwargs.pop("enabled", None)
        tags = kwargs.pop("tags", None)

        if enabled is not None:
            attributes = self._client.models.CertificateAttributes(enabled=enabled)
        else:
            attributes = None

        bundle = self._client.update_certificate(
            vault_base_url=self.vault_endpoint,
            certificate_name=name,
            certificate_version=version or "",
            certificate_attributes=attributes,
            tags=tags,
            **kwargs
        )
        return Certificate._from_certificate_bundle(certificate_bundle=bundle)

    @distributed_trace
    def backup_certificate(self, name, **kwargs):
        # type: (str, **Any) -> bytes
        """Backs up the specified certificate.

        Requests that a backup of the specified certificate be downloaded
        to the client. All versions of the certificate will be downloaded.
        This operation requires the certificates/backup permission.

        :param str name: The name of the certificate.
        :return: the backup blob containing the backed up certificate.
        :rtype: bytes
        :raises:
            :class:`~azure.core.exceptions.ResourceNotFoundError` if the certificate doesn't exist,
            :class:`~azure.core.exceptions.HttpResponseError` for other errors

        Example:
            .. literalinclude:: ../tests/test_examples_certificates.py
                :start-after: [START backup_certificate]
                :end-before: [END backup_certificate]
                :language: python
                :caption: Get a certificate backup
                :dedent: 8
        """
        backup_result = self._client.backup_certificate(
<<<<<<< HEAD
            vault_base_url=self.vault_endpoint, certificate_name=name, error_map=error_map, **kwargs
=======
            vault_base_url=self.vault_url, certificate_name=name, error_map=_error_map, **kwargs
>>>>>>> cc4bdb0b
        )
        return backup_result.value

    @distributed_trace
    def restore_certificate(self, backup, **kwargs):
        # type: (bytes, **Any) -> Certificate
        """Restores a backed up certificate to a vault.

        Restores a backed up certificate, and all its versions, to a vault.
        this operation requires the certificates/restore permission.

        :param bytes backup: The backup blob associated with a certificate bundle.
        :return: The restored Certificate
        :rtype: ~azure.keyvault.certificates.models.Certificate
        :raises: :class:`~azure.core.exceptions.HttpResponseError`

        Example:
            .. literalinclude:: ../tests/test_examples_certificates.py
                :start-after: [START restore_certificate]
                :end-before: [END restore_certificate]
                :language: python
                :caption: Restore a certificate backup
                :dedent: 8
        """
        bundle = self._client.restore_certificate(
            vault_base_url=self.vault_endpoint, certificate_bundle_backup=backup, **kwargs
        )
        return Certificate._from_certificate_bundle(certificate_bundle=bundle)

    @distributed_trace
    def list_deleted_certificates(self, include_pending=None, **kwargs):
        # type: (Optional[bool], **Any) -> Iterable[DeletedCertificate]
        """Lists the deleted certificates in the specified vault currently
        available for recovery.

        Retrieves the certificates in the current vault which are in a deleted
        state and ready for recovery or purging. This operation includes
        deletion-specific information. This operation requires the certificates/get/list
        permission. This operation can only be enabled on soft-delete enabled vaults.

        :param bool include_pending: Specifies whether to include certificates which are not
            completely provisioned.
        :return: An iterator like instance of DeletedCertificate
        :rtype:
         ~azure.core.paging.ItemPaged[~azure.keyvault.certificates.models.DeletedCertificate]
        :raises: :class:`~azure.core.exceptions.HttpResponseError`

        Example:
            .. literalinclude:: ../tests/test_examples_certificates.py
                :start-after: [START list_deleted_certificates]
                :end-before: [END list_deleted_certificates]
                :language: python
                :caption: List all the deleted certificates
                :dedent: 8
        """
        max_page_size = kwargs.pop("max_page_size", None)
        return self._client.get_deleted_certificates(
            vault_base_url=self._vault_endpoint,
            maxresults=max_page_size,
            include_pending=include_pending,
            cls=lambda objs: [
                DeletedCertificate._from_deleted_certificate_item(deleted_certificate_item=x) for x in objs
            ],
            **kwargs
        )

    @distributed_trace
    def list_certificates(self, include_pending=None, **kwargs):
        # type: (Optional[bool], **Any) -> Iterable[CertificateProperties]
        """List certificates in the key vault.

        The GetCertificates operation returns the set of certificates resources
        in the key vault. This operation requires the
        certificates/list permission.

        :param bool include_pending: Specifies whether to include certificates
            which are not completely provisioned.
        :returns: An iterator like instance of CertificateProperties
        :rtype:
         ~azure.core.paging.ItemPaged[~azure.keyvault.certificates.models.CertificateProperties]
        :raises: :class:`~azure.core.exceptions.HttpResponseError`

        Example:
            .. literalinclude:: ../tests/test_examples_certificates.py
                :start-after: [START list_certificates]
                :end-before: [END list_certificates]
                :language: python
                :caption: List all certificates
                :dedent: 8
        """
        max_page_size = kwargs.pop("max_page_size", None)
        return self._client.get_certificates(
            vault_base_url=self._vault_endpoint,
            maxresults=max_page_size,
            include_pending=include_pending,
            cls=lambda objs: [CertificateProperties._from_certificate_item(certificate_item=x) for x in objs],
            **kwargs
        )

    @distributed_trace
    def list_certificate_versions(self, name, **kwargs):
        # type: (str, **Any) -> Iterable[CertificateProperties]
        """List the versions of a certificate.

        The GetCertificateVersions operation returns the versions of a
        certificate in the key vault. This operation requires the
        certificates/list permission.

        :param str name: The name of the certificate.
        :returns: An iterator like instance of CertificateProperties
        :rtype:
         ~azure.core.paging.ItemPaged[~azure.keyvault.certificates.models.CertificateProperties]
        :raises: :class:`~azure.core.exceptions.HttpResponseError`

        Example:
            .. literalinclude:: ../tests/test_examples_certificates.py
                :start-after: [START list_certificate_versions]
                :end-before: [END list_certificate_versions]
                :language: python
                :caption: List all versions of a certificate
                :dedent: 8
        """
        max_page_size = kwargs.pop("max_page_size", None)
        return self._client.get_certificate_versions(
            vault_base_url=self._vault_endpoint,
            certificate_name=name,
            maxresults=max_page_size,
            cls=lambda objs: [CertificateProperties._from_certificate_item(certificate_item=x) for x in objs],
            **kwargs
        )

    @distributed_trace
    def create_contacts(self, contacts, **kwargs):
        # type: (Iterable[Contact], **Any) -> List[Contact]
        """Sets the certificate contacts for the key vault.

        Sets the certificate contacts for the key vault. This
        operation requires the certificates/managecontacts permission.

        :param contacts: The contact list for the vault certificates.
        :type contacts: list[~azure.keyvault.certificates.models.Contact]
        :returns: The created list of contacts
        :rtype: list[~azure.keyvault.certificates.models.Contact]
        :raises: :class:`~azure.core.exceptions.HttpResponseError`

        Example:
            .. literalinclude:: ../tests/test_examples_certificates.py
                :start-after: [START create_contacts]
                :end-before: [END create_contacts]
                :language: python
                :caption: Create contacts
                :dedent: 8
        """
        contacts = self._client.set_certificate_contacts(
            vault_base_url=self.vault_endpoint,
            contact_list=[c._to_certificate_contacts_item() for c in contacts],
            **kwargs
        )
        return [Contact._from_certificate_contacts_item(contact_item=item) for item in contacts.contact_list]

    @distributed_trace
    def get_contacts(self, **kwargs):
        # type: (**Any) -> List[Contact]
        """Gets the certificate contacts for the key vault.

        Returns the set of certificate contact resources in the specified
        key vault. This operation requires the certificates/managecontacts
        permission.

        :return: The certificate contacts for the key vault.
        :rtype: list[~azure.keyvault.certificates.models.Contact]
        :raises: :class:`~azure.core.exceptions.HttpResponseError`

        Example:
            .. literalinclude:: ../tests/test_examples_certificates.py
                :start-after: [START get_contacts]
                :end-before: [END get_contacts]
                :language: python
                :caption: Get contacts
                :dedent: 8
        """
        contacts = self._client.get_certificate_contacts(vault_base_url=self._vault_endpoint, **kwargs)
        return [Contact._from_certificate_contacts_item(contact_item=item) for item in contacts.contact_list]

    @distributed_trace
    def delete_contacts(self, **kwargs):
        # type: (**Any) -> List[Contact]
        """Deletes the certificate contacts for the key vault.

        Deletes the certificate contacts for the key vault certificate.
        This operation requires the certificates/managecontacts permission.

        :return: Contacts
        :rtype: list[~azure.keyvault.certificates.models.Contact]
        :raises: :class:`~azure.core.exceptions.HttpResponseError`

        Example:
            .. literalinclude:: ../tests/test_examples_certificates.py
                :start-after: [START delete_contacts]
                :end-before: [END delete_contacts]
                :language: python
                :caption: Delete contacts
                :dedent: 8
        """
        contacts = self._client.delete_certificate_contacts(vault_base_url=self.vault_endpoint, **kwargs)
        return [Contact._from_certificate_contacts_item(contact_item=item) for item in contacts.contact_list]

    @distributed_trace
    def get_certificate_operation(self, name, **kwargs):
        # type: (str, **Any) -> CertificateOperation
        """Gets the creation operation of a certificate.

        Gets the creation operation associated with a specified certificate.
        This operation requires the certificates/get permission.

        :param str name: The name of the certificate.
        :returns: The created CertificateOperation
        :rtype: ~azure.keyvault.certificates.models.CertificateOperation
        :raises:
            :class:`~azure.core.exceptions.ResourceNotFoundError` if the certificate doesn't exist,
            :class:`~azure.core.exceptions.HttpResponseError` for other errors
        """

        bundle = self._client.get_certificate_operation(
<<<<<<< HEAD
            vault_base_url=self.vault_endpoint, certificate_name=name, error_map=error_map, **kwargs
=======
            vault_base_url=self.vault_url, certificate_name=name, error_map=_error_map, **kwargs
>>>>>>> cc4bdb0b
        )
        return CertificateOperation._from_certificate_operation_bundle(certificate_operation_bundle=bundle)

    @distributed_trace
    def delete_certificate_operation(self, name, **kwargs):
        # type: (str, **Any) -> CertificateOperation
        """Deletes the creation operation for a specific certificate.

        Deletes the creation operation for a specified certificate that is in
        the process of being created. The certificate is no longer created.
        This operation requires the certificates/update permission.

        :param str name: The name of the certificate.
        :return: The deleted CertificateOperation
        :rtype: ~azure.keyvault.certificates.models.CertificateOperation
        :raises: :class:`~azure.core.exceptions.HttpResponseError`
        """
        bundle = self._client.delete_certificate_operation(
            vault_base_url=self.vault_endpoint, certificate_name=name, **kwargs
        )
        return CertificateOperation._from_certificate_operation_bundle(certificate_operation_bundle=bundle)

    @distributed_trace
    def cancel_certificate_operation(self, name, **kwargs):
        # type: (str, **Any) -> CertificateOperation
        """Cancels a certificate operation.

        Cancels a certificate creation operation that is already in progress.
        This operation requires the certificates/update permission.

        :param str name: The name of the certificate.
        :returns: The cancelled certificate operation
        :rtype: ~azure.keyvault.certificates.models.CertificateOperation
        :raises: :class:`~azure.core.exceptions.HttpResponseError`
        """
        bundle = self._client.update_certificate_operation(
            vault_base_url=self.vault_endpoint, certificate_name=name, cancellation_requested=True, **kwargs
        )
        return CertificateOperation._from_certificate_operation_bundle(certificate_operation_bundle=bundle)

    @distributed_trace
    def merge_certificate(
        self,
        name,  # type: str
        x509_certificates,  # type: List[bytearray]
        **kwargs  # type: **Any
    ):
        # type: (...) -> Certificate
        """Merges a certificate or a certificate chain with a key pair existing on the server.

        Performs the merging of a certificate or certificate chain with a key pair currently
        available in the service. This operation requires the certificates/create permission.
        Make sure when creating the certificate to merge using create_certificate that you set
        it's issuer to 'Unknown'. This way Key Vault knows that the certificate will not be signed
        by an issuer known to it.

        :param str name: The name of the certificate
        :param x509_certificates: The certificate or the certificate chain to merge.
        :type x509_certificates: list[bytearray]
        :return: The merged certificate
        :rtype: ~azure.keyvault.certificates.models.Certificate
        :raises: :class:`~azure.core.exceptions.HttpResponseError`

        Keyword arguments
            - *enabled (bool)* - Determines whether the object is enabled.
            - *tags (dict[str, str])* - Application specific metadata in the form of key-value pairs.
        """

        enabled = kwargs.pop("enabled", None)
        tags = kwargs.pop("tags", None)

        if enabled is not None:
            attributes = self._client.models.CertificateAttributes(enabled=enabled)
        else:
            attributes = None
        bundle = self._client.merge_certificate(
            vault_base_url=self.vault_endpoint,
            certificate_name=name,
            x509_certificates=x509_certificates,
            certificate_attributes=attributes,
            tags=tags,
            **kwargs
        )
        return Certificate._from_certificate_bundle(certificate_bundle=bundle)

    @distributed_trace
    def get_pending_certificate_signing_request(
        self,
        name,  # type: str
        **kwargs  # type: **Any
    ):
        # type: (...) -> str
        """Gets the Base64 pending certificate signing request (PKCS-10).

        :param str name: The name of the certificate
        :param custom_headers: headers that will be added to the request
        :type custom_headers: dict[str, str]
        :return: Base64 encoded pending certificate signing request (PKCS-10).
        :rtype: str
        :raises: :class:`~azure.core.exceptions.HttpResponseError`
        """
        vault_base_url = self.vault_endpoint
        # Construct URL
        url = "/certificates/{certificate-name}/pending"
        path_format_arguments = {
            "vaultBaseUrl": self._client._serialize.url("vault_base_url", vault_base_url, "str", skip_quote=True),
            "certificate-name": self._client._serialize.url("certificate_name", name, "str"),
        }
        url = self._client._client.format_url(url, **path_format_arguments)

        # Construct parameters
        query_parameters = {}
        query_parameters["api-version"] = self._client._serialize.query(
            name="self.api_version", data=self._client.api_version, data_type="str"
        )

        # Construct headers
        header_parameters = {}
        header_parameters["Accept"] = "application/pkcs10"
        if self._client._config.generate_client_request_id:
            header_parameters["x-ms-client-request-id"] = str(uuid.uuid1())

        # Construct and send request
        request = self._client._client.get(url=url, params=query_parameters, headers=header_parameters)
        pipeline_response = self._client._client._pipeline.run(request, stream=False, **kwargs)
        response = pipeline_response.http_response

        if response.status_code not in [200]:
            self._client.map_error(status_code=response.status_code, response=response, error_map=_error_map)
            raise self._client.models.KeyVaultErrorException(response, self._client._deserialize)

        deserialized = None

        if response.status_code == 200:
            deserialized = response.body() if hasattr(response, "body") else response.content

        return deserialized

    @distributed_trace
    def get_issuer(self, name, **kwargs):
        # type: (str, **Any) -> Issuer
        """Gets the specified certificate issuer.

        Returns the specified certificate issuer resources in the key vault.
        This operation requires the certificates/manageissuers/getissuers permission.

        :param str name: The name of the issuer.
        :return: The specified certificate issuer.
        :rtype: ~azure.keyvault.certificates.models.Issuer
        :raises:
            :class:`~azure.core.exceptions.ResourceNotFoundError` if the issuer doesn't exist,
            :class:`~azure.core.exceptions.HttpResponseError` for other errors

        Example:
            .. literalinclude:: ../tests/test_examples_certificates.py
                :start-after: [START get_issuer]
                :end-before: [END get_issuer]
                :language: python
                :caption: Get an issuer
                :dedent: 8
        """
        issuer_bundle = self._client.get_certificate_issuer(
<<<<<<< HEAD
            vault_base_url=self.vault_endpoint, issuer_name=name, error_map=error_map, **kwargs
=======
            vault_base_url=self.vault_url, issuer_name=name, error_map=_error_map, **kwargs
>>>>>>> cc4bdb0b
        )
        return Issuer._from_issuer_bundle(issuer_bundle=issuer_bundle)

    @distributed_trace
    def create_issuer(
        self,
        name,  # type: str,
        provider,  # type: str,
        account_id=None,  # type: Optional[str]
        password=None,  # type: Optional[str]
        organization_id=None,  # type: Optional[str]
        admin_details=None,  # type: Optional[List[AdministratorDetails]]
        **kwargs  # type: **Any
    ):
        # type: (...) -> Issuer
        """Sets the specified certificate issuer.

        The SetCertificateIssuer operation adds or updates the specified
        certificate issuer. This operation requires the certificates/setissuers
        permission.

        :param str name: The name of the issuer.
        :param str provider: The issuer provider.
        :param str account_id: The user name/account name/account id.
        :param str password: The password/secret/account key.
        :param str organization_id: Id of the organization.
        :param admin_details: Details of the organization administrators of the certificate issuer.
        :type admin_details: list[~azure.keyvault.certificates.models.AdministratorDetails]
        :returns: The created Issuer
        :rtype: ~azure.keyvault.certificates.models.Issuer
        :raises: :class:`~azure.core.exceptions.HttpResponseError`

        Keyword arguments
            - *enabled (bool)* - Determines whether the object is enabled.

        Example:
            .. literalinclude:: ../tests/test_examples_certificates.py
                :start-after: [START create_issuer]
                :end-before: [END create_issuer]
                :language: python
                :caption: Create an issuer
                :dedent: 8
        """

        enabled = kwargs.pop("enabled", None)

        if account_id or password:
            issuer_credentials = self._client.models.IssuerCredentials(account_id=account_id, password=password)
        else:
            issuer_credentials = None
        if admin_details and admin_details[0]:
            admin_details_to_pass = [
                self._client.models.AdministratorDetails(
                    first_name=admin_detail.first_name,
                    last_name=admin_detail.last_name,
                    email_address=admin_detail.email,
                    phone=admin_detail.phone,
                )
                for admin_detail in admin_details
            ]
        else:
            admin_details_to_pass = admin_details
        if organization_id or admin_details:
            organization_details = self._client.models.OrganizationDetails(
                id=organization_id, admin_details=admin_details_to_pass
            )
        else:
            organization_details = None
        if enabled is not None:
            issuer_attributes = self._client.models.IssuerAttributes(enabled=enabled)
        else:
            issuer_attributes = None
        issuer_bundle = self._client.set_certificate_issuer(
            vault_base_url=self.vault_endpoint,
            issuer_name=name,
            provider=provider,
            credentials=issuer_credentials,
            organization_details=organization_details,
            attributes=issuer_attributes,
            **kwargs
        )
        return Issuer._from_issuer_bundle(issuer_bundle=issuer_bundle)

    @distributed_trace
    def update_issuer(
        self,
        name,  # type: str,
        provider=None,  # type: Optional[str],
        account_id=None,  # type: Optional[str]
        password=None,  # type: Optional[str]
        organization_id=None,  # type: Optional[str]
        admin_details=None,  # type: Optional[List[AdministratorDetails]]
        **kwargs  # type: **Any
    ):
        # type: (...) -> Issuer
        """Updates the specified certificate issuer.

        Performs an update on the specified certificate issuer entity.
        This operation requires the certificates/setissuers permission.

        :param str name: The name of the issuer.
        :param str provider: The issuer provider.
        :param str account_id: The username / account name / account key.
        :param str password: The password / secret / account key.
        :param str organization_id: Id of the organization
        :param admin_details: Details of the organization administrators of the certificate issuer.
        :type admin_details: list[~azure.keyvault.certificates.models.AdministratorDetails]
        :param bool enabled: Determines whether the issuer is enabled.
        :return: The updated issuer
        :rtype: ~azure.keyvault.certificates.models.Issuer
        :raises: :class:`~azure.core.exceptions.HttpResponseError`

        Keyword arguments
            - *enabled (bool)* - Determines whether the object is enabled.
        """

        enabled = kwargs.pop("enabled", None)

        if account_id or password:
            issuer_credentials = self._client.models.IssuerCredentials(account_id=account_id, password=password)
        else:
            issuer_credentials = None
        if admin_details and admin_details[0]:
            admin_details_to_pass = [
                self._client.models.AdministratorDetails(
                    first_name=admin_detail.first_name,
                    last_name=admin_detail.last_name,
                    email_address=admin_detail.email,
                    phone=admin_detail.phone,
                )
                for admin_detail in admin_details
            ]
        else:
            admin_details_to_pass = admin_details
        if organization_id or admin_details:
            organization_details = self._client.models.OrganizationDetails(
                id=organization_id, admin_details=admin_details_to_pass
            )
        else:
            organization_details = None
        if enabled is not None:
            issuer_attributes = self._client.models.IssuerAttributes(enabled=enabled)
        else:
            issuer_attributes = None
        issuer_bundle = self._client.update_certificate_issuer(
            vault_base_url=self.vault_endpoint,
            issuer_name=name,
            provider=provider,
            credentials=issuer_credentials,
            organization_details=organization_details,
            attributes=issuer_attributes,
            **kwargs
        )
        return Issuer._from_issuer_bundle(issuer_bundle=issuer_bundle)

    @distributed_trace
    def delete_issuer(self, name, **kwargs):
        # type: (str, **Any) -> Issuer
        """Deletes the specified certificate issuer.

        Permanently removes the specified certificate issuer from the vault.
        This operation requires the certificates/manageissuers/deleteissuers permission.

        :param str name: The name of the issuer.
        :return: Issuer
        :rtype: ~azure.keyvault.certificates.models.Issuer
        :raises: :class:`~azure.core.exceptions.HttpResponseError`

        Example:
            .. literalinclude:: ../tests/test_examples_certificates.py
                :start-after: [START delete_issuer]
                :end-before: [END delete_issuer]
                :language: python
                :caption: Delete an issuer
                :dedent: 8
        """
        issuer_bundle = self._client.delete_certificate_issuer(
            vault_base_url=self.vault_endpoint, issuer_name=name, **kwargs
        )
        return Issuer._from_issuer_bundle(issuer_bundle=issuer_bundle)

    @distributed_trace
    def list_issuers(self, **kwargs):
        # type: (**Any) -> Iterable[IssuerProperties]
        """List certificate issuers for the key vault.

        Returns the set of certificate issuer resources in the key
        vault. This operation requires the certificates/manageissuers/getissuers
        permission.

        :return: An iterator like instance of Issuers
        :rtype: ~azure.core.paging.ItemPaged[~azure.keyvault.certificates.models.Issuer]
        :raises: :class:`~azure.core.exceptions.HttpResponseError`

        Example:
            .. literalinclude:: ../tests/test_examples_certificates.py
                :start-after: [START list_issuers]
                :end-before: [END list_issuers]
                :language: python
                :caption: List issuers of a vault
                :dedent: 8
        """
        max_page_size = kwargs.pop("max_page_size", None)
        return self._client.get_certificate_issuers(
            vault_base_url=self.vault_endpoint,
            maxresults=max_page_size,
            cls=lambda objs: [IssuerProperties._from_issuer_item(issuer_item=x) for x in objs],
            **kwargs
        )<|MERGE_RESOLUTION|>--- conflicted
+++ resolved
@@ -140,15 +140,11 @@
                 :dedent: 8
         """
         bundle = self._client.get_certificate(
-<<<<<<< HEAD
             vault_base_url=self.vault_endpoint,
             certificate_name=name,
             certificate_version="",
-            error_map=error_map,
-            **kwargs
-=======
-            vault_base_url=self.vault_url, certificate_name=name, certificate_version="", error_map=_error_map, **kwargs
->>>>>>> cc4bdb0b
+            error_map=_error_map,
+            **kwargs
         )
         return Certificate._from_certificate_bundle(certificate_bundle=bundle)
 
@@ -211,11 +207,7 @@
                 :dedent: 8
         """
         bundle = self._client.delete_certificate(
-<<<<<<< HEAD
-            vault_base_url=self.vault_endpoint, certificate_name=name, error_map=error_map, **kwargs
-=======
-            vault_base_url=self.vault_url, certificate_name=name, error_map=_error_map, **kwargs
->>>>>>> cc4bdb0b
+            vault_base_url=self.vault_endpoint, certificate_name=name, error_map=_error_map, **kwargs
         )
         return DeletedCertificate._from_deleted_certificate_bundle(deleted_certificate_bundle=bundle)
 
@@ -245,11 +237,7 @@
                 :dedent: 8
         """
         bundle = self._client.get_deleted_certificate(
-<<<<<<< HEAD
-            vault_base_url=self.vault_endpoint, certificate_name=name, error_map=error_map, **kwargs
-=======
-            vault_base_url=self.vault_url, certificate_name=name, error_map=_error_map, **kwargs
->>>>>>> cc4bdb0b
+            vault_base_url=self.vault_endpoint, certificate_name=name, error_map=_error_map, **kwargs
         )
         return DeletedCertificate._from_deleted_certificate_bundle(deleted_certificate_bundle=bundle)
 
@@ -472,11 +460,7 @@
                 :dedent: 8
         """
         backup_result = self._client.backup_certificate(
-<<<<<<< HEAD
-            vault_base_url=self.vault_endpoint, certificate_name=name, error_map=error_map, **kwargs
-=======
-            vault_base_url=self.vault_url, certificate_name=name, error_map=_error_map, **kwargs
->>>>>>> cc4bdb0b
+            vault_base_url=self.vault_endpoint, certificate_name=name, error_map=_error_map, **kwargs
         )
         return backup_result.value
 
@@ -701,11 +685,7 @@
         """
 
         bundle = self._client.get_certificate_operation(
-<<<<<<< HEAD
-            vault_base_url=self.vault_endpoint, certificate_name=name, error_map=error_map, **kwargs
-=======
-            vault_base_url=self.vault_url, certificate_name=name, error_map=_error_map, **kwargs
->>>>>>> cc4bdb0b
+            vault_base_url=self.vault_endpoint, certificate_name=name, error_map=_error_map, **kwargs
         )
         return CertificateOperation._from_certificate_operation_bundle(certificate_operation_bundle=bundle)
 
@@ -868,11 +848,7 @@
                 :dedent: 8
         """
         issuer_bundle = self._client.get_certificate_issuer(
-<<<<<<< HEAD
-            vault_base_url=self.vault_endpoint, issuer_name=name, error_map=error_map, **kwargs
-=======
-            vault_base_url=self.vault_url, issuer_name=name, error_map=_error_map, **kwargs
->>>>>>> cc4bdb0b
+            vault_base_url=self.vault_endpoint, issuer_name=name, error_map=_error_map, **kwargs
         )
         return Issuer._from_issuer_bundle(issuer_bundle=issuer_bundle)
 
