--- conflicted
+++ resolved
@@ -20,13 +20,6 @@
     IssuerProperties,
     CertificateContact,
     CertificateOperation,
-<<<<<<< HEAD
-    LifetimeAction,
-    KeyProperties,
-    KeyUsageType,
-    SecretContentType,
-=======
->>>>>>> 66a9605a
 )
 from ._polling import CreateCertificatePoller
 
@@ -64,19 +57,10 @@
     # pylint:disable=protected-access
 
     @distributed_trace
-<<<<<<< HEAD
-    def create_certificate(
-        self,
-        name,  # type: str
-        policy=None,  # type: Optional[CertificatePolicy]
-        enabled=None,  # type: Optional[bool]
-        tags=None,  # type: Optional[Dict[str, str]]
-=======
     def begin_create_certificate(
         self,
         name,  # type: str
         policy,  # type: CertificatePolicy
->>>>>>> 66a9605a
         **kwargs  # type: Any
     ):
         # type: (...) -> LROPoller
@@ -116,33 +100,6 @@
         else:
             attributes = None
 
-<<<<<<< HEAD
-        if not policy:
-            lifetime_actions = [LifetimeAction(days_before_expiry=90, action_type="AutoRenew")]
-            policy = CertificatePolicy(
-                key_properties=KeyProperties(
-                    exportable=True,
-                    key_type="RSA",
-                    key_size=2048,
-                    reuse_key=True,
-                    key_usage=[
-                        KeyUsageType.crl_sign,
-                        KeyUsageType.data_encipherment,
-                        KeyUsageType.digital_signature,
-                        KeyUsageType.key_agreement,
-                        KeyUsageType.key_cert_sign,
-                        KeyUsageType.key_encipherment,
-                    ],
-                ),
-                issuer_name="Self",
-                lifetime_actions=lifetime_actions,
-                content_type=SecretContentType.PKCS12,
-                subject_name="CN=DefaultPolicy",
-                validity_in_months=12,
-            )
-
-=======
->>>>>>> 66a9605a
         cert_bundle = self._client.create_certificate(
             vault_base_url=self.vault_endpoint,
             certificate_name=name,
@@ -156,11 +113,7 @@
 
         command = partial(self.get_certificate_operation, name=name, **kwargs)
 
-<<<<<<< HEAD
-        get_certificate_command = partial(self.get_certificate_with_policy, name=name, **kwargs)
-=======
         get_certificate_command = partial(self.get_certificate, name=name, **kwargs)
->>>>>>> 66a9605a
 
         create_certificate_polling = CreateCertificatePoller(get_certificate_command=get_certificate_command)
         return LROPoller(command, create_certificate_operation, None, create_certificate_polling)
@@ -191,15 +144,11 @@
                 :dedent: 8
         """
         bundle = self._client.get_certificate(
-<<<<<<< HEAD
-            vault_base_url=self.vault_url, certificate_name=name, certificate_version="", error_map=error_map, **kwargs
-=======
             vault_base_url=self.vault_endpoint,
             certificate_name=name,
             certificate_version="",
             error_map=_error_map,
             **kwargs
->>>>>>> 66a9605a
         )
         return KeyVaultCertificate._from_certificate_bundle(certificate_bundle=bundle)
 
@@ -262,11 +211,7 @@
                 :dedent: 8
         """
         bundle = self._client.delete_certificate(
-<<<<<<< HEAD
-            vault_base_url=self.vault_url, certificate_name=name, error_map=error_map, **kwargs
-=======
             vault_base_url=self.vault_endpoint, certificate_name=name, error_map=_error_map, **kwargs
->>>>>>> 66a9605a
         )
         return DeletedCertificate._from_deleted_certificate_bundle(deleted_certificate_bundle=bundle)
 
@@ -296,11 +241,7 @@
                 :dedent: 8
         """
         bundle = self._client.get_deleted_certificate(
-<<<<<<< HEAD
-            vault_base_url=self.vault_url, certificate_name=name, error_map=error_map, **kwargs
-=======
             vault_base_url=self.vault_endpoint, certificate_name=name, error_map=_error_map, **kwargs
->>>>>>> 66a9605a
         )
         return DeletedCertificate._from_deleted_certificate_bundle(deleted_certificate_bundle=bundle)
 
@@ -319,11 +260,7 @@
         :rtype: None
         :raises: :class:`~azure.core.exceptions.HttpResponseError`
         """
-<<<<<<< HEAD
-        self._client.purge_deleted_certificate(vault_base_url=self.vault_url, certificate_name=name, **kwargs)
-=======
         self._client.purge_deleted_certificate(vault_base_url=self.vault_endpoint, certificate_name=name, **kwargs)
->>>>>>> 66a9605a
 
     @distributed_trace
     def recover_deleted_certificate(self, name, **kwargs):
@@ -350,31 +287,13 @@
                 :dedent: 8
         """
         bundle = self._client.recover_deleted_certificate(
-<<<<<<< HEAD
-            vault_base_url=self.vault_url, certificate_name=name, **kwargs
-=======
             vault_base_url=self.vault_endpoint, certificate_name=name, **kwargs
->>>>>>> 66a9605a
         )
         return KeyVaultCertificate._from_certificate_bundle(certificate_bundle=bundle)
 
     @distributed_trace
-<<<<<<< HEAD
-    def import_certificate(
-        self,
-        name,  # type: str
-        certificate_bytes,  # type: bytes
-        password=None,  # type: Optional[str]
-        policy=None,  # type: Optional[CertificatePolicy]
-        enabled=None,  # type: Optional[bool]
-        tags=None,  # type: Optional[Dict[str, str]]
-        **kwargs  # type: **Any
-    ):
-        # type: (...) -> Certificate
-=======
     def import_certificate(self, name, certificate_bytes, **kwargs):
         # type: (str, bytes, Any) -> KeyVaultCertificate
->>>>>>> 66a9605a
         """Imports a certificate into a specified key vault.
 
         Imports an existing valid certificate, containing a private key, into
@@ -432,13 +351,9 @@
         :rtype: ~azure.keyvault.certificates.models.CertificatePolicy
         :raises: :class:`~azure.core.exceptions.HttpResponseError`
         """
-<<<<<<< HEAD
-        bundle = self._client.get_certificate_policy(vault_base_url=self.vault_url, certificate_name=name, **kwargs)
-=======
         bundle = self._client.get_certificate_policy(
             vault_base_url=self.vault_endpoint, certificate_name=certificate_name, **kwargs
         )
->>>>>>> 66a9605a
         return CertificatePolicy._from_certificate_policy_bundle(certificate_policy_bundle=bundle)
 
     @distributed_trace
@@ -469,11 +384,6 @@
         self,
         name,  # type: str
         version=None,  # type: Optional[str]
-<<<<<<< HEAD
-        enabled=None,  # type: Optional[bool]
-        tags=None,  # type: Optional[Dict[str, str]]
-=======
->>>>>>> 66a9605a
         **kwargs  # type: **Any
     ):
         # type: (...) -> KeyVaultCertificate
@@ -544,11 +454,7 @@
                 :dedent: 8
         """
         backup_result = self._client.backup_certificate(
-<<<<<<< HEAD
-            vault_base_url=self.vault_url, certificate_name=name, error_map=error_map, **kwargs
-=======
             vault_base_url=self.vault_endpoint, certificate_name=name, error_map=_error_map, **kwargs
->>>>>>> 66a9605a
         )
         return backup_result.value
 
@@ -574,11 +480,7 @@
                 :dedent: 8
         """
         bundle = self._client.restore_certificate(
-<<<<<<< HEAD
-            vault_base_url=self.vault_url, certificate_bundle_backup=backup, **kwargs
-=======
             vault_base_url=self.vault_endpoint, certificate_bundle_backup=backup, **kwargs
->>>>>>> 66a9605a
         )
         return KeyVaultCertificate._from_certificate_bundle(certificate_bundle=bundle)
 
@@ -711,13 +613,9 @@
                 :dedent: 8
         """
         contacts = self._client.set_certificate_contacts(
-<<<<<<< HEAD
-            vault_base_url=self.vault_url, contact_list=[c._to_certificate_contacts_item() for c in contacts], **kwargs
-=======
             vault_base_url=self.vault_endpoint,
             contact_list=[c._to_certificate_contacts_item() for c in contacts],
             **kwargs
->>>>>>> 66a9605a
         )
         return [CertificateContact._from_certificate_contacts_item(contact_item=item) for item in contacts.contact_list]
 
@@ -785,11 +683,7 @@
         """
 
         bundle = self._client.get_certificate_operation(
-<<<<<<< HEAD
-            vault_base_url=self.vault_url, certificate_name=name, error_map=error_map, **kwargs
-=======
             vault_base_url=self.vault_endpoint, certificate_name=name, error_map=_error_map, **kwargs
->>>>>>> 66a9605a
         )
         return CertificateOperation._from_certificate_operation_bundle(certificate_operation_bundle=bundle)
 
@@ -808,11 +702,7 @@
         :raises: :class:`~azure.core.exceptions.HttpResponseError`
         """
         bundle = self._client.delete_certificate_operation(
-<<<<<<< HEAD
-            vault_base_url=self.vault_url, certificate_name=name, **kwargs
-=======
             vault_base_url=self.vault_endpoint, certificate_name=name, **kwargs
->>>>>>> 66a9605a
         )
         return CertificateOperation._from_certificate_operation_bundle(certificate_operation_bundle=bundle)
 
@@ -830,11 +720,7 @@
         :raises: :class:`~azure.core.exceptions.HttpResponseError`
         """
         bundle = self._client.update_certificate_operation(
-<<<<<<< HEAD
-            vault_base_url=self.vault_url, certificate_name=name, cancellation_requested=True, **kwargs
-=======
             vault_base_url=self.vault_endpoint, certificate_name=name, cancellation_requested=True, **kwargs
->>>>>>> 66a9605a
         )
         return CertificateOperation._from_certificate_operation_bundle(certificate_operation_bundle=bundle)
 
@@ -879,64 +765,7 @@
             certificate_attributes=attributes,
             **kwargs
         )
-<<<<<<< HEAD
-        return Certificate._from_certificate_bundle(certificate_bundle=bundle)
-
-    @distributed_trace
-    def get_pending_certificate_signing_request(
-        self,
-        name,  # type: str
-        **kwargs  # type: **Any
-    ):
-        # type: (...) -> str
-        """Gets the Base64 pending certificate signing request (PKCS-10).
-
-        :param str name: The name of the certificate
-        :param custom_headers: headers that will be added to the request
-        :type custom_headers: dict[str, str]
-        :return: Base64 encoded pending certificate signing request (PKCS-10).
-        :rtype: str
-        :raises: :class:`~azure.core.exceptions.HttpResponseError`
-        """
-        vault_base_url = self.vault_url
-        # Construct URL
-        url = "/certificates/{certificate-name}/pending"
-        path_format_arguments = {
-            "vaultBaseUrl": self._client._serialize.url("vault_base_url", vault_base_url, "str", skip_quote=True),
-            "certificate-name": self._client._serialize.url("certificate_name", name, "str"),
-        }
-        url = self._client._client.format_url(url, **path_format_arguments)
-
-        # Construct parameters
-        query_parameters = {}
-        query_parameters["api-version"] = self._client._serialize.query(
-            name="self.api_version", data=self._client.api_version, data_type="str"
-        )
-
-        # Construct headers
-        header_parameters = {}
-        header_parameters["Accept"] = "application/pkcs10"
-        if self._client._config.generate_client_request_id:
-            header_parameters["x-ms-client-request-id"] = str(uuid.uuid1())
-
-        # Construct and send request
-        request = self._client._client.get(url=url, params=query_parameters, headers=header_parameters)
-        pipeline_response = self._client._client._pipeline.run(request, stream=False, **kwargs)
-        response = pipeline_response.http_response
-
-        if response.status_code not in [200]:
-            self._client.map_error(status_code=response.status_code, response=response, error_map=error_map)
-            raise self._client.models.KeyVaultErrorException(response, self._client._deserialize)
-
-        deserialized = None
-
-        if response.status_code == 200:
-            deserialized = response.body() if hasattr(response, "body") else response.content
-
-        return deserialized
-=======
         return KeyVaultCertificate._from_certificate_bundle(certificate_bundle=bundle)
->>>>>>> 66a9605a
 
     @distributed_trace
     def get_issuer(self, name, **kwargs):
@@ -962,11 +791,7 @@
                 :dedent: 8
         """
         issuer_bundle = self._client.get_certificate_issuer(
-<<<<<<< HEAD
-            vault_base_url=self.vault_url, issuer_name=name, error_map=error_map, **kwargs
-=======
             vault_base_url=self.vault_endpoint, issuer_name=name, error_map=_error_map, **kwargs
->>>>>>> 66a9605a
         )
         return CertificateIssuer._from_issuer_bundle(issuer_bundle=issuer_bundle)
 
@@ -1134,11 +959,7 @@
                 :dedent: 8
         """
         issuer_bundle = self._client.delete_certificate_issuer(
-<<<<<<< HEAD
-            vault_base_url=self.vault_url, issuer_name=name, **kwargs
-=======
             vault_base_url=self.vault_endpoint, issuer_name=name, **kwargs
->>>>>>> 66a9605a
         )
         return CertificateIssuer._from_issuer_bundle(issuer_bundle=issuer_bundle)
 
