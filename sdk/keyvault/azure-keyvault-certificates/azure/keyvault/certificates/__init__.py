--- conflicted
+++ resolved
@@ -2,14 +2,6 @@
 # Copyright (c) Microsoft Corporation.
 # Licensed under the MIT License.
 # ------------------------------------
-<<<<<<< HEAD
-from .client import CertificateClient
-from .enums import(
-    CertificatePolicyAction, KeyCurveName, KeyType, SecretContentType, KeyUsageType, WellKnownIssuerNames
-)
-from .models import(
-    AdministratorContact, CertificatePolicy, CertificateContact, LifetimeAction, CertificateIssuer, IssuerProperties
-=======
 from ._client import CertificateClient
 from ._enums import(
     CertificatePolicyAction,
@@ -31,7 +23,6 @@
     IssuerProperties,
     LifetimeAction,
     KeyVaultCertificate
->>>>>>> 80598756
 )
 
 __all__ = [
@@ -53,13 +44,9 @@
     "LifetimeAction",
     "SecretContentType",
     "WellKnownIssuerNames",
-<<<<<<< HEAD
     "CertificateIssuer",
     "IssuerProperties"
 ]
-=======
-]
 
 from ._version import VERSION
-__version__ = VERSION
->>>>>>> 80598756
+__version__ = VERSION