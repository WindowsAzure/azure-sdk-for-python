--- conflicted
+++ resolved
@@ -1136,12 +1136,8 @@
         account_id=None,  # type: Optional[str]
         password=None,  # type: Optional[str]
         organization_id=None,  # type: Optional[str]
-<<<<<<< HEAD
-        admin_details=None,  # type: Optional[List[AdministratorContact]]
+        admin_contacts=None,  # type: Optional[List[AdministratorContact]]
         **kwargs  # type: Any
-=======
-        admin_contacts=None,  # type: Optional[List[AdministratorContact]]
->>>>>>> 6d6800eb
     ):
         # type: (...) -> None
         self._provider = provider
@@ -1149,13 +1145,9 @@
         self._account_id = account_id
         self._password = password
         self._organization_id = organization_id
-<<<<<<< HEAD
-        self._admin_details = admin_details
+        self._admin_contacts = admin_contacts
         self._id = kwargs.pop("issuer_id", None)
         self._vault_id = parse_vault_id(self._id)
-=======
-        self._admin_contacts = admin_contacts
->>>>>>> 6d6800eb
 
     def __repr__(self):
         # type () -> str
@@ -1179,12 +1171,8 @@
             account_id=issuer_bundle.credentials.account_id if issuer_bundle.credentials else None,
             password=issuer_bundle.credentials.password if issuer_bundle.credentials else None,
             organization_id=issuer_bundle.organization_details.id if issuer_bundle.organization_details else None,
-<<<<<<< HEAD
-            admin_details=admin_details,
+            admin_contacts=admin_contacts,
             issuer_id=issuer_bundle.id,
-=======
-            admin_contacts=admin_contacts,
->>>>>>> 6d6800eb
         )
 
     @property
