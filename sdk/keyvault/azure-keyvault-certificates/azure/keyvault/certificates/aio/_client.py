# ------------------------------------
# Copyright (c) Microsoft Corporation.
# Licensed under the MIT License.
# ------------------------------------
# pylint:disable=too-many-lines,too-many-public-methods
import base64
from typing import Any, AsyncIterable, Optional, Iterable, List, Dict, Union
from functools import partial

from azure.core.polling import async_poller
from azure.core.tracing.decorator import distributed_trace
from azure.core.tracing.decorator_async import distributed_trace_async

from .. import (
    KeyVaultCertificate,
    CertificateOperation,
    CertificatePolicy,
    DeletedCertificate,
    CertificateProperties,
    CertificateContact,
    CertificateIssuer,
    IssuerProperties,
)
from ._polling_async import CreateCertificatePollerAsync
from .._shared import AsyncKeyVaultClientBase
from .._shared._polling_async import AsyncDeleteRecoverPollingMethod
from .._shared.exceptions import error_map as _error_map


class CertificateClient(AsyncKeyVaultClientBase):
    """A high-level asynchronous interface for managing a vault's certificates.

    :param str vault_url: URL of the vault the client will access
    :param credential: An object which can provide an access token for the vault, such as a credential from
        :mod:`azure.identity.aio`
    :keyword api_version: version of the Key Vault API to use. Defaults to the most recent.
    :paramtype api_version: ~azure.keyvault.certificates.ApiVersion
    :keyword transport: transport to use. Defaults to
     :class:`~azure.core.pipeline.transport.AioHttpTransport`.
    :paramtype transport: ~azure.core.pipeline.transport.AsyncHttpTransport

    Example:
        .. literalinclude:: ../tests/test_examples_certificates_async.py
            :start-after: [START create_certificate_client]
            :end-before: [END create_certificate_client]
            :language: python
            :dedent: 4
            :caption: Creates a new instance of the Certificate client
    """

    # pylint:disable=protected-access
    @distributed_trace_async
    async def create_certificate(
        self, certificate_name: str, policy: CertificatePolicy, **kwargs: "Any"
    ) -> Union[KeyVaultCertificate, CertificateOperation]:
        """Creates a new certificate.

        If this is the first version, the certificate resource is created. This
        operation requires the certificates/create permission. The poller requires the
        certificates/get permission, otherwise raises
        an :class:`~azure.core.exceptions.HttpResponseError`

        :param str certificate_name: The name of the certificate.
        :param policy: The management policy for the certificate.
        :type policy:
         ~azure.keyvault.certificates.CertificatePolicy
        :keyword bool enabled: Whether the certificate is enabled for use.
        :keyword tags: Application specific metadata in the form of key-value pairs.
        :paramtype tags: dict[str, str]
        :returns: A coroutine for the creation of the certificate. Awaiting the coroutine
         returns the created KeyVaultCertificate if creation is successful, the CertificateOperation if not.
        :rtype: ~azure.keyvault.certificates.KeyVaultCertificate or
         ~azure.keyvault.certificates.CertificateOperation
        :raises: :class:`~azure.core.exceptions.HttpResponseError`

        Example:
            .. literalinclude:: ../tests/test_examples_certificates_async.py
                :start-after: [START create_certificate]
                :end-before: [END create_certificate]
                :language: python
                :caption: Create a certificate
                :dedent: 8
        """
        polling_interval = kwargs.pop("_polling_interval", None)
        if polling_interval is None:
            polling_interval = 5
        enabled = kwargs.pop("enabled", None)

        if enabled is not None:
            attributes = self._models.CertificateAttributes(enabled=enabled)
        else:
            attributes = None

        parameters = self._models.CertificateCreateParameters(
            certificate_policy=policy._to_certificate_policy_bundle(),
            certificate_attributes=attributes,
            tags=kwargs.pop("tags", None)
        )

        cert_bundle = await self._client.create_certificate(
            vault_base_url=self.vault_url,
            certificate_name=certificate_name,
            parameters=parameters,
            error_map=_error_map,
            **kwargs
        )

        create_certificate_operation = CertificateOperation._from_certificate_operation_bundle(cert_bundle)

        command = partial(self.get_certificate_operation, certificate_name=certificate_name, **kwargs)

        get_certificate_command = partial(self.get_certificate, certificate_name=certificate_name, **kwargs)

        create_certificate_polling = CreateCertificatePollerAsync(
            get_certificate_command=get_certificate_command, interval=polling_interval
        )
        return await async_poller(command, create_certificate_operation, None, create_certificate_polling)

    @distributed_trace_async
    async def get_certificate(self, certificate_name: str, **kwargs: "Any") -> KeyVaultCertificate:
        """Gets a certificate with its management policy attached. Requires certificates/get permission.

        Does not accept the version of the certificate as a parameter. To get a specific version of the
        certificate, call :func:`get_certificate_version`.

        :param str certificate_name: The name of the certificate in the given vault.
        :returns: An instance of KeyVaultCertificate
        :rtype: ~azure.keyvault.certificates.KeyVaultCertificate
        :raises:
            :class:`~azure.core.exceptions.ResourceNotFoundError` if the certificate doesn't exist,
            :class:`~azure.core.exceptions.HttpResponseError` for other errors

        Example:
            .. literalinclude:: ../tests/test_examples_certificates_async.py
                :start-after: [START get_certificate]
                :end-before: [END get_certificate]
                :language: python
                :caption: Get a certificate
                :dedent: 8
        """
        bundle = await self._client.get_certificate(
            vault_base_url=self.vault_url,
            certificate_name=certificate_name,
            certificate_version="",
            error_map=_error_map,
            **kwargs
        )
        return KeyVaultCertificate._from_certificate_bundle(certificate_bundle=bundle)

    @distributed_trace_async
    async def get_certificate_version(
        self, certificate_name: str, version: str, **kwargs: "Any"
    ) -> KeyVaultCertificate:
        """Gets a specific version of a certificate without returning its management policy.

        Requires certificates/get permission. To get the latest version of the certificate,
        or to get the certificate's policy as well, call :func:`get_certificate`.

        :param str certificate_name: The name of the certificate in the given vault.
        :param str version: The version of the certificate.
        :returns: An instance of KeyVaultCertificate
        :rtype: ~azure.keyvault.certificates.KeyVaultCertificate
        :raises:
            :class:`~azure.core.exceptions.ResourceNotFoundError` if the certificate doesn't exist,
            :class:`~azure.core.exceptions.HttpResponseError` for other errors

        Example:
            .. literalinclude:: ../tests/test_examples_certificates_async.py
                :start-after: [START get_certificate]
                :end-before: [END get_certificate]
                :language: python
                :caption: Get a certificate
                :dedent: 8
        """
        bundle = await self._client.get_certificate(
            vault_base_url=self.vault_url,
            certificate_name=certificate_name,
            certificate_version=version,
            error_map=_error_map,
            **kwargs
        )
        return KeyVaultCertificate._from_certificate_bundle(certificate_bundle=bundle)

    @distributed_trace_async
    async def delete_certificate(self, certificate_name: str, **kwargs: "Any") -> DeletedCertificate:
        """Delete all versions of a certificate. Requires certificates/delete permission.

        If the vault has soft-delete enabled, deletion may take several seconds to complete.

        :param str certificate_name: The name of the certificate.
        :returns: The deleted certificate
        :rtype: ~azure.keyvault.certificates.DeletedCertificate
        :raises:
            :class:`~azure.core.exceptions.ResourceNotFoundError` if the certificate doesn't exist,
            :class:`~azure.core.exceptions.HttpResponseError` for other errors

        Example:
            .. literalinclude:: ../tests/test_examples_certificates_async.py
                :start-after: [START delete_certificate]
                :end-before: [END delete_certificate]
                :language: python
                :caption: Delete a certificate
                :dedent: 8
        """
        polling_interval = kwargs.pop("_polling_interval", None)
        if polling_interval is None:
            polling_interval = 2
        deleted_cert_bundle = await self._client.delete_certificate(
            vault_base_url=self.vault_url, certificate_name=certificate_name, error_map=_error_map, **kwargs
        )
        deleted_certificate = DeletedCertificate._from_deleted_certificate_bundle(deleted_cert_bundle)

        polling_method = AsyncDeleteRecoverPollingMethod(
            # no recovery ID means soft-delete is disabled, in which case we initialize the poller as finished
            finished=deleted_certificate.recovery_id is None,
            command=partial(self.get_deleted_certificate, certificate_name=certificate_name, **kwargs),
            final_resource=deleted_certificate,
            interval=polling_interval,
        )
        await polling_method.run()

        return polling_method.resource()

    @distributed_trace_async
    async def get_deleted_certificate(self, certificate_name: str, **kwargs: "Any") -> DeletedCertificate:
        """Get a deleted certificate. Possible only in a vault with soft-delete enabled.

        Requires certificates/get permission. Retrieves the deleted certificate information
        plus its attributes, such as retention interval, scheduled permanent deletion, and the
        current deletion recovery level.

        :param str certificate_name: The name of the certificate.
        :return: The deleted certificate
        :rtype: ~azure.keyvault.certificates.DeletedCertificate
        :raises:
            :class:`~azure.core.exceptions.ResourceNotFoundError` if the certificate doesn't exist,
            :class:`~azure.core.exceptions.HttpResponseError` for other errors

        Example:
            .. literalinclude:: ../tests/test_examples_certificates_async.py
                :start-after: [START get_deleted_certificate]
                :end-before: [END get_deleted_certificate]
                :language: python
                :caption: Get a deleted certificate
                :dedent: 8
        """
        bundle = await self._client.get_deleted_certificate(
            vault_base_url=self.vault_url, certificate_name=certificate_name, error_map=_error_map, **kwargs
        )
        return DeletedCertificate._from_deleted_certificate_bundle(deleted_certificate_bundle=bundle)

    @distributed_trace_async
    async def purge_deleted_certificate(self, certificate_name: str, **kwargs: "Any") -> None:
        """Permanently deletes a deleted certificate. Possible only in vaults with soft-delete enabled.

        Requires certificates/purge permission.

        Performs an irreversible deletion of the specified certificate, without
        possibility for recovery. The operation is not available if the
        :py:attr:`~azure.keyvault.certificates.CertificateProperties.recovery_level` does not specify 'Purgeable'.
        This method is only necessary for purging a certificate before its
        :py:attr:`~azure.keyvault.certificates.DeletedCertificate.scheduled_purge_date`.

        :param str certificate_name: The name of the certificate
        :return: None
        :rtype: None
        :raises: :class:`~azure.core.exceptions.HttpResponseError`
        """
        await self._client.purge_deleted_certificate(
            vault_base_url=self.vault_url, certificate_name=certificate_name, error_map=_error_map, **kwargs
        )

    @distributed_trace_async
    async def recover_deleted_certificate(self, certificate_name: str, **kwargs: "Any") -> KeyVaultCertificate:
        """Recover a deleted certificate to its latest version. Possible only in a vault with soft-delete enabled.

        Requires certificates/recover permission. If the vault does not have soft-delete enabled,
        :func:`delete_certificate` is permanent, and this method will raise an error. Attempting to recover a
        non-deleted certificate will also raise an error.

        :param str certificate_name: The name of the deleted certificate
        :returns: The recovered certificate
        :rtype: ~azure.keyvault.certificates.KeyVaultCertificate
        :raises: :class:`~azure.core.exceptions.HttpResponseError`

        Example:
            .. literalinclude:: ../tests/test_examples_certificates_async.py
                :start-after: [START recover_deleted_certificate]
                :end-before: [END recover_deleted_certificate]
                :language: python
                :caption: Recover a deleted certificate
                :dedent: 8
        """
        polling_interval = kwargs.pop("_polling_interval", None)
        if polling_interval is None:
            polling_interval = 2
        recovered_cert_bundle = await self._client.recover_deleted_certificate(
            vault_base_url=self.vault_url, certificate_name=certificate_name, error_map=_error_map, **kwargs
        )
        recovered_certificate = KeyVaultCertificate._from_certificate_bundle(recovered_cert_bundle)

        command = partial(self.get_certificate, certificate_name=certificate_name, **kwargs)
        polling_method = AsyncDeleteRecoverPollingMethod(
            command=command, final_resource=recovered_certificate, finished=False, interval=polling_interval
        )
        await polling_method.run()

        return polling_method.resource()

    @distributed_trace_async
    async def import_certificate(
        self, certificate_name: str, certificate_bytes: bytes, **kwargs: "Any"
    ) -> KeyVaultCertificate:
        """Import a certificate created externally. Requires certificates/import permission.

        Imports an existing valid certificate, containing a private key, into
        Azure Key Vault. The certificate to be imported can be in either PFX or
        PEM format. If the certificate is in PEM format the PEM file must
        contain the key as well as x509 certificates.

        :param str certificate_name: The name of the certificate.
        :param bytes certificate_bytes: Bytes of the certificate object to import.
            This certificate needs to contain the private key.
        :keyword bool enabled: Whether the certificate is enabled for use.
        :keyword tags: Application specific metadata in the form of key-value pairs.
        :paramtype tags: dict[str, str]
        :keyword str password: If the private key in the passed in certificate is encrypted, it
         is the password used for encryption.
        :keyword policy: The management policy for the certificate
        :paramtype policy: ~azure.keyvault.certificates.CertificatePolicy
        :returns: The imported KeyVaultCertificate
        :rtype: ~azure.keyvault.certificates.KeyVaultCertificate
        :raises: :class:`~azure.core.exceptions.HttpResponseError`
        """

        enabled = kwargs.pop("enabled", None)
        policy = kwargs.pop("policy", None)

        if enabled is not None:
            attributes = self._models.CertificateAttributes(enabled=enabled)
        else:
            attributes = None
        base64_encoded_certificate = base64.b64encode(certificate_bytes).decode("utf-8")

        parameters = self._models.CertificateImportParameters(
            base64_encoded_certificate=base64_encoded_certificate,
            password=kwargs.pop("password", None),
            certificate_policy=policy._to_certificate_policy_bundle(),
            certificate_attributes=attributes,
            tags=None,
        )

        bundle = await self._client.import_certificate(
            vault_base_url=self.vault_url,
            certificate_name=certificate_name,
<<<<<<< HEAD
            parameters=parameters,
=======
            base64_encoded_certificate=base64_encoded_certificate,
            password=password,
            certificate_policy=policy._to_certificate_policy_bundle() if policy else None,
            certificate_attributes=attributes,
>>>>>>> f72e4a08
            error_map=_error_map,
            **kwargs
        )
        return KeyVaultCertificate._from_certificate_bundle(certificate_bundle=bundle)

    @distributed_trace_async
    async def get_certificate_policy(self, certificate_name: str, **kwargs: "Any") -> CertificatePolicy:
        """Gets the policy for a certificate. Requires certificates/get permission.

        Returns the specified certificate policy resources in the key vault.

        :param str certificate_name: The name of the certificate in a given key vault.
        :return: The certificate policy
        :rtype: ~azure.keyvault.certificates.CertificatePolicy
        :raises: :class:`~azure.core.exceptions.HttpResponseError`
        """
        bundle = await self._client.get_certificate_policy(
            vault_base_url=self.vault_url, certificate_name=certificate_name, error_map=_error_map, **kwargs
        )
        return CertificatePolicy._from_certificate_policy_bundle(certificate_policy_bundle=bundle)

    @distributed_trace_async
    async def update_certificate_policy(
        self, certificate_name: str, policy: CertificatePolicy, **kwargs: "Any"
    ) -> CertificatePolicy:
        """Updates the policy for a certificate. Requires certificiates/update permission.

        Set specified members in the certificate policy. Leaves others as null.

        :param str certificate_name: The name of the certificate in the given vault.
        :param policy: The policy for the certificate.
        :type policy: ~azure.keyvault.certificates.CertificatePolicy
        :return: The certificate policy
        :rtype: ~azure.keyvault.certificates.CertificatePolicy
        :raises: :class:`~azure.core.exceptions.HttpResponseError`
        """
        bundle = await self._client.update_certificate_policy(
            vault_base_url=self.vault_url,
            certificate_name=certificate_name,
            certificate_policy=policy._to_certificate_policy_bundle(),
            error_map=_error_map,
            **kwargs
        )
        return CertificatePolicy._from_certificate_policy_bundle(certificate_policy_bundle=bundle)

    @distributed_trace_async
    async def update_certificate_properties(
        self, certificate_name: str, version: Optional[str] = None, **kwargs: "Any"
    ) -> KeyVaultCertificate:
        """Change a certificate's properties. Requires certificates/update permission.

        :param str certificate_name: The name of the certificate in the given key vault.
        :param str version: The version of the certificate.
        :keyword bool enabled: Whether the certificate is enabled for use.
        :keyword tags: Application specific metadata in the form of key-value pairs.
        :paramtype tags: dict[str, str]
        :returns: The updated KeyVaultCertificate
        :rtype: ~azure.keyvault.certificates.KeyVaultCertificate
        :raises: :class:`~azure.core.exceptions.HttpResponseError`

        Example:
            .. literalinclude:: ../tests/test_examples_certificates_async.py
                :start-after: [START update_certificate]
                :end-before: [END update_certificate]
                :language: python
                :caption: Update a certificate's attributes
                :dedent: 8
        """

        enabled = kwargs.pop("enabled", None)

        if enabled is not None:
            attributes = self._models.CertificateAttributes(enabled=enabled)
        else:
            attributes = None

        parameters = self._models.CertificateUpdateParameters(
            certificate_attributes=attributes,
            tags=kwargs.pop("tags", None)
        )

        bundle = await self._client.update_certificate(
            vault_base_url=self.vault_url,
            certificate_name=certificate_name,
            certificate_version=version or "",
            parameters=parameters,
            error_map=_error_map,
            **kwargs
        )
        return KeyVaultCertificate._from_certificate_bundle(certificate_bundle=bundle)

    @distributed_trace_async
    async def backup_certificate(self, certificate_name: str, **kwargs: "Any") -> bytes:
        """Back up a certificate in a protected form useable only by Azure Key Vault.

        Requires certificates/backup permission. This is intended to allow copying a certificate
        from one vault to another. Both vaults must be owned by the same Azure subscription.
        Also, backup / restore cannot be performed across geopolitical boundaries. For example, a backup
        from a vault in a USA region cannot be restored to a vault in an EU region.

        :param str certificate_name: The name of the certificate.
        :return: The backup blob containing the backed up certificate.
        :rtype: bytes
        :raises:
            :class:`~azure.core.exceptions.ResourceNotFoundError` if the certificate doesn't exist,
            :class:`~azure.core.exceptions.HttpResponseError` for other errors

        Example:
            .. literalinclude:: ../tests/test_examples_certificates_async.py
                :start-after: [START backup_certificate]
                :end-before: [END backup_certificate]
                :language: python
                :caption: Get a certificate backup
                :dedent: 8
        """
        backup_result = await self._client.backup_certificate(
            vault_base_url=self.vault_url, certificate_name=certificate_name, error_map=_error_map, **kwargs
        )
        return backup_result.value

    @distributed_trace_async
    async def restore_certificate_backup(self, backup: bytes, **kwargs: "Any") -> KeyVaultCertificate:
        """Restore a certificate backup to the vault. Requires certificates/restore permission.

        This restores all versions of the certificate, with its name, attributes, and access control policies.
        If the certificate's name is already in use, restoring it will fail. Also, the target vault must
        be owned by the same Microsoft Azure subscription as the source vault.

        :param bytes backup: The backup blob associated with a certificate bundle.
        :return: The restored KeyVaultCertificate
        :rtype: ~azure.keyvault.certificates.KeyVaultCertificate
        :raises: :class:`~azure.core.exceptions.HttpResponseError`

        Example:
            .. literalinclude:: ../tests/test_examples_certificates_async.py
                :start-after: [START restore_certificate]
                :end-before: [END restore_certificate]
                :language: python
                :caption: Restore a certificate backup
                :dedent: 8
        """
        bundle = await self._client.restore_certificate(
            vault_base_url=self.vault_url,
            parameters=self._models.CertificateRestoreParameters(certificate_bundle_backup=backup),
            error_map=_error_map,
            **kwargs
        )
        return KeyVaultCertificate._from_certificate_bundle(certificate_bundle=bundle)

    @distributed_trace
    def list_deleted_certificates(self, **kwargs: "Any") -> AsyncIterable[DeletedCertificate]:
        """Lists the currently-recoverable deleted certificates. Possible only if vault is soft-delete enabled.

        Requires certificates/get/list permission. Retrieves the certificates in the current vault which
        are in a deleted state and ready for recovery or purging. This operation includes
        deletion-specific information.

        :keyword bool include_pending: Specifies whether to include certificates which are
         not completely deleted.
        :return: An iterator like instance of DeletedCertificate
        :rtype:
         ~azure.core.paging.ItemPaged[~azure.keyvault.certificates.DeletedCertificate]
        :raises: :class:`~azure.core.exceptions.HttpResponseError`

        Example:
            .. literalinclude:: ../tests/test_examples_certificates_async.py
                :start-after: [START list_deleted_certificates]
                :end-before: [END list_deleted_certificates]
                :language: python
                :caption: List all the deleted certificates
                :dedent: 8
        """
        max_page_size = kwargs.pop("max_page_size", None)

        return self._client.get_deleted_certificates(
            vault_base_url=self._vault_url,
            maxresults=max_page_size,
            cls=lambda objs: [DeletedCertificate._from_deleted_certificate_item(x) for x in objs],
            **kwargs
        )

    @distributed_trace
    def list_properties_of_certificates(self, **kwargs: "Any") -> AsyncIterable[CertificateProperties]:
        """List identifiers and properties of all certificates in the vault.

        Requires certificates/list permission.

        :keyword bool include_pending: Specifies whether to include certificates which are not
         completely provisioned.
        :returns: An iterator like instance of CertificateProperties
        :rtype:
         ~azure.core.paging.ItemPaged[~azure.keyvault.certificates.CertificateProperties]
        :raises: :class:`~azure.core.exceptions.HttpResponseError`

        Example:
            .. literalinclude:: ../tests/test_examples_certificates_async.py
                :start-after: [START list_properties_of_certificates]
                :end-before: [END list_properties_of_certificates]
                :language: python
                :caption: List all certificates
                :dedent: 8
        """
        max_page_size = kwargs.pop("max_page_size", None)

        return self._client.get_certificates(
            vault_base_url=self._vault_url,
            maxresults=max_page_size,
            cls=lambda objs: [CertificateProperties._from_certificate_item(x) for x in objs],
            **kwargs
        )

    @distributed_trace
    def list_properties_of_certificate_versions(
        self, certificate_name: str, **kwargs: "Any"
    ) -> AsyncIterable[CertificateProperties]:
        """List the identifiers and properties of a certificate's versions.

        Requires certificates/list permission.

        :param str certificate_name: The name of the certificate.
        :returns: An iterator like instance of CertificateProperties
        :rtype:
         ~azure.core.paging.ItemPaged[~azure.keyvault.certificates.CertificateProperties]
        :raises: :class:`~azure.core.exceptions.HttpResponseError`

        Example:
            .. literalinclude:: ../tests/test_examples_certificates_async.py
                :start-after: [START list_properties_of_certificate_versions]
                :end-before: [END list_properties_of_certificate_versions]
                :language: python
                :caption: List all versions of a certificate
                :dedent: 8
        """
        max_page_size = kwargs.pop("max_page_size", None)
        return self._client.get_certificate_versions(
            vault_base_url=self._vault_url,
            certificate_name=certificate_name,
            maxresults=max_page_size,
            cls=lambda objs: [CertificateProperties._from_certificate_item(x) for x in objs],
            **kwargs
        )

    @distributed_trace_async
    async def set_contacts(self, contacts: Iterable[CertificateContact], **kwargs: "Any") -> List[CertificateContact]:
        # pylint:disable=unsubscriptable-object

        # disabled unsubscriptable-object because of pylint bug referenced here:
        # https://github.com/PyCQA/pylint/issues/2377
        """Sets the certificate contacts for the key vault. Requires certificates/managecontacts permission.

        :param contacts: The contact list for the vault certificates.
        :type contacts: list[~azure.keyvault.certificates.CertificateContact]
        :returns: The created list of contacts
        :rtype: list[~azure.keyvault.certificates.CertificateContact]
        :raises: :class:`~azure.core.exceptions.HttpResponseError`

        Example:
            .. literalinclude:: ../tests/test_examples_certificates_async.py
                :start-after: [START set_contacts]
                :end-before: [END set_contacts]
                :language: python
                :caption: Create contacts
                :dedent: 8
        """
        contacts = await self._client.set_certificate_contacts(
            vault_base_url=self.vault_url,
            contacts=self._models.Contacts(contact_list=[c._to_certificate_contacts_item() for c in contacts]),
            error_map=_error_map,
            **kwargs
        )
        return [CertificateContact._from_certificate_contacts_item(contact_item=item) for item in contacts.contact_list]

    @distributed_trace_async
    async def get_contacts(self, **kwargs: "Any") -> List[CertificateContact]:
        # pylint:disable=unsubscriptable-object

        # disabled unsubscruptable-object because of pylint bug referenced here:
        # https://github.com/PyCQA/pylint/issues/2377
        """Gets the certificate contacts for the key vault. Requires the certificates/managecontacts permission.

        :return: The certificate contacts for the key vault.
        :rtype: list[azure.keyvault.certificates.CertificateContact]
        :raises: :class:`~azure.core.exceptions.HttpResponseError`

        Example:
            .. literalinclude:: ../tests/test_examples_certificates_async.py
                :start-after: [START get_contacts]
                :end-before: [END get_contacts]
                :language: python
                :caption: Get contacts
                :dedent: 8
        """
        contacts = await self._client.get_certificate_contacts(
            vault_base_url=self._vault_url, error_map=_error_map, **kwargs
        )
        return [CertificateContact._from_certificate_contacts_item(contact_item=item) for item in contacts.contact_list]

    @distributed_trace_async
    async def delete_contacts(self, **kwargs: "Any") -> List[CertificateContact]:
        # pylint:disable=unsubscriptable-object

        # disabled unsubscruptable-object because of pylint bug referenced here:
        # https://github.com/PyCQA/pylint/issues/2377
        """Deletes the certificate contacts for the key vault. Requires the certificates/managecontacts permission.

        :return: The deleted contacts for the key vault.
        :rtype: list[~azure.keyvault.certificates.CertificateContact]
        :raises: :class:`~azure.core.exceptions.HttpResponseError`

        Example:
            .. literalinclude:: ../tests/test_examples_certificates_async.py
                :start-after: [START delete_contacts]
                :end-before: [END delete_contacts]
                :language: python
                :caption: Delete contacts
                :dedent: 8
        """
        contacts = await self._client.delete_certificate_contacts(
            vault_base_url=self.vault_url, error_map=_error_map, **kwargs
        )
        return [CertificateContact._from_certificate_contacts_item(contact_item=item) for item in contacts.contact_list]

    @distributed_trace_async
    async def get_certificate_operation(self, certificate_name: str, **kwargs: "Any") -> CertificateOperation:
        """Gets the creation operation of a certificate. Requires the certificates/get permission.

        :param str certificate_name: The name of the certificate.
        :returns: The created CertificateOperation
        :rtype: ~azure.keyvault.certificates.CertificateOperation
        :raises:
            :class:`~azure.core.exceptions.ResourceNotFoundError` if the certificate doesn't exist,
            :class:`~azure.core.exceptions.HttpResponseError` for other errors
        """

        bundle = await self._client.get_certificate_operation(
            vault_base_url=self.vault_url, certificate_name=certificate_name, error_map=_error_map, **kwargs
        )
        return CertificateOperation._from_certificate_operation_bundle(certificate_operation_bundle=bundle)

    @distributed_trace_async
    async def delete_certificate_operation(self, certificate_name: str, **kwargs: "Any") -> CertificateOperation:
        """Deletes and stops the creation operation for a specific certificate.

        Requires the certificates/update permission.

        :param str certificate_name: The name of the certificate.
        :return: The deleted CertificateOperation
        :rtype: ~azure.keyvault.certificates.CertificateOperation
        :raises:
            :class:`~azure.core.exceptions.ResourceNotFoundError` if the operation doesn't exist,
            :class:`~azure.core.exceptions.HttpResponseError` for other errors
        """
        bundle = await self._client.delete_certificate_operation(
            vault_base_url=self.vault_url, certificate_name=certificate_name, error_map=_error_map, **kwargs
        )
        return CertificateOperation._from_certificate_operation_bundle(certificate_operation_bundle=bundle)

    @distributed_trace_async
    async def cancel_certificate_operation(self, certificate_name: str, **kwargs: "Any") -> CertificateOperation:
        """Cancels an in-progress certificate operation. Requires the certificates/update permission.

        :param str certificate_name: The name of the certificate.
        :returns: The cancelled certificate operation
        :rtype: ~azure.keyvault.certificates.CertificateOperation
        :raises: :class:`~azure.core.exceptions.HttpResponseError`
        """
        bundle = await self._client.update_certificate_operation(
            vault_base_url=self.vault_url,
            certificate_name=certificate_name,
            certificate_operation=self._models.CertificateOperationUpdateParameter(cancellation_requested=True),
            error_map=_error_map,
            **kwargs
        )
        return CertificateOperation._from_certificate_operation_bundle(certificate_operation_bundle=bundle)

    @distributed_trace_async
    async def merge_certificate(
        self, certificate_name: str, x509_certificates: Iterable[bytes], **kwargs: "Any"
    ) -> KeyVaultCertificate:
        """Merges a certificate or a certificate chain with a key pair existing on the server.

        Requires the certificates/create permission. Performs the merging of a certificate or
        certificate chain with a key pair currently available in the service.
        Make sure when creating the certificate to merge using :func:`begin_create_certificate` that you set
        its issuer to 'Unknown'. This way Key Vault knows that the certificate will not be signed
        by an issuer known to it.

        :param str certificate_name: The name of the certificate
        :param x509_certificates: The certificate or the certificate chain to merge.
        :type x509_certificates: list[bytes]
        :keyword bool enabled: Whether the certificate is enabled for use.
        :keyword tags: Application specific metadata in the form of key-value pairs.
        :paramtype tags: dict[str, str]
        :return: The merged certificate operation
        :rtype: ~azure.keyvault.certificates.CertificateOperation
        :raises: :class:`~azure.core.exceptions.HttpResponseError`
        """

        enabled = kwargs.pop("enabled", None)

        if enabled is not None:
            attributes = self._models.CertificateAttributes(enabled=enabled)
        else:
            attributes = None

        parameters = self._models.CertificateMergeParameters(
            x509_certificates=x509_certificates,
            certificate_attributes=attributes,
            tags=kwargs.pop("tags", None)
        )

        bundle = await self._client.merge_certificate(
            vault_base_url=self.vault_url,
            certificate_name=certificate_name,
            parameters=parameters,
            error_map=_error_map,
            **kwargs
        )
        return KeyVaultCertificate._from_certificate_bundle(certificate_bundle=bundle)

    @distributed_trace_async
    async def get_issuer(self, issuer_name: str, **kwargs: "Any") -> CertificateIssuer:
        """Gets the specified certificate issuer. Requires certificates/manageissuers/getissuers permission.

        :param str issuer_name: The name of the issuer.
        :return: The specified certificate issuer.
        :rtype: ~azure.keyvault.certificates.CertificateIssuer
        :raises:
            :class:`~azure.core.exceptions.ResourceNotFoundError` if the issuer doesn't exist,
            :class:`~azure.core.exceptions.HttpResponseError` for other errors

        Example:
            .. literalinclude:: ../tests/test_examples_certificates_async.py
                :start-after: [START get_issuer]
                :end-before: [END get_issuer]
                :language: python
                :caption: Get an issuer
                :dedent: 8
        """
        issuer_bundle = await self._client.get_certificate_issuer(
            vault_base_url=self.vault_url, issuer_name=issuer_name, error_map=_error_map, **kwargs
        )
        return CertificateIssuer._from_issuer_bundle(issuer_bundle=issuer_bundle)

    @distributed_trace_async
    async def create_issuer(self, issuer_name: str, provider: str, **kwargs: "Any") -> CertificateIssuer:
        """Sets the specified certificate issuer. Requires certificates/setissuers permission.

        :param str issuer_name: The name of the issuer.
        :param str provider: The issuer provider.
        :keyword bool enabled: Whether the issuer is enabled for use.
        :keyword str account_id: The user name/account name/account id.
        :keyword str password: The password/secret/account key.
        :keyword str organization_id: Id of the organization
        :keyword admin_contacts: Contact details of the organization administrators of the
         certificate issuer.
        :paramtype admin_contacts: list[~azure.keyvault.certificates.AdministratorContact]
        :returns: The created CertificateIssuer
        :rtype: ~azure.keyvault.certificates.CertificateIssuer
        :raises: :class:`~azure.core.exceptions.HttpResponseError`

        Example:
            .. literalinclude:: ../tests/test_examples_certificates_async.py
                :start-after: [START create_issuer]
                :end-before: [END create_issuer]
                :language: python
                :caption: Create an issuer
                :dedent: 8
        """

        enabled = kwargs.pop("enabled", None)
        account_id = kwargs.pop("account_id", None)
        password = kwargs.pop("password", None)
        organization_id = kwargs.pop("organization_id", None)
        admin_contacts = kwargs.pop("admin_contacts", None)

        if account_id or password:
            issuer_credentials = self._models.IssuerCredentials(account_id=account_id, password=password)
        else:
            issuer_credentials = None
        if admin_contacts:
            admin_details = [
                self._models.AdministratorDetails(
                    first_name=contact.first_name,
                    last_name=contact.last_name,
                    email_address=contact.email,
                    phone=contact.phone,
                )
                for contact in admin_contacts
            ]
        else:
            admin_details = None
        if organization_id or admin_details:
            organization_details = self._models.OrganizationDetails(
                id=organization_id, admin_details=admin_details
            )
        else:
            organization_details = None
        if enabled is not None:
            issuer_attributes = self._models.IssuerAttributes(enabled=enabled)
        else:
            issuer_attributes = None

        parameters = self._models.CertificateIssuerSetParameters(
            provider=provider,
            credentials=issuer_credentials,
            organization_details=organization_details,
            attributes=issuer_attributes,
        )

        issuer_bundle = await self._client.set_certificate_issuer(
            vault_base_url=self.vault_url,
            issuer_name=issuer_name,
            parameter=parameters,
            error_map=_error_map,
            **kwargs
        )
        return CertificateIssuer._from_issuer_bundle(issuer_bundle=issuer_bundle)

    @distributed_trace_async
    async def update_issuer(self, issuer_name: str, **kwargs: "Any") -> CertificateIssuer:
        """Updates the specified certificate issuer. Requires certificates/setissuers permission.

        :param str issuer_name: The name of the issuer.
        :keyword bool enabled: Whether the issuer is enabled for use.
        :keyword str provider: The issuer provider
        :keyword str account_id: The user name/account name/account id.
        :keyword str password: The password/secret/account key.
        :keyword str organization_id: Id of the organization
        :keyword admin_contacts: Contact details of the organization administrators of
         the certificate issuer
        :paramtype admin_contacts: list[~azure.keyvault.certificates.AdministratorContact]
        :return: The updated issuer
        :rtype: ~azure.keyvault.certificates.CertificateIssuer
        :raises: :class:`~azure.core.exceptions.HttpResponseError`
        """

        enabled = kwargs.pop("enabled", None)
        account_id = kwargs.pop("account_id", None)
        password = kwargs.pop("password", None)
        organization_id = kwargs.pop("organization_id", None)
        admin_contacts = kwargs.pop("admin_contacts", None)

        if account_id or password:
            issuer_credentials = self._models.IssuerCredentials(account_id=account_id, password=password)
        else:
            issuer_credentials = None
        if admin_contacts:
            admin_details = list(
                self._models.AdministratorDetails(
                    first_name=contact.first_name,
                    last_name=contact.last_name,
                    email_address=contact.email,
                    phone=contact.phone,
                )
                for contact in admin_contacts
            )
        else:
            admin_details = None
        if organization_id or admin_details:
            organization_details = self._models.OrganizationDetails(
                id=organization_id, admin_details=admin_details
            )
        else:
            organization_details = None
        if enabled is not None:
            issuer_attributes = self._models.IssuerAttributes(enabled=enabled)
        else:
            issuer_attributes = None

        parameters = self._models.CertificateIssuerUpdateParameters(
            provider=kwargs.pop("provider", None),
            credentials=issuer_credentials,
            organization_details=organization_details,
            attributes=issuer_attributes
        )

        issuer_bundle = await self._client.update_certificate_issuer(
            vault_base_url=self.vault_url,
            issuer_name=issuer_name,
            parameter=parameters,
            error_map=_error_map,
            **kwargs
        )
        return CertificateIssuer._from_issuer_bundle(issuer_bundle=issuer_bundle)

    @distributed_trace_async
    async def delete_issuer(self, issuer_name: str, **kwargs: "Any") -> CertificateIssuer:
        """Deletes the specified certificate issuer.

        Requires certificates/manageissuers/deleteissuers permission.

        :param str issuer_name: The name of the issuer.
        :return: CertificateIssuer
        :rtype: ~azure.keyvault.certificates.CertificateIssuer
        :raises: :class:`~azure.core.exceptions.HttpResponseError`

        Example:
            .. literalinclude:: ../tests/test_examples_certificates_async.py
                :start-after: [START delete_issuer]
                :end-before: [END delete_issuer]
                :language: python
                :caption: Delete an issuer
                :dedent: 8
        """
        issuer_bundle = await self._client.delete_certificate_issuer(
            vault_base_url=self.vault_url, issuer_name=issuer_name, error_map=_error_map, **kwargs
        )
        return CertificateIssuer._from_issuer_bundle(issuer_bundle=issuer_bundle)

    @distributed_trace
    def list_properties_of_issuers(self, **kwargs: "Any") -> AsyncIterable[IssuerProperties]:
        """Lists properties of the certificate issuers for the key vault.

        Requires the certificates/manageissuers/getissuers permission.

        :return: An iterator like instance of Issuers
        :rtype: ~azure.core.paging.ItemPaged[~azure.keyvault.certificates.CertificateIssuer]
        :raises: :class:`~azure.core.exceptions.HttpResponseError`

        Example:
            .. literalinclude:: ../tests/test_examples_certificates_async.py
                :start-after: [START list_properties_of_issuers]
                :end-before: [END list_properties_of_issuers]
                :language: python
                :caption: List issuers of a vault
                :dedent: 8
        """
        max_page_size = kwargs.pop("max_page_size", None)
        return self._client.get_certificate_issuers(
            vault_base_url=self.vault_url,
            maxresults=max_page_size,
            cls=lambda objs: [IssuerProperties._from_issuer_item(x) for x in objs],
            **kwargs
        )<|MERGE_RESOLUTION|>--- conflicted
+++ resolved
@@ -353,14 +353,10 @@
         bundle = await self._client.import_certificate(
             vault_base_url=self.vault_url,
             certificate_name=certificate_name,
-<<<<<<< HEAD
-            parameters=parameters,
-=======
             base64_encoded_certificate=base64_encoded_certificate,
             password=password,
             certificate_policy=policy._to_certificate_policy_bundle() if policy else None,
             certificate_attributes=attributes,
->>>>>>> f72e4a08
             error_map=_error_map,
             **kwargs
         )
