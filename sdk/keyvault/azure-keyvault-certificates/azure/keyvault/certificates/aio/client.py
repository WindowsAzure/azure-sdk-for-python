# ------------------------------------
# Copyright (c) Microsoft Corporation.
# Licensed under the MIT License.
# ------------------------------------
# pylint:disable=too-many-lines,too-many-public-methods
import base64
import uuid
from typing import Any, AsyncIterable, Optional, Iterable, List, Dict, Coroutine
from functools import partial

from azure.core.tracing.decorator import distributed_trace
from azure.core.tracing.decorator_async import distributed_trace_async
from azure.core.polling import async_poller

from azure.keyvault.certificates.models import (
    AdministratorDetails,
    Certificate,
    CertificateOperation,
    CertificatePolicy,
    DeletedCertificate,
    CertificateProperties,
    Contact,
    Issuer,
    IssuerProperties,
)
from ._polling_async import CreateCertificatePollerAsync
from .._shared import AsyncKeyVaultClientBase
from .._shared.exceptions import error_map as _error_map


class CertificateClient(AsyncKeyVaultClientBase):
    """"CertificateClient defines a high level interface for
    managing certificates in the specified vault.
    Example:
        .. literalinclude:: ../tests/test_examples_certificates_async.py
            :start-after: [START create_certificate_client]
            :end-before: [END create_certificate_client]
            :language: python
            :dedent: 4
            :caption: Creates a new instance of the Certificate client
    """

    # pylint:disable=protected-access
    @distributed_trace_async
    async def create_certificate(
        self, name: str, policy: Optional[CertificatePolicy] = None, **kwargs: "**Any"
    ) -> Coroutine:
        """Creates a new certificate.

        If this is the first version, the certificate resource is created. This
        operation requires the certificates/create permission.

        :param str name: The name of the certificate.
        :param policy: The management policy for the certificate.
        :type policy:
         ~azure.keyvault.certificates.models.CertificatePolicy
        :returns: A coroutine for the creation of the certificate. Awaiting the coroutine
         returns the created Certificate if creation is successful, the CertificateOperation if not.
        :rtype: coroutine[~azure.keyvault.certificates.models.Certificate or
         ~azure.keyvault.certificates.models.CertificateOperation]
        :raises: :class:`~azure.core.exceptions.HttpResponseError`

        Keyword arguments
            - *enabled (bool)* - Determines whether the object is enabled.
            - *tags (dict[str, str])* - Application specific metadata in the form of key-value pairs.

        Example:
            .. literalinclude:: ../tests/test_examples_certificates_async.py
                :start-after: [START create_certificate]
                :end-before: [END create_certificate]
                :language: python
                :caption: Create a certificate
                :dedent: 8
        """

        enabled = kwargs.pop("enabled", None)
        tags = kwargs.pop("tags", None)

        if enabled is not None:
            attributes = self._client.models.CertificateAttributes(enabled=enabled)
        else:
            attributes = None

        if not policy:
            # pylint: disable=protected-access
            policy = CertificatePolicy._get_default_certificate_policy()
        cert_bundle = await self._client.create_certificate(
            vault_base_url=self.vault_endpoint,
            certificate_name=name,
            certificate_policy=policy._to_certificate_policy_bundle(),
            certificate_attributes=attributes,
            tags=tags,
            **kwargs
        )
        create_certificate_operation = CertificateOperation._from_certificate_operation_bundle(cert_bundle)

        command = partial(self.get_certificate_operation, name=name, **kwargs)

        get_certificate_command = partial(self.get_certificate_with_policy, name=name, **kwargs)

        create_certificate_polling = CreateCertificatePollerAsync(get_certificate_command=get_certificate_command)
        return async_poller(command, create_certificate_operation, None, create_certificate_polling)

    @distributed_trace_async
    async def get_certificate_with_policy(self, name: str, **kwargs: "**Any") -> Certificate:
        """Gets a certificate and returns it's management policy as well.


        This operation requires the certificates/get permission. Does not accept the
        version of the certificate as a parameter. If you wish to specify version, use
        the get_certificate function and specify version.

        :param str name: The name of the certificate in the given vault.
        :returns: An instance of Certificate
        :rtype: ~azure.keyvault.certificates.models.Certificate
        :raises:
            :class:`~azure.core.exceptions.ResourceNotFoundError` if the certificate doesn't exist,
            :class:`~azure.core.exceptions.HttpResponseError` for other errors

        Example:
            .. literalinclude:: ../tests/test_examples_certificates_async.py
                :start-after: [START get_certificate]
                :end-before: [END get_certificate]
                :language: python
                :caption: Get a certificate
                :dedent: 8
        """
        bundle = await self._client.get_certificate(
<<<<<<< HEAD
            vault_base_url=self.vault_endpoint,
            certificate_name=name,
            certificate_version="",
            error_map=error_map,
            **kwargs
=======
            vault_base_url=self.vault_url, certificate_name=name, certificate_version="", error_map=_error_map, **kwargs
>>>>>>> cc4bdb0b
        )
        return Certificate._from_certificate_bundle(certificate_bundle=bundle)

    @distributed_trace_async
    async def get_certificate(self, name: str, version: str, **kwargs: "**Any") -> Certificate:
        """Gets a certificate by version without returning it's management policy.

        If you wish to not specify a version or to get the certificate's policy as well,
        use the get_certificate_with_policy function.

        :param str name: The name of the certificate in the given vault.
        :param str version: The version of the certificate.
        :returns: An instance of Certificate
        :rtype: ~azure.keyvault.certificates.models.Certificate
        :raises:
            :class:`~azure.core.exceptions.ResourceNotFoundError` if the certificate doesn't exist,
            :class:`~azure.core.exceptions.HttpResponseError` for other errors

        Example:
            .. literalinclude:: ../tests/test_examples_certificates_async.py
                :start-after: [START get_certificate]
                :end-before: [END get_certificate]
                :language: python
                :caption: Get a certificate
                :dedent: 8
        """
        bundle = await self._client.get_certificate(
            vault_base_url=self.vault_endpoint,
            certificate_name=name,
            certificate_version=version,
            error_map=_error_map,
            **kwargs
        )
        return Certificate._from_certificate_bundle(certificate_bundle=bundle)

    @distributed_trace_async
    async def delete_certificate(self, name: str, **kwargs: "**Any") -> DeletedCertificate:
        """Deletes a certificate from the key vault.

        Deletes all versions of a certificate object along with its associated
        policy. Delete certificate cannot be used to remove individual versions
        of a certificate object. This operation requires the
        certificates/delete permission.

        :param str name: The name of the certificate.
        :returns: The deleted certificate
        :rtype: ~azure.keyvault.certificates.models.DeletedCertificate
        :raises:
            :class:`~azure.core.exceptions.ResourceNotFoundError` if the certificate doesn't exist,
            :class:`~azure.core.exceptions.HttpResponseError` for other errors

        Example:
            .. literalinclude:: ../tests/test_examples_certificates_async.py
                :start-after: [START delete_certificate]
                :end-before: [END delete_certificate]
                :language: python
                :caption: Delete a certificate
                :dedent: 8
        """
        bundle = await self._client.delete_certificate(
<<<<<<< HEAD
            vault_base_url=self.vault_endpoint, certificate_name=name, error_map=error_map, **kwargs
=======
            vault_base_url=self.vault_url, certificate_name=name, error_map=_error_map, **kwargs
>>>>>>> cc4bdb0b
        )
        return DeletedCertificate._from_deleted_certificate_bundle(deleted_certificate_bundle=bundle)

    @distributed_trace_async
    async def get_deleted_certificate(self, name: str, **kwargs: "**Any") -> DeletedCertificate:
        """Retrieves information about the specified deleted certificate.

        Retrieves the deleted certificate information plus its attributes,
        such as retention interval, scheduled permanent deletion, and the
        current deletion recovery level. This operation requires the certificates/
        get permission.

        :param str name: The name of the certificate.
        :return: The deleted certificate
        :rtype: ~azure.keyvault.certificates.models.DeletedCertificate
        :raises:
            :class:`~azure.core.exceptions.ResourceNotFoundError` if the certificate doesn't exist,
            :class:`~azure.core.exceptions.HttpResponseError` for other errors

        Example:
            .. literalinclude:: ../tests/test_examples_certificates_async.py
                :start-after: [START get_deleted_certificate]
                :end-before: [END get_deleted_certificate]
                :language: python
                :caption: Get a deleted certificate
                :dedent: 8
        """
        bundle = await self._client.get_deleted_certificate(
<<<<<<< HEAD
            vault_base_url=self.vault_endpoint, certificate_name=name, error_map=error_map, **kwargs
=======
            vault_base_url=self.vault_url, certificate_name=name, error_map=_error_map, **kwargs
>>>>>>> cc4bdb0b
        )
        return DeletedCertificate._from_deleted_certificate_bundle(deleted_certificate_bundle=bundle)

    @distributed_trace_async
    async def purge_deleted_certificate(self, name: str, **kwargs: "**Any") -> None:
        """Permanently deletes the specified deleted certificate.

        Performs an irreversible deletion of the specified certificate, without
        possibility for recovery. The operation is not available if the recovery
        level does not specified 'Purgeable'. This operation requires the
        certificate/purge permission.

        :param str name: The name of the certificate
        :return: None
        :rtype: None
        :raises: :class:`~azure.core.exceptions.HttpResponseError`
        """
        await self._client.purge_deleted_certificate(
            vault_base_url=self.vault_endpoint, certificate_name=name, **kwargs
        )

    @distributed_trace_async
    async def recover_deleted_certificate(self, name: str, **kwargs: "**Any") -> Certificate:
        """Recovers the deleted certificate back to its current version under
        /certificates.

        Performs the reversal of the Delete operation. THe operation is applicable
        in vaults enabled for soft-delete, and must be issued during the retention
        interval (available in the deleted certificate's attributes). This operation
        requires the certificates/recover permission.

        :param str name: The name of the deleted certificate
        :return: The recovered certificate
        :rtype: ~azure.keyvault.certificates.models.Certificate
        :raises: :class:`~azure.core.exceptions.HttpResponseError`

        Example:
            .. literalinclude:: ../tests/test_examples_certificates_async.py
                :start-after: [START recover_deleted_certificate]
                :end-before: [END recover_deleted_certificate]
                :language: python
                :caption: Recover a deleted certificate
                :dedent: 8
        """
        bundle = await self._client.recover_deleted_certificate(
            vault_base_url=self.vault_endpoint, certificate_name=name, **kwargs
        )
        return Certificate._from_certificate_bundle(certificate_bundle=bundle)

    @distributed_trace_async
    async def import_certificate(
        self,
        name: str,
        certificate_bytes: bytes,
        password: Optional[str] = None,
        policy: Optional[CertificatePolicy] = None,
        **kwargs: "**Any"
    ) -> Certificate:
        """Imports a certificate into a specified key vault.

        Imports an existing valid certificate, containing a private key, into
        Azure Key Vault. The certificate to be imported can be in either PFX or
        PEM format. If the certificate is in PEM format the PEM file must
        contain the key as well as x509 certificates. This operation requires
        the certificates/import permission.

        :param str name: The name of the certificate.
        :param bytes certificate_bytes: Bytes of the certificate object to import.
            This certificate needs to contain the private key.
        :param str password: If the private key in the passed in certificate is encrypted,
            it is the password used for encryption.
        :param policy: The management policy for the certificate.
        :type policy:
         ~azure.keyvault.certificates.models.CertificatePolicy
        :returns: The imported Certificate
        :rtype: ~azure.keyvault.certificates.models.Certificate
        :raises: :class:`~azure.core.exceptions.HttpResponseError`

        Keyword arguments
            - *enabled (bool)* - Determines whether the object is enabled.
            - *tags (dict[str, str])* - Application specific metadata in the form of key-value pairs.
        """

        enabled = kwargs.pop("enabled", None)
        tags = kwargs.pop("tags", None)

        if enabled is not None:
            attributes = self._client.models.CertificateAttributes(enabled=enabled)
        else:
            attributes = None
        base64_encoded_certificate = base64.b64encode(certificate_bytes).decode("utf-8")
        bundle = await self._client.import_certificate(
            vault_base_url=self.vault_endpoint,
            certificate_name=name,
            base64_encoded_certificate=base64_encoded_certificate,
            password=password,
            certificate_policy=CertificatePolicy._to_certificate_policy_bundle(policy),
            certificate_attributes=attributes,
            tags=tags,
            **kwargs
        )
        return Certificate._from_certificate_bundle(certificate_bundle=bundle)

    @distributed_trace_async
    async def get_policy(self, certificate_name: str, **kwargs: "**Any") -> CertificatePolicy:
        """Gets the policy for a certificate.

        Returns the specified certificate policy resources in the key
        vault. This operation requires the certificates/get permission.

        :param str certificate_name: The name of the certificate in a given key vault.
        :return: The certificate policy
        :rtype: ~azure.keyvault.certificates.models.CertificatePolicy
        :raises: :class:`~azure.core.exceptions.HttpResponseError`
        """
        bundle = await self._client.get_certificate_policy(
            vault_base_url=self.vault_endpoint, certificate_name=certificate_name, **kwargs
        )
        return CertificatePolicy._from_certificate_policy_bundle(certificate_policy_bundle=bundle)

    @distributed_trace_async
    async def update_policy(
        self, certificate_name: str, policy: CertificatePolicy, **kwargs: "**Any"
    ) -> CertificatePolicy:
        """Updates the policy for a certificate.

        Set specified members in the certificate policy. Leaves others as null.
        This operation requries the certificates/update permission.

        :param str certificate_name: The name of the certificate in the given vault.
        :param policy: The policy for the certificate.
        :type policy: ~azure.keyvault.certificates.models.CertificatePolicy
        :return: The certificate policy
        :rtype: ~azure.keyvault.certificates.models.CertificatePolicy
        :raises: :class:`~azure.core.exceptions.HttpResponseError`
        """
        bundle = await self._client.update_certificate_policy(
            vault_base_url=self.vault_endpoint,
            certificate_name=certificate_name,
            certificate_policy=policy._to_certificate_policy_bundle(),
            **kwargs
        )
        return CertificatePolicy._from_certificate_policy_bundle(certificate_policy_bundle=bundle)

    @distributed_trace_async
    async def update_certificate_properties(
        self, name: str, version: Optional[str] = None, **kwargs: "**Any"
    ) -> Certificate:
        """Updates the specified attributes associated with the given certificate.

        The UpdateCertificate operation applies the specified update on the
        given certificate; the only elements updated are the certificate's
        attributes. This operation requires the certificates/update permission.

        :param str name: The name of the certificate in the given key vault.
        :param str version: The version of the certificate.
        :returns: The updated Certificate
        :rtype: ~azure.keyvault.certificates.models.Certificate
        :raises: :class:`~azure.core.exceptions.HttpResponseError`

        Keyword arguments
            - *enabled (bool)* - Determines whether the object is enabled.
            - *tags (dict[str, str])* - Application specific metadata in the form of key-value pairs.

        Example:
            .. literalinclude:: ../tests/test_examples_certificates_async.py
                :start-after: [START update_certificate]
                :end-before: [END update_certificate]
                :language: python
                :caption: Update a certificate's attributes
                :dedent: 8
        """

        enabled = kwargs.pop("enabled", None)
        tags = kwargs.pop("tags", None)

        if enabled is not None:
            attributes = self._client.models.CertificateAttributes(enabled=enabled)
        else:
            attributes = None

        bundle = await self._client.update_certificate(
            vault_base_url=self.vault_endpoint,
            certificate_name=name,
            certificate_version=version or "",
            certificate_attributes=attributes,
            tags=tags,
            **kwargs
        )
        return Certificate._from_certificate_bundle(certificate_bundle=bundle)

    @distributed_trace_async
    async def backup_certificate(self, name: str, **kwargs: "**Any") -> bytes:
        """Backs up the specified certificate.

        Requests that a backup of the specified certificate be downloaded
        to the client. All versions of the certificate will be downloaded.
        This operation requires the certificates/backup permission.

        :param str name: The name of the certificate.
        :return: the backup blob containing the backed up certificate.
        :rtype: bytes
        :raises:
            :class:`~azure.core.exceptions.ResourceNotFoundError` if the certificate doesn't exist,
            :class:`~azure.core.exceptions.HttpResponseError` for other errors

        Example:
            .. literalinclude:: ../tests/test_examples_certificates_async.py
                :start-after: [START backup_certificate]
                :end-before: [END backup_certificate]
                :language: python
                :caption: Get a certificate backup
                :dedent: 8
        """
        backup_result = await self._client.backup_certificate(
<<<<<<< HEAD
            vault_base_url=self.vault_endpoint, certificate_name=name, error_map=error_map, **kwargs
=======
            vault_base_url=self.vault_url, certificate_name=name, error_map=_error_map, **kwargs
>>>>>>> cc4bdb0b
        )
        return backup_result.value

    @distributed_trace_async
    async def restore_certificate(self, backup: bytes, **kwargs: "**Any") -> Certificate:
        """Restores a backed up certificate to a vault.

        Restores a backed up certificate, and all its versions, to a vault.
        this operation requires the certificates/restore permission.

        :param bytes backup: The backup blob associated with a certificate bundle.
        :return: The restored Certificate
        :rtype: ~azure.keyvault.certificates.models.Certificate
        :raises: :class:`~azure.core.exceptions.HttpResponseError`

        Example:
            .. literalinclude:: ../tests/test_examples_certificates_async.py
                :start-after: [START restore_certificate]
                :end-before: [END restore_certificate]
                :language: python
                :caption: Restore a certificate backup
                :dedent: 8
        """
        bundle = await self._client.restore_certificate(
            vault_base_url=self.vault_endpoint, certificate_bundle_backup=backup, **kwargs
        )
        return Certificate._from_certificate_bundle(certificate_bundle=bundle)

    @distributed_trace
    def list_deleted_certificates(
        self, include_pending: Optional[bool] = None, **kwargs: "**Any"
    ) -> AsyncIterable[DeletedCertificate]:
        """Lists the deleted certificates in the specified vault currently
        available for recovery.

        Retrieves the certificates in the current vault which are in a deleted
        state and ready for recovery or purging. This operation includes
        deletion-specific information. This operation requires the certificates/get/list
        permission. This operation can only be enabled on soft-delete enabled vaults.

        :param bool include_pending: Specifies whether to include certificates which are not
            completely provisioned.
        :return: An iterator like instance of DeletedCertificate
        :rtype:
         ~azure.core.paging.ItemPaged[~azure.keyvault.certificates.models.DeletedCertificate]
        :raises: :class:`~azure.core.exceptions.HttpResponseError`

        Example:
            .. literalinclude:: ../tests/test_examples_certificates_async.py
                :start-after: [START list_deleted_certificates]
                :end-before: [END list_deleted_certificates]
                :language: python
                :caption: List all the deleted certificates
                :dedent: 8
        """
        max_page_size = kwargs.pop("max_page_size", None)
        return self._client.get_deleted_certificates(
            vault_base_url=self._vault_endpoint,
            maxresults=max_page_size,
            include_pending=include_pending,
            cls=lambda objs: [DeletedCertificate._from_deleted_certificate_item(x) for x in objs],
            **kwargs
        )

    @distributed_trace
    def list_certificates(
        self, include_pending: Optional[bool] = None, **kwargs: "**Any"
    ) -> AsyncIterable[CertificateProperties]:
        """List certificates in the key vault.

        The GetCertificates operation returns the set of certificates resources
        in the key vault. This operation requires the
        certificates/list permission.

        :param bool include_pending: Specifies whether to include certificates
         which are not completely provisioned.
        :returns: An iterator like instance of CertificateProperties
        :rtype:
         ~azure.core.paging.ItemPaged[~azure.keyvault.certificates.models.CertificateProperties]
        :raises: :class:`~azure.core.exceptions.HttpResponseError`

        Example:
            .. literalinclude:: ../tests/test_examples_certificates_async.py
                :start-after: [START list_certificates]
                :end-before: [END list_certificates]
                :language: python
                :caption: List all certificates
                :dedent: 8
        """
        max_page_size = kwargs.pop("max_page_size", None)
        return self._client.get_certificates(
            vault_base_url=self._vault_endpoint,
            maxresults=max_page_size,
            include_pending=include_pending,
            cls=lambda objs: [CertificateProperties._from_certificate_item(x) for x in objs],
            **kwargs
        )

    @distributed_trace
    def list_certificate_versions(self, name: str, **kwargs: "**Any") -> AsyncIterable[CertificateProperties]:
        """List the versions of a certificate.

        The GetCertificateVersions operation returns the versions of a
        certificate in the key vault. This operation requires the
        certificates/list permission.

        :param str name: The name of the certificate.
        :returns: An iterator like instance of CertificateProperties
        :rtype:
         ~azure.core.paging.ItemPaged[~azure.keyvault.certificates.models.CertificateProperties]
        :raises: :class:`~azure.core.exceptions.HttpResponseError`

        Example:
            .. literalinclude:: ../tests/test_examples_certificates_async.py
                :start-after: [START list_certificate_versions]
                :end-before: [END list_certificate_versions]
                :language: python
                :caption: List all versions of a certificate
                :dedent: 8
        """
        max_page_size = kwargs.pop("max_page_size", None)
        return self._client.get_certificate_versions(
            vault_base_url=self._vault_endpoint,
            certificate_name=name,
            maxresults=max_page_size,
            cls=lambda objs: [CertificateProperties._from_certificate_item(x) for x in objs],
            **kwargs
        )

    @distributed_trace_async
    async def create_contacts(self, contacts: Iterable[Contact], **kwargs: "**Any") -> List[Contact]:
        # pylint:disable=unsubscriptable-object

        # disabled unsubscruptable-object because of pylint bug referenced here:
        # https://github.com/PyCQA/pylint/issues/2377
        """Sets the certificate contacts for the key vault.

        Sets the certificate contacts for the key vault. This
        operation requires the certificates/managecontacts permission.

        :param contacts: The contact list for the vault certificates.
        :type contacts: list[~azure.keyvault.certificates.models.Contact]
        :returns: The created list of contacts
        :rtype: list[~azure.keyvault.certificates.models.Contact]
        :raises: :class:`~azure.core.exceptions.HttpResponseError`

        Example:
            .. literalinclude:: ../tests/test_examples_certificates_async.py
                :start-after: [START create_contacts]
                :end-before: [END create_contacts]
                :language: python
                :caption: Create contacts
                :dedent: 8
        """
        contacts = await self._client.set_certificate_contacts(
            vault_base_url=self.vault_endpoint,
            contact_list=[c._to_certificate_contacts_item() for c in contacts],
            **kwargs
        )
        return [Contact._from_certificate_contacts_item(contact_item=item) for item in contacts.contact_list]

    @distributed_trace_async
    async def get_contacts(self, **kwargs: "**Any") -> List[Contact]:
        # pylint:disable=unsubscriptable-object

        # disabled unsubscruptable-object because of pylint bug referenced here:
        # https://github.com/PyCQA/pylint/issues/2377
        """Gets the certificate contacts for the key vault.

        Returns the set of certificate contact resources in the specified
        key vault. This operation requires the certificates/managecontacts
        permission.

        :return: The certificate contacts for the key vault.
        :rtype: list[azure.keyvault.certificates.models.Contact]
        :raises: :class:`~azure.core.exceptions.HttpResponseError`

        Example:
            .. literalinclude:: ../tests/test_examples_certificates_async.py
                :start-after: [START get_contacts]
                :end-before: [END get_contacts]
                :language: python
                :caption: Get contacts
                :dedent: 8
        """
        contacts = await self._client.get_certificate_contacts(vault_base_url=self._vault_endpoint, **kwargs)
        return [Contact._from_certificate_contacts_item(contact_item=item) for item in contacts.contact_list]

    @distributed_trace_async
    async def delete_contacts(self, **kwargs: "**Any") -> List[Contact]:
        # pylint:disable=unsubscriptable-object

        # disabled unsubscruptable-object because of pylint bug referenced here:
        # https://github.com/PyCQA/pylint/issues/2377
        """Deletes the certificate contacts for the key vault.

        Deletes the certificate contacts for the key vault certificate.
        This operation requires the certificates/managecontacts permission.

        :return: Contacts
        :rtype: list[~azure.keyvault.certificates.models.Contact]
        :raises: :class:`~azure.core.exceptions.HttpResponseError`

        Example:
            .. literalinclude:: ../tests/test_examples_certificates_async.py
                :start-after: [START delete_contacts]
                :end-before: [END delete_contacts]
                :language: python
                :caption: Delete contacts
                :dedent: 8
        """
        contacts = await self._client.delete_certificate_contacts(vault_base_url=self.vault_endpoint, **kwargs)
        return [Contact._from_certificate_contacts_item(contact_item=item) for item in contacts.contact_list]

    @distributed_trace_async
    async def get_certificate_operation(self, name: str, **kwargs: "**Any") -> CertificateOperation:
        """Gets the creation operation of a certificate.

        Gets the creation operation associated with a specified certificate.
        This operation requires the certificates/get permission.

        :param str name: The name of the certificate.
        :returns: The created CertificateOperation
        :rtype: ~azure.keyvault.certificates.models.CertificateOperation
        :raises:
            :class:`~azure.core.exceptions.ResourceNotFoundError` if the certificate doesn't exist,
            :class:`~azure.core.exceptions.HttpResponseError` for other errors
        """

        bundle = await self._client.get_certificate_operation(
<<<<<<< HEAD
            vault_base_url=self.vault_endpoint, certificate_name=name, error_map=error_map, **kwargs
=======
            vault_base_url=self.vault_url, certificate_name=name, error_map=_error_map, **kwargs
>>>>>>> cc4bdb0b
        )
        return CertificateOperation._from_certificate_operation_bundle(certificate_operation_bundle=bundle)

    @distributed_trace_async
    async def delete_certificate_operation(self, name: str, **kwargs: "**Any") -> CertificateOperation:
        """Deletes the creation operation for a specific certificate.

        Deletes the creation operation for a specified certificate that is in
        the process of being created. The certificate is no longer created.
        This operation requires the certificates/update permission.

        :param str name: The name of the certificate.
        :return: The deleted CertificateOperation
        :rtype: ~azure.keyvault.certificates.models.CertificateOperation
        :raises:
            :class:`~azure.core.exceptions.ResourceNotFoundError` if the operation doesn't exist,
            :class:`~azure.core.exceptions.HttpResponseError` for other errors
        """
        bundle = await self._client.delete_certificate_operation(
<<<<<<< HEAD
            vault_base_url=self.vault_endpoint, certificate_name=name, error_map=error_map, **kwargs
=======
            vault_base_url=self.vault_url, certificate_name=name, error_map=_error_map, **kwargs
>>>>>>> cc4bdb0b
        )
        return CertificateOperation._from_certificate_operation_bundle(certificate_operation_bundle=bundle)

    @distributed_trace_async
    async def cancel_certificate_operation(self, name: str, **kwargs: "**Any") -> CertificateOperation:
        """Cancels a certificate operation.

        Cancels a certificate creation operation that is already in progress.
        This operation requires the certificates/update permission.

        :param str name: The name of the certificate.
        :returns: The cancelled certificate operation
        :rtype: ~azure.keyvault.certificates.models.CertificateOperation
        :raises: :class:`~azure.core.exceptions.HttpResponseError`
        """
        bundle = await self._client.update_certificate_operation(
            vault_base_url=self.vault_endpoint, certificate_name=name, cancellation_requested=True, **kwargs
        )
        return CertificateOperation._from_certificate_operation_bundle(certificate_operation_bundle=bundle)

    @distributed_trace_async
    async def get_pending_certificate_signing_request(
        self, name: str, custom_headers: Optional[Dict[str, str]] = None, **kwargs: "**Any"
    ) -> str:
        """Gets the Base64 pending certificate signing request (PKCS-10).

        :param str name: The name of the certificate
        :param custom_headers: headers that will be added to the request
        :type custom_headers: dict[str, str]
        :return: Base64 encoded pending certificate signing request (PKCS-10).
        :rtype: str
        :raises: :class:`~azure.core.exceptions.HttpResponseError`
        """
        vault_base_url = self.vault_endpoint
        # Construct URL
        url = "/certificates/{certificate-name}/pending"
        path_format_arguments = {
            "vaultBaseUrl": self._client._serialize.url("vault_base_url", vault_base_url, "str", skip_quote=True),
            "certificate-name": self._client._serialize.url("certificate_name", name, "str"),
        }
        url = self._client._client.format_url(url, **path_format_arguments)

        # Construct parameters
        query_parameters = {}
        query_parameters["api-version"] = self._client._serialize.query(
            name="self.api_version", data=self._client.api_version, data_type="str"
        )

        # Construct headers
        header_parameters = {}
        header_parameters["Accept"] = "application/pkcs10"
        if self._client._config.generate_client_request_id:
            header_parameters["x-ms-client-request-id"] = str(uuid.uuid1())
        if custom_headers:
            header_parameters.update(custom_headers)

        # Construct and send request
        request = self._client._client.get(url=url, params=query_parameters, headers=header_parameters)
        pipeline_response = await self._client._client._pipeline.run(request, stream=False, **kwargs)
        response = pipeline_response.http_response

        if response.status_code not in [200]:
            self._client.map_error(status_code=response.status_code, response=response, error_map=_error_map)
            raise self._client.models.KeyVaultErrorException(response, self._client._deserialize)

        deserialized = None

        if response.status_code == 200:
            deserialized = response.body() if hasattr(response, "body") else response.content

        return deserialized

    @distributed_trace_async
    async def merge_certificate(self, name: str, x509_certificates: List[bytearray], **kwargs: "**Any") -> Certificate:
        """Merges a certificate or a certificate chain with a key pair existing on the server.

        Performs the merging of a certificate or certificate chain with a key pair currently
        available in the service. This operation requires the certificates/create permission.
        Make sure when creating the certificate to merge using create_certificate that you set
        it's issuer to 'Unknown'. This way Key Vault knows that the certificate will not be signed
        by an issuer known to it.

        :param str name: The name of the certificate
        :param x509_certificates: The certificate or the certificate chain to merge.
        :type x509_certificates: list[bytearray]
        :return: The merged certificate operation
        :rtype: ~azure.keyvault.certificates.models.CertificateOperation
        :raises: :class:`~azure.core.exceptions.HttpResponseError`

        Keyword arguments
            - *enabled (bool)* - Determines whether the object is enabled.
            - *tags (dict[str, str])* - Application specific metadata in the form of key-value pairs.
        """

        enabled = kwargs.pop("enabled", None)
        tags = kwargs.pop("tags", None)

        if enabled is not None:
            attributes = self._client.models.CertificateAttributes(enabled=enabled)
        else:
            attributes = None
        bundle = await self._client.merge_certificate(
            vault_base_url=self.vault_endpoint,
            certificate_name=name,
            x509_certificates=x509_certificates,
            certificate_attributes=attributes,
            tags=tags,
            **kwargs
        )
        return Certificate._from_certificate_bundle(certificate_bundle=bundle)

    @distributed_trace_async
    async def get_issuer(self, name: str, **kwargs: "**Any") -> Issuer:
        """Gets the specified certificate issuer.

        Returns the specified certificate issuer resources in the key vault.
        This operation requires the certificates/manageissuers/getissuers permission.

        :param str name: The name of the issuer.
        :return: The specified certificate issuer.
        :rtype: ~azure.keyvault.certificates.models.Issuer
        :raises:
            :class:`~azure.core.exceptions.ResourceNotFoundError` if the issuer doesn't exist,
            :class:`~azure.core.exceptions.HttpResponseError` for other errors

        Example:
            .. literalinclude:: ../tests/test_examples_certificates_async.py
                :start-after: [START get_issuer]
                :end-before: [END get_issuer]
                :language: python
                :caption: Get an issuer
                :dedent: 8
        """
        issuer_bundle = await self._client.get_certificate_issuer(
<<<<<<< HEAD
            vault_base_url=self.vault_endpoint, issuer_name=name, error_map=error_map, **kwargs
=======
            vault_base_url=self.vault_url, issuer_name=name, error_map=_error_map, **kwargs
>>>>>>> cc4bdb0b
        )
        return Issuer._from_issuer_bundle(issuer_bundle=issuer_bundle)

    @distributed_trace_async
    async def create_issuer(
        self,
        name: str,
        provider: str,
        account_id: Optional[str] = None,
        password: Optional[str] = None,
        organization_id: Optional[str] = None,
        admin_details: Optional[List[AdministratorDetails]] = None,
        **kwargs: "**Any"
    ) -> Issuer:
        """Sets the specified certificate issuer.

        The SetCertificateIssuer operation adds or updates the specified
        certificate issuer. This operation requires the certificates/setissuers
        permission.

        :param str name: The name of the issuer.
        :param str provider: The issuer provider.
        :param str account_id: The user name/account name/account id.
        :param str password: The password/secret/account key.
        :param str organization_id: Id of the organization.
        :param admin_details: Details of the organization administrators of the certificate issuer.
        :type admin_details: list[~azure.keyvault.certificates.models.AdministratorDetails]
        :returns: The created Issuer
        :rtype: ~azure.keyvault.certificates.models.Issuer
        :raises: :class:`~azure.core.exceptions.HttpResponseError`

        Keyword arguments
            - *enabled (bool)* - Determines whether the object is enabled.

        Example:
            .. literalinclude:: ../tests/test_examples_certificates_async.py
                :start-after: [START create_issuer]
                :end-before: [END create_issuer]
                :language: python
                :caption: Create an issuer
                :dedent: 8
        """

        enabled = kwargs.pop("enabled", None)

        if account_id or password:
            issuer_credentials = self._client.models.IssuerCredentials(account_id=account_id, password=password)
        else:
            issuer_credentials = None
        if admin_details and admin_details[0]:
            admin_details_to_pass = list(
                self._client.models.AdministratorDetails(
                    first_name=admin_detail.first_name,
                    last_name=admin_detail.last_name,
                    email_address=admin_detail.email,
                    phone=admin_detail.phone,
                )
                for admin_detail in admin_details
            )
        else:
            admin_details_to_pass = admin_details
        if organization_id or admin_details:
            organization_details = self._client.models.OrganizationDetails(
                id=organization_id, admin_details=admin_details_to_pass
            )
        else:
            organization_details = None
        if enabled is not None:
            issuer_attributes = self._client.models.IssuerAttributes(enabled=enabled)
        else:
            issuer_attributes = None
        issuer_bundle = await self._client.set_certificate_issuer(
            vault_base_url=self.vault_endpoint,
            issuer_name=name,
            provider=provider,
            credentials=issuer_credentials,
            organization_details=organization_details,
            attributes=issuer_attributes,
            **kwargs
        )
        return Issuer._from_issuer_bundle(issuer_bundle=issuer_bundle)

    @distributed_trace_async
    async def update_issuer(
        self,
        name: str,
        provider: Optional[str] = None,
        account_id: Optional[str] = None,
        password: Optional[str] = None,
        organization_id: Optional[str] = None,
        admin_details: Optional[List[AdministratorDetails]] = None,
        **kwargs: "**Any"
    ) -> Issuer:
        """Updates the specified certificate issuer.

        Performs an update on the specified certificate issuer entity.
        This operation requires the certificates/setissuers permission.

        :param str name: The name of the issuer.
        :param str provider: The issuer provider.
        :param str account_id: The username / account name / account key.
        :param str password: The password / secret / account key.
        :param str organization_id: Id of the organization
        :param admin_details: Details of the organization administrators of the certificate issuer.
        :type admin_details: list[~azure.keyvault.certificates.models.AdministratorDetails]
        :return: The updated issuer
        :rtype: ~azure.keyvault.certificates.models.Issuer
        :raises: :class:`~azure.core.exceptions.HttpResponseError`

        Keyword arguments
            - *enabled (bool)* - Determines whether the object is enabled.
        """

        enabled = kwargs.pop("enabled", None)

        if account_id or password:
            issuer_credentials = self._client.models.IssuerCredentials(account_id=account_id, password=password)
        else:
            issuer_credentials = None
        if admin_details and admin_details[0]:
            admin_details_to_pass = list(
                self._client.models.AdministratorDetails(
                    first_name=admin_detail.first_name,
                    last_name=admin_detail.last_name,
                    email_address=admin_detail.email,
                    phone=admin_detail.phone,
                )
                for admin_detail in admin_details
            )
        else:
            admin_details_to_pass = admin_details
        if organization_id or admin_details:
            organization_details = self._client.models.OrganizationDetails(
                id=organization_id, admin_details=admin_details_to_pass
            )
        else:
            organization_details = None
        if enabled is not None:
            issuer_attributes = self._client.models.IssuerAttributes(enabled=enabled)
        else:
            issuer_attributes = None
        issuer_bundle = await self._client.update_certificate_issuer(
            vault_base_url=self.vault_endpoint,
            issuer_name=name,
            provider=provider,
            credentials=issuer_credentials,
            organization_details=organization_details,
            attributes=issuer_attributes,
            **kwargs
        )
        return Issuer._from_issuer_bundle(issuer_bundle=issuer_bundle)

    @distributed_trace_async
    async def delete_issuer(self, name: str, **kwargs: "**Any") -> Issuer:
        """Deletes the specified certificate issuer.

        Permanently removes the specified certificate issuer from the vault.
        This operation requires the certificates/manageissuers/deleteissuers permission.

        :param str name: The name of the issuer.
        :return: Issuer
        :rtype: ~azure.keyvault.certificates.models.Issuer
        :raises: :class:`~azure.core.exceptions.HttpResponseError`

        Example:
            .. literalinclude:: ../tests/test_examples_certificates_async.py
                :start-after: [START delete_issuer]
                :end-before: [END delete_issuer]
                :language: python
                :caption: Delete an issuer
                :dedent: 8
        """
        issuer_bundle = await self._client.delete_certificate_issuer(
            vault_base_url=self.vault_endpoint, issuer_name=name, **kwargs
        )
        return Issuer._from_issuer_bundle(issuer_bundle=issuer_bundle)

    @distributed_trace
    def list_issuers(self, **kwargs: "**Any") -> AsyncIterable[IssuerProperties]:
        """List certificate issuers for the key vault.

        Returns the set of certificate issuer resources in the key
        vault. This operation requires the certificates/manageissuers/getissuers
        permission.

        :return: An iterator like instance of Issuers
        :rtype: ~azure.core.paging.ItemPaged[~azure.keyvault.certificates.models.Issuer]
        :raises: :class:`~azure.core.exceptions.HttpResponseError`

        Example:
            .. literalinclude:: ../tests/test_examples_certificates_async.py
                :start-after: [START list_issuers]
                :end-before: [END list_issuers]
                :language: python
                :caption: List issuers of a vault
                :dedent: 8
        """
        max_page_size = kwargs.pop("max_page_size", None)
        return self._client.get_certificate_issuers(
            vault_base_url=self.vault_endpoint,
            maxresults=max_page_size,
            cls=lambda objs: [IssuerProperties._from_issuer_item(x) for x in objs],
            **kwargs
        )<|MERGE_RESOLUTION|>--- conflicted
+++ resolved
@@ -126,15 +126,11 @@
                 :dedent: 8
         """
         bundle = await self._client.get_certificate(
-<<<<<<< HEAD
             vault_base_url=self.vault_endpoint,
             certificate_name=name,
             certificate_version="",
-            error_map=error_map,
-            **kwargs
-=======
-            vault_base_url=self.vault_url, certificate_name=name, certificate_version="", error_map=_error_map, **kwargs
->>>>>>> cc4bdb0b
+            error_map=_error_map,
+            **kwargs
         )
         return Certificate._from_certificate_bundle(certificate_bundle=bundle)
 
@@ -195,11 +191,7 @@
                 :dedent: 8
         """
         bundle = await self._client.delete_certificate(
-<<<<<<< HEAD
-            vault_base_url=self.vault_endpoint, certificate_name=name, error_map=error_map, **kwargs
-=======
-            vault_base_url=self.vault_url, certificate_name=name, error_map=_error_map, **kwargs
->>>>>>> cc4bdb0b
+            vault_base_url=self.vault_endpoint, certificate_name=name, error_map=_error_map, **kwargs
         )
         return DeletedCertificate._from_deleted_certificate_bundle(deleted_certificate_bundle=bundle)
 
@@ -228,11 +220,7 @@
                 :dedent: 8
         """
         bundle = await self._client.get_deleted_certificate(
-<<<<<<< HEAD
-            vault_base_url=self.vault_endpoint, certificate_name=name, error_map=error_map, **kwargs
-=======
-            vault_base_url=self.vault_url, certificate_name=name, error_map=_error_map, **kwargs
->>>>>>> cc4bdb0b
+            vault_base_url=self.vault_endpoint, certificate_name=name, error_map=_error_map, **kwargs
         )
         return DeletedCertificate._from_deleted_certificate_bundle(deleted_certificate_bundle=bundle)
 
@@ -448,11 +436,7 @@
                 :dedent: 8
         """
         backup_result = await self._client.backup_certificate(
-<<<<<<< HEAD
-            vault_base_url=self.vault_endpoint, certificate_name=name, error_map=error_map, **kwargs
-=======
-            vault_base_url=self.vault_url, certificate_name=name, error_map=_error_map, **kwargs
->>>>>>> cc4bdb0b
+            vault_base_url=self.vault_endpoint, certificate_name=name, error_map=_error_map, **kwargs
         )
         return backup_result.value
 
@@ -683,11 +667,7 @@
         """
 
         bundle = await self._client.get_certificate_operation(
-<<<<<<< HEAD
-            vault_base_url=self.vault_endpoint, certificate_name=name, error_map=error_map, **kwargs
-=======
-            vault_base_url=self.vault_url, certificate_name=name, error_map=_error_map, **kwargs
->>>>>>> cc4bdb0b
+            vault_base_url=self.vault_endpoint, certificate_name=name, error_map=_error_map, **kwargs
         )
         return CertificateOperation._from_certificate_operation_bundle(certificate_operation_bundle=bundle)
 
@@ -707,11 +687,7 @@
             :class:`~azure.core.exceptions.HttpResponseError` for other errors
         """
         bundle = await self._client.delete_certificate_operation(
-<<<<<<< HEAD
-            vault_base_url=self.vault_endpoint, certificate_name=name, error_map=error_map, **kwargs
-=======
-            vault_base_url=self.vault_url, certificate_name=name, error_map=_error_map, **kwargs
->>>>>>> cc4bdb0b
+            vault_base_url=self.vault_endpoint, certificate_name=name, error_map=_error_map, **kwargs
         )
         return CertificateOperation._from_certificate_operation_bundle(certificate_operation_bundle=bundle)
 
@@ -846,11 +822,7 @@
                 :dedent: 8
         """
         issuer_bundle = await self._client.get_certificate_issuer(
-<<<<<<< HEAD
-            vault_base_url=self.vault_endpoint, issuer_name=name, error_map=error_map, **kwargs
-=======
-            vault_base_url=self.vault_url, issuer_name=name, error_map=_error_map, **kwargs
->>>>>>> cc4bdb0b
+            vault_base_url=self.vault_endpoint, issuer_name=name, error_map=_error_map, **kwargs
         )
         return Issuer._from_issuer_bundle(issuer_bundle=issuer_bundle)
 
