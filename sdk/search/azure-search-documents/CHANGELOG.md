# Release History

## 11.3.0b1 (Unreleased)

<<<<<<< HEAD
**New features**

- Added AAD support
=======
### Features Added

- Added support for semantic search
- Added normalizer support
>>>>>>> 5e3b1a44

## 11.2.0 (2021-06-08)

This version will be the last version to officially support Python 3.5, future versions will require Python 2.7 or Python 3.6+.

**New features**

- Added support for knowledge store    #18461
- Added new data source type ADLS gen2  #16852

## 11.1.0 (2021-02-10)

**Breaking Changes**

- `IndexDocumentsBatch` does not support `enqueue_action` any longer. `enqueue_actions` takes a single action too.
- `max_retries` of `SearchIndexingBufferedSender` is renamed to `max_retries_per_action`
- `SearchClient` does not support `get_search_indexing_buffered_sender`

## 11.1.0b4 (2020-11-10)

**Features**

- Added `get_search_indexing_buffered_sender` support for `SearchClient`
- Added `initial_batch_action_count` support for `SearchIndexingBufferedSender`
- Added `max_retries` support for `SearchIndexingBufferedSender`

## 11.1.0b3 (2020-10-06)

**Breaking Changes**

- Renamed `SearchIndexDocumentBatchingClient` to `SearchIndexingBufferedSender`
- Renamed `SearchIndexDocumentBatchingClient.add_upload_actions` to `SearchIndexingBufferedSender.upload_documents`
- Renamed `SearchIndexDocumentBatchingClient.add_delete_actions` to `SearchIndexingBufferedSender.delete_documents`
- Renamed `SearchIndexDocumentBatchingClient.add_merge_actions` to `SearchIndexingBufferedSender.merge_documents`
- Renamed `SearchIndexDocumentBatchingClient.add_merge_or_upload_actions` to `SearchIndexingBufferedSender.merge_or_upload_documents`
- Stopped supporting `window` kwargs for `SearchIndexingBufferedSender`
- Splitted kwarg `hook` into `on_new`, `on_progress`, `on_error`, `on_remove` for `SearchIndexingBufferedSender`

**Features**

- Added `auto_flush_interval` support for `SearchIndexingBufferedSender`

## 11.1.0b2 (2020-09-08)

**Features**

- Added `azure.search.documents.RequestEntityTooLargeError`
- `Flush` method in `BatchClient` now will not return until all actions are done

**Breaking Changes**

- Removed `succeeded_actions` & `failed_actions` from `BatchClient`
- Removed `get_index_document_batching_client` from `SearchClient`

## 11.1.0b1 (2020-08-11)

**Features**

- new `SearchIndexDocumentBatchingClient`

`SearchIndexDocumentBatchingClient` supports handling document indexing actions in an automatic way. It can trigger the flush method automatically based on pending tasks and idle time.

### Fixes

- Doc & Sample fixes

## 11.0.0 (2020-07-07)

**Features**

- Exposed more models:

  * BM25SimilarityAlgorithm
  * ClassicSimilarityAlgorithm
  * EdgeNGramTokenFilterSide
  * EntityCategory
  * EntityRecognitionSkillLanguage
  * FieldMapping
  * FieldMappingFunction
  * ImageAnalysisSkillLanguage
  * ImageDetail
  * IndexerExecutionStatus
  * IndexerStatus
  * KeyPhraseExtractionSkillLanguage
  * MicrosoftStemmingTokenizerLanguage
  * MicrosoftTokenizerLanguage
  * OcrSkillLanguage
  * PhoneticEncoder
  * ScoringFunctionAggregation
  * ScoringFunctionInterpolation

## 1.0.0b4 (2020-06-09)

**Breaking Changes**

- Reorganized `SearchServiceClient` into `SearchIndexClient` & `SearchIndexerClient`    #11507
- Split searchindex.json and searchservice.json models and operations into separate namespaces #11508
- Renamed `edm` to `SearchFieldDataType`    #11511
- Now Search Synonym Map creation/update returns a model    #11514
- Renaming  #11565

  * SearchIndexerDataSource -> SearchIndexerDataSourceConnection
  * SearchField.SynonymMaps -> SearchField.SynonymMapNames
  * SearchField.Analyzer -> SearchField.AnalyzerName
  * SearchField.IndexAnalyzer -> SearchField.IndexAnalyzerName
  * SearchField.SearchAnalyzer -> SearchField.SearchAnalyzerName
  * SearchableField.SynonymMaps -> SearchableField.SynonymMapNames
  * SearchableField.Analyzer -> SearchableField.AnalyzerName
  * SearchableField.IndexAnalyzer -> SearchableField.IndexAnalyzerName
  * SearchableField.SearchAnalyzer -> SearchableField.SearchAnalyzerName
  * Similarity -> SimilarityAlgorithm
  * Suggester -> SearchSuggester
  * PathHierarchyTokenizerV2 -> PathHierarchyTokenizer
- Renamed DataSource methods to DataSourceConnection    #11693
- Autocomplete & suggest methods now takes arguments search_text & suggester_name rather than query objects   #11747
- Create_or_updates methods does not support partial updates    #11800
- Renamed AnalyzeRequest to AnalyzeTextOptions  #11800
- Renamed Batch methods #11800
  

## 1.0.0b3 (2020-05-04)

**Features**

- Add support for synonym maps operations #10830
- Add support for skillset operations #10832
- Add support of indexers operation #10836
- Add helpers for defining searchindex fields #10833

**Breaking Changes**

- `SearchIndexClient` renamed to `SearchClient`

## 1.0.0b2 (2020-04-07)

**Features**

- Added index service client    #10324
- Accepted an array of RegexFlags for PatternAnalyzer and PatternTokenizer  #10409

**Breaking Changes**

- Removed `SearchApiKeyCredential` and now using `AzureKeyCredential` from azure.core.credentials as key credential

## 1.0.0b1 (2020-03-10)

First release of Azure Search SDK for Python<|MERGE_RESOLUTION|>--- conflicted
+++ resolved
@@ -1,17 +1,12 @@
 # Release History
 
-## 11.3.0b1 (Unreleased)
+## 11.3.0b1 (2021-07-07)
 
-<<<<<<< HEAD
-**New features**
+### Features Added
 
 - Added AAD support
-=======
-### Features Added
-
 - Added support for semantic search
 - Added normalizer support
->>>>>>> 5e3b1a44
 
 ## 11.2.0 (2021-06-08)
 
