--- conflicted
+++ resolved
@@ -5,13 +5,9 @@
 **Breaking Changes**
 
 - Reorganized `SearchServiceClient` into `SearchIndexClient` & `SearchIndexerClient`    #11507
-<<<<<<< HEAD
-- Splitted searchindex.json and searchservice.json models and operations into separate namespaces #11508
+- Split searchindex.json and searchservice.json models and operations into separate namespaces #11508
 - Renamed `edm` to `SearchFieldDataType`    #11511
-=======
-- Split searchindex.json and searchservice.json models and operations into separate namespaces #11508
 - Now Search Synonym Map creation/update returns a model    #11514
->>>>>>> 37eea838
 
 ## 1.0.0b3 (2020-05-04)
 
