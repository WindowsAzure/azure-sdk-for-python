# -------------------------------------------------------------------------
# Copyright (c) Microsoft Corporation. All rights reserved.
# Licensed under the MIT License. See License.txt in the project root for
# license information.
# --------------------------------------------------------------------------
import json
from os.path import dirname, join, realpath
import time

import pytest

from devtools_testutils import AzureMgmtTestCase

from search_service_preparer import SearchServicePreparer, SearchResourceGroupPreparer

from azure.core import MatchConditions
from azure.core.credentials import AzureKeyCredential
from azure.core.exceptions import HttpResponseError
from azure.search.documents import(
    AnalyzeRequest,
    AnalyzeResult,
    CorsOptions,
    EntityRecognitionSkill,
    Field,
    Index,
    InputFieldMappingEntry,
    OutputFieldMappingEntry,
    SearchServiceClient,
    ScoringProfile,
    Skillset,
    DataSourceCredentials,
    DataSource,
    DataContainer,
<<<<<<< HEAD
    SynonymMap
=======
    SimpleField,
    edm
>>>>>>> de0977e2
)
from _test_utils import build_synonym_map_from_dict

CWD = dirname(realpath(__file__))
SCHEMA = open(join(CWD, "hotel_schema.json")).read()
BATCH = json.load(open(join(CWD, "hotel_small.json")))
TIME_TO_SLEEP = 5
CONNECTION_STRING = 'DefaultEndpointsProtocol=https;AccountName=storagename;AccountKey=NzhL3hKZbJBuJ2484dPTR+xF30kYaWSSCbs2BzLgVVI1woqeST/1IgqaLm6QAOTxtGvxctSNbIR/1hW8yH+bJg==;EndpointSuffix=core.windows.net'

class SearchClientTest(AzureMgmtTestCase):

    @SearchResourceGroupPreparer(random_name_enabled=True)
    @SearchServicePreparer()
    def test_get_service_statistics(self, api_key, endpoint, **kwargs):
        client = SearchServiceClient(endpoint, AzureKeyCredential(api_key))
        result = client.get_service_statistics()
        assert isinstance(result, dict)
        assert set(result.keys()) == {"counters", "limits"}

class SearchIndexesClientTest(AzureMgmtTestCase):

    @SearchResourceGroupPreparer(random_name_enabled=True)
    @SearchServicePreparer()
    def test_list_indexes_empty(self, api_key, endpoint, **kwargs):
        client = SearchServiceClient(endpoint, AzureKeyCredential(api_key)).get_indexes_client()
        result = client.list_indexes()
        with pytest.raises(StopIteration):
            next(result)

    @SearchResourceGroupPreparer(random_name_enabled=True)
    @SearchServicePreparer(schema=SCHEMA, index_batch=BATCH)
    def test_list_indexes(self, api_key, endpoint, index_name, **kwargs):
        client = SearchServiceClient(endpoint, AzureKeyCredential(api_key)).get_indexes_client()
        result = client.list_indexes()

        first = next(result)
        assert first.name == index_name

        with pytest.raises(StopIteration):
            next(result)

    @SearchResourceGroupPreparer(random_name_enabled=True)
    @SearchServicePreparer(schema=SCHEMA, index_batch=BATCH)
    def test_get_index(self, api_key, endpoint, index_name, **kwargs):
        client = SearchServiceClient(endpoint, AzureKeyCredential(api_key)).get_indexes_client()
        result = client.get_index(index_name)
        assert result.name == index_name

    @SearchResourceGroupPreparer(random_name_enabled=True)
    @SearchServicePreparer(schema=SCHEMA, index_batch=BATCH)
    def test_get_index_statistics(self, api_key, endpoint, index_name, **kwargs):
        client = SearchServiceClient(endpoint, AzureKeyCredential(api_key)).get_indexes_client()
        result = client.get_index_statistics(index_name)
        assert set(result.keys()) == {'document_count', 'storage_size'}

    @SearchResourceGroupPreparer(random_name_enabled=True)
    @SearchServicePreparer(schema=SCHEMA, index_batch=BATCH)
    def test_delete_indexes(self, api_key, endpoint, index_name, **kwargs):
        client = SearchServiceClient(endpoint, AzureKeyCredential(api_key)).get_indexes_client()
        client.delete_index(index_name)
        import time
        if self.is_live:
            time.sleep(TIME_TO_SLEEP)
        result = client.list_indexes()
        with pytest.raises(StopIteration):
            next(result)

    @SearchResourceGroupPreparer(random_name_enabled=True)
    @SearchServicePreparer(schema=SCHEMA, index_batch=BATCH)
    def test_delete_indexes_if_unchanged(self, api_key, endpoint, index_name, **kwargs):
        client = SearchServiceClient(endpoint, AzureKeyCredential(api_key)).get_indexes_client()

        # First create an index
        name = "hotels"
        fields = [
        {
          "name": "hotelId",
          "type": "Edm.String",
          "key": True,
          "searchable": False
        },
        {
          "name": "baseRate",
          "type": "Edm.Double"
        }]
        scoring_profile = ScoringProfile(
            name="MyProfile"
        )
        scoring_profiles = []
        scoring_profiles.append(scoring_profile)
        cors_options = CorsOptions(allowed_origins=["*"], max_age_in_seconds=60)
        index = Index(
            name=name,
            fields=fields,
            scoring_profiles=scoring_profiles,
            cors_options=cors_options)
        result = client.create_index(index)
        etag = result.e_tag
        # get e tag  and update
        index.scoring_profiles = []
        client.create_or_update_index(index.name, index)

        index.e_tag = etag
        with pytest.raises(HttpResponseError):
            client.delete_index(index, match_condition=MatchConditions.IfNotModified)

    @SearchResourceGroupPreparer(random_name_enabled=True)
    @SearchServicePreparer(schema=SCHEMA, index_batch=BATCH)
    def test_create_index(self, api_key, endpoint, index_name, **kwargs):
        name = "hotels"
        fields = [
            SimpleField(name="hotelId", type=edm.String, key=True),
            SimpleField(name="baseRate", type=edm.Double)
        ]
        scoring_profile = ScoringProfile(
            name="MyProfile"
        )
        scoring_profiles = []
        scoring_profiles.append(scoring_profile)
        cors_options = CorsOptions(allowed_origins=["*"], max_age_in_seconds=60)
        index = Index(
            name=name,
            fields=fields,
            scoring_profiles=scoring_profiles,
            cors_options=cors_options)
        client = SearchServiceClient(endpoint, AzureKeyCredential(api_key)).get_indexes_client()
        result = client.create_index(index)
        assert result.name == "hotels"
        assert result.scoring_profiles[0].name == scoring_profile.name
        assert result.cors_options.allowed_origins == cors_options.allowed_origins
        assert result.cors_options.max_age_in_seconds == cors_options.max_age_in_seconds

    @SearchResourceGroupPreparer(random_name_enabled=True)
    @SearchServicePreparer(schema=SCHEMA, index_batch=BATCH)
    def test_create_or_update_index(self, api_key, endpoint, index_name, **kwargs):
        name = "hotels"
        fields = [
            SimpleField(name="hotelId", type=edm.String, key=True),
            SimpleField(name="baseRate", type=edm.Double)
        ]
        cors_options = CorsOptions(allowed_origins=["*"], max_age_in_seconds=60)
        scoring_profiles = []
        index = Index(
            name=name,
            fields=fields,
            scoring_profiles=scoring_profiles,
            cors_options=cors_options)
        client = SearchServiceClient(endpoint, AzureKeyCredential(api_key)).get_indexes_client()
        result = client.create_or_update_index(index_name=index.name, index=index)
        assert len(result.scoring_profiles) == 0
        assert result.cors_options.allowed_origins == cors_options.allowed_origins
        assert result.cors_options.max_age_in_seconds == cors_options.max_age_in_seconds
        scoring_profile = ScoringProfile(
            name="MyProfile"
        )
        scoring_profiles = []
        scoring_profiles.append(scoring_profile)
        index = Index(
            name=name,
            fields=fields,
            scoring_profiles=scoring_profiles,
            cors_options=cors_options)
        result = client.create_or_update_index(index_name=index.name, index=index)
        assert result.scoring_profiles[0].name == scoring_profile.name
        assert result.cors_options.allowed_origins == cors_options.allowed_origins
        assert result.cors_options.max_age_in_seconds == cors_options.max_age_in_seconds

    @SearchResourceGroupPreparer(random_name_enabled=True)
    @SearchServicePreparer(schema=SCHEMA, index_batch=BATCH)
    def test_create_or_update_indexes_if_unchanged(self, api_key, endpoint, index_name, **kwargs):
        client = SearchServiceClient(endpoint, AzureKeyCredential(api_key)).get_indexes_client()

        # First create an index
        name = "hotels"
        fields = [
        {
          "name": "hotelId",
          "type": "Edm.String",
          "key": True,
          "searchable": False
        },
        {
          "name": "baseRate",
          "type": "Edm.Double"
        }]
        scoring_profile = ScoringProfile(
            name="MyProfile"
        )
        scoring_profiles = []
        scoring_profiles.append(scoring_profile)
        cors_options = CorsOptions(allowed_origins=["*"], max_age_in_seconds=60)
        index = Index(
            name=name,
            fields=fields,
            scoring_profiles=scoring_profiles,
            cors_options=cors_options)
        result = client.create_index(index)
        etag = result.e_tag
        # get e tag  and update
        index.scoring_profiles = []
        client.create_or_update_index(index.name, index)

        index.e_tag = etag
        with pytest.raises(HttpResponseError):
            client.create_or_update_index(index.name, index, match_condition=MatchConditions.IfNotModified)

    @SearchResourceGroupPreparer(random_name_enabled=True)
    @SearchServicePreparer(schema=SCHEMA, index_batch=BATCH)
    def test_analyze_text(self, api_key, endpoint, index_name, **kwargs):
        client = SearchServiceClient(endpoint, AzureKeyCredential(api_key)).get_indexes_client()
        analyze_request = AnalyzeRequest(text="One's <two/>", analyzer="standard.lucene")
        result = client.analyze_text(index_name, analyze_request)
        assert len(result.tokens) == 2

class SearchSynonymMapsClientTest(AzureMgmtTestCase):
    @SearchResourceGroupPreparer(random_name_enabled=True)
    @SearchServicePreparer(schema=SCHEMA, index_batch=BATCH)
    def test_create_synonym_map(self, api_key, endpoint, index_name, **kwargs):
        client = SearchServiceClient(endpoint, AzureKeyCredential(api_key)).get_synonym_maps_client()
        result = client.create_synonym_map("test-syn-map", [
            "USA, United States, United States of America",
            "Washington, Wash. => WA",
        ])
        assert isinstance(result, dict)
        assert result["name"] == "test-syn-map"
        assert result["synonyms"] == [
            "USA, United States, United States of America",
            "Washington, Wash. => WA",
        ]
        assert len(client.get_synonym_maps()) == 1

    @SearchResourceGroupPreparer(random_name_enabled=True)
    @SearchServicePreparer(schema=SCHEMA, index_batch=BATCH)
    def test_delete_synonym_map(self, api_key, endpoint, index_name, **kwargs):
        client = SearchServiceClient(endpoint, AzureKeyCredential(api_key)).get_synonym_maps_client()
        result = client.create_synonym_map("test-syn-map", [
            "USA, United States, United States of America",
            "Washington, Wash. => WA",
        ])
        assert len(client.get_synonym_maps()) == 1
        client.delete_synonym_map("test-syn-map")
        assert len(client.get_synonym_maps()) == 0

    @SearchResourceGroupPreparer(random_name_enabled=True)
    @SearchServicePreparer(schema=SCHEMA, index_batch=BATCH)
    def test_delete_synonym_map_if_unchanged(self, api_key, endpoint, index_name, **kwargs):
        client = SearchServiceClient(endpoint, AzureKeyCredential(api_key)).get_synonym_maps_client()
        result = client.create_synonym_map("test-syn-map", [
            "USA, United States, United States of America",
            "Washington, Wash. => WA",
        ])
        sm_result = build_synonym_map_from_dict(result)
        etag = sm_result.e_tag

        client.create_or_update_synonym_map("test-syn-map", [
            "Washington, Wash. => WA",
        ])

        sm_result.e_tag = etag
        with pytest.raises(HttpResponseError):
            client.delete_synonym_map(sm_result, match_condition=MatchConditions.IfNotModified)
            assert len(client.get_synonym_maps()) == 1

    @SearchResourceGroupPreparer(random_name_enabled=True)
    @SearchServicePreparer(schema=SCHEMA, index_batch=BATCH)
    def test_get_synonym_map(self, api_key, endpoint, index_name, **kwargs):
        client = SearchServiceClient(endpoint, AzureKeyCredential(api_key)).get_synonym_maps_client()
        client.create_synonym_map("test-syn-map", [
            "USA, United States, United States of America",
            "Washington, Wash. => WA",
        ])
        assert len(client.get_synonym_maps()) == 1
        result = client.get_synonym_map("test-syn-map")
        assert isinstance(result, dict)
        assert result["name"] == "test-syn-map"
        assert result["synonyms"] == [
            "USA, United States, United States of America",
            "Washington, Wash. => WA",
        ]

    @SearchResourceGroupPreparer(random_name_enabled=True)
    @SearchServicePreparer(schema=SCHEMA, index_batch=BATCH)
    def test_get_synonym_maps(self, api_key, endpoint, index_name, **kwargs):
        client = SearchServiceClient(endpoint, AzureKeyCredential(api_key)).get_synonym_maps_client()
        client.create_synonym_map("test-syn-map-1", [
            "USA, United States, United States of America",
        ])
        client.create_synonym_map("test-syn-map-2", [
            "Washington, Wash. => WA",
        ])
        result = client.get_synonym_maps()
        assert isinstance(result, list)
        assert all(isinstance(x, dict) for x in result)
        assert set(x['name'] for x in result) == {"test-syn-map-1", "test-syn-map-2"}

    @SearchResourceGroupPreparer(random_name_enabled=True)
    @SearchServicePreparer(schema=SCHEMA, index_batch=BATCH)
    def test_create_or_update_synonym_map(self, api_key, endpoint, index_name, **kwargs):
        client = SearchServiceClient(endpoint, AzureKeyCredential(api_key)).get_synonym_maps_client()
        client.create_synonym_map("test-syn-map", [
            "USA, United States, United States of America",
        ])
        assert len(client.get_synonym_maps()) == 1
        client.create_or_update_synonym_map("test-syn-map", [
            "Washington, Wash. => WA",
        ])
        assert len(client.get_synonym_maps()) == 1
        result = client.get_synonym_map("test-syn-map")
        assert isinstance(result, dict)
        assert result["name"] == "test-syn-map"
        assert result["synonyms"] == [
            "Washington, Wash. => WA",
        ]

    @SearchResourceGroupPreparer(random_name_enabled=True)
    @SearchServicePreparer(schema=SCHEMA, index_batch=BATCH)
    def test_create_or_update_synonym_map_if_unchanged(self, api_key, endpoint, index_name, **kwargs):
        client = SearchServiceClient(endpoint, AzureKeyCredential(api_key)).get_synonym_maps_client()
        result = build_synonym_map_from_dict(client.create_synonym_map("test-syn-map", [
            "USA, United States, United States of America",
        ]))
        etag = result.e_tag

        client.create_or_update_synonym_map("test-syn-map", [
            "Washington, Wash. => WA",
        ])

        result.e_tag = etag
        with pytest.raises(HttpResponseError):
            client.create_or_update_synonym_map(result, match_condition=MatchConditions.IfNotModified)


class SearchSkillsetClientTest(AzureMgmtTestCase):

    @SearchResourceGroupPreparer(random_name_enabled=True)
    @SearchServicePreparer(schema=SCHEMA, index_batch=BATCH)
    def test_create_skillset(self, api_key, endpoint, index_name, **kwargs):
        client = SearchServiceClient(endpoint, AzureKeyCredential(api_key)).get_skillsets_client()

        s = EntityRecognitionSkill(inputs=[InputFieldMappingEntry(name="text", source="/document/content")],
                                   outputs=[OutputFieldMappingEntry(name="organizations", target_name="organizations")])

        result = client.create_skillset(name='test-ss', skills=[s], description="desc")
        assert isinstance(result, Skillset)
        assert result.name == "test-ss"
        assert result.description == "desc"
        assert result.e_tag
        assert len(result.skills) == 1
        assert isinstance(result.skills[0], EntityRecognitionSkill)

        assert len(client.get_skillsets()) == 1

    @SearchResourceGroupPreparer(random_name_enabled=True)
    @SearchServicePreparer(schema=SCHEMA, index_batch=BATCH)
    def test_delete_skillset(self, api_key, endpoint, index_name, **kwargs):
        client = SearchServiceClient(endpoint, AzureKeyCredential(api_key)).get_skillsets_client()
        s = EntityRecognitionSkill(inputs=[InputFieldMappingEntry(name="text", source="/document/content")],
                                   outputs=[OutputFieldMappingEntry(name="organizations", target_name="organizations")])

        result = client.create_skillset(name='test-ss', skills=[s], description="desc")
        assert len(client.get_skillsets()) == 1

        client.delete_skillset("test-ss")
        assert len(client.get_skillsets()) == 0

    @SearchResourceGroupPreparer(random_name_enabled=True)
    @SearchServicePreparer(schema=SCHEMA, index_batch=BATCH)
    def test_delete_skillset_if_unchanged(self, api_key, endpoint, index_name, **kwargs):
        client = SearchServiceClient(endpoint, AzureKeyCredential(api_key)).get_skillsets_client()
        s = EntityRecognitionSkill(inputs=[InputFieldMappingEntry(name="text", source="/document/content")],
                                   outputs=[OutputFieldMappingEntry(name="organizations", target_name="organizations")])

        result = client.create_skillset(name='test-ss', skills=[s], description="desc")
        etag = result.e_tag

        updated = client.create_or_update_skillset(name='test-ss', skills=[s], description="updated")
        updated.e_tag = etag

        with pytest.raises(HttpResponseError):
            client.delete_skillset(updated, match_condition=MatchConditions.IfNotModified)

    @SearchResourceGroupPreparer(random_name_enabled=True)
    @SearchServicePreparer(schema=SCHEMA, index_batch=BATCH)
    def test_get_skillset(self, api_key, endpoint, index_name, **kwargs):
        client = SearchServiceClient(endpoint, AzureKeyCredential(api_key)).get_skillsets_client()
        s = EntityRecognitionSkill(inputs=[InputFieldMappingEntry(name="text", source="/document/content")],
                                   outputs=[OutputFieldMappingEntry(name="organizations", target_name="organizations")])

        client.create_skillset(name='test-ss', skills=[s], description="desc")
        assert len(client.get_skillsets()) == 1

        result = client.get_skillset("test-ss")
        assert isinstance(result, Skillset)
        assert result.name == "test-ss"
        assert result.description == "desc"
        assert result.e_tag
        assert len(result.skills) == 1
        assert isinstance(result.skills[0], EntityRecognitionSkill)

    @SearchResourceGroupPreparer(random_name_enabled=True)
    @SearchServicePreparer(schema=SCHEMA, index_batch=BATCH)
    def test_get_skillsets(self, api_key, endpoint, index_name, **kwargs):
        client = SearchServiceClient(endpoint, AzureKeyCredential(api_key)).get_skillsets_client()
        s = EntityRecognitionSkill(inputs=[InputFieldMappingEntry(name="text", source="/document/content")],
                                   outputs=[OutputFieldMappingEntry(name="organizations", target_name="organizations")])

        client.create_skillset(name='test-ss-1', skills=[s], description="desc1")
        client.create_skillset(name='test-ss-2', skills=[s], description="desc2")
        result = client.get_skillsets()
        assert isinstance(result, list)
        assert all(isinstance(x, Skillset) for x in result)
        assert set(x.name for x in result) == {"test-ss-1", "test-ss-2"}

    @SearchResourceGroupPreparer(random_name_enabled=True)
    @SearchServicePreparer(schema=SCHEMA, index_batch=BATCH)
    def test_create_or_update_skillset(self, api_key, endpoint, index_name, **kwargs):
        client = SearchServiceClient(endpoint, AzureKeyCredential(api_key)).get_skillsets_client()
        s = EntityRecognitionSkill(inputs=[InputFieldMappingEntry(name="text", source="/document/content")],
                                   outputs=[OutputFieldMappingEntry(name="organizations", target_name="organizations")])

        client.create_or_update_skillset(name='test-ss', skills=[s], description="desc1")
        client.create_or_update_skillset(name='test-ss', skills=[s], description="desc2")
        assert len(client.get_skillsets()) == 1

        result = client.get_skillset("test-ss")
        assert isinstance(result, Skillset)
        assert result.name == "test-ss"
        assert result.description == "desc2"

    @SearchResourceGroupPreparer(random_name_enabled=True)
    @SearchServicePreparer(schema=SCHEMA, index_batch=BATCH)
    def test_create_or_update_skillset_inplace(self, api_key, endpoint, index_name, **kwargs):
        client = SearchServiceClient(endpoint, AzureKeyCredential(api_key)).get_skillsets_client()
        s = EntityRecognitionSkill(inputs=[InputFieldMappingEntry(name="text", source="/document/content")],
                                   outputs=[OutputFieldMappingEntry(name="organizations", target_name="organizations")])

        ss = client.create_or_update_skillset(name='test-ss', skills=[s], description="desc1")
        client.create_or_update_skillset(name='test-ss', skills=[s], description="desc2", skillset=ss)
        assert len(client.get_skillsets()) == 1

        result = client.get_skillset("test-ss")
        assert isinstance(result, Skillset)
        assert result.name == "test-ss"
        assert result.description == "desc2"

    @SearchResourceGroupPreparer(random_name_enabled=True)
    @SearchServicePreparer(schema=SCHEMA, index_batch=BATCH)
    def test_create_or_update_skillset_if_unchanged(self, api_key, endpoint, index_name, **kwargs):
        client = SearchServiceClient(endpoint, AzureKeyCredential(api_key)).get_skillsets_client()
        s = EntityRecognitionSkill(inputs=[InputFieldMappingEntry(name="text", source="/document/content")],
                                   outputs=[OutputFieldMappingEntry(name="organizations", target_name="organizations")])

        ss = client.create_or_update_skillset(name='test-ss', skills=[s], description="desc1")
        etag = ss.e_tag

        client.create_or_update_skillset(name='test-ss', skills=[s], description="desc2", skillset=ss)
        assert len(client.get_skillsets()) == 1

        ss.e_tag = etag
        with pytest.raises(HttpResponseError):
            client.create_or_update_skillset(name='test-ss', skills=[s], skillset=ss, match_condition=MatchConditions.IfNotModified)

class SearchDataSourcesClientTest(AzureMgmtTestCase):

    def _create_datasource(self, name="sample-datasource"):
        credentials = DataSourceCredentials(connection_string=CONNECTION_STRING)
        container = DataContainer(name='searchcontainer')
        data_source = DataSource(
            name=name,
            type="azureblob",
            credentials=credentials,
            container=container
        )
        return data_source

    @SearchResourceGroupPreparer(random_name_enabled=True)
    @SearchServicePreparer(schema=SCHEMA, index_batch=BATCH)
    def test_create_datasource(self, api_key, endpoint, index_name, **kwargs):
        client = SearchServiceClient(endpoint, AzureKeyCredential(api_key)).get_datasources_client()
        data_source = self._create_datasource()
        result = client.create_datasource(data_source)
        assert result.name == "sample-datasource"
        assert result.type == "azureblob"

    @SearchResourceGroupPreparer(random_name_enabled=True)
    @SearchServicePreparer(schema=SCHEMA, index_batch=BATCH)
    def test_delete_datasource(self, api_key, endpoint, index_name, **kwargs):
        client = SearchServiceClient(endpoint, AzureKeyCredential(api_key)).get_datasources_client()
        data_source = self._create_datasource()
        result = client.create_datasource(data_source)
        assert len(client.get_datasources()) == 1
        client.delete_datasource("sample-datasource")
        assert len(client.get_datasources()) == 0

    @SearchResourceGroupPreparer(random_name_enabled=True)
    @SearchServicePreparer(schema=SCHEMA, index_batch=BATCH)
    def test_get_datasource(self, api_key, endpoint, index_name, **kwargs):
        client = SearchServiceClient(endpoint, AzureKeyCredential(api_key)).get_datasources_client()
        data_source = self._create_datasource()
        created = client.create_datasource(data_source)
        result = client.get_datasource("sample-datasource")
        assert result.name == "sample-datasource"

    @SearchResourceGroupPreparer(random_name_enabled=True)
    @SearchServicePreparer(schema=SCHEMA, index_batch=BATCH)
    def test_list_datasource(self, api_key, endpoint, index_name, **kwargs):
        client = SearchServiceClient(endpoint, AzureKeyCredential(api_key)).get_datasources_client()
        data_source1 = self._create_datasource()
        data_source2 = self._create_datasource(name="another-sample")
        created1 = client.create_datasource(data_source1)
        created2 = client.create_datasource(data_source2)
        result = client.get_datasources()
        assert isinstance(result, list)
        assert set(x.name for x in result) == {"sample-datasource", "another-sample"}

    @SearchResourceGroupPreparer(random_name_enabled=True)
    @SearchServicePreparer(schema=SCHEMA, index_batch=BATCH)
    def test_create_or_update_datasource(self, api_key, endpoint, index_name, **kwargs):
        client = SearchServiceClient(endpoint, AzureKeyCredential(api_key)).get_datasources_client()
        data_source = self._create_datasource()
        created = client.create_datasource(data_source)
        assert len(client.get_datasources()) == 1
        data_source.description = "updated"
        client.create_or_update_datasource(data_source)
        assert len(client.get_datasources()) == 1
        result = client.get_datasource("sample-datasource")
        assert result.name == "sample-datasource"
        assert result.description == "updated"

    @SearchResourceGroupPreparer(random_name_enabled=True)
    @SearchServicePreparer(schema=SCHEMA, index_batch=BATCH)
    def test_create_or_update_datasource_if_unchanged(self, api_key, endpoint, index_name, **kwargs):
        client = SearchServiceClient(endpoint, AzureKeyCredential(api_key)).get_datasources_client()
        data_source = self._create_datasource()
        created = client.create_datasource(data_source)
        etag = created.e_tag

        # Now update the data source
        data_source.description = "updated"
        client.create_or_update_datasource(data_source)

        # prepare data source
        data_source.e_tag = etag # reset to the original datasource
        data_source.description = "changed"
        with pytest.raises(HttpResponseError):
            client.create_or_update_datasource(data_source, match_condition=MatchConditions.IfNotModified)

    @SearchResourceGroupPreparer(random_name_enabled=True)
    @SearchServicePreparer(schema=SCHEMA, index_batch=BATCH)
    def test_delete_datasource_if_unchanged(self, api_key, endpoint, index_name, **kwargs):
        client = SearchServiceClient(endpoint, AzureKeyCredential(api_key)).get_datasources_client()
        data_source = self._create_datasource()
        created = client.create_datasource(data_source)
        etag = created.e_tag

        # Now update the data source
        data_source.description = "updated"
        client.create_or_update_datasource(data_source)

        # prepare data source
        data_source.e_tag = etag # reset to the original datasource
        with pytest.raises(HttpResponseError):
            client.delete_datasource(data_source, match_condition=MatchConditions.IfNotModified)
            assert len(client.get_datasources()) == 1

    @SearchResourceGroupPreparer(random_name_enabled=True)
    @SearchServicePreparer(schema=SCHEMA, index_batch=BATCH)
    def test_delete_datasource_string_if_unchanged(self, api_key, endpoint, index_name, **kwargs):
        client = SearchServiceClient(endpoint, AzureKeyCredential(api_key)).get_datasources_client()
        data_source = self._create_datasource()
        created = client.create_datasource(data_source)
        etag = created.e_tag

        # Now update the data source
        data_source.description = "updated"
        client.create_or_update_datasource(data_source)

        # prepare data source
        data_source.e_tag = etag # reset to the original datasource
        with pytest.raises(ValueError):
            client.delete_datasource(data_source.name, match_condition=MatchConditions.IfNotModified)<|MERGE_RESOLUTION|>--- conflicted
+++ resolved
@@ -31,12 +31,9 @@
     DataSourceCredentials,
     DataSource,
     DataContainer,
-<<<<<<< HEAD
-    SynonymMap
-=======
+    SynonymMap,
     SimpleField,
     edm
->>>>>>> de0977e2
 )
 from _test_utils import build_synonym_map_from_dict
 
