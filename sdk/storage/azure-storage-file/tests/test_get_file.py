--- conflicted
+++ resolved
@@ -647,11 +647,7 @@
         # Act
         end_range = self.MAX_SINGLE_GET_SIZE + 1024
         with open(FILE_PATH, 'wb') as stream:
-<<<<<<< HEAD
-            bytes_read = file_client.download_file(offset=0, length=0).readinto(stream)
-=======
-            props = file_client.download_file(offset=0, length=1).download_to_stream(stream)
->>>>>>> ea70800b
+            bytes_read = file_client.download_file(offset=0, length=1).readinto(stream)
 
         # Assert
         self.assertIsInstance(bytes_read, int)
@@ -707,14 +703,12 @@
         start_range = 3
         end_range = self.MAX_SINGLE_GET_SIZE + 1024
         with open(FILE_PATH, 'wb') as stream:
-<<<<<<< HEAD
+            length = end_range - start_range + 1
             bytes_read = file_client.download_file(
-                offset=start_range, length=end_range, raw_response_hook=callback, max_concurrency=2).readinto(stream)
-=======
-            props = file_client.download_file(
-                offset=start_range, length=end_range-start_range+1, raw_response_hook=callback).download_to_stream(
-                    stream, max_concurrency=2)
->>>>>>> ea70800b
+                offset=start_range,
+                length=length,
+                raw_response_hook=callback,
+                max_concurrency=2).readinto(stream)
 
         # Assert
         self.assertIsInstance(bytes_read, int)
@@ -792,12 +786,8 @@
         start = 3
         end_range = 2 * self.MAX_SINGLE_GET_SIZE
         with open(FILE_PATH, 'wb') as stream:
-<<<<<<< HEAD
-            bytes_read = file_client.download_file(offset=1, length=end_range, max_concurrency=2).readinto(stream)
-=======
-            props = file_client.download_file(
-                offset=start, length=end_range-start+1).download_to_stream(stream, max_concurrency=2)
->>>>>>> ea70800b
+            length = end_range - start + 1
+            bytes_read = file_client.download_file(offset=1, length=length, max_concurrency=2).readinto(stream)
 
         # Assert
         self.assertIsInstance(bytes_read, int)
@@ -825,12 +815,8 @@
         start = 3
         end_range = 2 * self.MAX_SINGLE_GET_SIZE
         with open(FILE_PATH, 'wb') as stream:
-<<<<<<< HEAD
-            bytes_read = file_client.download_file(offset=1, length=end_range, max_concurrency=1).readinto(stream)
-=======
-            props = file_client.download_file(
-                offset=start, length=end_range-start+1).download_to_stream(stream, max_concurrency=1)
->>>>>>> ea70800b
+            length = end_range - start + 1
+            bytes_read = file_client.download_file(offset=1, length=length, max_concurrency=1).readinto(stream)
 
         # Assert
         self.assertIsInstance(bytes_read, int)
