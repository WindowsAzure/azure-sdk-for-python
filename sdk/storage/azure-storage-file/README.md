--- conflicted
+++ resolved
@@ -1,6 +1,4 @@
 # Azure Storage File client library for Python
-<<<<<<< HEAD
-
 Azure File offers fully managed file shares in the cloud that are accessible via the industry standard [Server Message Block (SMB) protocol](https://docs.microsoft.com/en-us/windows/desktop/FileIO/microsoft-smb-protocol-and-cifs-protocol-overview). Azure file shares can be mounted concurrently by cloud or on-premises deployments of Windows, Linux, and macOS. Additionally, Azure file shares can be cached on Windows Servers with Azure File Sync for fast access near where the data is being used.
 
 Azure file shares can be used to:
@@ -10,8 +8,6 @@
 * Simplify cloud development with shared application settings, diagnostic share, and Dev/Test/Debug tools
 
 [Source code](TODO) | [Package (PyPi)](TODO) | [API reference documentation](https://docs.microsoft.com/en-us/rest/api/storageservices/file-service-rest-api) | [Product documentation](https://docs.microsoft.com/en-us/azure/storage/) | [Samples](TODO)
-=======
->>>>>>> d6e6bfe9
 
 ## Getting started
 
