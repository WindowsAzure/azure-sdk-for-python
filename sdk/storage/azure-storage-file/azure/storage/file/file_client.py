--- conflicted
+++ resolved
@@ -856,16 +856,8 @@
     @distributed_trace
     def upload_range(  # type: ignore
             self, data,  # type: bytes
-<<<<<<< HEAD
             offset,  # type: int
             length,  # type: int
-            validate_content=False, # type: Optional[bool]
-            timeout=None,  # type: Optional[int]
-            encoding='UTF-8',
-=======
-            start_range,  # type: int
-            end_range,  # type: int
->>>>>>> d77951d3
             **kwargs
         ):
         # type: (...) -> Dict[str, Any]
@@ -879,13 +871,7 @@
         :param int length:
             Number of bytes to use for uploading a section of the file.
             The range can be up to 4 MB in size.
-<<<<<<< HEAD
-        :param bool validate_content:
-=======
-            The start_range and end_range params are inclusive.
-            Ex: start_range=0, end_range=511 will upload first 512 bytes of file.
         :keyword bool validate_content:
->>>>>>> d77951d3
             If true, calculates an MD5 hash of the page content. The storage
             service checks the hash of the content that has arrived
             with the hash that was sent. This is primarily valuable for detecting
@@ -978,19 +964,10 @@
             Examples:
             https://myaccount.file.core.windows.net/myshare/mydir/myfile
             https://otheraccount.file.core.windows.net/myshare/mydir/myfile?sastoken
-<<<<<<< HEAD
         :param int source_offset:
             This indicates the start of the range of bytes(inclusive) that has to be taken from the copy source.
             The service will read the same number of bytes as the destination range (length-offset).
-        :param int timeout:
-=======
-        :param int source_range_start:
-            Start of byte range to use for updating a section of the file.
-            The range can be up to 4 MB in size.
-            The start_range and end_range params are inclusive.
-            Ex: start_range=0, end_range=511 will download first 512 bytes of file.
-        :keyword int timeout:
->>>>>>> d77951d3
+        :keyword int timeout:
             The timeout parameter is expressed in seconds.
         '''
         options = self._upload_range_from_url_options(
@@ -1007,14 +984,8 @@
 
     @distributed_trace
     def get_ranges( # type: ignore
-<<<<<<< HEAD
             self, offset=None, # type: Optional[int]
             length=None, # type: Optional[int]
-            timeout=None, # type: Optional[int]
-=======
-            self, start_range=None, # type: Optional[int]
-            end_range=None, # type: Optional[int]
->>>>>>> d77951d3
             **kwargs
         ):
         # type: (...) -> List[dict[str, int]]
@@ -1022,19 +993,9 @@
 
         :param int offset:
             Specifies the start offset of bytes over which to get ranges.
-<<<<<<< HEAD
         :param int length:
            Number of bytes to use over which to get ranges.
-        :param int timeout:
-=======
-            The start_range and end_range params are inclusive.
-            Ex: start_range=0, end_range=511 will download first 512 bytes of file.
-        :param int end_range:
-            Specifies the end offset of bytes over which to get ranges.
-            The start_range and end_range params are inclusive.
-            Ex: start_range=0, end_range=511 will download first 512 bytes of file.
-        :keyword int timeout:
->>>>>>> d77951d3
+        :keyword int timeout:
             The timeout parameter is expressed in seconds.
         :returns: A list of valid ranges.
         :rtype: List[dict[str, int]]
@@ -1062,14 +1023,8 @@
 
     @distributed_trace
     def clear_range( # type: ignore
-<<<<<<< HEAD
             self, offset,  # type: int
             length,  # type: int
-            timeout=None,  # type: Optional[int]
-=======
-            self, start_range,  # type: int
-            end_range,  # type: int
->>>>>>> d77951d3
             **kwargs
         ):
         # type: (...) -> Dict[str, Any]
@@ -1082,13 +1037,7 @@
         :param int length:
             End of byte range to use for clearing a section of the file.
             The range can be up to 4 MB in size.
-<<<<<<< HEAD
-        :param int timeout:
-=======
-            The start_range and end_range params are inclusive.
-            Ex: start_range=0, end_range=511 will download first 512 bytes of file.
-        :keyword int timeout:
->>>>>>> d77951d3
+        :keyword int timeout:
             The timeout parameter is expressed in seconds.
         :returns: File-updated property dict (Etag and last modified).
         :rtype: Dict[str, Any]
