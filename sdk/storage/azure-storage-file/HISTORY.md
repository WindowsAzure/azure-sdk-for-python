--- conflicted
+++ resolved
@@ -14,7 +14,6 @@
 - `set_share_access_policy` has required parameter `signed_identifiers`.
 - NoRetry policy has been removed. Use keyword argument `retry_total=0` for no retries.
 - Removed types that were accidentally exposed from two modules. Only `FileServiceClient`, `ShareClient`, `DirectoryClient` and `FileClient` should be imported from azure.storage.file.aio
-- NoRetry policy has been removed. Use keyword argument `retry_total=0` for no retries.
 - Some parameters have become keyword only, rather than positional. Some examples include:
   - `loop`
   - `max_concurrency`
@@ -27,15 +26,12 @@
   - upload_range_from_url
   - clear_range
   - get_ranges
-<<<<<<< HEAD
 - `FileClient.close_handles` and `DirectoryClient.close_handles` have both been replaced by two functions each; `close_handle(handle)` and `close_all_handles()`. These functions are blocking and return integers (the number of closed handles) rather than polling objects.
 
 **New features**
 
 - `ResourceTypes`, `NTFSAttributes`, and `Services` now have method `from_string` which takes parameters as a string.
-=======
-- `close_handles` renamed to `begin_close_handles`
->>>>>>> f1f6351e
+
 
 ## Version 12.0.0b4:
 
