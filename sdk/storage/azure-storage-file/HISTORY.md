--- conflicted
+++ resolved
@@ -20,10 +20,7 @@
   - `max_concurrency`
   - `validate_content`
   - `timeout` etc.
-<<<<<<< HEAD
 - The `generate_shared_access_signature` methods on each of `FileServiceClient`, `ShareClient` and `FileClient` have been replaced by module level functions `generate_account_sas`, `generate_share_sas` and `generate_file_sas`.
-
-=======
 - `start_range` and `end_range` params are now renamed to and behave like`offset` and `length` in
 the following APIs:
   - download_file
@@ -31,7 +28,6 @@
   - upload_range_from_url
   - clear_range
   - get_ranges
->>>>>>> ea70800b
 
 **New features**
 
