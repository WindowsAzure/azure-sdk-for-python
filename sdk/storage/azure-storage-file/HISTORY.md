--- conflicted
+++ resolved
@@ -27,7 +27,6 @@
   - upload_range_from_url
   - clear_range
   - get_ranges
-<<<<<<< HEAD
 - `StorageStreamDownloader` is no longer iterable. To iterate over the file data stream, use `StorageStreamDownloader.chunks`.
 - The public attributes of `StorageStreamDownloader` have been limited to:
   - `name` (str): The name of the file.
@@ -42,9 +41,6 @@
 **New features**
 
 - `ResourceTypes`, `NTFSAttributes`, and `Services` now have method `from_string` which takes parameters as a string.
-=======
-- `close_handles` renamed to `begin_close_handles`
->>>>>>> f1f6351e
 
 ## Version 12.0.0b4:
 
