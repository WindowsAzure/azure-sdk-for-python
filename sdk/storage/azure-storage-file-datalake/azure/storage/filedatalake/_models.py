# -------------------------------------------------------------------------
# Copyright (c) Microsoft Corporation. All rights reserved.
# Licensed under the MIT License. See License.txt in the project root for
# license information.
# --------------------------------------------------------------------------
# pylint: disable=too-few-public-methods, too-many-instance-attributes
# pylint: disable=super-init-not-called, too-many-lines
from enum import Enum

from azure.storage.blob import LeaseProperties as BlobLeaseProperties
from azure.storage.blob import AccountSasPermissions as BlobAccountSasPermissions
from azure.storage.blob import ResourceTypes as BlobResourceTypes
from azure.storage.blob import UserDelegationKey as BlobUserDelegationKey
from azure.storage.blob import ContentSettings as BlobContentSettings
from azure.storage.blob import ContainerSasPermissions, BlobSasPermissions
from azure.storage.blob import AccessPolicy as BlobAccessPolicy
from azure.storage.blob import DelimitedTextDialect as BlobDelimitedTextDialect
from azure.storage.blob import DelimitedJsonDialect as BlobDelimitedJSON
from azure.storage.blob._models import ContainerPropertiesPaged
from ._shared.models import DictMixin


class FileSystemProperties(object):
    """File System properties class.

    :ivar ~datetime.datetime last_modified:
        A datetime object representing the last time the file system was modified.
    :ivar str etag:
        The ETag contains a value that you can use to perform operations
        conditionally.
    :ivar ~azure.storage.filedatalake.LeaseProperties lease:
        Stores all the lease information for the file system.
    :ivar str public_access: Specifies whether data in the file system may be accessed
        publicly and the level of access.
    :ivar bool has_immutability_policy:
        Represents whether the file system has an immutability policy.
    :ivar bool has_legal_hold:
        Represents whether the file system has a legal hold.
    :ivar dict metadata: A dict with name-value pairs to associate with the
        file system as metadata.

    Returned ``FileSystemProperties`` instances expose these values through a
    dictionary interface, for example: ``file_system_props["last_modified"]``.
    Additionally, the file system name is available as ``file_system_props["name"]``.
    """

    def __init__(self):
        self.name = None
        self.last_modified = None
        self.etag = None
        self.lease = None
        self.public_access = None
        self.has_immutability_policy = None
        self.has_legal_hold = None
        self.metadata = None

    @classmethod
    def _from_generated(cls, generated):
        props = cls()
        props.name = generated.name
        props.last_modified = generated.properties.last_modified
        props.etag = generated.properties.etag
        props.lease = LeaseProperties._from_generated(generated)  # pylint: disable=protected-access
        props.public_access = PublicAccess._from_generated(  # pylint: disable=protected-access
            generated.properties.public_access)
        props.has_immutability_policy = generated.properties.has_immutability_policy
        props.has_legal_hold = generated.properties.has_legal_hold
        props.metadata = generated.metadata
        return props

    @classmethod
    def _convert_from_container_props(cls, container_properties):
        container_properties.__class__ = cls
        container_properties.public_access = PublicAccess._from_generated(  # pylint: disable=protected-access
            container_properties.public_access)
        container_properties.lease.__class__ = LeaseProperties
        return container_properties


class FileSystemPropertiesPaged(ContainerPropertiesPaged):
    """An Iterable of File System properties.

    :ivar str service_endpoint: The service URL.
    :ivar str prefix: A file system name prefix being used to filter the list.
    :ivar str marker: The continuation token of the current page of results.
    :ivar int results_per_page: The maximum number of results retrieved per API call.
    :ivar str continuation_token: The continuation token to retrieve the next page of results.
    :ivar str location_mode: The location mode being used to list results. The available
        options include "primary" and "secondary".
    :ivar current_page: The current page of listed results.
    :vartype current_page: list(~azure.storage.filedatalake.FileSystemProperties)

    :param callable command: Function to retrieve the next page of items.
    :param str prefix: Filters the results to return only file systems whose names
        begin with the specified prefix.
    :param int results_per_page: The maximum number of file system names to retrieve per
        call.
    :param str continuation_token: An opaque continuation token.
    """

    def __init__(self, *args, **kwargs):
        super(FileSystemPropertiesPaged, self).__init__(
            *args,
            **kwargs
        )

    @staticmethod
    def _build_item(item):
        return FileSystemProperties._from_generated(item)  # pylint: disable=protected-access


class DirectoryProperties(DictMixin):
    """
    :ivar str name: name of the directory
    :ivar str etag: The ETag contains a value that you can use to perform operations
        conditionally.
    :ivar bool deleted: if the current directory marked as deleted
    :ivar dict metadata: Name-value pairs associated with the directory as metadata.
    :ivar ~azure.storage.filedatalake.LeaseProperties lease:
        Stores all the lease information for the directory.
    :ivar ~datetime.datetime last_modified:
        A datetime object representing the last time the directory was modified.
    :ivar ~datetime.datetime creation_time:
        Indicates when the directory was created, in UTC.
    :ivar int remaining_retention_days: The number of days that the directory will be retained
        before being permanently deleted by the service.
    :var ~azure.storage.filedatalake.ContentSettings content_settings:
    """

    def __init__(self, **kwargs):
        self.name = kwargs.get('name')
        self.etag = kwargs.get('ETag')
        self.deleted = None
        self.metadata = kwargs.get('metadata')
        self.lease = LeaseProperties(**kwargs)
        self.last_modified = kwargs.get('Last-Modified')
        self.creation_time = kwargs.get('x-ms-creation-time')
        self.deleted_time = None
        self.remaining_retention_days = None


class FileProperties(DictMixin):
    """
    :ivar str name: name of the file
    :ivar str etag: The ETag contains a value that you can use to perform operations
        conditionally.
    :ivar bool deleted: if the current file marked as deleted
    :ivar dict metadata: Name-value pairs associated with the file as metadata.
    :ivar ~azure.storage.filedatalake.LeaseProperties lease:
        Stores all the lease information for the file.
    :ivar ~datetime.datetime last_modified:
        A datetime object representing the last time the file was modified.
    :ivar ~datetime.datetime creation_time:
        Indicates when the file was created, in UTC.
    :ivar int size: size of the file
    :ivar int remaining_retention_days: The number of days that the file will be retained
        before being permanently deleted by the service.
    :var ~azure.storage.filedatalake.ContentSettings content_settings:
    """

    def __init__(self, **kwargs):
        self.name = kwargs.get('name')
        self.etag = kwargs.get('ETag')
        self.deleted = None
        self.metadata = kwargs.get('metadata')
        self.lease = LeaseProperties(**kwargs)
        self.last_modified = kwargs.get('Last-Modified')
        self.creation_time = kwargs.get('x-ms-creation-time')
        self.size = kwargs.get('Content-Length')
        self.deleted_time = None
        self.expiry_time = kwargs.get("x-ms-expiry-time")
        self.remaining_retention_days = None
        self.content_settings = ContentSettings(**kwargs)


class PathProperties(object):
    """Path properties listed by get_paths api.

    :ivar str name: the full path for a file or directory.
    :ivar str owner: The owner of the file or directory.
    :ivar str group: he owning group of the file or directory.
    :ivar str permissions: Sets POSIX access permissions for the file
         owner, the file owning group, and others. Each class may be granted
         read, write, or execute permission.  The sticky bit is also supported.
         Both symbolic (rwxrw-rw-) and 4-digit octal notation (e.g. 0766) are
         supported.
    :ivar datetime last_modified:  A datetime object representing the last time the directory/file was modified.
    :ivar bool is_directory: is the path a directory or not.
    :ivar str etag: The ETag contains a value that you can use to perform operations
        conditionally.
    :ivar content_length: the size of file if the path is a file.
    """

    def __init__(self, **kwargs):
        super(PathProperties, self).__init__(
            **kwargs
        )
        self.name = kwargs.pop('name', None)
        self.owner = kwargs.get('owner', None)
        self.group = kwargs.get('group', None)
        self.permissions = kwargs.get('permissions', None)
        self.last_modified = kwargs.get('last_modified', None)
        self.is_directory = kwargs.get('is_directory', False)
        self.etag = kwargs.get('etag', None)
        self.content_length = kwargs.get('content_length', None)

    @classmethod
    def _from_generated(cls, generated):
        path_prop = PathProperties()
        path_prop.name = generated.name
        path_prop.owner = generated.owner
        path_prop.group = generated.group
        path_prop.permissions = generated.permissions
        path_prop.last_modified = generated.last_modified
        path_prop.is_directory = bool(generated.is_directory)
        path_prop.etag = generated.additional_properties.get('etag')
        path_prop.content_length = generated.content_length
        return path_prop


<<<<<<< HEAD
=======
class PathPropertiesPaged(PageIterator):
    """An Iterable of Path properties.

    :ivar str path: Filters the results to return only paths under the specified path.
    :ivar int results_per_page: The maximum number of results retrieved per API call.
    :ivar str continuation_token: The continuation token to retrieve the next page of results.
    :ivar list(~azure.storage.filedatalake.PathProperties) current_page: The current page of listed results.

    :param callable command: Function to retrieve the next page of items.
    :param str path: Filters the results to return only paths under the specified path.
    :param int max_results: The maximum number of psths to retrieve per
        call.
    :param str continuation_token: An opaque continuation token.
    """

    def __init__(
            self, command,
            recursive,
            path=None,
            max_results=None,
            continuation_token=None,
            upn=None):
        super(PathPropertiesPaged, self).__init__(
            get_next=self._get_next_cb,
            extract_data=self._extract_data_cb,
            continuation_token=continuation_token or ""
        )
        self._command = command
        self.recursive = recursive
        self.results_per_page = max_results
        self.path = path
        self.upn = upn
        self.current_page = None
        self.path_list = None

    def _get_next_cb(self, continuation_token):
        try:
            return self._command(
                self.recursive,
                continuation=continuation_token or None,
                path=self.path,
                max_results=self.results_per_page,
                upn=self.upn,
                cls=return_headers_and_deserialized_path_list)
        except StorageErrorException as error:
            process_storage_error(error)

    def _extract_data_cb(self, get_next_return):
        self.path_list, self._response = get_next_return
        self.current_page = [self._build_item(item) for item in self.path_list]

        return self._response['continuation'] or None, self.current_page

    @staticmethod
    def _build_item(item):
        if isinstance(item, PathProperties):
            return item
        if isinstance(item, Path):
            path = PathProperties._from_generated(item)  # pylint: disable=protected-access
            return path
        return item


>>>>>>> 8a567edd
class LeaseProperties(BlobLeaseProperties):
    """DataLake Lease Properties.

    :ivar str status:
        The lease status of the file. Possible values: locked|unlocked
    :ivar str state:
        Lease state of the file. Possible values: available|leased|expired|breaking|broken
    :ivar str duration:
        When a file is leased, specifies whether the lease is of infinite or fixed duration.
    """
<<<<<<< HEAD
    def __init__(self, **kwargs):
        super(LeaseProperties, self).__init__(
            **kwargs
        )
=======

    def __init__(self):
        self.status = None
        self.state = None
        self.duration = None
>>>>>>> 8a567edd


class ContentSettings(BlobContentSettings):
    """The content settings of a file or directory.

    :ivar str content_type:
        The content type specified for the file or directory. If no content type was
        specified, the default content type is application/octet-stream.
    :ivar str content_encoding:
        If the content_encoding has previously been set
        for the file, that value is stored.
    :ivar str content_language:
        If the content_language has previously been set
        for the file, that value is stored.
    :ivar str content_disposition:
        content_disposition conveys additional information about how to
        process the response payload, and also can be used to attach
        additional metadata. If content_disposition has previously been set
        for the file, that value is stored.
    :ivar str cache_control:
        If the cache_control has previously been set for
        the file, that value is stored.
    :ivar str content_md5:
        If the content_md5 has been set for the file, this response
        header is stored so that the client can check for message content
        integrity.
    :keyword str content_type:
        The content type specified for the file or directory. If no content type was
        specified, the default content type is application/octet-stream.
    :keyword str content_encoding:
        If the content_encoding has previously been set
        for the file, that value is stored.
    :keyword str content_language:
        If the content_language has previously been set
        for the file, that value is stored.
    :keyword str content_disposition:
        content_disposition conveys additional information about how to
        process the response payload, and also can be used to attach
        additional metadata. If content_disposition has previously been set
        for the file, that value is stored.
    :keyword str cache_control:
        If the cache_control has previously been set for
        the file, that value is stored.
    :keyword str content_md5:
        If the content_md5 has been set for the file, this response
        header is stored so that the client can check for message content
        integrity.
    """

    def __init__(
            self, **kwargs):
        super(ContentSettings, self).__init__(
            **kwargs
        )


class AccountSasPermissions(BlobAccountSasPermissions):
    def __init__(self, read=False, write=False, delete=False, list=False,  # pylint: disable=redefined-builtin
                 create=False):
        super(AccountSasPermissions, self).__init__(
            read=read, create=create, write=write, list=list,
            delete=delete
        )


class FileSystemSasPermissions(ContainerSasPermissions):
    """FileSystemSasPermissions class to be used with the
    :func:`~azure.storage.filedatalake.generate_file_system_sas` function.

    :param bool read:
        Read the content, properties, metadata etc.
    :param bool write:
        Create or write content, properties, metadata. Lease the file system.
    :param bool delete:
        Delete the file system.
    :param bool list:
        List paths in the file system.
    """

    def __init__(self, read=False, write=False, delete=False, list=False  # pylint: disable=redefined-builtin
                 ):
        super(FileSystemSasPermissions, self).__init__(
            read=read, write=write, delete=delete, list=list
        )


class DirectorySasPermissions(BlobSasPermissions):
    """DirectorySasPermissions class to be used with the
    :func:`~azure.storage.filedatalake.generate_directory_sas` function.

    :param bool read:
        Read the content, properties, metadata etc.
    :param bool create:
        Create a new directory
    :param bool write:
        Create or write content, properties, metadata. Lease the directory.
    :param bool delete:
        Delete the directory.
    """

    def __init__(self, read=False, create=False, write=False,
                 delete=False):
        super(DirectorySasPermissions, self).__init__(
            read=read, create=create, write=write,
            delete=delete
        )


class FileSasPermissions(BlobSasPermissions):
    """FileSasPermissions class to be used with the
    :func:`~azure.storage.filedatalake.generate_file_sas` function.

    :param bool read:
        Read the content, properties, metadata etc. Use the file as
        the source of a read operation.
    :param bool create:
        Write a new file
    :param bool write:
        Create or write content, properties, metadata. Lease the file.
    :param bool delete:
        Delete the file.
    """

    def __init__(self, read=False, create=False, write=False,
                 delete=False):
        super(FileSasPermissions, self).__init__(
            read=read, create=create, write=write,
            delete=delete
        )


class AccessPolicy(BlobAccessPolicy):
    """Access Policy class used by the set and get access policy methods in each service.

    A stored access policy can specify the start time, expiry time, and
    permissions for the Shared Access Signatures with which it's associated.
    Depending on how you want to control access to your resource, you can
    specify all of these parameters within the stored access policy, and omit
    them from the URL for the Shared Access Signature. Doing so permits you to
    modify the associated signature's behavior at any time, as well as to revoke
    it. Or you can specify one or more of the access policy parameters within
    the stored access policy, and the others on the URL. Finally, you can
    specify all of the parameters on the URL. In this case, you can use the
    stored access policy to revoke the signature, but not to modify its behavior.

    Together the Shared Access Signature and the stored access policy must
    include all fields required to authenticate the signature. If any required
    fields are missing, the request will fail. Likewise, if a field is specified
    both in the Shared Access Signature URL and in the stored access policy, the
    request will fail with status code 400 (Bad Request).

    :param permission:
        The permissions associated with the shared access signature. The
        user is restricted to operations allowed by the permissions.
        Required unless an id is given referencing a stored access policy
        which contains this field. This field must be omitted if it has been
        specified in an associated stored access policy.
    :type permission: str or ~azure.storage.datalake.FileSystemSasPermissions
    :param expiry:
        The time at which the shared access signature becomes invalid.
        Required unless an id is given referencing a stored access policy
        which contains this field. This field must be omitted if it has
        been specified in an associated stored access policy. Azure will always
        convert values to UTC. If a date is passed in without timezone info, it
        is assumed to be UTC.
    :type expiry: ~datetime.datetime or str
    :keyword start:
        The time at which the shared access signature becomes valid. If
        omitted, start time for this call is assumed to be the time when the
        storage service receives the request. Azure will always convert values
        to UTC. If a date is passed in without timezone info, it is assumed to
        be UTC.
    :paramtype start: ~datetime.datetime or str
    """

    def __init__(self, permission=None, expiry=None, **kwargs):
        super(AccessPolicy, self).__init__(
            permission=permission, expiry=expiry, start=kwargs.pop('start', None)
        )


class ResourceTypes(BlobResourceTypes):
    """
    Specifies the resource types that are accessible with the account SAS.

    :param bool service:
        Access to service-level APIs (e.g.List File Systems)
    :param bool file_system:
        Access to file_system-level APIs (e.g., Create/Delete file system,
        List Directories/Files)
    :param bool object:
        Access to object-level APIs for
        files(e.g. Create File, etc.)
    """

    def __init__(self, service=False, file_system=False, object=False  # pylint: disable=redefined-builtin
                 ):
        super(ResourceTypes, self).__init__(service=service, container=file_system, object=object)


class UserDelegationKey(BlobUserDelegationKey):
    """
    Represents a user delegation key, provided to the user by Azure Storage
    based on their Azure Active Directory access token.

    The fields are saved as simple strings since the user does not have to interact with this object;
    to generate an identify SAS, the user can simply pass it to the right API.

    :ivar str signed_oid:
        Object ID of this token.
    :ivar str signed_tid:
        Tenant ID of the tenant that issued this token.
    :ivar str signed_start:
        The datetime this token becomes valid.
    :ivar str signed_expiry:
        The datetime this token expires.
    :ivar str signed_service:
        What service this key is valid for.
    :ivar str signed_version:
        The version identifier of the REST service that created this token.
    :ivar str value:
        The user delegation key.
    """

    @classmethod
    def _from_generated(cls, generated):
        delegation_key = cls()
        delegation_key.signed_oid = generated.signed_oid
        delegation_key.signed_tid = generated.signed_tid
        delegation_key.signed_start = generated.signed_start
        delegation_key.signed_expiry = generated.signed_expiry
        delegation_key.signed_service = generated.signed_service
        delegation_key.signed_version = generated.signed_version
        delegation_key.value = generated.value
        return delegation_key


class PublicAccess(str, Enum):
    """
    Specifies whether data in the file system may be accessed publicly and the level of access.
    """

    File = 'blob'
    """
    Specifies public read access for files. file data within this file system can be read
    via anonymous request, but file system data is not available. Clients cannot enumerate
    files within the container via anonymous request.
    """

    FileSystem = 'container'
    """
    Specifies full public read access for file system and file data. Clients can enumerate
    files within the file system via anonymous request, but cannot enumerate file systems
    within the storage account.
    """

    @classmethod
    def _from_generated(cls, public_access):
        if public_access == "blob":  # pylint:disable=no-else-return
            return cls.File
        elif public_access == "container":
            return cls.FileSystem

        return None


class LocationMode(object):
    """
    Specifies the location the request should be sent to. This mode only applies
    for RA-GRS accounts which allow secondary read access. All other account types
    must use PRIMARY.
    """

    PRIMARY = 'primary'  #: Requests should be sent to the primary location.
    SECONDARY = 'secondary'  #: Requests should be sent to the secondary location, if possible.


class DelimitedJsonDialect(BlobDelimitedJSON):
    """Defines the input or output JSON serialization for a datalake query.

    :keyword str delimiter: The line separator character, default value is '\n'
    """


class DelimitedTextDialect(BlobDelimitedTextDialect):
    """Defines the input or output delimited (CSV) serialization for a datalake query request.

    :keyword str delimiter:
        Column separator, defaults to ','.
    :keyword str quotechar:
        Field quote, defaults to '"'.
    :keyword str lineterminator:
        Record separator, defaults to '\n'.
    :keyword str escapechar:
        Escape char, defaults to empty.
    :keyword bool has_header:
        Whether the blob data includes headers in the first line. The default value is False, meaning that the
        data will be returned inclusive of the first line. If set to True, the data will be returned exclusive
        of the first line.
    """


class DataLakeFileQueryError(object):
    """The error happened during quick query operation.

    :ivar str error:
        The name of the error.
    :ivar bool is_fatal:
        If true, this error prevents further query processing. More result data may be returned,
        but there is no guarantee that all of the original data will be processed.
        If false, this error does not prevent further query processing.
    :ivar str description:
        A description of the error.
    :ivar int position:
        The blob offset at which the error occurred.
    """

    def __init__(self, error=None, is_fatal=False, description=None, position=None):
        self.error = error
        self.is_fatal = is_fatal
        self.description = description
        self.position = position


class AccessControlChangeCounters(object):
    """
    AccessControlChangeCounters contains counts of operations that change Access Control Lists recursively.

    :ivar int directories_successful:
        Number of directories where Access Control List has been updated successfully.
    :ivar int files_successful:
        Number of files where Access Control List has been updated successfully.
    :ivar int failure_count:
        Number of paths where Access Control List update has failed.
    """

    def __init__(self, directories_successful, files_successful, failure_count):
        self.directories_successful = directories_successful
        self.files_successful = files_successful
        self.failure_count = failure_count


class AccessControlChangeResult(object):
    """
    AccessControlChangeResult contains result of operations that change Access Control Lists recursively.

    :ivar ~azure.storage.filedatalake.AccessControlChangeCounters counters:
        Contains counts of paths changed from start of the operation.
    :ivar str continuation:
        Optional continuation token.
        Value is present when operation is split into multiple batches and can be used to resume progress.
    """

    def __init__(self, counters, continuation):
        self.counters = counters
        self.continuation = continuation


class AccessControlChangeFailure(object):
    """
    Represents an entry that failed to update Access Control List.

    :ivar str name:
        Name of the entry.
    :ivar bool is_directory:
        Indicates whether the entry is a directory.
    :ivar str error_message:
        Indicates the reason why the entry failed to update.
    """

    def __init__(self, name, is_directory, error_message):
        self.name = name
        self.is_directory = is_directory
        self.error_message = error_message


class AccessControlChanges(object):
    """
    AccessControlChanges contains batch and cumulative counts of operations
    that change Access Control Lists recursively.
    Additionally it exposes path entries that failed to update while these operations progress.

    :ivar ~azure.storage.filedatalake.AccessControlChangeCounters batch_counters:
        Contains counts of paths changed within single batch.
    :ivar ~azure.storage.filedatalake.AccessControlChangeCounters aggregate_counters:
        Contains counts of paths changed from start of the operation.
    :ivar list(~azure.storage.filedatalake.AccessControlChangeFailure) batch_failures:
        List of path entries that failed to update Access Control List within single batch.
    :ivar str continuation:
        An opaque continuation token that may be used to resume the operations in case of failures.
    """

    def __init__(self, batch_counters, aggregate_counters, batch_failures, continuation):
        self.batch_counters = batch_counters
        self.aggregate_counters = aggregate_counters
        self.batch_failures = batch_failures
        self.continuation = continuation<|MERGE_RESOLUTION|>--- conflicted
+++ resolved
@@ -218,72 +218,6 @@
         return path_prop
 
 
-<<<<<<< HEAD
-=======
-class PathPropertiesPaged(PageIterator):
-    """An Iterable of Path properties.
-
-    :ivar str path: Filters the results to return only paths under the specified path.
-    :ivar int results_per_page: The maximum number of results retrieved per API call.
-    :ivar str continuation_token: The continuation token to retrieve the next page of results.
-    :ivar list(~azure.storage.filedatalake.PathProperties) current_page: The current page of listed results.
-
-    :param callable command: Function to retrieve the next page of items.
-    :param str path: Filters the results to return only paths under the specified path.
-    :param int max_results: The maximum number of psths to retrieve per
-        call.
-    :param str continuation_token: An opaque continuation token.
-    """
-
-    def __init__(
-            self, command,
-            recursive,
-            path=None,
-            max_results=None,
-            continuation_token=None,
-            upn=None):
-        super(PathPropertiesPaged, self).__init__(
-            get_next=self._get_next_cb,
-            extract_data=self._extract_data_cb,
-            continuation_token=continuation_token or ""
-        )
-        self._command = command
-        self.recursive = recursive
-        self.results_per_page = max_results
-        self.path = path
-        self.upn = upn
-        self.current_page = None
-        self.path_list = None
-
-    def _get_next_cb(self, continuation_token):
-        try:
-            return self._command(
-                self.recursive,
-                continuation=continuation_token or None,
-                path=self.path,
-                max_results=self.results_per_page,
-                upn=self.upn,
-                cls=return_headers_and_deserialized_path_list)
-        except StorageErrorException as error:
-            process_storage_error(error)
-
-    def _extract_data_cb(self, get_next_return):
-        self.path_list, self._response = get_next_return
-        self.current_page = [self._build_item(item) for item in self.path_list]
-
-        return self._response['continuation'] or None, self.current_page
-
-    @staticmethod
-    def _build_item(item):
-        if isinstance(item, PathProperties):
-            return item
-        if isinstance(item, Path):
-            path = PathProperties._from_generated(item)  # pylint: disable=protected-access
-            return path
-        return item
-
-
->>>>>>> 8a567edd
 class LeaseProperties(BlobLeaseProperties):
     """DataLake Lease Properties.
 
@@ -294,18 +228,6 @@
     :ivar str duration:
         When a file is leased, specifies whether the lease is of infinite or fixed duration.
     """
-<<<<<<< HEAD
-    def __init__(self, **kwargs):
-        super(LeaseProperties, self).__init__(
-            **kwargs
-        )
-=======
-
-    def __init__(self):
-        self.status = None
-        self.state = None
-        self.duration = None
->>>>>>> 8a567edd
 
 
 class ContentSettings(BlobContentSettings):
