--- conflicted
+++ resolved
@@ -312,15 +312,10 @@
         :param metadata:
             Name-value pairs associated with the file as metadata.
         :type metadata: dict(str, str)
-<<<<<<< HEAD
         :keyword ~azure.storage.filedatalake.ContentSettings content_settings:
             ContentSettings object used to set path properties.
-        :keyword ~azure.storage.filedatalake.aioDataLakeLeaseClient or str lease:
-            Required if the blob has an active lease. Value can be a DataLakeLeaseClient object
-=======
         :keyword lease:
             Required if the file has an active lease. Value can be a DataLakeLeaseClient object
->>>>>>> 03ab2d87
             or the lease ID as a string.
         :paramtype lease: ~azure.storage.filedatalake.aio.DataLakeLeaseClient or str
         :keyword str umask:
