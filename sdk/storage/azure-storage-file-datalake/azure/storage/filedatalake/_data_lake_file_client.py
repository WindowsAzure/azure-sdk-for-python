# -------------------------------------------------------------------------
# Copyright (c) Microsoft Corporation. All rights reserved.
# Licensed under the MIT License. See License.txt in the project root for
# license information.
# --------------------------------------------------------------------------
from io import BytesIO

try:
    from urllib.parse import quote, unquote
except ImportError:
    from urllib2 import quote, unquote # type: ignore

import six

from ._quick_query_helper import DataLakeFileQueryReader
from ._shared.base_client import parse_connection_str
from ._shared.request_handlers import get_length, read_length
from ._shared.response_handlers import return_response_headers
from ._shared.uploads import IterStreamer
from ._upload_helper import upload_datalake_file
from ._generated.models import StorageErrorException
from ._download import StorageStreamDownloader
from ._path_client import PathClient
from ._serialize import get_mod_conditions, get_path_http_headers, get_access_conditions, add_metadata_headers
from ._deserialize import process_storage_error
from ._models import FileProperties, DataLakeFileQueryError


class DataLakeFileClient(PathClient):
    """A client to interact with the DataLake file, even if the file may not yet exist.

    :ivar str url:
        The full endpoint URL to the file system, including SAS token if used.
    :ivar str primary_endpoint:
        The full primary endpoint URL.
    :ivar str primary_hostname:
        The hostname of the primary endpoint.
    :param str account_url:
        The URI to the storage account.
    :param file_system_name:
        The file system for the directory or files.
    :type file_system_name: str
    :param file_path:
        The whole file path, so that to interact with a specific file.
        eg. "{directory}/{subdirectory}/{file}"
    :type file_path: str
    :param credential:
        The credentials with which to authenticate. This is optional if the
        account URL already has a SAS token. The value can be a SAS token string, and account
        shared access key, or an instance of a TokenCredentials class from azure.identity.
        If the URL already has a SAS token, specifying an explicit credential will take priority.

    .. admonition:: Example:

        .. literalinclude:: ../samples/datalake_samples_instantiate_client.py
            :start-after: [START instantiate_file_client_from_conn_str]
            :end-before: [END instantiate_file_client_from_conn_str]
            :language: python
            :dedent: 4
            :caption: Creating the DataLakeServiceClient from connection string.
    """
    def __init__(
        self, account_url,  # type: str
        file_system_name,  # type: str
        file_path,  # type: str
        credential=None,  # type: Optional[Any]
        **kwargs  # type: Any
    ):
        # type: (...) -> None
        super(DataLakeFileClient, self).__init__(account_url, file_system_name, path_name=file_path,
                                                 credential=credential, **kwargs)

    @classmethod
    def from_connection_string(
            cls, conn_str,  # type: str
            file_system_name,  # type: str
            file_path,  # type: str
            credential=None,  # type: Optional[Any]
            **kwargs  # type: Any
        ):  # type: (...) -> DataLakeFileClient
        """
        Create DataLakeFileClient from a Connection String.

        :param str conn_str:
            A connection string to an Azure Storage account.
        :param file_system_name: The name of file system to interact with.
        :type file_system_name: str
        :param directory_name: The name of directory to interact with. The directory is under file system.
        :type directory_name: str
        :param file_name: The name of file to interact with. The file is under directory.
        :type file_name: str
        :param credential:
            The credentials with which to authenticate. This is optional if the
            account URL already has a SAS token, or the connection string already has shared
            access key values. The value can be a SAS token string, and account shared access
            key, or an instance of a TokenCredentials class from azure.identity.
            Credentials provided here will take precedence over those in the connection string.
        :return a DataLakeFileClient
        :rtype ~azure.storage.filedatalake.DataLakeFileClient
        """
        account_url, _, credential = parse_connection_str(conn_str, credential, 'dfs')
        return cls(
            account_url, file_system_name=file_system_name, file_path=file_path,
            credential=credential, **kwargs)

    def create_file(self, content_settings=None,  # type: Optional[ContentSettings]
                    metadata=None,  # type: Optional[Dict[str, str]]
                    **kwargs):
        # type: (...) -> Dict[str, Union[str, datetime]]
        """
        Create a new file.

        :param ~azure.storage.filedatalake.ContentSettings content_settings:
            ContentSettings object used to set path properties.
        :param metadata:
            Name-value pairs associated with the file as metadata.
        :type metadata: dict(str, str)
        :keyword lease:
            Required if the file has an active lease. Value can be a DataLakeLeaseClient object
            or the lease ID as a string.
        :paramtype lease: ~azure.storage.filedatalake.DataLakeLeaseClient or str
        :keyword str umask:
            Optional and only valid if Hierarchical Namespace is enabled for the account.
            When creating a file or directory and the parent folder does not have a default ACL,
            the umask restricts the permissions of the file or directory to be created.
            The resulting permission is given by p & ^u, where p is the permission and u is the umask.
            For example, if p is 0777 and u is 0057, then the resulting permission is 0720.
            The default permission is 0777 for a directory and 0666 for a file. The default umask is 0027.
            The umask must be specified in 4-digit octal notation (e.g. 0766).
        :keyword str permissions:
            Optional and only valid if Hierarchical Namespace
            is enabled for the account. Sets POSIX access permissions for the file
            owner, the file owning group, and others. Each class may be granted
            read, write, or execute permission.  The sticky bit is also supported.
            Both symbolic (rwxrw-rw-) and 4-digit octal notation (e.g. 0766) are
            supported.
        :keyword ~datetime.datetime if_modified_since:
            A DateTime value. Azure expects the date value passed in to be UTC.
            If timezone is included, any non-UTC datetimes will be converted to UTC.
            If a date is passed in without timezone info, it is assumed to be UTC.
            Specify this header to perform the operation only
            if the resource has been modified since the specified time.
        :keyword ~datetime.datetime if_unmodified_since:
            A DateTime value. Azure expects the date value passed in to be UTC.
            If timezone is included, any non-UTC datetimes will be converted to UTC.
            If a date is passed in without timezone info, it is assumed to be UTC.
            Specify this header to perform the operation only if
            the resource has not been modified since the specified date/time.
        :keyword str etag:
            An ETag value, or the wildcard character (*). Used to check if the resource has changed,
            and act according to the condition specified by the `match_condition` parameter.
        :keyword ~azure.core.MatchConditions match_condition:
            The match condition to use upon the etag.
        :keyword int timeout:
            The timeout parameter is expressed in seconds.
        :return: response dict (Etag and last modified).

        .. admonition:: Example:

            .. literalinclude:: ../samples/datalake_samples_upload_download.py
                :start-after: [START create_file]
                :end-before: [END create_file]
                :language: python
                :dedent: 4
                :caption: Create file.
        """
        return self._create('file', content_settings=content_settings, metadata=metadata, **kwargs)

    def delete_file(self, **kwargs):
        # type: (...) -> None
        """
        Marks the specified file for deletion.

        :keyword lease:
            Required if the file has an active lease. Value can be a LeaseClient object
            or the lease ID as a string.
        :paramtype lease: ~azure.storage.filedatalake.DataLakeLeaseClient or str
        :keyword ~datetime.datetime if_modified_since:
            A DateTime value. Azure expects the date value passed in to be UTC.
            If timezone is included, any non-UTC datetimes will be converted to UTC.
            If a date is passed in without timezone info, it is assumed to be UTC.
            Specify this header to perform the operation only
            if the resource has been modified since the specified time.
        :keyword ~datetime.datetime if_unmodified_since:
            A DateTime value. Azure expects the date value passed in to be UTC.
            If timezone is included, any non-UTC datetimes will be converted to UTC.
            If a date is passed in without timezone info, it is assumed to be UTC.
            Specify this header to perform the operation only if
            the resource has not been modified since the specified date/time.
        :keyword str etag:
            An ETag value, or the wildcard character (*). Used to check if the resource has changed,
            and act according to the condition specified by the `match_condition` parameter.
        :keyword ~azure.core.MatchConditions match_condition:
            The match condition to use upon the etag.
        :keyword int timeout:
            The timeout parameter is expressed in seconds.
        :return: None

        .. admonition:: Example:

            .. literalinclude:: ../samples/datalake_samples_upload_download.py
                :start-after: [START delete_file]
                :end-before: [END delete_file]
                :language: python
                :dedent: 4
                :caption: Delete file.
        """
        return self._delete(**kwargs)

    def get_file_properties(self, **kwargs):
        # type: (**Any) -> FileProperties
        """Returns all user-defined metadata, standard HTTP properties, and
        system properties for the file. It does not return the content of the file.

        :keyword lease:
            Required if the directory or file has an active lease. Value can be a DataLakeLeaseClient object
            or the lease ID as a string.
        :type lease: ~azure.storage.filedatalake.DataLakeLeaseClient or str
        :keyword ~datetime.datetime if_modified_since:
            A DateTime value. Azure expects the date value passed in to be UTC.
            If timezone is included, any non-UTC datetimes will be converted to UTC.
            If a date is passed in without timezone info, it is assumed to be UTC.
            Specify this header to perform the operation only
            if the resource has been modified since the specified time.
        :keyword ~datetime.datetime if_unmodified_since:
            A DateTime value. Azure expects the date value passed in to be UTC.
            If timezone is included, any non-UTC datetimes will be converted to UTC.
            If a date is passed in without timezone info, it is assumed to be UTC.
            Specify this header to perform the operation only if
            the resource has not been modified since the specified date/time.
        :keyword str etag:
            An ETag value, or the wildcard character (*). Used to check if the resource has changed,
            and act according to the condition specified by the `match_condition` parameter.
        :keyword ~azure.core.MatchConditions match_condition:
            The match condition to use upon the etag.
        :keyword int timeout:
            The timeout parameter is expressed in seconds.
        :rtype: FileProperties

        .. admonition:: Example:

            .. literalinclude:: ../samples/datalake_samples_upload_download.py
                :start-after: [START get_file_properties]
                :end-before: [END get_file_properties]
                :language: python
                :dedent: 4
                :caption: Getting the properties for a file.
        """
        blob_properties = self._get_path_properties(**kwargs)
        return FileProperties._from_blob_properties(blob_properties)  # pylint: disable=protected-access

    def _upload_options(  # pylint:disable=too-many-statements
            self, data,  # type: Union[Iterable[AnyStr], IO[AnyStr]]
            length=None,  # type: Optional[int]
            **kwargs
        ):
        # type: (...) -> Dict[str, Any]

        encoding = kwargs.pop('encoding', 'UTF-8')
        if isinstance(data, six.text_type):
            data = data.encode(encoding) # type: ignore
        if length is None:
            length = get_length(data)
        if isinstance(data, bytes):
            data = data[:length]

        if isinstance(data, bytes):
            stream = BytesIO(data)
        elif hasattr(data, 'read'):
            stream = data
        elif hasattr(data, '__iter__'):
            stream = IterStreamer(data, encoding=encoding)
        else:
            raise TypeError("Unsupported data type: {}".format(type(data)))

        validate_content = kwargs.pop('validate_content', False)
        content_settings = kwargs.pop('content_settings', None)
        metadata = kwargs.pop('metadata', None)
        max_concurrency = kwargs.pop('max_concurrency', 1)

        kwargs['properties'] = add_metadata_headers(metadata)
        kwargs['lease_access_conditions'] = get_access_conditions(kwargs.pop('lease', None))
        kwargs['modified_access_conditions'] = get_mod_conditions(kwargs)

        if content_settings:
            kwargs['path_http_headers'] = get_path_http_headers(content_settings)

        kwargs['stream'] = stream
        kwargs['length'] = length
        kwargs['validate_content'] = validate_content
        kwargs['max_concurrency'] = max_concurrency
        kwargs['client'] = self._client.path

        return kwargs

    def upload_data(self, data,  # type: Union[AnyStr, Iterable[AnyStr], IO[AnyStr]]
                    length=None,  # type: Optional[int]
                    overwrite=False,  # type: Optional[bool]
                    **kwargs):
        # type: (...) -> Dict[str, Any]
        """
        Upload data to a file.

        :param data: Content to be uploaded to file
        :param int length: Size of the data in bytes.
        :param bool overwrite: to overwrite an existing file or not.
        :keyword ~azure.storage.filedatalake.ContentSettings content_settings:
            ContentSettings object used to set path properties.
        :keyword metadata:
            Name-value pairs associated with the blob as metadata.
        :paramtype metadata: dict(str, str)
        :keyword ~azure.storage.filedatalake.DataLakeLeaseClient or str lease:
            Required if the blob has an active lease. Value can be a DataLakeLeaseClient object
            or the lease ID as a string.
        :keyword str umask: Optional and only valid if Hierarchical Namespace is enabled for the account.
            When creating a file or directory and the parent folder does not have a default ACL,
            the umask restricts the permissions of the file or directory to be created.
            The resulting permission is given by p & ^u, where p is the permission and u is the umask.
            For example, if p is 0777 and u is 0057, then the resulting permission is 0720.
            The default permission is 0777 for a directory and 0666 for a file. The default umask is 0027.
            The umask must be specified in 4-digit octal notation (e.g. 0766).
        :keyword str permissions: Optional and only valid if Hierarchical Namespace
         is enabled for the account. Sets POSIX access permissions for the file
         owner, the file owning group, and others. Each class may be granted
         read, write, or execute permission.  The sticky bit is also supported.
         Both symbolic (rwxrw-rw-) and 4-digit octal notation (e.g. 0766) are
         supported.
        :keyword ~datetime.datetime if_modified_since:
            A DateTime value. Azure expects the date value passed in to be UTC.
            If timezone is included, any non-UTC datetimes will be converted to UTC.
            If a date is passed in without timezone info, it is assumed to be UTC.
            Specify this header to perform the operation only
            if the resource has been modified since the specified time.
        :keyword ~datetime.datetime if_unmodified_since:
            A DateTime value. Azure expects the date value passed in to be UTC.
            If timezone is included, any non-UTC datetimes will be converted to UTC.
            If a date is passed in without timezone info, it is assumed to be UTC.
            Specify this header to perform the operation only if
            the resource has not been modified since the specified date/time.
        :keyword str etag:
            An ETag value, or the wildcard character (*). Used to check if the resource has changed,
            and act according to the condition specified by the `match_condition` parameter.
        :keyword ~azure.core.MatchConditions match_condition:
            The match condition to use upon the etag.
        :keyword int timeout:
            The timeout parameter is expressed in seconds.
        :keyword int chunk_size:
            The maximum chunk size for uploading a file in chunks.
            Defaults to 100*1024*1024, or 100MB.
        :return: response dict (Etag and last modified).
        """
        options = self._upload_options(
            data,
            length=length,
            overwrite=overwrite,
            **kwargs)
        return upload_datalake_file(**options)

    @staticmethod
    def _append_data_options(data, offset, length=None, **kwargs):
        # type: (Optional[ContentSettings], Optional[Dict[str, str]], **Any) -> Dict[str, Any]

        if isinstance(data, six.text_type):
            data = data.encode(kwargs.pop('encoding', 'UTF-8'))  # type: ignore
        if length is None:
            length = get_length(data)
            if length is None:
                length, data = read_length(data)
        if isinstance(data, bytes):
            data = data[:length]

        access_conditions = get_access_conditions(kwargs.pop('lease', None))

        options = {
            'body': data,
            'position': offset,
            'content_length': length,
            'lease_access_conditions': access_conditions,
            'validate_content': kwargs.pop('validate_content', False),
            'timeout': kwargs.pop('timeout', None),
            'cls': return_response_headers}
        options.update(kwargs)
        return options

    def append_data(self, data,  # type: Union[AnyStr, Iterable[AnyStr], IO[AnyStr]]
                    offset,  # type: int
                    length=None,  # type: Optional[int]
                    **kwargs):
        # type: (...) -> Dict[str, Union[str, datetime, int]]
        """Append data to the file.

        :param data: Content to be appended to file
        :param offset: start position of the data to be appended to.
        :param length: Size of the data in bytes.
        :keyword bool validate_content:
            If true, calculates an MD5 hash of the block content. The storage
            service checks the hash of the content that has arrived
            with the hash that was sent. This is primarily valuable for detecting
            bitflips on the wire if using http instead of https as https (the default)
            will already validate. Note that this MD5 hash is not stored with the
            file.
        :keyword lease:
            Required if the file has an active lease. Value can be a DataLakeLeaseClient object
            or the lease ID as a string.
        :paramtype lease: ~azure.storage.filedatalake.DataLakeLeaseClient or str
        :return: dict of the response header

        .. admonition:: Example:

            .. literalinclude:: ../samples/datalake_samples_upload_download.py
                :start-after: [START append_data]
                :end-before: [END append_data]
                :language: python
                :dedent: 4
                :caption: Append data to the file.
        """
        options = self._append_data_options(
            data,
            offset,
            length=length,
            **kwargs)
        try:
            return self._client.path.append_data(**options)
        except StorageErrorException as error:
            process_storage_error(error)

    @staticmethod
    def _flush_data_options(offset, content_settings=None, retain_uncommitted_data=False, **kwargs):
        # type: (Optional[ContentSettings], Optional[Dict[str, str]], **Any) -> Dict[str, Any]

        access_conditions = get_access_conditions(kwargs.pop('lease', None))
        mod_conditions = get_mod_conditions(kwargs)

        path_http_headers = None
        if content_settings:
            path_http_headers = get_path_http_headers(content_settings)

        options = {
            'position': offset,
            'content_length': 0,
            'path_http_headers': path_http_headers,
            'retain_uncommitted_data': retain_uncommitted_data,
            'close': kwargs.pop('close', False),
            'lease_access_conditions': access_conditions,
            'modified_access_conditions': mod_conditions,
            'timeout': kwargs.pop('timeout', None),
            'cls': return_response_headers}
        options.update(kwargs)
        return options

    def flush_data(self, offset,  # type: int
                   retain_uncommitted_data=False,   # type: Optional[bool]
                   **kwargs):
        # type: (...) -> Dict[str, Union[str, datetime]]
        """ Commit the previous appended data.

        :param offset: offset is equal to the length of the file after commit the
            previous appended data.
        :param bool retain_uncommitted_data: Valid only for flush operations.  If
            "true", uncommitted data is retained after the flush operation
            completes; otherwise, the uncommitted data is deleted after the flush
            operation.  The default is false.  Data at offsets less than the
            specified position are written to the file when flush succeeds, but
            this optional parameter allows data after the flush position to be
            retained for a future flush operation.
        :keyword ~azure.storage.filedatalake.ContentSettings content_settings:
            ContentSettings object used to set path properties.
        :keyword bool close: Azure Storage Events allow applications to receive
            notifications when files change. When Azure Storage Events are
            enabled, a file changed event is raised. This event has a property
            indicating whether this is the final change to distinguish the
            difference between an intermediate flush to a file stream and the
            final close of a file stream. The close query parameter is valid only
            when the action is "flush" and change notifications are enabled. If
            the value of close is "true" and the flush operation completes
            successfully, the service raises a file change notification with a
            property indicating that this is the final update (the file stream has
            been closed). If "false" a change notification is raised indicating
            the file has changed. The default is false. This query parameter is
            set to true by the Hadoop ABFS driver to indicate that the file stream
            has been closed."
        :keyword ~datetime.datetime if_modified_since:
            A DateTime value. Azure expects the date value passed in to be UTC.
            If timezone is included, any non-UTC datetimes will be converted to UTC.
            If a date is passed in without timezone info, it is assumed to be UTC.
            Specify this header to perform the operation only
            if the resource has been modified since the specified time.
        :keyword ~datetime.datetime if_unmodified_since:
            A DateTime value. Azure expects the date value passed in to be UTC.
            If timezone is included, any non-UTC datetimes will be converted to UTC.
            If a date is passed in without timezone info, it is assumed to be UTC.
            Specify this header to perform the operation only if
            the resource has not been modified since the specified date/time.
        :keyword str etag:
            An ETag value, or the wildcard character (*). Used to check if the resource has changed,
            and act according to the condition specified by the `match_condition` parameter.
        :keyword ~azure.core.MatchConditions match_condition:
            The match condition to use upon the etag.
        :return: response header in dict

        .. admonition:: Example:

            .. literalinclude:: ../samples/datalake_samples_file_system.py
                :start-after: [START upload_file_to_file_system]
                :end-before: [END upload_file_to_file_system]
                :language: python
                :dedent: 8
                :caption: Commit the previous appended data.
        """
        options = self._flush_data_options(
            offset,
            retain_uncommitted_data=retain_uncommitted_data, **kwargs)
        try:
            return self._client.path.flush_data(**options)
        except StorageErrorException as error:
            process_storage_error(error)

    def download_file(self, offset=None, length=None, **kwargs):
        # type: (Optional[int], Optional[int], Any) -> StorageStreamDownloader
        """Downloads a file to the StorageStreamDownloader. The readall() method must
        be used to read all the content, or readinto() must be used to download the file into
        a stream.

        :param int offset:
            Start of byte range to use for downloading a section of the file.
            Must be set if length is provided.
        :param int length:
            Number of bytes to read from the stream. This is optional, but
            should be supplied for optimal performance.
        :keyword lease:
            If specified, download only succeeds if the file's lease is active
            and matches this ID. Required if the file has an active lease.
        :paramtype lease: ~azure.storage.filedatalake.DataLakeLeaseClient or str
        :keyword ~datetime.datetime if_modified_since:
            A DateTime value. Azure expects the date value passed in to be UTC.
            If timezone is included, any non-UTC datetimes will be converted to UTC.
            If a date is passed in without timezone info, it is assumed to be UTC.
            Specify this header to perform the operation only
            if the resource has been modified since the specified time.
        :keyword ~datetime.datetime if_unmodified_since:
            A DateTime value. Azure expects the date value passed in to be UTC.
            If timezone is included, any non-UTC datetimes will be converted to UTC.
            If a date is passed in without timezone info, it is assumed to be UTC.
            Specify this header to perform the operation only if
            the resource has not been modified since the specified date/time.
        :keyword str etag:
            An ETag value, or the wildcard character (*). Used to check if the resource has changed,
            and act according to the condition specified by the `match_condition` parameter.
        :keyword ~azure.core.MatchConditions match_condition:
            The match condition to use upon the etag.
        :keyword int max_concurrency:
            The number of parallel connections with which to download.
        :keyword int timeout:
            The timeout parameter is expressed in seconds. This method may make
            multiple calls to the Azure service and the timeout will apply to
            each call individually.
        :returns: A streaming object (StorageStreamDownloader)
        :rtype: ~azure.storage.filedatalake.StorageStreamDownloader

        .. admonition:: Example:

            .. literalinclude:: ../samples/datalake_samples_upload_download.py
                :start-after: [START read_file]
                :end-before: [END read_file]
                :language: python
                :dedent: 4
                :caption: Return the downloaded data.
        """
        downloader = self._blob_client.download_blob(offset=offset, length=length, **kwargs)
        return StorageStreamDownloader(downloader)

    def rename_file(self, new_name,  # type: str
                    **kwargs):
        # type: (**Any) -> DataLakeFileClient
        """
        Rename the source file.

        :param str new_name: the new file name the user want to rename to.
            The value must have the following format: "{filesystem}/{directory}/{subdirectory}/{file}".
        :keyword ~azure.storage.filedatalake.ContentSettings content_settings:
            ContentSettings object used to set path properties.
        :keyword source_lease: A lease ID for the source path. If specified,
         the source path must have an active lease and the leaase ID must
         match.
        :paramtype source_lease: ~azure.storage.filedatalake.DataLakeLeaseClient or str
        :keyword lease:
            Required if the file/directory has an active lease. Value can be a LeaseClient object
            or the lease ID as a string.
        :type lease: ~azure.storage.filedatalake.DataLakeLeaseClient or str
        :keyword ~datetime.datetime if_modified_since:
            A DateTime value. Azure expects the date value passed in to be UTC.
            If timezone is included, any non-UTC datetimes will be converted to UTC.
            If a date is passed in without timezone info, it is assumed to be UTC.
            Specify this header to perform the operation only
            if the resource has been modified since the specified time.
        :keyword ~datetime.datetime if_unmodified_since:
            A DateTime value. Azure expects the date value passed in to be UTC.
            If timezone is included, any non-UTC datetimes will be converted to UTC.
            If a date is passed in without timezone info, it is assumed to be UTC.
            Specify this header to perform the operation only if
            the resource has not been modified since the specified date/time.
        :keyword str etag:
            An ETag value, or the wildcard character (*). Used to check if the resource has changed,
            and act according to the condition specified by the `match_condition` parameter.
        :keyword ~azure.core.MatchConditions match_condition:
            The match condition to use upon the etag.
        :keyword ~datetime.datetime source_if_modified_since:
            A DateTime value. Azure expects the date value passed in to be UTC.
            If timezone is included, any non-UTC datetimes will be converted to UTC.
            If a date is passed in without timezone info, it is assumed to be UTC.
            Specify this header to perform the operation only
            if the resource has been modified since the specified time.
        :keyword ~datetime.datetime source_if_unmodified_since:
            A DateTime value. Azure expects the date value passed in to be UTC.
            If timezone is included, any non-UTC datetimes will be converted to UTC.
            If a date is passed in without timezone info, it is assumed to be UTC.
            Specify this header to perform the operation only if
            the resource has not been modified since the specified date/time.
        :keyword str source_etag:
            The source ETag value, or the wildcard character (*). Used to check if the resource has changed,
            and act according to the condition specified by the `match_condition` parameter.
        :keyword ~azure.core.MatchConditions source_match_condition:
            The source match condition to use upon the etag.
        :keyword int timeout:
            The timeout parameter is expressed in seconds.
        :return: the renamed file client
        :rtype: DataLakeFileClient

        .. admonition:: Example:

            .. literalinclude:: ../samples/datalake_samples_upload_download.py
                :start-after: [START rename_file]
                :end-before: [END rename_file]
                :language: python
                :dedent: 4
                :caption: Rename the source file.
        """
        new_name = new_name.strip('/')
        new_file_system = new_name.split('/')[0]
        new_path_and_token = new_name[len(new_file_system):].split('?')
        new_path = new_path_and_token[0]
        try:
            new_file_sas = new_path_and_token[1] or self._query_str.strip('?')
        except IndexError:
            if not self._raw_credential and new_file_system != self.file_system_name:
                raise ValueError("please provide the sas token for the new file")
            elif not self._raw_credential and new_file_system == self.file_system_name:
                new_file_sas = self._query_str.strip('?')

        new_file_client = DataLakeFileClient(
            "{}://{}".format(self.scheme, self.primary_hostname), new_file_system, file_path=new_path,
            credential=self._raw_credential or new_file_sas,
            _hosts=self._hosts, _configuration=self._config, _pipeline=self._pipeline,
            _location_mode=self._location_mode, require_encryption=self.require_encryption,
            key_encryption_key=self.key_encryption_key,
            key_resolver_function=self.key_resolver_function)
<<<<<<< HEAD
        new_file_client._rename_path(  # pylint: disable=protected-access
            '/{}/{}{}'.format(quote(unquote(self.file_system_name)),
                              quote(unquote(self.path_name)),
                              self._query_str),
            **kwargs)
        return new_file_client
=======
        new_directory_client._rename_path('/'+self.file_system_name+'/'+self.path_name,  # pylint: disable=protected-access
                                          **kwargs)
        return new_directory_client

    def query_file(self, query_expression, **kwargs):
        # type: (str, **Any) -> DataLakeFileQueryReader
        """Enables users to select/project on datalake file data by providing simple query expressions.
        This operations returns a DataLakeFileQueryReader, users need to use readall() or readinto() to get query data.

        :param str query_expression:
            Required. a query statement.
        :keyword Callable[Exception] on_error:
            A function to be called on any processing errors returned by the service.
        :keyword file_format:
            Optional. Defines the serialization of the data currently stored in the file. The default is to
            treat the file data as CSV data formatted in the default dialect. This can be overridden with
            a custom DelimitedTextDialect, or alternatively a DelimitedJSON.
        :paramtype file_format:
            ~azure.storage.filedatalake.DelimitedTextDialect or ~azure.storage.filedatalake.DelimitedJSON
        :keyword output_format:
            Optional. Defines the output serialization for the data stream. By default the data will be returned
            as it is represented in the file. By providing an output format, the file data will be reformatted
            according to that profile. This value can be a DelimitedTextDialect or a DelimitedJSON.
        :paramtype output_format:
            ~azure.storage.filedatalake.DelimitedTextDialect or ~azure.storage.filedatalake.DelimitedJSON
        :keyword lease:
            Required if the file has an active lease. Value can be a DataLakeLeaseClient object
            or the lease ID as a string.
        :paramtype lease: ~azure.storage.filedatalake.DataLakeLeaseClient or str
        :keyword ~datetime.datetime if_modified_since:
            A DateTime value. Azure expects the date value passed in to be UTC.
            If timezone is included, any non-UTC datetimes will be converted to UTC.
            If a date is passed in without timezone info, it is assumed to be UTC.
            Specify this header to perform the operation only
            if the resource has been modified since the specified time.
        :keyword ~datetime.datetime if_unmodified_since:
            A DateTime value. Azure expects the date value passed in to be UTC.
            If timezone is included, any non-UTC datetimes will be converted to UTC.
            If a date is passed in without timezone info, it is assumed to be UTC.
            Specify this header to perform the operation only if
            the resource has not been modified since the specified date/time.
        :keyword str etag:
            An ETag value, or the wildcard character (*). Used to check if the resource has changed,
            and act according to the condition specified by the `match_condition` parameter.
        :keyword ~azure.core.MatchConditions match_condition:
            The match condition to use upon the etag.
        :keyword int timeout:
            The timeout parameter is expressed in seconds.
        :returns: A streaming object (DataLakeFileQueryReader)
        :rtype: ~azure.storage.filedatalake.DataLakeFileQueryReader

        .. admonition:: Example:

            .. literalinclude:: ../samples/blob_samples_query.py
                :start-after: [START query]
                :end-before: [END query]
                :language: python
                :dedent: 4
                :caption: select/project on blob/or blob snapshot data by providing simple query expressions.
        """

        blob_quick_query_reader = self._blob_client.query_blob(query_expression,
                                                               blob_format=kwargs.pop('file_format', None),
                                                               error_cls=DataLakeFileQueryError,
                                                               **kwargs)
        return DataLakeFileQueryReader(blob_quick_query_reader)
>>>>>>> 52e9e1d2
<|MERGE_RESOLUTION|>--- conflicted
+++ resolved
@@ -654,17 +654,13 @@
             _location_mode=self._location_mode, require_encryption=self.require_encryption,
             key_encryption_key=self.key_encryption_key,
             key_resolver_function=self.key_resolver_function)
-<<<<<<< HEAD
+        
         new_file_client._rename_path(  # pylint: disable=protected-access
             '/{}/{}{}'.format(quote(unquote(self.file_system_name)),
                               quote(unquote(self.path_name)),
                               self._query_str),
             **kwargs)
         return new_file_client
-=======
-        new_directory_client._rename_path('/'+self.file_system_name+'/'+self.path_name,  # pylint: disable=protected-access
-                                          **kwargs)
-        return new_directory_client
 
     def query_file(self, query_expression, **kwargs):
         # type: (str, **Any) -> DataLakeFileQueryReader
@@ -727,5 +723,4 @@
                                                                blob_format=kwargs.pop('file_format', None),
                                                                error_cls=DataLakeFileQueryError,
                                                                **kwargs)
-        return DataLakeFileQueryReader(blob_quick_query_reader)
->>>>>>> 52e9e1d2
+        return DataLakeFileQueryReader(blob_quick_query_reader)