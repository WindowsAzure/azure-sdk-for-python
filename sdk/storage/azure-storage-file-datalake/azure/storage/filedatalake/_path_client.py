# -------------------------------------------------------------------------
# Copyright (c) Microsoft Corporation. All rights reserved.
# Licensed under the MIT License. See License.txt in the project root for
# license information.
# --------------------------------------------------------------------------

try:
    from urllib.parse import urlparse, quote
except ImportError:
    from urlparse import urlparse # type: ignore
    from urllib2 import quote  # type: ignore

import six

from azure.storage.blob import BlobClient
from ._shared.base_client import StorageAccountHostsMixin, parse_query
from ._shared.response_handlers import return_response_headers
from ._serialize import convert_dfs_url_to_blob_url, get_mod_conditions, \
    get_path_http_headers, add_metadata_headers, get_lease_id, get_source_mod_conditions, get_access_conditions
from ._models import LocationMode, DirectoryProperties
from ._generated import DataLakeStorageClient
from ._data_lake_lease import DataLakeLeaseClient
from ._generated.models import StorageErrorException
from ._deserialize import process_storage_error

_ERROR_UNSUPPORTED_METHOD_FOR_ENCRYPTION = (
    'The require_encryption flag is set, but encryption is not supported'
    ' for this method.')


class PathClient(StorageAccountHostsMixin):
    def __init__(
            self, account_url,  # type: str
            file_system_name,  # type: str
            path_name,  # type: str
            credential=None,  # type: Optional[Any]
            **kwargs  # type: Any
    ):
        # type: (...) -> None

        try:
            if not account_url.lower().startswith('http'):
                account_url = "https://" + account_url
        except AttributeError:
            raise ValueError("Account URL must be a string.")
        parsed_url = urlparse(account_url.rstrip('/'))

        # remove the preceding/trailing delimiter from the path components
        file_system_name = file_system_name.strip('/')

        # the name of root directory is /
        if path_name != '/':
            path_name = path_name.strip('/')

        if not (file_system_name and path_name):
            raise ValueError("Please specify a file system name and file path.")
        if not parsed_url.netloc:
            raise ValueError("Invalid URL: {}".format(account_url))

        blob_account_url = convert_dfs_url_to_blob_url(account_url)
        self._blob_account_url = blob_account_url

        datalake_hosts = kwargs.pop('_hosts', None)
        blob_hosts = None
        if datalake_hosts:
            blob_primary_account_url = convert_dfs_url_to_blob_url(datalake_hosts[LocationMode.PRIMARY])
            blob_hosts = {LocationMode.PRIMARY: blob_primary_account_url, LocationMode.SECONDARY: ""}
        self._blob_client = BlobClient(blob_account_url, file_system_name, path_name,
                                       credential=credential, _hosts=blob_hosts, **kwargs)

        _, sas_token = parse_query(parsed_url.query)
        self.file_system_name = file_system_name
        self.path_name = path_name

        self._query_str, self._raw_credential = self._format_query_string(sas_token, credential)

        super(PathClient, self).__init__(parsed_url, service='dfs', credential=self._raw_credential,
                                         _hosts=datalake_hosts, **kwargs)
        # ADLS doesn't support secondary endpoint, make sure it's empty
        self._hosts[LocationMode.SECONDARY] = ""
        self._client = DataLakeStorageClient(self.url, file_system_name, path_name, pipeline=self._pipeline)

    def __exit__(self, *args):
        self._blob_client.close()
        super(PathClient, self).__exit__(*args)

    def close(self):
        # type: () -> None
        """ This method is to close the sockets opened by the client.
        It need not be used when using with a context manager.
        """
        self._blob_client.close()
        self.__exit__()

    def _format_url(self, hostname):
        file_system_name = self.file_system_name
        if isinstance(file_system_name, six.text_type):
            file_system_name = file_system_name.encode('UTF-8')
        return "{}://{}/{}/{}{}".format(
            self.scheme,
            hostname,
            quote(file_system_name),
            quote(self.path_name, safe='~'),
            self._query_str)

    def _create_path_options(self, resource_type, content_settings=None, metadata=None, **kwargs):
        # type: (Optional[ContentSettings], Optional[Dict[str, str]], **Any) -> Dict[str, Any]
        if self.require_encryption or (self.key_encryption_key is not None):
            raise ValueError(_ERROR_UNSUPPORTED_METHOD_FOR_ENCRYPTION)

        access_conditions = get_access_conditions(kwargs.pop('lease', None))
        mod_conditions = get_mod_conditions(kwargs)

        path_http_headers = None
        if content_settings:
            path_http_headers = get_path_http_headers(content_settings)

        options = {
            'resource': resource_type,
            'properties': add_metadata_headers(metadata),
            'permissions': kwargs.pop('permissions', None),
            'umask': kwargs.pop('umask', None),
            'path_http_headers': path_http_headers,
            'lease_access_conditions': access_conditions,
            'modified_access_conditions': mod_conditions,
            'timeout': kwargs.pop('timeout', None),
            'cls': return_response_headers}
        options.update(kwargs)
        return options

    def _create(self, resource_type, content_settings=None, metadata=None, **kwargs):
        # type: (...) -> Dict[str, Union[str, datetime]]
        """
        Create directory or file

        :param resource_type:
            Required for Create File and Create Directory.
            The value must be "file" or "directory". Possible values include:
            'directory', 'file'
        :type resource_type: str
        :param ~azure.storage.filedatalake.ContentSettings content_settings:
            ContentSettings object used to set path properties.
        :param metadata:
            Name-value pairs associated with the file/directory as metadata.
        :type metadata: dict(str, str)
        :keyword lease:
            Required if the file/directory has an active lease. Value can be a LeaseClient object
            or the lease ID as a string.
        :paramtype lease: ~azure.storage.filedatalake.DataLakeLeaseClient or str
        :keyword str umask:
            Optional and only valid if Hierarchical Namespace is enabled for the account.
            When creating a file or directory and the parent folder does not have a default ACL,
            the umask restricts the permissions of the file or directory to be created.
            The resulting permission is given by p & ^u, where p is the permission and u is the umask.
            For example, if p is 0777 and u is 0057, then the resulting permission is 0720.
            The default permission is 0777 for a directory and 0666 for a file. The default umask is 0027.
            The umask must be specified in 4-digit octal notation (e.g. 0766).
        :keyword permissions:
            Optional and only valid if Hierarchical Namespace
            is enabled for the account. Sets POSIX access permissions for the file
            owner, the file owning group, and others. Each class may be granted
            read, write, or execute permission.  The sticky bit is also supported.
            Both symbolic (rwxrw-rw-) and 4-digit octal notation (e.g. 0766) are
            supported.
        :type permissions: str
        :keyword ~datetime.datetime if_modified_since:
            A DateTime value. Azure expects the date value passed in to be UTC.
            If timezone is included, any non-UTC datetimes will be converted to UTC.
            If a date is passed in without timezone info, it is assumed to be UTC.
            Specify this header to perform the operation only
            if the resource has been modified since the specified time.
        :keyword ~datetime.datetime if_unmodified_since:
            A DateTime value. Azure expects the date value passed in to be UTC.
            If timezone is included, any non-UTC datetimes will be converted to UTC.
            If a date is passed in without timezone info, it is assumed to be UTC.
            Specify this header to perform the operation only if
            the resource has not been modified since the specified date/time.
        :keyword str etag:
            An ETag value, or the wildcard character (*). Used to check if the resource has changed,
            and act according to the condition specified by the `match_condition` parameter.
        :keyword ~azure.core.MatchConditions match_condition:
            The match condition to use upon the etag.
        :keyword int timeout:
            The timeout parameter is expressed in seconds.
        :return: Dict[str, Union[str, datetime]]
        """
        options = self._create_path_options(
            resource_type,
            content_settings=content_settings,
            metadata=metadata,
            **kwargs)
        try:
            return self._client.path.create(**options)
        except StorageErrorException as error:
            process_storage_error(error)

    @staticmethod
    def _delete_path_options(**kwargs):
        # type: (Optional[ContentSettings], Optional[Dict[str, str]], **Any) -> Dict[str, Any]

        access_conditions = get_access_conditions(kwargs.pop('lease', None))
        mod_conditions = get_mod_conditions(kwargs)

        options = {
            'recursive': True,
            'lease_access_conditions': access_conditions,
            'modified_access_conditions': mod_conditions,
            'timeout': kwargs.pop('timeout', None)}
        options.update(kwargs)
        return options

    def _delete(self, **kwargs):
        # type: (bool, **Any) -> None
        """
        Marks the specified path for deletion.

        :keyword lease:
            Required if the file/directory has an active lease. Value can be a LeaseClient object
            or the lease ID as a string.
        :type lease: ~azure.storage.filedatalake.DataLakeLeaseClient or str
        :param ~datetime.datetime if_modified_since:
            A DateTime value. Azure expects the date value passed in to be UTC.
            If timezone is included, any non-UTC datetimes will be converted to UTC.
            If a date is passed in without timezone info, it is assumed to be UTC.
            Specify this header to perform the operation only
            if the resource has been modified since the specified time.
        :param ~datetime.datetime if_unmodified_since:
            A DateTime value. Azure expects the date value passed in to be UTC.
            If timezone is included, any non-UTC datetimes will be converted to UTC.
            If a date is passed in without timezone info, it is assumed to be UTC.
            Specify this header to perform the operation only if
            the resource has not been modified since the specified date/time.
        :keyword str etag:
            An ETag value, or the wildcard character (*). Used to check if the resource has changed,
            and act according to the condition specified by the `match_condition` parameter.
        :keyword ~azure.core.MatchConditions match_condition:
            The match condition to use upon the etag.
        :param int timeout:
            The timeout parameter is expressed in seconds.
        :return: None
        """
        options = self._delete_path_options(**kwargs)
        try:
            return self._client.path.delete(**options)
        except StorageErrorException as error:
            process_storage_error(error)

    @staticmethod
    def _set_access_control_options(owner=None, group=None, permissions=None, acl=None, **kwargs):
        # type: (Optional[ContentSettings], Optional[Dict[str, str]], **Any) -> Dict[str, Any]

        access_conditions = get_access_conditions(kwargs.pop('lease', None))
        mod_conditions = get_mod_conditions(kwargs)

        options = {
            'owner': owner,
            'group': group,
            'permissions': permissions,
            'acl': acl,
            'lease_access_conditions': access_conditions,
            'modified_access_conditions': mod_conditions,
            'timeout': kwargs.pop('timeout', None),
            'cls': return_response_headers}
        options.update(kwargs)
        return options

    def set_access_control(self, owner=None,  # type: Optional[str]
                           group=None,  # type: Optional[str]
                           permissions=None,  # type: Optional[str]
                           acl=None,  # type: Optional[str]
                           **kwargs):
        # type: (...) -> Dict[str, Union[str, datetime]]
        """
        Set the owner, group, permissions, or access control list for a path.

        :param owner:
            Optional. The owner of the file or directory.
        :type owner: str
        :param group:
            Optional. The owning group of the file or directory.
        :type group: str
        :param permissions:
            Optional and only valid if Hierarchical Namespace
            is enabled for the account. Sets POSIX access permissions for the file
            owner, the file owning group, and others. Each class may be granted
            read, write, or execute permission.  The sticky bit is also supported.
            Both symbolic (rwxrw-rw-) and 4-digit octal notation (e.g. 0766) are
            supported.
            permissions and acl are mutually exclusive.
        :type permissions: str
        :param acl:
            Sets POSIX access control rights on files and directories.
            The value is a comma-separated list of access control entries. Each
            access control entry (ACE) consists of a scope, a type, a user or
            group identifier, and permissions in the format
            "[scope:][type]:[id]:[permissions]".
            permissions and acl are mutually exclusive.
        :type acl: str
        :keyword lease:
            Required if the file/directory has an active lease. Value can be a LeaseClient object
            or the lease ID as a string.
        :paramtype lease: ~azure.storage.filedatalake.DataLakeLeaseClient or str
        :keyword ~datetime.datetime if_modified_since:
            A DateTime value. Azure expects the date value passed in to be UTC.
            If timezone is included, any non-UTC datetimes will be converted to UTC.
            If a date is passed in without timezone info, it is assumed to be UTC.
            Specify this header to perform the operation only
            if the resource has been modified since the specified time.
        :keyword ~datetime.datetime if_unmodified_since:
            A DateTime value. Azure expects the date value passed in to be UTC.
            If timezone is included, any non-UTC datetimes will be converted to UTC.
            If a date is passed in without timezone info, it is assumed to be UTC.
            Specify this header to perform the operation only if
            the resource has not been modified since the specified date/time.
        :keyword str etag:
            An ETag value, or the wildcard character (*). Used to check if the resource has changed,
            and act according to the condition specified by the `match_condition` parameter.
        :keyword ~azure.core.MatchConditions match_condition:
            The match condition to use upon the etag.
        :keyword int timeout:
            The timeout parameter is expressed in seconds.
        :keyword: response dict (Etag and last modified).
        """
        if not any([owner, group, permissions, acl]):
            raise ValueError("At least one parameter should be set for set_access_control API")
        options = self._set_access_control_options(owner=owner, group=group, permissions=permissions, acl=acl, **kwargs)
        try:
            return self._client.path.set_access_control(**options)
        except StorageErrorException as error:
            process_storage_error(error)

    @staticmethod
    def _get_access_control_options(upn=None,  # type: Optional[bool]
                                    **kwargs):
        # type: (...) -> Dict[str, Any]

        access_conditions = get_access_conditions(kwargs.pop('lease', None))
        mod_conditions = get_mod_conditions(kwargs)

        options = {
            'action': 'getAccessControl',
            'upn': upn if upn else False,
            'lease_access_conditions': access_conditions,
            'modified_access_conditions': mod_conditions,
            'timeout': kwargs.pop('timeout', None),
            'cls': return_response_headers}
        options.update(kwargs)
        return options

    def get_access_control(self, upn=None,  # type: Optional[bool]
                           **kwargs):
        # type: (...) -> Dict[str, Any]
        """
        :param upn: Optional.
            Valid only when Hierarchical Namespace is
            enabled for the account. If "true", the user identity values returned
            in the x-ms-owner, x-ms-group, and x-ms-acl response headers will be
            transformed from Azure Active Directory Object IDs to User Principal
            Names.  If "false", the values will be returned as Azure Active
            Directory Object IDs. The default value is false. Note that group and
            application Object IDs are not translated because they do not have
            unique friendly names.
        :type upn: bool
        :keyword lease:
            Required if the file/directory has an active lease. Value can be a LeaseClient object
            or the lease ID as a string.
        :paramtype lease: ~azure.storage.filedatalake.DataLakeLeaseClient or str
        :keyword ~datetime.datetime if_modified_since:
            A DateTime value. Azure expects the date value passed in to be UTC.
            If timezone is included, any non-UTC datetimes will be converted to UTC.
            If a date is passed in without timezone info, it is assumed to be UTC.
            Specify this header to perform the operation only
            if the resource has been modified since the specified time.
        :keyword ~datetime.datetime if_unmodified_since:
            A DateTime value. Azure expects the date value passed in to be UTC.
            If timezone is included, any non-UTC datetimes will be converted to UTC.
            If a date is passed in without timezone info, it is assumed to be UTC.
            Specify this header to perform the operation only if
            the resource has not been modified since the specified date/time.
        :keyword str etag:
            An ETag value, or the wildcard character (*). Used to check if the resource has changed,
            and act according to the condition specified by the `match_condition` parameter.
        :keyword ~azure.core.MatchConditions match_condition:
            The match condition to use upon the etag.
        :keyword int timeout:
            The timeout parameter is expressed in seconds.
        :keyword: response dict.
        """
        options = self._get_access_control_options(upn=upn, **kwargs)
        try:
            return self._client.path.get_properties(**options)
        except StorageErrorException as error:
            process_storage_error(error)

    def _rename_path_options(self, rename_source, content_settings=None, metadata=None, **kwargs):
        # type: (Optional[ContentSettings], Optional[Dict[str, str]], **Any) -> Dict[str, Any]
        if self.require_encryption or (self.key_encryption_key is not None):
            raise ValueError(_ERROR_UNSUPPORTED_METHOD_FOR_ENCRYPTION)
        if metadata or kwargs.pop('permissions', None) or kwargs.pop('umask', None):
            raise ValueError("metadata, permissions, umask is not supported for this operation")

        access_conditions = get_access_conditions(kwargs.pop('lease', None))
        source_lease_id = get_lease_id(kwargs.pop('source_lease', None))
        mod_conditions = get_mod_conditions(kwargs)
        source_mod_conditions = get_source_mod_conditions(kwargs)

        path_http_headers = None
        if content_settings:
            path_http_headers = get_path_http_headers(content_settings)

        options = {
<<<<<<< HEAD
            'rename_source': quote(rename_source),
            'properties': add_metadata_headers(metadata),
            'permissions': kwargs.pop('permissions', None),
            'umask': kwargs.pop('umask', None),
=======
            'rename_source': rename_source,
            'properties': None,
            'permissions': None,
            'umask': None,
>>>>>>> e9615922
            'path_http_headers': path_http_headers,
            'lease_access_conditions': access_conditions,
            'source_lease_id': source_lease_id,
            'modified_access_conditions': mod_conditions,
            'source_modified_access_conditions':source_mod_conditions,
            'timeout': kwargs.pop('timeout', None),
            'mode': 'legacy',
            'cls': return_response_headers}
        options.update(kwargs)
        return options

    def _rename_path(self, rename_source,
                     **kwargs):
        # type: (**Any) -> Dict[str, Any]
        """
        Rename directory or file

        :param rename_source:
            The value must have the following format: "/{filesystem}/{path}".
        :type rename_source: str
        :keyword ~azure.storage.filedatalake.ContentSettings content_settings:
            ContentSettings object used to set path properties.
        :keyword source_lease:
            A lease ID for the source path. If specified,
            the source path must have an active lease and the leaase ID must
            match.
        :paramtype source_lease: ~azure.storage.filedatalake.DataLakeLeaseClient or str
        :keyword lease:
            Required if the file/directory has an active lease. Value can be a LeaseClient object
            or the lease ID as a string.
        :paramtype lease: ~azure.storage.filedatalake.DataLakeLeaseClient or str
        :keyword ~datetime.datetime if_modified_since:
            A DateTime value. Azure expects the date value passed in to be UTC.
            If timezone is included, any non-UTC datetimes will be converted to UTC.
            If a date is passed in without timezone info, it is assumed to be UTC.
            Specify this header to perform the operation only
            if the resource has been modified since the specified time.
        :keyword ~datetime.datetime if_unmodified_since:
            A DateTime value. Azure expects the date value passed in to be UTC.
            If timezone is included, any non-UTC datetimes will be converted to UTC.
            If a date is passed in without timezone info, it is assumed to be UTC.
            Specify this header to perform the operation only if
            the resource has not been modified since the specified date/time.
        :keyword str etag:
            An ETag value, or the wildcard character (*). Used to check if the resource has changed,
            and act according to the condition specified by the `match_condition` parameter.
        :keyword ~azure.core.MatchConditions match_condition:
            The match condition to use upon the etag.
        :keyword ~datetime.datetime source_if_modified_since:
            A DateTime value. Azure expects the date value passed in to be UTC.
            If timezone is included, any non-UTC datetimes will be converted to UTC.
            If a date is passed in without timezone info, it is assumed to be UTC.
            Specify this header to perform the operation only
            if the resource has been modified since the specified time.
        :keyword ~datetime.datetime source_if_unmodified_since:
            A DateTime value. Azure expects the date value passed in to be UTC.
            If timezone is included, any non-UTC datetimes will be converted to UTC.
            If a date is passed in without timezone info, it is assumed to be UTC.
            Specify this header to perform the operation only if
            the resource has not been modified since the specified date/time.
        :keyword str source_etag:
            The source ETag value, or the wildcard character (*). Used to check if the resource has changed,
            and act according to the condition specified by the `match_condition` parameter.
        :keyword ~azure.core.MatchConditions source_match_condition:
            The source match condition to use upon the etag.
        :keyword int timeout:
            The timeout parameter is expressed in seconds.
        """
        options = self._rename_path_options(
            rename_source,
            **kwargs)
        try:
            return self._client.path.create(**options)
        except StorageErrorException as error:
            process_storage_error(error)

    def _get_path_properties(self, **kwargs):
        # type: (**Any) -> Union[FileProperties, DirectoryProperties]
        """Returns all user-defined metadata, standard HTTP properties, and
        system properties for the file or directory. It does not return the content of the directory or file.

        :keyword lease:
            Required if the directory or file has an active lease. Value can be a DataLakeLeaseClient object
            or the lease ID as a string.
        :paramtype lease: ~azure.storage.filedatalake.DataLakeLeaseClient or str
        :keyword ~datetime.datetime if_modified_since:
            A DateTime value. Azure expects the date value passed in to be UTC.
            If timezone is included, any non-UTC datetimes will be converted to UTC.
            If a date is passed in without timezone info, it is assumed to be UTC.
            Specify this header to perform the operation only
            if the resource has been modified since the specified time.
        :keyword ~datetime.datetime if_unmodified_since:
            A DateTime value. Azure expects the date value passed in to be UTC.
            If timezone is included, any non-UTC datetimes will be converted to UTC.
            If a date is passed in without timezone info, it is assumed to be UTC.
            Specify this header to perform the operation only if
            the resource has not been modified since the specified date/time.
        :keyword str etag:
            An ETag value, or the wildcard character (*). Used to check if the resource has changed,
            and act according to the condition specified by the `match_condition` parameter.
        :keyword ~azure.core.MatchConditions match_condition:
            The match condition to use upon the etag.
        :keyword int timeout:
            The timeout parameter is expressed in seconds.
        :rtype: DirectoryProperties or FileProperties

        .. admonition:: Example:

            .. literalinclude:: ../tests/test_blob_samples_common.py
                :start-after: [START get_blob_properties]
                :end-before: [END get_blob_properties]
                :language: python
                :dedent: 8
                :caption: Getting the properties for a file/directory.
        """
        path_properties = self._blob_client.get_blob_properties(**kwargs)
        path_properties.__class__ = DirectoryProperties
        return path_properties

    def set_metadata(self, metadata,  # type: Dict[str, str]
                     **kwargs):
        # type: (...) -> Dict[str, Union[str, datetime]]
        """Sets one or more user-defined name-value pairs for the specified
        file system. Each call to this operation replaces all existing metadata
        attached to the file system. To remove all metadata from the file system,
        call this operation with no metadata dict.

        :param metadata:
            A dict containing name-value pairs to associate with the file system as
            metadata. Example: {'category':'test'}
        :type metadata: dict[str, str]
        :keyword lease:
            If specified, set_file_system_metadata only succeeds if the
            file system's lease is active and matches this ID.
        :paramtype lease: ~azure.storage.filedatalake.DataLakeLeaseClient or str
        :keyword ~datetime.datetime if_modified_since:
            A DateTime value. Azure expects the date value passed in to be UTC.
            If timezone is included, any non-UTC datetimes will be converted to UTC.
            If a date is passed in without timezone info, it is assumed to be UTC.
            Specify this header to perform the operation only
            if the resource has been modified since the specified time.
        :keyword ~datetime.datetime if_unmodified_since:
            A DateTime value. Azure expects the date value passed in to be UTC.
            If timezone is included, any non-UTC datetimes will be converted to UTC.
            If a date is passed in without timezone info, it is assumed to be UTC.
            Specify this header to perform the operation only if
            the resource has not been modified since the specified date/time.
        :keyword str etag:
            An ETag value, or the wildcard character (*). Used to check if the resource has changed,
            and act according to the condition specified by the `match_condition` parameter.
        :keyword ~azure.core.MatchConditions match_condition:
            The match condition to use upon the etag.
        :keyword int timeout:
            The timeout parameter is expressed in seconds.
        :returns: file system-updated property dict (Etag and last modified).
        """
        return self._blob_client.set_blob_metadata(metadata=metadata, **kwargs)

    def set_http_headers(self, content_settings=None,  # type: Optional[ContentSettings]
                         **kwargs):
        # type: (...) -> Dict[str, Any]
        """Sets system properties on the file or directory.

        If one property is set for the content_settings, all properties will be overriden.

        :param ~azure.storage.filedatalake.ContentSettings content_settings:
            ContentSettings object used to set file/directory properties.
        :keyword lease:
            If specified, set_file_system_metadata only succeeds if the
            file system's lease is active and matches this ID.
        :paramtype lease: ~azure.storage.filedatalake.DataLakeLeaseClient or str
        :keyword ~datetime.datetime if_modified_since:
            A DateTime value. Azure expects the date value passed in to be UTC.
            If timezone is included, any non-UTC datetimes will be converted to UTC.
            If a date is passed in without timezone info, it is assumed to be UTC.
            Specify this header to perform the operation only
            if the resource has been modified since the specified time.
        :keyword ~datetime.datetime if_unmodified_since:
            A DateTime value. Azure expects the date value passed in to be UTC.
            If timezone is included, any non-UTC datetimes will be converted to UTC.
            If a date is passed in without timezone info, it is assumed to be UTC.
            Specify this header to perform the operation only if
            the resource has not been modified since the specified date/time.
        :keyword str etag:
            An ETag value, or the wildcard character (*). Used to check if the resource has changed,
            and act according to the condition specified by the `match_condition` parameter.
        :keyword ~azure.core.MatchConditions match_condition:
            The match condition to use upon the etag.
        :keyword int timeout:
            The timeout parameter is expressed in seconds.
        :returns: file/directory-updated property dict (Etag and last modified)
        :rtype: Dict[str, Any]
        """
        return self._blob_client.set_http_headers(content_settings=content_settings, **kwargs)

    def acquire_lease(self, lease_duration=-1,  # type: Optional[int]
                      lease_id=None,  # type: Optional[str]
                      **kwargs):
        # type: (...) -> DataLakeLeaseClient
        """
        Requests a new lease. If the file or directory does not have an active lease,
        the DataLake service creates a lease on the file/directory and returns a new
        lease ID.

        :param int lease_duration:
            Specifies the duration of the lease, in seconds, or negative one
            (-1) for a lease that never expires. A non-infinite lease can be
            between 15 and 60 seconds. A lease duration cannot be changed
            using renew or change. Default is -1 (infinite lease).
        :param str lease_id:
            Proposed lease ID, in a GUID string format. The DataLake service returns
            400 (Invalid request) if the proposed lease ID is not in the correct format.
        :keyword ~datetime.datetime if_modified_since:
            A DateTime value. Azure expects the date value passed in to be UTC.
            If timezone is included, any non-UTC datetimes will be converted to UTC.
            If a date is passed in without timezone info, it is assumed to be UTC.
            Specify this header to perform the operation only
            if the resource has been modified since the specified time.
        :keyword ~datetime.datetime if_unmodified_since:
            A DateTime value. Azure expects the date value passed in to be UTC.
            If timezone is included, any non-UTC datetimes will be converted to UTC.
            If a date is passed in without timezone info, it is assumed to be UTC.
            Specify this header to perform the operation only if
            the resource has not been modified since the specified date/time.
        :keyword str etag:
            An ETag value, or the wildcard character (*). Used to check if the resource has changed,
            and act according to the condition specified by the `match_condition` parameter.
        :keyword ~azure.core.MatchConditions match_condition:
            The match condition to use upon the etag.
        :keyword int timeout:
            The timeout parameter is expressed in seconds.
        :returns: A DataLakeLeaseClient object, that can be run in a context manager.
        :rtype: ~azure.storage.filedatalake.DataLakeLeaseClient
        """
        lease = DataLakeLeaseClient(self, lease_id=lease_id)  # type: ignore
        lease.acquire(lease_duration=lease_duration, **kwargs)
        return lease<|MERGE_RESOLUTION|>--- conflicted
+++ resolved
@@ -5,10 +5,10 @@
 # --------------------------------------------------------------------------
 
 try:
-    from urllib.parse import urlparse, quote
+    from urllib.parse import urlparse, quote, unquote
 except ImportError:
     from urlparse import urlparse # type: ignore
-    from urllib2 import quote  # type: ignore
+    from urllib2 import quote, unquote  # type: ignore
 
 import six
 
@@ -409,17 +409,7 @@
             path_http_headers = get_path_http_headers(content_settings)
 
         options = {
-<<<<<<< HEAD
-            'rename_source': quote(rename_source),
-            'properties': add_metadata_headers(metadata),
-            'permissions': kwargs.pop('permissions', None),
-            'umask': kwargs.pop('umask', None),
-=======
-            'rename_source': rename_source,
-            'properties': None,
-            'permissions': None,
-            'umask': None,
->>>>>>> e9615922
+            'rename_source': quote(unquote(rename_source)),
             'path_http_headers': path_http_headers,
             'lease_access_conditions': access_conditions,
             'source_lease_id': source_lease_id,
