# Release History
## 12.1.2 (Unreleased)


<<<<<<< HEAD
=======
## 12.1.1 (2020-08-13)
- Patch release to update the minimum dependency requirement.

>>>>>>> 78cfb600
## 12.1.0 (2020-08-12)
- Added `query_file` API to enable users to select/project on DataLake file data by providing simple query expressions.

## 12.1.0b1 (2020-07-07)
**New Feature**
- Block size is increased to 4GB at maximum, max single put size is increased to 5GB.

## 12.0.2 (2020-6-12)
**Fixes**
- Improve the performance of upload when using max_concurrency

**Notes**
- Updated dependency from azure-core<2.0.0,>=1.2.2 to azure-core<2.0.0,>=1.6.0

## 12.0.1 (2020-04-29)
**Fixes**
- Fixed rename_directory and rename_file doc
- upload_data didn't support setting umask and permissions.

## 12.0.0 (2020-03-10)
**New Feature**
- Added `set_file_system_access_policy` and `get_file_system_access_policy` APIs on FileSystemClient

**Breaking changes**
- For `generate_file_system_sas`, `generate_directory_sas`, `generate_file_sas` APIs, `account_key` and `user_delegation_key` are merged into one parameter called `credential`.
- Rename `rename_destination` to `new_name` for rename_directory and rename_file APIs
- Rename `read_file` to `download_file`. The return type is changed to `StorageStreamDownloader` with which user can do `readinto()` and `readall()` 
- `metadata` is a required parameter for FileSystemClient, DataLakeFileClient and DataLakeDirectoryClient  `set_*_metadata` APIs. 

**Notes**
- The `StorageUserAgentPolicy` is now replaced with the `UserAgentPolicy` from azure-core. With this, the custom user agents are now added as a prefix instead of being appended.

## 12.0.0b7 (2020-02-12)
**New Feature**
- Async APIs are supported.

**Fixes**
- Responses are always decoded as UTF8

## 12.0.0b6 (2019-12-04)
- `StorageErrorException` is parsed into more detailed error.
- `etag` and `match_condition` parameters are added as an option('if_match' and 'if_none_match' are still supported).
- ADLS Gen1 to Gen2 API Mapping is available.
- All the clients now have a `close()` method to close the sockets opened by the client

## 12.0.0b5 (2019-11-06)
- Initial Release. Please see the README for information on the new design.
- Support for Azure Data Lake Storage REST APIs.
- Support for DataLakeServiceClient: create file system, delete file system, get file systems, and get user delegation key
- Support for DataLakeLeaseClient: acquire, renew, release, change, and break lease
- Support for FileSystemClient: create, delete, get properties, set metadata, get paths, create directory, delete directory, create file, delete file
- Support for DataLakeDirectoryClient: create, delete, rename, get properties, get access control, set metadata, set properties, set access control, create file, delete file, create sub-directory, delete sub-directory
- Support for DataLakeFileClient: create, delete, rename, get properties, get access control, set metadata, set properties, set access control, append, flush, read

This package's
[documentation](https://github.com/Azure/azure-sdk-for-python/tree/master/sdk/storage/azure-storage-file-datalake/README.md)
and
[samples](https://github.com/Azure/azure-sdk-for-python/tree/master/sdk/storage/azure-storage-file-datalake/samples)<|MERGE_RESOLUTION|>--- conflicted
+++ resolved
@@ -1,13 +1,9 @@
 # Release History
 ## 12.1.2 (Unreleased)
 
-
-<<<<<<< HEAD
-=======
 ## 12.1.1 (2020-08-13)
 - Patch release to update the minimum dependency requirement.
 
->>>>>>> 78cfb600
 ## 12.1.0 (2020-08-12)
 - Added `query_file` API to enable users to select/project on DataLake file data by providing simple query expressions.
 
