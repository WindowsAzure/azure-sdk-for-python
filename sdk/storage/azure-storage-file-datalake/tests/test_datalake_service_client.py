--- conflicted
+++ resolved
@@ -263,12 +263,8 @@
 
     @record
     def test_set_hour_metrics(self):
-<<<<<<< HEAD
         hour_metrics = Metrics(
             include_apis=False, enabled=True, retention_policy=RetentionPolicy(enabled=True, days=5))
-=======
-        hour_metrics = Metrics(enabled=True, include_apis=True, retention_policy=RetentionPolicy(enabled=True, days=5))
->>>>>>> a361d929
 
         # Act
         self.dsc.set_service_properties(hour_metrics=hour_metrics)
