--- conflicted
+++ resolved
@@ -300,12 +300,8 @@
         loop.run_until_complete(self._test_set_logging())
 
     async def _test_set_hour_metrics(self):
-<<<<<<< HEAD
         hour_metrics = Metrics(
             include_apis=False, enabled=True, retention_policy=RetentionPolicy(enabled=True, days=5))
-=======
-        hour_metrics = Metrics(enabled=True, include_apis=True, retention_policy=RetentionPolicy(enabled=True, days=5))
->>>>>>> a361d929
 
         # Act
         await self.dsc.set_service_properties(hour_metrics=hour_metrics)
