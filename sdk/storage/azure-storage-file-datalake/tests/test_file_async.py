--- conflicted
+++ resolved
@@ -114,7 +114,6 @@
         loop = asyncio.get_event_loop()
         loop.run_until_complete(self._test_create_file())
 
-<<<<<<< HEAD
     async def _test_snapshot_file_with_if_modified(self):
         # Arrange
         directory_name = self._get_directory_reference()
@@ -333,7 +332,7 @@
     def test_snapshot_file_with_lease_id_async(self):
         loop = asyncio.get_event_loop()
         loop.run_until_complete(self._test_snapshot_file_with_lease_id())
-=======
+
     async def _test_file_exists(self):
         # Arrange
         directory_name = self._get_directory_reference()
@@ -352,7 +351,6 @@
     def test_file_exists(self):
         loop = asyncio.get_event_loop()
         loop.run_until_complete(self._test_file_exists())
->>>>>>> 303ff1ff
 
     async def _test_create_file_using_oauth_token_credential(self):
         # Arrange
