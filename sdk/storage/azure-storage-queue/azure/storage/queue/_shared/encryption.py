# -------------------------------------------------------------------------
# Copyright (c) Microsoft Corporation. All rights reserved.
# Licensed under the MIT License. See License.txt in the project root for
# license information.
# --------------------------------------------------------------------------

import os
from os import urandom
from json import (
    dumps,
    loads,
)
from collections import OrderedDict

from cryptography.hazmat.backends import default_backend
from cryptography.hazmat.primitives.ciphers import Cipher
from cryptography.hazmat.primitives.ciphers.algorithms import AES
from cryptography.hazmat.primitives.ciphers.modes import CBC
from cryptography.hazmat.primitives.padding import PKCS7

from azure.core.exceptions import HttpResponseError

from ..version import VERSION
from . import encode_base64, decode_base64_to_bytes


_ENCRYPTION_PROTOCOL_V1 = '1.0'
_ERROR_OBJECT_INVALID = \
    '{0} does not define a complete interface. Value of {1} is either missing or invalid.'


def _validate_not_none(param_name, param):
    if param is None:
        raise ValueError('{0} should not be None.'.format(param_name))


def _validate_key_encryption_key_wrap(kek):
    # Note that None is not callable and so will fail the second clause of each check.
    if not hasattr(kek, 'wrap_key') or not callable(kek.wrap_key):
        raise AttributeError(_ERROR_OBJECT_INVALID.format('key encryption key', 'wrap_key'))
    if not hasattr(kek, 'get_kid') or not callable(kek.get_kid):
        raise AttributeError(_ERROR_OBJECT_INVALID.format('key encryption key', 'get_kid'))
    if not hasattr(kek, 'get_key_wrap_algorithm') or not callable(kek.get_key_wrap_algorithm):
        raise AttributeError(_ERROR_OBJECT_INVALID.format('key encryption key', 'get_key_wrap_algorithm'))


class _EncryptionAlgorithm(object):
    '''
    Specifies which client encryption algorithm is used.
    '''
    AES_CBC_256 = 'AES_CBC_256'


class _WrappedContentKey:
    '''
    Represents the envelope key details stored on the service.
    '''

    def __init__(self, algorithm, encrypted_key, key_id):
        '''
        :param str algorithm:
            The algorithm used for wrapping.
        :param bytes encrypted_key:
            The encrypted content-encryption-key.
        :param str key_id:
            The key-encryption-key identifier string.
        '''

        _validate_not_none('algorithm', algorithm)
        _validate_not_none('encrypted_key', encrypted_key)
        _validate_not_none('key_id', key_id)

        self.algorithm = algorithm
        self.encrypted_key = encrypted_key
        self.key_id = key_id


class _EncryptionAgent:
    '''
    Represents the encryption agent stored on the service.
    It consists of the encryption protocol version and encryption algorithm used.
    '''

    def __init__(self, encryption_algorithm, protocol):
        '''
        :param _EncryptionAlgorithm encryption_algorithm:
            The algorithm used for encrypting the message contents.
        :param str protocol:
            The protocol version used for encryption.
        '''

        _validate_not_none('encryption_algorithm', encryption_algorithm)
        _validate_not_none('protocol', protocol)

        self.encryption_algorithm = str(encryption_algorithm)
        self.protocol = protocol


class _EncryptionData:
    '''
    Represents the encryption data that is stored on the service.
    '''

    def __init__(self, content_encryption_IV, encryption_agent, wrapped_content_key,
                 key_wrapping_metadata):
        '''
        :param bytes content_encryption_IV:
            The content encryption initialization vector.
        :param _EncryptionAgent encryption_agent:
            The encryption agent.
        :param _WrappedContentKey wrapped_content_key:
            An object that stores the wrapping algorithm, the key identifier,
            and the encrypted key bytes.
        :param dict key_wrapping_metadata:
            A dict containing metadata related to the key wrapping.
        '''

        _validate_not_none('content_encryption_IV', content_encryption_IV)
        _validate_not_none('encryption_agent', encryption_agent)
        _validate_not_none('wrapped_content_key', wrapped_content_key)

        self.content_encryption_IV = content_encryption_IV
        self.encryption_agent = encryption_agent
        self.wrapped_content_key = wrapped_content_key
        self.key_wrapping_metadata = key_wrapping_metadata


def _generate_encryption_data_dict(kek, cek, iv):
    '''
    Generates and returns the encryption metadata as a dict.

    :param object kek: The key encryption key. See calling functions for more information.
    :param bytes cek: The content encryption key.
    :param bytes iv: The initialization vector.
    :return: A dict containing all the encryption metadata.
    :rtype: dict
    '''
    # Encrypt the cek.
    wrapped_cek = kek.wrap_key(cek)

    # Build the encryption_data dict.
    # Use OrderedDict to comply with Java's ordering requirement.
    wrapped_content_key = OrderedDict()
    wrapped_content_key['KeyId'] = kek.get_kid()
    wrapped_content_key['EncryptedKey'] = encode_base64(wrapped_cek)
    wrapped_content_key['Algorithm'] = kek.get_key_wrap_algorithm()

    encryption_agent = OrderedDict()
    encryption_agent['Protocol'] = _ENCRYPTION_PROTOCOL_V1
    encryption_agent['EncryptionAlgorithm'] = _EncryptionAlgorithm.AES_CBC_256

    encryption_data_dict = OrderedDict()
    encryption_data_dict['WrappedContentKey'] = wrapped_content_key
    encryption_data_dict['EncryptionAgent'] = encryption_agent
    encryption_data_dict['ContentEncryptionIV'] = encode_base64(iv)
    encryption_data_dict['KeyWrappingMetadata'] = {'EncryptionLibrary': 'Python ' + VERSION}

    return encryption_data_dict


def _dict_to_encryption_data(encryption_data_dict):
    '''
    Converts the specified dictionary to an EncryptionData object for
    eventual use in decryption.

    :param dict encryption_data_dict:
        The dictionary containing the encryption data.
    :return: an _EncryptionData object built from the dictionary.
    :rtype: _EncryptionData
    '''
    try:
        if encryption_data_dict['EncryptionAgent']['Protocol'] != _ENCRYPTION_PROTOCOL_V1:
            raise ValueError("Unsupported encryption version.")
    except KeyError:
        raise ValueError("Unsupported encryption version.")
    wrapped_content_key = encryption_data_dict['WrappedContentKey']
    wrapped_content_key = _WrappedContentKey(wrapped_content_key['Algorithm'],
                                             decode_base64_to_bytes(wrapped_content_key['EncryptedKey']),
                                             wrapped_content_key['KeyId'])

    encryption_agent = encryption_data_dict['EncryptionAgent']
    encryption_agent = _EncryptionAgent(encryption_agent['EncryptionAlgorithm'],
                                        encryption_agent['Protocol'])

    if 'KeyWrappingMetadata' in encryption_data_dict:
        key_wrapping_metadata = encryption_data_dict['KeyWrappingMetadata']
    else:
        key_wrapping_metadata = None

    encryption_data = _EncryptionData(decode_base64_to_bytes(encryption_data_dict['ContentEncryptionIV']),
                                      encryption_agent,
                                      wrapped_content_key,
                                      key_wrapping_metadata)

    return encryption_data


def _generate_AES_CBC_cipher(cek, iv):
    '''
    Generates and returns an encryption cipher for AES CBC using the given cek and iv.

    :param bytes[] cek: The content encryption key for the cipher.
    :param bytes[] iv: The initialization vector for the cipher.
    :return: A cipher for encrypting in AES256 CBC.
    :rtype: ~cryptography.hazmat.primitives.ciphers.Cipher
    '''

    backend = default_backend()
    algorithm = AES(cek)
    mode = CBC(iv)
    return Cipher(algorithm, mode, backend)


def _validate_and_unwrap_cek(encryption_data, key_encryption_key=None, key_resolver=None):
    '''
    Extracts and returns the content_encryption_key stored in the encryption_data object
    and performs necessary validation on all parameters.
    :param _EncryptionData encryption_data:
        The encryption metadata of the retrieved value.
    :param obj key_encryption_key:
        The key_encryption_key used to unwrap the cek. Please refer to high-level service object
        instance variables for more details.
    :param func key_resolver:
        A function used that, given a key_id, will return a key_encryption_key. Please refer
        to high-level service object instance variables for more details.
    :return: the content_encryption_key stored in the encryption_data object.
    :rtype: bytes[]
    '''

    _validate_not_none('content_encryption_IV', encryption_data.content_encryption_IV)
    _validate_not_none('encrypted_key', encryption_data.wrapped_content_key.encrypted_key)

    if _ENCRYPTION_PROTOCOL_V1 != encryption_data.encryption_agent.protocol:
        raise ValueError('Encryption version is not supported.')

    content_encryption_key = None

    # If the resolver exists, give priority to the key it finds.
    if key_resolver is not None:
        key_encryption_key = key_resolver(encryption_data.wrapped_content_key.key_id)

    _validate_not_none('key_encryption_key', key_encryption_key)
    if not hasattr(key_encryption_key, 'get_kid') or not callable(key_encryption_key.get_kid):
        raise AttributeError(_ERROR_OBJECT_INVALID.format('key encryption key', 'get_kid'))
    if not hasattr(key_encryption_key, 'unwrap_key') or not callable(key_encryption_key.unwrap_key):
        raise AttributeError(_ERROR_OBJECT_INVALID.format('key encryption key', 'unwrap_key'))
    if encryption_data.wrapped_content_key.key_id != key_encryption_key.get_kid():
        raise ValueError('Provided or resolved key-encryption-key does not match the id of key used to encrypt.')
    # Will throw an exception if the specified algorithm is not supported.
    content_encryption_key = key_encryption_key.unwrap_key(encryption_data.wrapped_content_key.encrypted_key,
                                                           encryption_data.wrapped_content_key.algorithm)
    _validate_not_none('content_encryption_key', content_encryption_key)

    return content_encryption_key


def _decrypt_message(message, encryption_data, key_encryption_key=None, resolver=None):
    '''
    Decrypts the given ciphertext using AES256 in CBC mode with 128 bit padding.
    Unwraps the content-encryption-key using the user-provided or resolved key-encryption-key (kek).
    Returns the original plaintex.

    :param str message:
        The ciphertext to be decrypted.
    :param _EncryptionData encryption_data:
        The metadata associated with this ciphertext.
    :param object key_encryption_key:
        The user-provided key-encryption-key. Must implement the following methods:
        unwrap_key(key, algorithm)
            - returns the unwrapped form of the specified symmetric key using the string-specified algorithm.
        get_kid()
            - returns a string key id for this key-encryption-key.
    :param function resolver(kid):
        The user-provided key resolver. Uses the kid string to return a key-encryption-key
        implementing the interface defined above.
    :return: The decrypted plaintext.
    :rtype: str
    '''
    _validate_not_none('message', message)
    content_encryption_key = _validate_and_unwrap_cek(encryption_data, key_encryption_key, resolver)

    if _EncryptionAlgorithm.AES_CBC_256 != encryption_data.encryption_agent.encryption_algorithm:
        raise ValueError('Specified encryption algorithm is not supported.')

    cipher = _generate_AES_CBC_cipher(content_encryption_key, encryption_data.content_encryption_IV)

    # decrypt data
    decrypted_data = message
    decryptor = cipher.decryptor()
    decrypted_data = (decryptor.update(decrypted_data) + decryptor.finalize())

    # unpad data
    unpadder = PKCS7(128).unpadder()
    decrypted_data = (unpadder.update(decrypted_data) + unpadder.finalize())

    return decrypted_data


def encrypt_blob(blob, key_encryption_key):
    '''
    Encrypts the given blob using AES256 in CBC mode with 128 bit padding.
    Wraps the generated content-encryption-key using the user-provided key-encryption-key (kek).
    Returns a json-formatted string containing the encryption metadata. This method should
    only be used when a blob is small enough for single shot upload. Encrypting larger blobs
    is done as a part of the upload_blob_chunks method.

    :param bytes blob:
        The blob to be encrypted.
    :param object key_encryption_key:
        The user-provided key-encryption-key. Must implement the following methods:
        wrap_key(key)--wraps the specified key using an algorithm of the user's choice.
        get_key_wrap_algorithm()--returns the algorithm used to wrap the specified symmetric key.
        get_kid()--returns a string key id for this key-encryption-key.
    :return: A tuple of json-formatted string containing the encryption metadata and the encrypted blob data.
    :rtype: (str, bytes)
    '''

    _validate_not_none('blob', blob)
    _validate_not_none('key_encryption_key', key_encryption_key)
    _validate_key_encryption_key_wrap(key_encryption_key)

    # AES256 uses 256 bit (32 byte) keys and always with 16 byte blocks
    content_encryption_key = urandom(32)
    initialization_vector = urandom(16)

    cipher = _generate_AES_CBC_cipher(content_encryption_key, initialization_vector)

    # PKCS7 with 16 byte blocks ensures compatibility with AES.
    padder = PKCS7(128).padder()
    padded_data = padder.update(blob) + padder.finalize()

    # Encrypt the data.
    encryptor = cipher.encryptor()
    encrypted_data = encryptor.update(padded_data) + encryptor.finalize()
    encryption_data = _generate_encryption_data_dict(key_encryption_key, content_encryption_key,
                                                     initialization_vector)
    encryption_data['EncryptionMode'] = 'FullBlob'

    return dumps(encryption_data), encrypted_data


def generate_blob_encryption_data(key_encryption_key):
    '''
    Generates the encryption_metadata for the blob.

    :param bytes key_encryption_key:
        The key-encryption-key used to wrap the cek associate with this blob.
    :return: A tuple containing the cek and iv for this blob as well as the
        serialized encryption metadata for the blob.
    :rtype: (bytes, bytes, str)
    '''
    encryption_data = None
    content_encryption_key = None
    initialization_vector = None
    if key_encryption_key:
        _validate_key_encryption_key_wrap(key_encryption_key)
        content_encryption_key = urandom(32)
        initialization_vector = urandom(16)
        encryption_data = _generate_encryption_data_dict(key_encryption_key,
                                                         content_encryption_key,
                                                         initialization_vector)
        encryption_data['EncryptionMode'] = 'FullBlob'
        encryption_data = dumps(encryption_data)

    return content_encryption_key, initialization_vector, encryption_data


def decrypt_blob(require_encryption, key_encryption_key, key_resolver,
<<<<<<< HEAD
                 content, start_offset, end_offset, response_headers):
=======
                  response, start_offset, end_offset):
>>>>>>> 5eca2bb4
    '''
    Decrypts the given blob contents and returns only the requested range.

    :param bool require_encryption:
        Whether or not the calling blob service requires objects to be decrypted.
    :param object key_encryption_key:
        The user-provided key-encryption-key. Must implement the following methods:
        wrap_key(key)--wraps the specified key using an algorithm of the user's choice.
        get_key_wrap_algorithm()--returns the algorithm used to wrap the specified symmetric key.
        get_kid()--returns a string key id for this key-encryption-key.
    :param key_resolver(kid):
        The user-provided key resolver. Uses the kid string to return a key-encryption-key
        implementing the interface defined above.
    :return: The decrypted blob content.
    :rtype: bytes
    '''
    try:
        encryption_data = _dict_to_encryption_data(loads(response_headers['x-ms-meta-encryptiondata']))
    except:  # pylint: disable=bare-except
        if require_encryption:
            raise ValueError(
                'Encryption required, but received data does not contain appropriate metatadata.' + \
                'Data was either not encrypted or metadata has been lost.')

        return content

    if encryption_data.encryption_agent.encryption_algorithm != _EncryptionAlgorithm.AES_CBC_256:
        raise ValueError('Specified encryption algorithm is not supported.')

    blob_type = response_headers['x-ms-blob-type']

    iv = None
    unpad = False
    if 'content-range' in response_headers:
        content_range = response_headers['content-range']
        # Format: 'bytes x-y/size'

        # Ignore the word 'bytes'
        content_range = content_range.split(' ')

        content_range = content_range[1].split('-')
        content_range = content_range[1].split('/')
        end_range = int(content_range[0])
        blob_size = int(content_range[1])

        if start_offset >= 16:
            iv = content[:16]
            content = content[16:]
            start_offset -= 16
        else:
            iv = encryption_data.content_encryption_IV

        if end_range == blob_size - 1:
            unpad = True
    else:
        unpad = True
        iv = encryption_data.content_encryption_IV

    if blob_type == 'PageBlob':
        unpad = False

    content_encryption_key = _validate_and_unwrap_cek(encryption_data, key_encryption_key, key_resolver)
    cipher = _generate_AES_CBC_cipher(content_encryption_key, iv)
    decryptor = cipher.decryptor()

    content = decryptor.update(content) + decryptor.finalize()
    if unpad:
        unpadder = PKCS7(128).unpadder()
        content = unpadder.update(content) + unpadder.finalize()

    return content[start_offset: len(content) - end_offset]


def get_blob_encryptor_and_padder(cek, iv, should_pad):
    encryptor = None
    padder = None

    if cek is not None and iv is not None:
        cipher = _generate_AES_CBC_cipher(cek, iv)
        encryptor = cipher.encryptor()
        padder = PKCS7(128).padder() if should_pad else None

    return encryptor, padder


def encrypt_queue_message(message, key_encryption_key):
    '''
    Encrypts the given plain text message using AES256 in CBC mode with 128 bit padding.
    Wraps the generated content-encryption-key using the user-provided key-encryption-key (kek).
    Returns a json-formatted string containing the encrypted message and the encryption metadata.

    :param object message:
        The plain text messge to be encrypted.
    :param object key_encryption_key:
        The user-provided key-encryption-key. Must implement the following methods:
        wrap_key(key)--wraps the specified key using an algorithm of the user's choice.
        get_key_wrap_algorithm()--returns the algorithm used to wrap the specified symmetric key.
        get_kid()--returns a string key id for this key-encryption-key.
    :return: A json-formatted string containing the encrypted message and the encryption metadata.
    :rtype: str
    '''

    _validate_not_none('message', message)
    _validate_not_none('key_encryption_key', key_encryption_key)
    _validate_key_encryption_key_wrap(key_encryption_key)

    # AES256 uses 256 bit (32 byte) keys and always with 16 byte blocks
    content_encryption_key = os.urandom(32)
    initialization_vector = os.urandom(16)

    # Queue encoding functions all return unicode strings, and encryption should
    # operate on binary strings.
    message = message.encode('utf-8')

    cipher = _generate_AES_CBC_cipher(content_encryption_key, initialization_vector)

    # PKCS7 with 16 byte blocks ensures compatibility with AES.
    padder = PKCS7(128).padder()
    padded_data = padder.update(message) + padder.finalize()

    # Encrypt the data.
    encryptor = cipher.encryptor()
    encrypted_data = encryptor.update(padded_data) + encryptor.finalize()

    # Build the dictionary structure.
    queue_message = {'EncryptedMessageContents': encode_base64(encrypted_data),
                     'EncryptionData': _generate_encryption_data_dict(key_encryption_key,
                                                                      content_encryption_key,
                                                                      initialization_vector)}

    return dumps(queue_message)


def decrypt_queue_message(message, response, require_encryption, key_encryption_key, resolver):
    '''
    Returns the decrypted message contents from an EncryptedQueueMessage.
    If no encryption metadata is present, will return the unaltered message.
    :param str message:
        The JSON formatted QueueEncryptedMessage contents with all associated metadata.
    :param bool require_encryption:
        If set, will enforce that the retrieved messages are encrypted and decrypt them.
    :param object key_encryption_key:
        The user-provided key-encryption-key. Must implement the following methods:
        unwrap_key(key, algorithm)
            - returns the unwrapped form of the specified symmetric key usingthe string-specified algorithm.
        get_kid()
            - returns a string key id for this key-encryption-key.
    :param function resolver(kid):
        The user-provided key resolver. Uses the kid string to return a key-encryption-key
        implementing the interface defined above.
    :return: The plain text message from the queue message.
    :rtype: str
    '''

    try:
        message = loads(message)

        encryption_data = _dict_to_encryption_data(message['EncryptionData'])
        decoded_data = decode_base64_to_bytes(message['EncryptedMessageContents'])
    except (KeyError, ValueError):
        # Message was not json formatted and so was not encrypted
        # or the user provided a json formatted message.
        if require_encryption:
            raise ValueError('Message was not encrypted.')

        return message
    try:
        return _decrypt_message(decoded_data, encryption_data, key_encryption_key, resolver).decode('utf-8')
    except Exception as error:
        raise HttpResponseError(
            message="Decryption failed.",
            response=response,
            error=error)<|MERGE_RESOLUTION|>--- conflicted
+++ resolved
@@ -366,11 +366,7 @@
 
 
 def decrypt_blob(require_encryption, key_encryption_key, key_resolver,
-<<<<<<< HEAD
-                 content, start_offset, end_offset, response_headers):
-=======
                   response, start_offset, end_offset):
->>>>>>> 5eca2bb4
     '''
     Decrypts the given blob contents and returns only the requested range.
 
