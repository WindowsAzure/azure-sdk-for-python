# -------------------------------------------------------------------------
# Copyright (c) Microsoft Corporation. All rights reserved.
# Licensed under the MIT License. See License.txt in the project root for
# license information.
# --------------------------------------------------------------------------

import os
from os import urandom
from json import (
    dumps,
    loads,
)
from collections import OrderedDict

from cryptography.hazmat.backends import default_backend
from cryptography.hazmat.primitives.ciphers import Cipher
from cryptography.hazmat.primitives.ciphers.algorithms import AES
from cryptography.hazmat.primitives.ciphers.modes import CBC
from cryptography.hazmat.primitives.padding import PKCS7

from azure.core.exceptions import HttpResponseError

from ..version import VERSION
from . import encode_base64, decode_base64_to_bytes


_ENCRYPTION_PROTOCOL_V1 = '1.0'
_ERROR_OBJECT_INVALID = \
    '{0} does not define a complete interface. Value of {1} is either missing or invalid.'


def _validate_not_none(param_name, param):
    if param is None:
        raise ValueError('{0} should not be None.'.format(param_name))


def _validate_key_encryption_key_wrap(kek):
    # Note that None is not callable and so will fail the second clause of each check.
    if not hasattr(kek, 'wrap_key') or not callable(kek.wrap_key):
        raise AttributeError(_ERROR_OBJECT_INVALID.format('key encryption key', 'wrap_key'))
    if not hasattr(kek, 'get_kid') or not callable(kek.get_kid):
        raise AttributeError(_ERROR_OBJECT_INVALID.format('key encryption key', 'get_kid'))
    if not hasattr(kek, 'get_key_wrap_algorithm') or not callable(kek.get_key_wrap_algorithm):
        raise AttributeError(_ERROR_OBJECT_INVALID.format('key encryption key', 'get_key_wrap_algorithm'))


class _EncryptionAlgorithm(object):
    '''
    Specifies which client encryption algorithm is used.
    '''
    AES_CBC_256 = 'AES_CBC_256'


class _WrappedContentKey:
    '''
    Represents the envelope key details stored on the service.
    '''

    def __init__(self, algorithm, encrypted_key, key_id):
        '''
        :param str algorithm:
            The algorithm used for wrapping.
        :param bytes encrypted_key:
            The encrypted content-encryption-key.
        :param str key_id:
            The key-encryption-key identifier string.
        '''

        _validate_not_none('algorithm', algorithm)
        _validate_not_none('encrypted_key', encrypted_key)
        _validate_not_none('key_id', key_id)

        self.algorithm = algorithm
        self.encrypted_key = encrypted_key
        self.key_id = key_id


class _EncryptionAgent:
    '''
    Represents the encryption agent stored on the service.
    It consists of the encryption protocol version and encryption algorithm used.
    '''

    def __init__(self, encryption_algorithm, protocol):
        '''
        :param _EncryptionAlgorithm encryption_algorithm:
            The algorithm used for encrypting the message contents.
        :param str protocol:
            The protocol version used for encryption.
        '''

        _validate_not_none('encryption_algorithm', encryption_algorithm)
        _validate_not_none('protocol', protocol)

        self.encryption_algorithm = str(encryption_algorithm)
        self.protocol = protocol


class _EncryptionData:
    '''
    Represents the encryption data that is stored on the service.
    '''

    def __init__(self, content_encryption_IV, encryption_agent, wrapped_content_key,
                 key_wrapping_metadata):
        '''
        :param bytes content_encryption_IV:
            The content encryption initialization vector.
        :param _EncryptionAgent encryption_agent:
            The encryption agent.
        :param _WrappedContentKey wrapped_content_key:
            An object that stores the wrapping algorithm, the key identifier,
            and the encrypted key bytes.
        :param dict key_wrapping_metadata:
            A dict containing metadata related to the key wrapping.
        '''

        _validate_not_none('content_encryption_IV', content_encryption_IV)
        _validate_not_none('encryption_agent', encryption_agent)
        _validate_not_none('wrapped_content_key', wrapped_content_key)

        self.content_encryption_IV = content_encryption_IV
        self.encryption_agent = encryption_agent
        self.wrapped_content_key = wrapped_content_key
        self.key_wrapping_metadata = key_wrapping_metadata


def _generate_encryption_data_dict(kek, cek, iv):
    '''
    Generates and returns the encryption metadata as a dict.
    :param object kek: The key encryption key. See calling functions for more information.
    :param bytes cek: The content encryption key.
    :param bytes iv: The initialization vector.
    :return: A dict containing all the encryption metadata.
    :rtype: dict
    '''
    # Encrypt the cek.
    wrapped_cek = kek.wrap_key(cek)

    # Build the encryption_data dict.
    # Use OrderedDict to comply with Java's ordering requirement.
    wrapped_content_key = OrderedDict()
    wrapped_content_key['KeyId'] = kek.get_kid()
    wrapped_content_key['EncryptedKey'] = encode_base64(wrapped_cek)
    wrapped_content_key['Algorithm'] = kek.get_key_wrap_algorithm()

    encryption_agent = OrderedDict()
    encryption_agent['Protocol'] = _ENCRYPTION_PROTOCOL_V1
    encryption_agent['EncryptionAlgorithm'] = _EncryptionAlgorithm.AES_CBC_256

    encryption_data_dict = OrderedDict()
    encryption_data_dict['WrappedContentKey'] = wrapped_content_key
    encryption_data_dict['EncryptionAgent'] = encryption_agent
    encryption_data_dict['ContentEncryptionIV'] = encode_base64(iv)
    encryption_data_dict['KeyWrappingMetadata'] = {'EncryptionLibrary': 'Python ' + VERSION}

    return encryption_data_dict


def _dict_to_encryption_data(encryption_data_dict):
    '''
    Converts the specified dictionary to an EncryptionData object for
    eventual use in decryption.
    :param dict encryption_data_dict:
        The dictionary containing the encryption data.
    :return: an _EncryptionData object built from the dictionary.
    :rtype: _EncryptionData
    '''
    try:
        if encryption_data_dict['EncryptionAgent']['Protocol'] != _ENCRYPTION_PROTOCOL_V1:
            raise ValueError("Unsupported encryption version.")
    except KeyError:
        raise ValueError("Unsupported encryption version.")
    wrapped_content_key = encryption_data_dict['WrappedContentKey']
    wrapped_content_key = _WrappedContentKey(wrapped_content_key['Algorithm'],
                                             decode_base64_to_bytes(wrapped_content_key['EncryptedKey']),
                                             wrapped_content_key['KeyId'])

    encryption_agent = encryption_data_dict['EncryptionAgent']
    encryption_agent = _EncryptionAgent(encryption_agent['EncryptionAlgorithm'],
                                        encryption_agent['Protocol'])

    if 'KeyWrappingMetadata' in encryption_data_dict:
        key_wrapping_metadata = encryption_data_dict['KeyWrappingMetadata']
    else:
        key_wrapping_metadata = None

    encryption_data = _EncryptionData(decode_base64_to_bytes(encryption_data_dict['ContentEncryptionIV']),
                                      encryption_agent,
                                      wrapped_content_key,
                                      key_wrapping_metadata)

    return encryption_data


def _generate_AES_CBC_cipher(cek, iv):
    '''
    Generates and returns an encryption cipher for AES CBC using the given cek and iv.
    :param bytes[] cek: The content encryption key for the cipher.
    :param bytes[] iv: The initialization vector for the cipher.
    :return: A cipher for encrypting in AES256 CBC.
    :rtype: ~cryptography.hazmat.primitives.ciphers.Cipher
    '''

    backend = default_backend()
    algorithm = AES(cek)
    mode = CBC(iv)
    return Cipher(algorithm, mode, backend)


def _validate_and_unwrap_cek(encryption_data, key_encryption_key=None, key_resolver=None):
    '''
    Extracts and returns the content_encryption_key stored in the encryption_data object
    and performs necessary validation on all parameters.
    :param _EncryptionData encryption_data:
        The encryption metadata of the retrieved value.
    :param obj key_encryption_key:
        The key_encryption_key used to unwrap the cek. Please refer to high-level service object
        instance variables for more details.
    :param func key_resolver:
        A function used that, given a key_id, will return a key_encryption_key. Please refer
        to high-level service object instance variables for more details.
    :return: the content_encryption_key stored in the encryption_data object.
    :rtype: bytes[]
    '''

    _validate_not_none('content_encryption_IV', encryption_data.content_encryption_IV)
    _validate_not_none('encrypted_key', encryption_data.wrapped_content_key.encrypted_key)

    if _ENCRYPTION_PROTOCOL_V1 != encryption_data.encryption_agent.protocol:
        raise ValueError('Encryption version is not supported.')

    content_encryption_key = None

    # If the resolver exists, give priority to the key it finds.
    if key_resolver is not None:
        key_encryption_key = key_resolver(encryption_data.wrapped_content_key.key_id)

    _validate_not_none('key_encryption_key', key_encryption_key)
    if not hasattr(key_encryption_key, 'get_kid') or not callable(key_encryption_key.get_kid):
        raise AttributeError(_ERROR_OBJECT_INVALID.format('key encryption key', 'get_kid'))
    if not hasattr(key_encryption_key, 'unwrap_key') or not callable(key_encryption_key.unwrap_key):
        raise AttributeError(_ERROR_OBJECT_INVALID.format('key encryption key', 'unwrap_key'))
    if encryption_data.wrapped_content_key.key_id != key_encryption_key.get_kid():
        raise ValueError('Provided or resolved key-encryption-key does not match the id of key used to encrypt.')
    # Will throw an exception if the specified algorithm is not supported.
    content_encryption_key = key_encryption_key.unwrap_key(encryption_data.wrapped_content_key.encrypted_key,
                                                           encryption_data.wrapped_content_key.algorithm)
    _validate_not_none('content_encryption_key', content_encryption_key)

    return content_encryption_key


def _decrypt_message(message, encryption_data, key_encryption_key=None, resolver=None):
    '''
    Decrypts the given ciphertext using AES256 in CBC mode with 128 bit padding.
    Unwraps the content-encryption-key using the user-provided or resolved key-encryption-key (kek).
    Returns the original plaintex.
    :param str message:
        The ciphertext to be decrypted.
    :param _EncryptionData encryption_data:
        The metadata associated with this ciphertext.
    :param object key_encryption_key:
        The user-provided key-encryption-key. Must implement the following methods:
        unwrap_key(key, algorithm)
            - returns the unwrapped form of the specified symmetric key using the string-specified algorithm.
        get_kid()
            - returns a string key id for this key-encryption-key.
    :param function resolver(kid):
        The user-provided key resolver. Uses the kid string to return a key-encryption-key
        implementing the interface defined above.
    :return: The decrypted plaintext.
    :rtype: str
    '''
    _validate_not_none('message', message)
    content_encryption_key = _validate_and_unwrap_cek(encryption_data, key_encryption_key, resolver)

    if _EncryptionAlgorithm.AES_CBC_256 != encryption_data.encryption_agent.encryption_algorithm:
        raise ValueError('Specified encryption algorithm is not supported.')

    cipher = _generate_AES_CBC_cipher(content_encryption_key, encryption_data.content_encryption_IV)

    # decrypt data
    decrypted_data = message
    decryptor = cipher.decryptor()
    decrypted_data = (decryptor.update(decrypted_data) + decryptor.finalize())

    # unpad data
    unpadder = PKCS7(128).unpadder()
    decrypted_data = (unpadder.update(decrypted_data) + unpadder.finalize())

    return decrypted_data


def encrypt_blob(blob, key_encryption_key):
    '''
    Encrypts the given blob using AES256 in CBC mode with 128 bit padding.
    Wraps the generated content-encryption-key using the user-provided key-encryption-key (kek).
    Returns a json-formatted string containing the encryption metadata. This method should
    only be used when a blob is small enough for single shot upload. Encrypting larger blobs
<<<<<<< HEAD
    is done as a part of the upload_data_chunks method.

=======
    is done as a part of the upload_blob_chunks method.
>>>>>>> 323cc612
    :param bytes blob:
        The blob to be encrypted.
    :param object key_encryption_key:
        The user-provided key-encryption-key. Must implement the following methods:
        wrap_key(key)--wraps the specified key using an algorithm of the user's choice.
        get_key_wrap_algorithm()--returns the algorithm used to wrap the specified symmetric key.
        get_kid()--returns a string key id for this key-encryption-key.
    :return: A tuple of json-formatted string containing the encryption metadata and the encrypted blob data.
    :rtype: (str, bytes)
    '''

    _validate_not_none('blob', blob)
    _validate_not_none('key_encryption_key', key_encryption_key)
    _validate_key_encryption_key_wrap(key_encryption_key)

    # AES256 uses 256 bit (32 byte) keys and always with 16 byte blocks
    content_encryption_key = urandom(32)
    initialization_vector = urandom(16)

    cipher = _generate_AES_CBC_cipher(content_encryption_key, initialization_vector)

    # PKCS7 with 16 byte blocks ensures compatibility with AES.
    padder = PKCS7(128).padder()
    padded_data = padder.update(blob) + padder.finalize()

    # Encrypt the data.
    encryptor = cipher.encryptor()
    encrypted_data = encryptor.update(padded_data) + encryptor.finalize()
    encryption_data = _generate_encryption_data_dict(key_encryption_key, content_encryption_key,
                                                     initialization_vector)
    encryption_data['EncryptionMode'] = 'FullBlob'

    return dumps(encryption_data), encrypted_data


def generate_blob_encryption_data(key_encryption_key):
    '''
    Generates the encryption_metadata for the blob.
    :param bytes key_encryption_key:
        The key-encryption-key used to wrap the cek associate with this blob.
    :return: A tuple containing the cek and iv for this blob as well as the
        serialized encryption metadata for the blob.
    :rtype: (bytes, bytes, str)
    '''
    encryption_data = None
    content_encryption_key = None
    initialization_vector = None
    if key_encryption_key:
        _validate_key_encryption_key_wrap(key_encryption_key)
        content_encryption_key = urandom(32)
        initialization_vector = urandom(16)
        encryption_data = _generate_encryption_data_dict(key_encryption_key,
                                                         content_encryption_key,
                                                         initialization_vector)
        encryption_data['EncryptionMode'] = 'FullBlob'
        encryption_data = dumps(encryption_data)

    return content_encryption_key, initialization_vector, encryption_data


def decrypt_blob(require_encryption, key_encryption_key, key_resolver,
                 content, start_offset, end_offset, response_headers):
    '''
    Decrypts the given blob contents and returns only the requested range.
    :param bool require_encryption:
        Whether or not the calling blob service requires objects to be decrypted.
    :param object key_encryption_key:
        The user-provided key-encryption-key. Must implement the following methods:
        wrap_key(key)--wraps the specified key using an algorithm of the user's choice.
        get_key_wrap_algorithm()--returns the algorithm used to wrap the specified symmetric key.
        get_kid()--returns a string key id for this key-encryption-key.
    :param key_resolver(kid):
        The user-provided key resolver. Uses the kid string to return a key-encryption-key
        implementing the interface defined above.
    :return: The decrypted blob content.
    :rtype: bytes
    '''
    try:
        encryption_data = _dict_to_encryption_data(loads(response_headers['x-ms-meta-encryptiondata']))
    except:  # pylint: disable=bare-except
        if require_encryption:
            raise ValueError(
                'Encryption required, but received data does not contain appropriate metatadata.' + \
                'Data was either not encrypted or metadata has been lost.')

        return content

    if encryption_data.encryption_agent.encryption_algorithm != _EncryptionAlgorithm.AES_CBC_256:
        raise ValueError('Specified encryption algorithm is not supported.')

    blob_type = response_headers['x-ms-blob-type']

    iv = None
    unpad = False
    if 'content-range' in response_headers:
        content_range = response_headers['content-range']
        # Format: 'bytes x-y/size'

        # Ignore the word 'bytes'
        content_range = content_range.split(' ')

        content_range = content_range[1].split('-')
        content_range = content_range[1].split('/')
        end_range = int(content_range[0])
        blob_size = int(content_range[1])

        if start_offset >= 16:
            iv = content[:16]
            content = content[16:]
            start_offset -= 16
        else:
            iv = encryption_data.content_encryption_IV

        if end_range == blob_size - 1:
            unpad = True
    else:
        unpad = True
        iv = encryption_data.content_encryption_IV

    if blob_type == 'PageBlob':
        unpad = False

    content_encryption_key = _validate_and_unwrap_cek(encryption_data, key_encryption_key, key_resolver)
    cipher = _generate_AES_CBC_cipher(content_encryption_key, iv)
    decryptor = cipher.decryptor()

    content = decryptor.update(content) + decryptor.finalize()
    if unpad:
        unpadder = PKCS7(128).unpadder()
        content = unpadder.update(content) + unpadder.finalize()

    return content[start_offset: len(content) - end_offset]


def get_blob_encryptor_and_padder(cek, iv, should_pad):
    encryptor = None
    padder = None

    if cek is not None and iv is not None:
        cipher = _generate_AES_CBC_cipher(cek, iv)
        encryptor = cipher.encryptor()
        padder = PKCS7(128).padder() if should_pad else None

    return encryptor, padder


def encrypt_queue_message(message, key_encryption_key):
    '''
    Encrypts the given plain text message using AES256 in CBC mode with 128 bit padding.
    Wraps the generated content-encryption-key using the user-provided key-encryption-key (kek).
    Returns a json-formatted string containing the encrypted message and the encryption metadata.
    :param object message:
        The plain text messge to be encrypted.
    :param object key_encryption_key:
        The user-provided key-encryption-key. Must implement the following methods:
        wrap_key(key)--wraps the specified key using an algorithm of the user's choice.
        get_key_wrap_algorithm()--returns the algorithm used to wrap the specified symmetric key.
        get_kid()--returns a string key id for this key-encryption-key.
    :return: A json-formatted string containing the encrypted message and the encryption metadata.
    :rtype: str
    '''

    _validate_not_none('message', message)
    _validate_not_none('key_encryption_key', key_encryption_key)
    _validate_key_encryption_key_wrap(key_encryption_key)

    # AES256 uses 256 bit (32 byte) keys and always with 16 byte blocks
    content_encryption_key = os.urandom(32)
    initialization_vector = os.urandom(16)

    # Queue encoding functions all return unicode strings, and encryption should
    # operate on binary strings.
    message = message.encode('utf-8')

    cipher = _generate_AES_CBC_cipher(content_encryption_key, initialization_vector)

    # PKCS7 with 16 byte blocks ensures compatibility with AES.
    padder = PKCS7(128).padder()
    padded_data = padder.update(message) + padder.finalize()

    # Encrypt the data.
    encryptor = cipher.encryptor()
    encrypted_data = encryptor.update(padded_data) + encryptor.finalize()

    # Build the dictionary structure.
    queue_message = {'EncryptedMessageContents': encode_base64(encrypted_data),
                     'EncryptionData': _generate_encryption_data_dict(key_encryption_key,
                                                                      content_encryption_key,
                                                                      initialization_vector)}

    return dumps(queue_message)


def decrypt_queue_message(message, response, require_encryption, key_encryption_key, resolver):
    '''
    Returns the decrypted message contents from an EncryptedQueueMessage.
    If no encryption metadata is present, will return the unaltered message.
    :param str message:
        The JSON formatted QueueEncryptedMessage contents with all associated metadata.
    :param bool require_encryption:
        If set, will enforce that the retrieved messages are encrypted and decrypt them.
    :param object key_encryption_key:
        The user-provided key-encryption-key. Must implement the following methods:
        unwrap_key(key, algorithm)
            - returns the unwrapped form of the specified symmetric key usingthe string-specified algorithm.
        get_kid()
            - returns a string key id for this key-encryption-key.
    :param function resolver(kid):
        The user-provided key resolver. Uses the kid string to return a key-encryption-key
        implementing the interface defined above.
    :return: The plain text message from the queue message.
    :rtype: str
    '''

    try:
        message = loads(message)

        encryption_data = _dict_to_encryption_data(message['EncryptionData'])
        decoded_data = decode_base64_to_bytes(message['EncryptedMessageContents'])
    except (KeyError, ValueError):
        # Message was not json formatted and so was not encrypted
        # or the user provided a json formatted message.
        if require_encryption:
            raise ValueError('Message was not encrypted.')

        return message
    try:
        return _decrypt_message(decoded_data, encryption_data, key_encryption_key, resolver).decode('utf-8')
    except Exception as error:
        raise HttpResponseError(
            message="Decryption failed.",
            response=response,
            error=error)<|MERGE_RESOLUTION|>--- conflicted
+++ resolved
@@ -298,12 +298,8 @@
     Wraps the generated content-encryption-key using the user-provided key-encryption-key (kek).
     Returns a json-formatted string containing the encryption metadata. This method should
     only be used when a blob is small enough for single shot upload. Encrypting larger blobs
-<<<<<<< HEAD
     is done as a part of the upload_data_chunks method.
 
-=======
-    is done as a part of the upload_blob_chunks method.
->>>>>>> 323cc612
     :param bytes blob:
         The blob to be encrypted.
     :param object key_encryption_key:
