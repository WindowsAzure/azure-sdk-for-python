# Change Log azure-storage-queue

## Version 12.0.0:

**Breaking changes**

- `QueueClient` now accepts only `account_url` with mandatory a string param `queue_name`. 
To use a queue_url, the method `from_queue_url` must be used.
- `set_queue_access_policy` has required parameter `signed_identifiers`.
- `NoRetry` policy has been removed. Use keyword argument `retry_total=0` for no retries.
- `NoEncodePolicy` and `NoDecodePolicy` have been removed. Use `message_encode_policy=None` and `message_decode_policy=None`.
- Removed types that were accidentally exposed from two modules. Only `QueueServiceClient` and `QueueClient`
should be imported from azure.storage.queue.aio
- Some parameters have become keyword only, rather than positional. Some examples include:
  - `loop`
  - `max_concurrency`
  - `validate_content`
  - `timeout` etc.
- `QueueMessage` has had its parameters renamed from `insertion_time`, `time_next_visible`, `expiration_time`
to `inserted_on`, `next_visible_on`, `expires_on`, respectively. 
- `Logging` has been renamed to `QueueAnalyticsLogging`.
- `enqueue_message` is now called `send_message`.
<<<<<<< HEAD
- Client and model files have been made internal. Users should import from the top level modules: 
`azure.storage.queue` and `azure.storage.queue.aio` only.
=======
- The `generate_shared_access_signature` methods on both `QueueServiceClient` and `QueueClient` have been replaced by module level functions `generate_account_sas` and `generate_queue_sas`.

>>>>>>> 7a67989c

 **New features**
 
- `ResourceTypes`, and `Services` now have method `from_string` which takes parameters as a string.

## Version 12.0.0b4:

**Breaking changes**

- Permission models.
  - `AccountPermissions`, `QueuePermissions` have been renamed to 
  `AccountSasPermissions`, `QueueSasPermissions` respectively.
  - enum-like list parameters have been removed from both of them.
  - `__add__` and `__or__` methods are removed.
- `max_connections` is now renamed to `max_concurrency`.

**New features**

- `AccountSasPermissions`, `QueueSasPermissions` now have method `from_string` which takes parameters as a string.

## Version 12.0.0b3:

**Dependency updates**
- Adopted [azure-core](https://pypi.org/project/azure-core/) 1.0.0b3
  - If you later want to revert to previous versions of azure-storage-queue, or another Azure SDK
  library requiring azure-core 1.0.0b1 or azure-core 1.0.0b2, you must explicitly install
  the specific version of azure-core as well. For example:

  `pip install azure-core==1.0.0b2 azure-storage-queue==12.0.0b2`


## Version 12.0.0b2:

**Breaking changes**
- The behavior of listing operations has been modified:
    - The previous `marker` parameter has been removed.
    - The iterable response object now supports a `by_page` function that will return a secondary iterator of batches of results. This function supports a `continuation_token` parameter to replace the previous `marker` parameter.
- The new listing behaviour is also adopted by the `receive_messages` operation:
    - The receive operation returns a message iterator as before.
    - The returned iterator supports a `by_page` operation to receive messages in batches.

**New features**
- Added async APIs to subnamespace `azure.storage.queue.aio`.
- Distributed tracing framework OpenCensus is now supported.

**Dependency updates**
- Adopted [azure-core](https://pypi.org/project/azure-core/) 1.0.0b2
  - If you later want to revert to azure-storage-queue 12.0.0b1, or another Azure SDK
  library requiring azure-core 1.0.0b1, you must explicitly install azure-core
  1.0.0b1 as well. For example:

  `pip install azure-core==1.0.0b1 azure-storage-queue==12.0.0b1`

**Fixes and improvements**
- General refactor of duplicate and shared code.


## Version 12.0.0b1:

Version 12.0.0b1 is the first preview of our efforts to create a user-friendly and Pythonic client library for Azure Storage Queues. For more information about this, and preview releases of other Azure SDK libraries, please visit
https://aka.ms/azure-sdk-preview1-python.

**Breaking changes: New API design**
- Operations are now scoped to a particular client:
    - `QueueServiceClient`: This client handles account-level operations. This includes managing service properties and listing the queues within an account.
    - `QueueClient`: The client handles operations within a particular queue. This includes creating or deleting that queue, as well as enqueueing and dequeueing messages.

    These clients can be accessed by navigating down the client hierarchy, or instantiated directly using URLs to the resource (account or queue).
    For full details on the new API, please see the [reference documentation](http://azure.github.io/azure-sdk-for-python/ref/azure.storage.queue.html).
- New message iterator, for receiving messages from a queue in a continuous stream.
- New underlying REST pipeline implementation, based on the new `azure-core` library.
- Client and pipeline configuration is now available via keyword arguments at both the client level, and per-operation. See reference documentation for a full list of optional configuration arguments.
- Authentication using `azure-identity` credentials
  - see the
  [Azure Identity documentation](https://github.com/Azure/azure-sdk-for-python/blob/master/sdk/identity/azure-identity/README.md)
  for more information
- New error hierarchy:
    - All service errors will now use the base type: `azure.core.exceptions.HttpResponseError`
    - The are a couple of specific exception types derived from this base type for common error scenarios:
        - `ResourceNotFoundError`: The resource (e.g. queue, message) could not be found. Commonly a 404 status code.
        - `ResourceExistsError`: A resource conflict - commonly caused when attempting to create a resource that already exists.
        - `ResourceModifiedError`: The resource has been modified (e.g. overwritten) and therefore the current operation is in conflict. Alternatively this may be raised if a condition on the operation is not met.
        - `ClientAuthenticationError`: Authentication failed.
- No longer have specific operations for `get_metadata` - use `get_properties` instead.
- No longer have specific operations for `exists` - use `get_properties` instead.
- Operations `get_queue_acl` and `set_queue_acl` have been renamed to `get_queue_access_policy` and `set_queue_access_policy`.
- Operation `put_message` has been renamed to `enqueue_message`.
- Operation `get_messages` has been renamed to `receive_messages`.

## Version 2.0.1:
- Updated dependency on azure-storage-common.

## Version 2.0.0:
- Support for 2018-11-09 REST version.

## Version 1.4.0:

- azure-storage-nspkg is not installed anymore on Python 3 (PEP420-based namespace package)

## Version 1.3.0:

- Support for 2018-03-28 REST version. Please see our REST API documentation and blog for information about the related added features.

## Version 1.2.0rc1:

- Support for 2017-11-09 REST version. Please see our REST API documentation and blog for information about the related added features.
- Added support for OAuth authentication for HTTPS requests(Please note that this feature is available in preview).

## Version 1.1.0:

- Support for 2017-07-29 REST version. Please see our REST API documentation and blogs for information about the related added features.
- Queue messages can now have an arbitrarily large or infinite time to live.
- Error message now contains the ErrorCode from the x-ms-error-code header value.

## Version 1.0.0:

- The package has switched from Apache 2.0 to the MIT license.<|MERGE_RESOLUTION|>--- conflicted
+++ resolved
@@ -20,13 +20,8 @@
 to `inserted_on`, `next_visible_on`, `expires_on`, respectively. 
 - `Logging` has been renamed to `QueueAnalyticsLogging`.
 - `enqueue_message` is now called `send_message`.
-<<<<<<< HEAD
-- Client and model files have been made internal. Users should import from the top level modules: 
-`azure.storage.queue` and `azure.storage.queue.aio` only.
-=======
+- Client and model files have been made internal. Users should import from the top level modules `azure.storage.queue` and `azure.storage.queue.aio` only.
 - The `generate_shared_access_signature` methods on both `QueueServiceClient` and `QueueClient` have been replaced by module level functions `generate_account_sas` and `generate_queue_sas`.
-
->>>>>>> 7a67989c
 
  **New features**
  
