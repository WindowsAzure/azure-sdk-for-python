# coding: utf-8
# -------------------------------------------------------------------------
# Copyright (c) Microsoft Corporation. All rights reserved.
# Licensed under the MIT License. See License.txt in the project root for
# license information.
# --------------------------------------------------------------------------
from __future__ import division
import os.path
import time
from datetime import datetime, timedelta

try:
    import unittest.mock as mock
except ImportError:
    import mock

import zlib
import math
import sys
import string
import random
import re
import logging
from devtools_testutils import (
    AzureMgmtTestCase,
    AzureMgmtPreparer,
    ResourceGroupPreparer,
    StorageAccountPreparer,
    FakeResource,
)
from azure_devtools.scenario_tests import RecordingProcessor, AzureTestError, create_random_name
try:
    from cStringIO import StringIO      # Python 2
except ImportError:
    from io import StringIO

from azure.core.pipeline.policies import SansIOHTTPPolicy
from azure.core.exceptions import ResourceNotFoundError, HttpResponseError
from azure.core.credentials import AccessToken
from azure.storage.queue import generate_account_sas, AccountSasPermissions, ResourceTypes
from azure.mgmt.storage.models import StorageAccount, Endpoints
try:
    # Running locally - use configuration in settings_real.py
    from .settings_real import *
except ImportError:
    # Running on the pipeline - use fake values in order to create rg, etc.
    from .settings_fake import *

try:
    from devtools_testutils import mgmt_settings_real as settings
except ImportError:
    from devtools_testutils import mgmt_settings_fake as settings

import pytest

from .service_versions import service_version_map


LOGGING_FORMAT = '%(asctime)s %(name)-20s %(levelname)-5s %(message)s'
os.environ['AZURE_STORAGE_ACCOUNT_NAME'] = STORAGE_ACCOUNT_NAME
os.environ['AZURE_STORAGE_ACCOUNT_KEY'] = STORAGE_ACCOUNT_KEY
os.environ['AZURE_TEST_RUN_LIVE'] = os.environ.get('AZURE_TEST_RUN_LIVE', None) or RUN_IN_LIVE
os.environ['AZURE_SKIP_LIVE_RECORDING'] = os.environ.get('AZURE_SKIP_LIVE_RECORDING', None) or SKIP_LIVE_RECORDING


class FakeTokenCredential(object):
    """Protocol for classes able to provide OAuth tokens.
    :param str scopes: Lets you specify the type of access needed.
    """
    def __init__(self):
        self.token = AccessToken("YOU SHALL NOT PASS", 0)
        self.get_token_count = 0

    def get_token(self, *args):
        self.get_token_count += 1
        return self.token


class XMSRequestIDBody(RecordingProcessor):
    """This process is used for Storage batch call only, to avoid the echo policy.
    """
    def process_response(self, response):
        content_type = None
        for key, value in response.get('headers', {}).items():
            if key.lower() == 'content-type':
                content_type = (value[0] if isinstance(value, list) else value).lower()
                break

        if content_type and 'multipart/mixed' in content_type:
            response['body']['string'] = re.sub(b"x-ms-client-request-id: [a-f0-9-]+\r\n", b"", response['body']['string'])

        return response


class GlobalStorageAccountPreparer(AzureMgmtPreparer):
    def __init__(self):
        super(GlobalStorageAccountPreparer, self).__init__(
            name_prefix='',
            random_name_length=42
        )

    def create_resource(self, name, **kwargs):
        storage_account = StorageTestCase._STORAGE_ACCOUNT
        if self.is_live:
            self.test_class_instance.scrubber.register_name_pair(
                storage_account.name,
                "storagename"
            )
            self.test_class_instance.scrubber.register_name_pair(
                ":.{43}=\r",
                ":fake_shared_key=\r"
            )
        else:
            name = "storagename"
            storage_account.name = name
            storage_account.primary_endpoints.blob = 'https://{}.{}.core.windows.net'.format(name, 'blob')
            storage_account.primary_endpoints.queue = 'https://{}.{}.core.windows.net'.format(name, 'queue')
            storage_account.primary_endpoints.table = 'https://{}.{}.core.windows.net'.format(name, 'table')
            storage_account.primary_endpoints.file = 'https://{}.{}.core.windows.net'.format(name, 'file')

        return {
            'location': 'westus',
            'resource_group': StorageTestCase._RESOURCE_GROUP,
            'storage_account': storage_account,
            'storage_account_key': StorageTestCase._STORAGE_KEY,
            'storage_account_cs': StorageTestCase._STORAGE_CONNECTION_STRING,
        }


class GlobalResourceGroupPreparer(AzureMgmtPreparer):
    def __init__(self):
        super(GlobalResourceGroupPreparer, self).__init__(
            name_prefix='',
            random_name_length=42
        )

    def create_resource(self, name, **kwargs):
        rg = StorageTestCase._RESOURCE_GROUP
        if self.is_live:
            self.test_class_instance.scrubber.register_name_pair(
                rg.name,
                "rgname"
            )
        else:
            rg = FakeResource(
                name="rgname",
                id="/subscriptions/00000000-0000-0000-0000-000000000000/resourceGroups/rgname"
            )

        return {
            'location': 'westus',
            'resource_group': rg,
        }


class StorageTestCase(AzureMgmtTestCase):

    def __init__(self, *args, **kwargs):
        super(StorageTestCase, self).__init__(*args, **kwargs)
        self.replay_processors.append(XMSRequestIDBody())
        self.logger = logging.getLogger('azure.storage')
        self.configure_logging()

    def connection_string(self, account, key):
        return "DefaultEndpointsProtocol=https;AcCounTName=" + account.name + ";AccOuntKey=" + str(key) + ";EndpoIntSuffix=core.windows.net"

    def account_url(self, storage_account, storage_type):
        """Return an url of storage account.

        :param str storage_account: Storage account name
        :param str storage_type: The Storage type part of the URL. Should be "blob", or "queue", etc.
        """
        try:
            if storage_type == "blob":
                return storage_account.primary_endpoints.blob.rstrip("/")
            if storage_type == "queue":
                return storage_account.primary_endpoints.queue.rstrip("/")
            if storage_type == "file":
                return storage_account.primary_endpoints.file.rstrip("/")
            else:
                raise ValueError("Unknown storage type {}".format(storage_type))
        except AttributeError: # Didn't find "primary_endpoints"
            return 'https://{}.{}.core.windows.net'.format(storage_account, storage_type)

    def configure_logging(self):
        enable_logging = ENABLE_LOGGING

        self.enable_logging() if enable_logging else self.disable_logging()

    def enable_logging(self):
        handler = logging.StreamHandler()
        handler.setFormatter(logging.Formatter(LOGGING_FORMAT))
        self.logger.handlers = [handler]
        self.logger.setLevel(logging.DEBUG)
        self.logger.propagate = True
        self.logger.disabled = False

    def disable_logging(self):
        self.logger.propagate = False
        self.logger.disabled = True
        self.logger.handlers = []

    def sleep(self, seconds):
        if self.is_live:
            time.sleep(seconds)

    def get_random_bytes(self, size):
        # recordings don't like random stuff. making this more
        # deterministic.
        return b'a'*size

    def get_random_text_data(self, size):
        '''Returns random unicode text data exceeding the size threshold for
        chunking blob upload.'''
        checksum = zlib.adler32(self.qualified_test_name.encode()) & 0xffffffff
        rand = random.Random(checksum)
        text = u''
        words = [u'hello', u'world', u'python', u'啊齄丂狛狜']
        while (len(text) < size):
            index = int(rand.random()*(len(words) - 1))
            text = text + u' ' + words[index]

        return text

    @staticmethod
    def _set_test_proxy(service, settings):
        if settings.USE_PROXY:
            service.set_proxy(
                settings.PROXY_HOST,
                settings.PROXY_PORT,
                settings.PROXY_USER,
                settings.PROXY_PASSWORD,
            )

    def assertNamedItemInContainer(self, container, item_name, msg=None):
        def _is_string(obj):
            if sys.version_info >= (3,):
                return isinstance(obj, str)
            else:
                return isinstance(obj, basestring)
        for item in container:
            if _is_string(item):
                if item == item_name:
                    return
            elif isinstance(item, dict):
                if item_name == item['name']:
                    return
            elif item.name == item_name:
                return
            elif hasattr(item, 'snapshot') and item.snapshot == item_name:
                return


        standardMsg = '{0} not found in {1}'.format(
            repr(item_name), [str(c) for c in container])
        self.fail(self._formatMessage(msg, standardMsg))

    def assertNamedItemNotInContainer(self, container, item_name, msg=None):
        for item in container:
            if item.name == item_name:
                standardMsg = '{0} unexpectedly found in {1}'.format(
                    repr(item_name), repr(container))
                self.fail(self._formatMessage(msg, standardMsg))

    def assert_upload_progress(self, size, max_chunk_size, progress, unknown_size=False):
        '''Validates that the progress chunks align with our chunking procedure.'''
        index = 0
        total = None if unknown_size else size
        small_chunk_size = size % max_chunk_size
        self.assertEqual(len(progress), math.ceil(size / max_chunk_size))
        for i in progress:
            self.assertTrue(i[0] % max_chunk_size == 0 or i[0] % max_chunk_size == small_chunk_size)
            self.assertEqual(i[1], total)

    def assert_download_progress(self, size, max_chunk_size, max_get_size, progress):
        '''Validates that the progress chunks align with our chunking procedure.'''
        if size <= max_get_size:
            self.assertEqual(len(progress), 1)
            self.assertTrue(progress[0][0], size)
            self.assertTrue(progress[0][1], size)
        else:
            small_chunk_size = (size - max_get_size) % max_chunk_size
            self.assertEqual(len(progress), 1 + math.ceil((size - max_get_size) / max_chunk_size))

            self.assertTrue(progress[0][0], max_get_size)
            self.assertTrue(progress[0][1], size)
            for i in progress[1:]:
                self.assertTrue(i[0] % max_chunk_size == 0 or i[0] % max_chunk_size == small_chunk_size)
                self.assertEqual(i[1], size)

    def generate_oauth_token(self):
        if self.is_live:
            from azure.identity import ClientSecretCredential
            return ClientSecretCredential(
                self.get_settings_value("TENANT_ID"),
                self.get_settings_value("CLIENT_ID"),
                self.get_settings_value("CLIENT_SECRET"),
            )
        return self.generate_fake_token()

    def generate_sas_token(self):
        fake_key = 'a'*30 + 'b'*30

        return '?' + generate_account_sas(
            account_name = 'test', # name of the storage account
            account_key = fake_key, # key for the storage account
            resource_types = ResourceTypes(object=True),
            permission = AccountSasPermissions(read=True,list=True),
            start = datetime.now() - timedelta(hours = 24),
            expiry = datetime.now() + timedelta(days = 8)
        )

    def generate_fake_token(self):
        return FakeTokenCredential()

    def _get_service_version(self, **kwargs):
        env_version = service_version_map.get(os.environ.get("AZURE_LIVE_TEST_SERVICE_VERSION","LATEST"))
        return kwargs.pop("service_version", env_version)

    def create_storage_client(self, client, *args, **kwargs):
        kwargs["api_version"] = self._get_service_version(**kwargs)
        kwargs["_additional_pipeline_policies"] = [ApiVersionAssertPolicy(kwargs["api_version"])]
        return client(*args, **kwargs)

    def create_storage_client_from_conn_str(self, client, *args, **kwargs):
        kwargs["api_version"] = self._get_service_version(**kwargs)
        kwargs["_additional_pipeline_policies"] = [ApiVersionAssertPolicy(kwargs["api_version"])]
        return client.from_connection_string(*args, **kwargs)


def not_for_emulator(test):
    def skip_test_if_targeting_emulator(self):
        test(self)
    return skip_test_if_targeting_emulator


<<<<<<< HEAD
=======
class ApiVersionAssertPolicy(SansIOHTTPPolicy):
    """
    Assert the ApiVersion is set properly on the response
    """

    def __init__(self, api_version):
        self.api_version = api_version

    def on_request(self, request):
        assert request.http_request.headers['x-ms-version'] == self.api_version


class RetryCounter(object):
    def __init__(self):
        self.count = 0

    def simple_count(self, retry_context):
        self.count += 1


class ResponseCallback(object):
    def __init__(self, status=None, new_status=None):
        self.status = status
        self.new_status = new_status
        self.first = True
        self.count = 0

    def override_first_status(self, response):
        if self.first and response.http_response.status_code == self.status:
            response.http_response.status_code = self.new_status
            self.first = False
        self.count += 1

    def override_status(self, response):
        if response.http_response.status_code == self.status:
            response.http_response.status_code = self.new_status
        self.count += 1


>>>>>>> 9998221b
class LogCaptured(object):
    def __init__(self, test_case=None):
        # accept the test case so that we may reset logging after capturing logs
        self.test_case = test_case

    def __enter__(self):
        # enable logging
        # it is possible that the global logging flag is turned off
        self.test_case.enable_logging()

        # create a string stream to send the logs to
        self.log_stream = StringIO()

        # the handler needs to be stored so that we can remove it later
        self.handler = logging.StreamHandler(self.log_stream)
        self.handler.setFormatter(logging.Formatter(LOGGING_FORMAT))

        # get and enable the logger to send the outputs to the string stream
        self.logger = logging.getLogger('azure.storage')
        self.logger.level = logging.DEBUG
        self.logger.addHandler(self.handler)

        # the stream is returned to the user so that the capture logs can be retrieved
        return self.log_stream

    def __exit__(self, exc_type, exc_val, exc_tb):
        # stop the handler, and close the stream to exit
        self.logger.removeHandler(self.handler)
        self.log_stream.close()

        # reset logging since we messed with the setting
        self.test_case.configure_logging()


@pytest.fixture(scope="session")
def storage_account():
    test_case = AzureMgmtTestCase("__init__")
    rg_preparer = ResourceGroupPreparer(random_name_enabled=True, name_prefix='pystorage')
    storage_preparer = StorageAccountPreparer(random_name_enabled=True, name_prefix='pyacrstorage')

    # Create
    subscription_id = os.environ.get("AZURE_SUBSCRIPTION_ID", None)
    location = os.environ.get("AZURE_LOCATION", "westus")

    existing_rg_name = os.environ.get("AZURE_RESOURCEGROUP_NAME")
    existing_storage_name = os.environ.get("AZURE_STORAGE_ACCOUNT_NAME")
    existing_storage_key = os.environ.get("AZURE_STORAGE_ACCOUNT_KEY")
    storage_connection_string = os.environ.get("AZURE_STORAGE_CONNECTION_STRING")

    i_need_to_create_rg = not (existing_rg_name or existing_storage_name or storage_connection_string)
    got_storage_info_from_env = existing_storage_name or storage_connection_string

    try:
        if i_need_to_create_rg:
            rg_name, rg_kwargs = rg_preparer._prepare_create_resource(test_case)
            rg = rg_kwargs['resource_group']
        else:
            rg_name = existing_rg_name or "no_rg_needed"
            rg = FakeResource(
                name=rg_name,
                id="/subscriptions/{}/resourceGroups/{}".format(subscription_id, rg_name)
            )
        StorageTestCase._RESOURCE_GROUP = rg

        try:
            if got_storage_info_from_env:

                if storage_connection_string:
                    storage_connection_string_parts = dict([
                        part.split('=', 1)
                        for part in storage_connection_string.split(";")
                    ])

                storage_account = None
                if existing_storage_name:
                    storage_name = existing_storage_name
                    storage_account = StorageAccount(
                        location=location,
                    )
                    storage_account.name = storage_name
                    storage_account.id = storage_name
                    storage_account.primary_endpoints = Endpoints()
                    storage_account.primary_endpoints.blob = '{}://{}.{}.{}'.format(PROTOCOL, storage_name, 'blob', ACCOUNT_URL_SUFFIX)
                    storage_account.primary_endpoints.queue = '{}://{}.{}.{}'.format(PROTOCOL, storage_name, 'queue', ACCOUNT_URL_SUFFIX)
                    storage_account.primary_endpoints.table = '{}://{}.{}.{}'.format(PROTOCOL, storage_name, 'table', ACCOUNT_URL_SUFFIX)
                    storage_account.primary_endpoints.file = '{}://{}.{}.{}'.format(PROTOCOL, storage_name, 'file', ACCOUNT_URL_SUFFIX)
                    storage_key = existing_storage_key

                if not storage_connection_string:
                    # It means I have received a storage name from env
                    storage_connection_string=";".join([
                        "DefaultEndpointsProtocol=https",
                        "AccountName={}".format(storage_name),
                        "AccountKey={}".format(storage_key),
                        "BlobEndpoint={}".format(storage_account.primary_endpoints.blob),
                        "TableEndpoint={}".format(storage_account.primary_endpoints.table),
                        "QueueEndpoint={}".format(storage_account.primary_endpoints.queue),
                        "FileEndpoint={}".format(storage_account.primary_endpoints.file),
                    ])

                if not storage_account:
                    # It means I have received a connection string
                    storage_name = storage_connection_string_parts["AccountName"]
                    storage_account = StorageAccount(
                        location=location,
                    )

                    def build_service_endpoint(service):
                        return "{}://{}.{}.{}".format(
                            storage_connection_string_parts.get("DefaultEndpointsProtocol", "https"),
                            storage_connection_string_parts["AccountName"],
                            service,
                            storage_connection_string_parts["EndpointSuffix"], # Let it fail if we don't even have that
                        )

                    storage_account.name = storage_name
                    storage_account.id = storage_name
                    storage_account.primary_endpoints=Endpoints()
                    storage_account.primary_endpoints.blob = storage_connection_string_parts.get("BlobEndpoint", build_service_endpoint("blob"))
                    storage_account.primary_endpoints.queue = storage_connection_string_parts.get("QueueEndpoint", build_service_endpoint("queue"))
                    storage_account.primary_endpoints.file = storage_connection_string_parts.get("FileEndpoint", build_service_endpoint("file"))
                    storage_account.secondary_endpoints=Endpoints()
                    storage_account.secondary_endpoints.blob = storage_connection_string_parts.get("BlobSecondaryEndpoint", build_service_endpoint("blob"))
                    storage_account.secondary_endpoints.queue = storage_connection_string_parts.get("QueueSecondaryEndpoint", build_service_endpoint("queue"))
                    storage_account.secondary_endpoints.file = storage_connection_string_parts.get("FileSecondaryEndpoint", build_service_endpoint("file"))
                    storage_key = storage_connection_string_parts["AccountKey"]

            else:
                for i in range(5):
                    try:
                        time.sleep(i) if i == 0 else time.sleep(2 ** i)
                        storage_name, storage_kwargs = storage_preparer._prepare_create_resource(
                            test_case, **rg_kwargs)
                        break
                        # Some tests may be running on the storage account and a conflict may occur. Backoff & Retry.
                    except HttpResponseError:
                        continue
                storage_account = storage_kwargs['storage_account']
                storage_key = storage_kwargs['storage_account_key']
                storage_connection_string = storage_kwargs['storage_account_cs']

            StorageTestCase._STORAGE_ACCOUNT = storage_account
            StorageTestCase._STORAGE_KEY = storage_key
            StorageTestCase._STORAGE_CONNECTION_STRING = storage_connection_string
            yield
        finally:
            if not got_storage_info_from_env:
                storage_preparer.remove_resource(
                    storage_name,
                    resource_group=rg
                )
    finally:
        if i_need_to_create_rg:
            try:
                rg_preparer.remove_resource(rg_name)
            # This covers the case where another test had already removed the resource group
            except ResourceNotFoundError:
                pass
        StorageTestCase._RESOURCE_GROUP = None<|MERGE_RESOLUTION|>--- conflicted
+++ resolved
@@ -334,8 +334,6 @@
     return skip_test_if_targeting_emulator
 
 
-<<<<<<< HEAD
-=======
 class ApiVersionAssertPolicy(SansIOHTTPPolicy):
     """
     Assert the ApiVersion is set properly on the response
@@ -375,7 +373,6 @@
         self.count += 1
 
 
->>>>>>> 9998221b
 class LogCaptured(object):
     def __init__(self, test_case=None):
         # accept the test case so that we may reset logging after capturing logs
