--- conflicted
+++ resolved
@@ -1,7 +1,6 @@
 # Change Log azure-storage-file
 
-<<<<<<< HEAD
-## 12.0.0
+## Version 12.0.0:
 
 **New features**
 - Added `delete_directory` method to the `share_client`.
@@ -10,12 +9,8 @@
 **Fixes and improvements**
 - Fixes a bug where determining length breaks while uploading a file when provided with an invalid fileno.
 
-=======
-## Version 12.0.0:
-
 **Breaking changes**
 - `close_handle(handle)` and `close_all_handles()` no longer return int. These functions return a dictionary which has the number of handles closed and number of handles failed to be closed.
->>>>>>> e7dca9ed
 
 ## Version 12.0.0b5:
 
