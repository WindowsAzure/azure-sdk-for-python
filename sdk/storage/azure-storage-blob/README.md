# Azure Storage Blobs client library for Python
Azure Blob storage is Microsoft's object storage solution for the cloud. Blob storage is optimized for storing massive amounts of unstructured data, such as text or binary data.

Blob storage is ideal for:

* Serving images or documents directly to a browser
* Storing files for distributed access
* Streaming video and audio
* Storing data for backup and restore, disaster recovery, and archiving
* Storing data for analysis by an on-premises or Azure-hosted service

[Source code](https://github.com/Azure/azure-sdk-for-python/tree/master/sdk/storage/azure-storage-blob/azure/storage/blob) | [Package (PyPI)](https://pypi.org/project/azure-storage-blob/) | [API reference documentation](https://docs.microsoft.com/en-us/python/api/azure-storage-blob/azure.storage.blob) | [Product documentation](https://docs.microsoft.com/azure/storage/) | [Samples](https://github.com/Azure/azure-sdk-for-python/tree/master/sdk/storage/azure-storage-blob/tests)


## Getting started

### Prerequisites
* Python 2.7, or 3.5 or later is required to use this package.
* You must have an [Azure subscription](https://azure.microsoft.com/free/) and an
[Azure storage account](https://docs.microsoft.com/azure/storage/common/storage-account-overview) to use this package.

### Install the package
Install the Azure Storage Blobs client library for Python with [pip](https://pypi.org/project/pip/):

```bash
pip install azure-storage-blob --pre
```

### Create a storage account
If you wish to create a new storage account, you can use the
[Azure Portal](https://docs.microsoft.com/azure/storage/common/storage-quickstart-create-account?tabs=azure-portal),
[Azure PowerShell](https://docs.microsoft.com/azure/storage/common/storage-quickstart-create-account?tabs=azure-powershell),
or [Azure CLI](https://docs.microsoft.com/azure/storage/common/storage-quickstart-create-account?tabs=azure-cli):

```bash
# Create a new resource group to hold the storage account -
# if using an existing resource group, skip this step
az group create --name my-resource-group --location westus2

# Create the storage account
az storage account create -n my-storage-account-name -g my-resource-group
```

### Create the client
The Azure Storage Blobs client library for Python allows you to interact with three types of resources: the storage
account itself, blob storage containers, and blobs. Interaction with these resources starts with an instance of a
[client](#clients). To create a client object, you will need the storage account's blob service endpoint URL and a
credential that allows you to access the storage account:

<<<<<<< HEAD
### Authenticate the client

Interaction with Storage Blobs starts with an instance of the BlobServiceClient class. You need an existing storage account, its URL, and a credential to instantiate the client object.

#### Get credentials

To authenticate the client you have a few options:
1. Use a SAS token string
2. Use an account shared access key
3. Use a token credential from [azure.identity](https://github.com/Azure/azure-sdk-for-python/tree/master/sdk/identity/azure-identity)
=======
```python
from azure.storage.blob import BlobServiceClient
>>>>>>> 1ab9f19b

service = BlobServiceClient(account_url="https://<my-storage-account-name>.blob.core.windows.net/", credential=credential)
```

#### Looking up the endpoint URL
You can find the storage account's blob service endpoint URL using the 
[Azure Portal](https://docs.microsoft.com/en-us/azure/storage/common/storage-account-overview#storage-account-endpoints),
[Azure PowerShell](https://docs.microsoft.com/en-us/powershell/module/az.storage/get-azstorageaccount),
or [Azure CLI](https://docs.microsoft.com/en-us/cli/azure/storage/account?view=azure-cli-latest#az-storage-account-show):

```bash
# Get the blob service endpoint for the storage account
az storage account show -n my-storage-account-name -g my-resource-group --query "primaryEndpoints.blob"
```

#### Types of credentials
The `credential` parameter may be provided in a number of different forms, depending on the type of
[authorization](https://docs.microsoft.com/en-us/azure/storage/common/storage-auth) you wish to use:
1. To use a [shared access signature (SAS) token](https://docs.microsoft.com/en-us/azure/storage/common/storage-sas-overview),
   provide the token as a string. If your account URL includes the SAS token, omit the credential parameter.
2. To use a storage account [shared access key](https://docs.microsoft.com/rest/api/storageservices/authenticate-with-shared-key/),
   provide the key as a string.
3. To use an [Azure Active Directory (AAD) token credential](https://docs.microsoft.com/en-us/azure/storage/common/storage-auth-aad),
   provide an instance of the desired credential type obtained from the
   [azure-identity](https://github.com/Azure/azure-sdk-for-python/tree/master/sdk/identity/azure-identity#credentials) library.
4. To use [anonymous public read access](https://docs.microsoft.com/en-us/azure/storage/blobs/storage-manage-access-to-resources),
   simply omit the credential parameter.

#### Creating the client from a connection string
Depending on your use case and authorization method, you may prefer to initialize a client instance with a storage
connection string instead of providing the account URL and credential separately. To do this, pass the storage
connection string to the client's `from_connection_string` class method:

```python
from azure.storage.blob import BlobServiceClient

service = BlobServiceClient.from_connection_string(conn_str="my_connection_string")
```

## Key concepts
<<<<<<< HEAD

Blob storage offers three types of resources:
* The storage account
* A container in the storage account
* A blob in a container

#### Clients

The Storage Blobs SDK provides four different clients to interact with the Blob Service:
1. **BlobServiceClient** - this client interacts with the Blob Service at the account level.
    It provides operations to retrieve and configure the account properties
    as well as list, create, and delete containers within the account.
    For operations relating to a specific container or blob, clients for those entities
    can also be retrieved using the `get_blob_client` or `get_container_client` functions.
2. **ContainerClient** - this client represents interaction with a specific
    container, although that container need not exist yet. It provides operations to create, delete, or
    configure containers and includes operations to list, upload, and delete blobs in the container.
    For operations relating to a specific blob, the client can also be retrieved using
    the `get_blob_client` function.
3. **BlobClient** - this client represents interaction with a specific
    blob, although that blob need not exist yet. It provides blob operations to upload, download, delete,
    create snapshots, and list blobs, as well as specific operations per blob type.
4. **LeaseClient** - this client represents lease interactions with a ContainerClient or BlobClient.
    It provides operations to acquire, renew, release, change, and break leases on the resources.

#### Blob Types

=======
The following components make up the Azure Blob Service:
* The storage account itself
* A container within the storage account
* A blob within a container

The Azure Storage Blobs client library for Python allows you to interact with each of these components through the
use of a dedicated client object.

### Clients
Four different clients are provided to to interact with the various components of the Blob Service:
1. **[BlobServiceClient](https://docs.microsoft.com/en-us/python/api/azure-storage-blob/azure.storage.blob.blobserviceclient)** -
    this client represents interaction with the Azure storage account itself, and allows you to acquire preconfigured
    client instances to access the containers and blobs within. It provides operations to retrieve and configure the
    account properties as well as list, create, and delete containers within the account. To perform operations on a
    specific container or blob, retrieve a client using the `get_container_client` or `get_blob_client` methods.
2. **[ContainerClient](https://docs.microsoft.com/en-us/python/api/azure-storage-blob/azure.storage.blob.containerclient)** -
    this client represents interaction with a specific container (which need not exist yet), and allows you to acquire
    preconfigured client instances to access the blobs within. It provides operations to create, delete, or configure a
    container and includes operations to list, upload, and delete the blobs within it. To perform operations on a
    specific blob within the container, retrieve a client using the `get_blob_client` method.
3. **[BlobClient](https://docs.microsoft.com/en-us/python/api/azure-storage-blob/azure.storage.blob.blobclient)** -
    this client represents interaction with a specific blob (which need not exist yet). It provides operations to
    upload, download, delete, and create snapshots of a blob, as well as specific operations per blob type.
4. **[LeaseClient](https://docs.microsoft.com/en-us/python/api/azure-storage-blob/azure.storage.blob.leaseclient)** -
    this client represents lease interactions with a `ContainerClient` or `BlobClient`. It provides operations to
    acquire, renew, release, change, and break a lease on a specified resource.

### Blob Types
>>>>>>> 1ab9f19b
Once you've initialized a Client, you can choose from the different types of blobs:
* **[Block blobs](https://docs.microsoft.com/en-us/rest/api/storageservices/understanding-block-blobs--append-blobs--and-page-blobs#about-block-blobs)**
  store text and binary data, up to approximately 4.75 TiB. Block blobs are made up of blocks of data that can be
  managed individually
* **[Append blobs](https://docs.microsoft.com/en-us/rest/api/storageservices/understanding-block-blobs--append-blobs--and-page-blobs#about-append-blobs)**
  are made up of blocks like block blobs, but are optimized for append operations. Append blobs are ideal for scenarios
  such as logging data from virtual machines
* **[Page blobs](https://docs.microsoft.com/en-us/rest/api/storageservices/understanding-block-blobs--append-blobs--and-page-blobs#about-page-blobs)**
  store random access files up to 8 TiB in size. Page blobs store virtual hard drive (VHD) files and serve as disks for
  Azure virtual machines

## Examples
The following sections provide several code snippets covering some of the most common Storage Blob tasks, including:

* [Uploading a blob](#uploading-a-blob)
* [Downloading a blob](#downloading-a-blob)
* [Enumerating blobs](#enumerating-blobs)

<<<<<<< HEAD

### Client creation with a connection string
Create the BlobServiceClient using the connection string to your Azure Storage account.
To get the connection string from the portal, navigate to `Access keys` under `Settings`, and
copy over the `Connection string`.

```python
from azure.storage.blob import BlobServiceClient

service = BlobServiceClient.from_connection_string(conn_str="my_connection_string")
```

=======
>>>>>>> 1ab9f19b
### Uploading a blob
Upload a blob to your container

```python
from azure.storage.blob import BlobClient

blob = BlobClient.from_connection_string(conn_str="my_connection_string", container_name="my_container", blob_name="my_blob")

with open("./SampleSource.txt", "rb") as data:
    blob.upload_blob(data)
```

Use the async client to upload a blob

```python
from azure.storage.blob.aio import BlobClient

blob = BlobClient.from_connection_string(conn_str="my_connection_string", container_name="my_container", blob_name="my_blob")

with open("./SampleSource.txt", "rb") as data:
    await blob.upload_blob(data)
```

### Downloading a blob
Download a blob from your container

```python
from azure.storage.blob import BlobClient

blob = BlobClient.from_connection_string(conn_str="my_connection_string", container_name="my_container", blob_name="my_blob")

with open("./BlockDestination.txt", "wb") as my_blob:
    blob_data = blob.download_blob()
    my_blob.writelines(blob_data.content_as_bytes())
```

Download a blob asynchronously

```python
from azure.storage.blob.aio import BlobClient

blob = BlobClient.from_connection_string(conn_str="my_connection_string", container_name="my_container", blob_name="my_blob")

with open("./BlockDestination.txt", "wb") as my_blob:
    stream = await blob.download_blob()
    data = await stream.content_as_bytes()
    my_blob.write(data)
```

### Enumerating blobs
List the blobs in your container

```python
from azure.storage.blob import ContainerClient

container = ContainerClient.from_connection_string(conn_str="my_connection_string", container_name="my_container")

blob_list = container.list_blobs()
for blob in blob_list:
    print(blob.name + '\n')
```

List the blobs asynchronously

```python
from azure.storage.blob.aio import ContainerClient

container = ContainerClient.from_connection_string(conn_str="my_connection_string", container_name="my_container")

blob_list = []
async for blob in container.list_blobs():
    blob_list.append(blob)
print(blob_list)
```

## Troubleshooting
Storage Blob clients raise exceptions defined in [Azure Core](https://github.com/Azure/azure-sdk-for-python/blob/master/sdk/core/azure-core/docs/exceptions.md).
All Blob service operations will throw a `StorageErrorException` on failure with helpful [error codes](https://docs.microsoft.com/rest/api/storageservices/blob-service-error-codes).

## Next steps

### More sample code

Get started with our [Blob samples](https://github.com/Azure/azure-sdk-for-python/tree/master/sdk/storage/azure-storage-blob/tests).

Several Storage Blobs Python SDK samples are available to you in the SDK's GitHub repository. These samples provide example code for additional scenarios commonly encountered while working with Storage Blobs:

* [`test_blob_samples_hello_world.py`](https://github.com/Azure/azure-sdk-for-python/tree/master/sdk/storage/azure-storage-blob/tests/test_blob_samples_hello_world.py) ([async version](https://github.com/Azure/azure-sdk-for-python/tree/master/sdk/storage/azure-storage-blob/tests/test_blob_samples_hello_world_async.py)) - Examples for common Storage Blob tasks:
    * Set up a container
    * Create a block, page, or append blob
    * Upload blobs
    * Download blobs
    * Delete blobs

* [`test_blob_samples_authentication.py`](https://github.com/Azure/azure-sdk-for-python/tree/master/sdk/storage/azure-storage-blob/tests/test_blob_samples_authentication.py) ([async version](https://github.com/Azure/azure-sdk-for-python/tree/master/sdk/storage/azure-storage-blob/tests/test_blob_samples_authentication_async.py)) - Examples for authenticating and creating the client:
    * From a connection string
    * From a shared access key
    * From a shared access signature token
    * From active directory

* [`test_blob_samples_service.py`](https://github.com/Azure/azure-sdk-for-python/tree/master/sdk/storage/azure-storage-blob/tests/test_blob_samples_service.py) ([async version](https://github.com/Azure/azure-sdk-for-python/tree/master/sdk/storage/azure-storage-blob/tests/test_blob_samples_service_async.py)) - Examples for interacting with the blob service:
    * Get account information
    * Get and set service properties
    * Get service statistics
    * Create, list, and delete containers
    * Get the Blob or Container client

* [`test_blob_samples_containers.py`](https://github.com/Azure/azure-sdk-for-python/tree/master/sdk/storage/azure-storage-blob/tests/test_blob_samples_containers.py) ([async version](https://github.com/Azure/azure-sdk-for-python/tree/master/sdk/storage/azure-storage-blob/tests/test_blob_samples_containers_async.py)) - Examples for interacting with containers:
    * Create a container and delete containers
    * Set metadata on containers
    * Get container properties
    * Acquire a lease on container
    * Set an access policy on a container
    * Upload, list, delete blobs in container
    * Get the blob client to interact with a specific blob

* [`test_blob_samples_common.py`](https://github.com/Azure/azure-sdk-for-python/tree/master/sdk/storage/azure-storage-blob/tests/test_blob_samples_common.py) ([async version](https://github.com/Azure/azure-sdk-for-python/tree/master/sdk/storage/azure-storage-blob/tests/test_blob_samples_common_async.py)) - Examples common to all types of blobs:
    * Create a snapshot
    * Delete a blob snapshot
    * Soft delete a blob
    * Undelete a blob
    * Acquire a lease on a blob
    * Copy a blob from a URL


### Additional documentation
For more extensive documentation on Azure Blob storage, see the [Azure Blob storage documentation](https://docs.microsoft.com/en-us/azure/storage/blobs/) on docs.microsoft.com.

## Contributing
This project welcomes contributions and suggestions.  Most contributions require you to agree to a Contributor License Agreement (CLA) declaring that you have the right to, and actually do, grant us the rights to use your contribution. For details, visit https://cla.microsoft.com.

When you submit a pull request, a CLA-bot will automatically determine whether you need to provide a CLA and decorate the PR appropriately (e.g., label, comment). Simply follow the instructions provided by the bot. You will only need to do this once across all repos using our CLA.

This project has adopted the [Microsoft Open Source Code of Conduct](https://opensource.microsoft.com/codeofconduct/). For more information see the [Code of Conduct FAQ](https://opensource.microsoft.com/codeofconduct/faq/) or contact [opencode@microsoft.com](mailto:opencode@microsoft.com) with any additional questions or comments.<|MERGE_RESOLUTION|>--- conflicted
+++ resolved
@@ -47,27 +47,14 @@
 [client](#clients). To create a client object, you will need the storage account's blob service endpoint URL and a
 credential that allows you to access the storage account:
 
-<<<<<<< HEAD
-### Authenticate the client
-
-Interaction with Storage Blobs starts with an instance of the BlobServiceClient class. You need an existing storage account, its URL, and a credential to instantiate the client object.
-
-#### Get credentials
-
-To authenticate the client you have a few options:
-1. Use a SAS token string
-2. Use an account shared access key
-3. Use a token credential from [azure.identity](https://github.com/Azure/azure-sdk-for-python/tree/master/sdk/identity/azure-identity)
-=======
 ```python
 from azure.storage.blob import BlobServiceClient
->>>>>>> 1ab9f19b
 
 service = BlobServiceClient(account_url="https://<my-storage-account-name>.blob.core.windows.net/", credential=credential)
 ```
 
 #### Looking up the endpoint URL
-You can find the storage account's blob service endpoint URL using the 
+You can find the storage account's blob service endpoint URL using the
 [Azure Portal](https://docs.microsoft.com/en-us/azure/storage/common/storage-account-overview#storage-account-endpoints),
 [Azure PowerShell](https://docs.microsoft.com/en-us/powershell/module/az.storage/get-azstorageaccount),
 or [Azure CLI](https://docs.microsoft.com/en-us/cli/azure/storage/account?view=azure-cli-latest#az-storage-account-show):
@@ -102,35 +89,6 @@
 ```
 
 ## Key concepts
-<<<<<<< HEAD
-
-Blob storage offers three types of resources:
-* The storage account
-* A container in the storage account
-* A blob in a container
-
-#### Clients
-
-The Storage Blobs SDK provides four different clients to interact with the Blob Service:
-1. **BlobServiceClient** - this client interacts with the Blob Service at the account level.
-    It provides operations to retrieve and configure the account properties
-    as well as list, create, and delete containers within the account.
-    For operations relating to a specific container or blob, clients for those entities
-    can also be retrieved using the `get_blob_client` or `get_container_client` functions.
-2. **ContainerClient** - this client represents interaction with a specific
-    container, although that container need not exist yet. It provides operations to create, delete, or
-    configure containers and includes operations to list, upload, and delete blobs in the container.
-    For operations relating to a specific blob, the client can also be retrieved using
-    the `get_blob_client` function.
-3. **BlobClient** - this client represents interaction with a specific
-    blob, although that blob need not exist yet. It provides blob operations to upload, download, delete,
-    create snapshots, and list blobs, as well as specific operations per blob type.
-4. **LeaseClient** - this client represents lease interactions with a ContainerClient or BlobClient.
-    It provides operations to acquire, renew, release, change, and break leases on the resources.
-
-#### Blob Types
-
-=======
 The following components make up the Azure Blob Service:
 * The storage account itself
 * A container within the storage account
@@ -159,7 +117,6 @@
     acquire, renew, release, change, and break a lease on a specified resource.
 
 ### Blob Types
->>>>>>> 1ab9f19b
 Once you've initialized a Client, you can choose from the different types of blobs:
 * **[Block blobs](https://docs.microsoft.com/en-us/rest/api/storageservices/understanding-block-blobs--append-blobs--and-page-blobs#about-block-blobs)**
   store text and binary data, up to approximately 4.75 TiB. Block blobs are made up of blocks of data that can be
@@ -178,7 +135,6 @@
 * [Downloading a blob](#downloading-a-blob)
 * [Enumerating blobs](#enumerating-blobs)
 
-<<<<<<< HEAD
 
 ### Client creation with a connection string
 Create the BlobServiceClient using the connection string to your Azure Storage account.
@@ -191,8 +147,6 @@
 service = BlobServiceClient.from_connection_string(conn_str="my_connection_string")
 ```
 
-=======
->>>>>>> 1ab9f19b
 ### Uploading a blob
 Upload a blob to your container
 
