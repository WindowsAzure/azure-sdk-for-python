# coding: utf-8

# -------------------------------------------------------------------------
# Copyright (c) Microsoft Corporation. All rights reserved.
# Licensed under the MIT License. See License.txt in the project root for
# license information.
# --------------------------------------------------------------------------
import pytest

import asyncio
import os
import unittest
from datetime import datetime, timedelta

from azure.core.exceptions import HttpResponseError, ResourceExistsError
from azure.core.pipeline.transport import AioHttpTransport
from multidict import CIMultiDict, CIMultiDictProxy
from azure.storage.blob._shared.policies import StorageContentValidation
<<<<<<< HEAD
from devtools_testutils import ResourceGroupPreparer, StorageAccountPreparer
from azure.storage.blob.aio import (
    BlobServiceClient,
    ContainerClient,
    BlobClient,
=======

from azure.storage.blob import (
>>>>>>> 620394eb
    BlobProperties,
    BlobSasPermissions,
    BlobType,
    PremiumPageBlobTier,
    SequenceNumberAction,
    StorageErrorCode
)

from azure.storage.blob.aio import (
    BlobServiceClient,
    ContainerClient,
    BlobClient,
)

from testcase import GlobalStorageAccountPreparer
from asyncblobtestcase import (
    AsyncBlobTestCase
)

#------------------------------------------------------------------------------
TEST_BLOB_PREFIX = 'blob'
LARGE_BLOB_SIZE = 64 * 1024 + 512
EIGHT_TB = 8 * 1024 * 1024 * 1024 * 1024
SOURCE_BLOB_SIZE = 8 * 1024
#------------------------------------------------------------------------------s

class AiohttpTestTransport(AioHttpTransport):
    """Workaround to vcrpy bug: https://github.com/kevin1024/vcrpy/pull/461
    """
    async def send(self, request, **config):
        response = await super(AiohttpTestTransport, self).send(request, **config)
        if not isinstance(response.headers, CIMultiDictProxy):
            response.headers = CIMultiDictProxy(CIMultiDict(response.internal_response.headers))
            response.content_type = response.headers.get("content-type")
        return response


class StoragePageBlobTestAsync(AsyncBlobTestCase):
    #--Helpers-----------------------------------------------------------------

    async def _setup(self, bsc):
        self.config = bsc._config
        self.container_name = self.get_resource_name('utcontainer')
        self.source_container_name = self.get_resource_name('utcontainersource')
        if self.is_live:
            await bsc.create_container(self.container_name)
            await bsc.create_container(self.source_container_name)

    def _teardown(self, FILE_PATH):
        if os.path.isfile(FILE_PATH):
            try:
                os.remove(FILE_PATH)
            except:
                pass

    def _get_blob_reference(self, bsc):
        return bsc.get_blob_client(
            self.container_name,
            self.get_resource_name(TEST_BLOB_PREFIX))

    async def _create_blob(self, bsc, length=512, sequence_number=None):
        blob = self._get_blob_reference(bsc)
        await blob.create_page_blob(size=length, sequence_number=sequence_number)
        return blob

    async def _create_source_blob(self, bs, data, offset, length):
        blob_client = bs.get_blob_client(self.source_container_name,
                                              self.get_resource_name(TEST_BLOB_PREFIX))
        await blob_client.create_page_blob(size=length)
        await blob_client.upload_page(data, offset=offset, length=length)
        return blob_client

    async def _create_sparse_page_blob(self, bsc, size=1024*1024, data=''):
        blob_client = self._get_blob_reference(bsc)
        await blob_client.create_page_blob(size=size)

        range_start = 8*1024 + 512

        # the page blob will be super sparse like this
        # :'start                         some data                     end   '
        await blob_client.upload_page(data, offset=range_start, length=len(data))

        return blob_client

    async def _wait_for_async_copy(self, blob):
        count = 0
        props = await blob.get_blob_properties()
        while props.copy.status == 'pending':
            count = count + 1
            if count > 10:
                self.fail('Timed out waiting for async copy to complete.')
            self.sleep(6)
            props = await blob.get_blob_properties()
        return props

    async def assertBlobEqual(self, container_name, blob_name, expected_data, bsc):
        blob = bsc.get_blob_client(container_name, blob_name)
        stream = await blob.download_blob()
        actual_data = await stream.content_as_bytes()
        self.assertEqual(actual_data, expected_data)

    async def assertRangeEqual(self, container_name, blob_name, expected_data, offset, length, bsc):
        blob = bsc.get_blob_client(container_name, blob_name)
        stream = await blob.download_blob(offset=offset, length=length)
        actual_data = await stream.content_as_bytes()
        self.assertEqual(actual_data, expected_data)

    class NonSeekableFile(object):
        def __init__(self, wrapped_file):
            self.wrapped_file = wrapped_file

        def write(self, data):
            self.wrapped_file.write(data)

        def read(self, count):
            return self.wrapped_file.read(count)

    #--Test cases for page blobs --------------------------------------------

    @GlobalStorageAccountPreparer()
    @AsyncBlobTestCase.await_prepared_test
    async def test_create_blob(self, resource_group, location, storage_account, storage_account_key):
        bsc = BlobServiceClient(self._account_url(storage_account.name), credential=storage_account_key, connection_data_block_size=4 * 1024, max_page_size=4 * 1024, transport=AiohttpTestTransport())
        await self._setup(bsc)
        blob = self._get_blob_reference(bsc)

        # Act
        resp = await blob.create_page_blob(1024)

        # Assert
        self.assertIsNotNone(resp.get('etag'))
        self.assertIsNotNone(resp.get('last_modified'))
        self.assertTrue(await blob.get_blob_properties())

    @GlobalStorageAccountPreparer()
    @AsyncBlobTestCase.await_prepared_test
    async def test_create_blob_with_metadata(self, resource_group, location, storage_account, storage_account_key):
        bsc = BlobServiceClient(self._account_url(storage_account.name), credential=storage_account_key, connection_data_block_size=4 * 1024, max_page_size=4 * 1024, transport=AiohttpTestTransport())
        # Arrange
        await self._setup(bsc)
        blob = self._get_blob_reference(bsc)
        metadata = {'hello': 'world', 'number': '42'}

        # Act
        resp = await blob.create_page_blob(512, metadata=metadata)

        # Assert
        md = await blob.get_blob_properties()
        self.assertDictEqual(md.metadata, metadata)

    @GlobalStorageAccountPreparer()
    @AsyncBlobTestCase.await_prepared_test
    async def test_put_page_with_lease_id(self, resource_group, location, storage_account, storage_account_key):
        bsc = BlobServiceClient(self._account_url(storage_account.name), credential=storage_account_key, connection_data_block_size=4 * 1024, max_page_size=4 * 1024, transport=AiohttpTestTransport())
        await self._setup(bsc)
        blob = await self._create_blob(bsc)
        lease = await blob.acquire_lease()

        # Act
        data = self.get_random_bytes(512)
        await blob.upload_page(data, offset=0, length=512, lease=lease)

        # Assert
        content = await blob.download_blob(lease=lease)
        actual = await content.content_as_bytes()
        self.assertEqual(actual, data)

    @GlobalStorageAccountPreparer()
    @AsyncBlobTestCase.await_prepared_test
    async def test_update_page(self, resource_group, location, storage_account, storage_account_key):
        bsc = BlobServiceClient(self._account_url(storage_account.name), credential=storage_account_key, connection_data_block_size=4 * 1024, max_page_size=4 * 1024, transport=AiohttpTestTransport())
        await self._setup(bsc)
        blob = await self._create_blob(bsc)

        # Act
        data = self.get_random_bytes(512)
        resp = await blob.upload_page(data, offset=0, length=512)

        # Assert
        self.assertIsNotNone(resp.get('etag'))
        self.assertIsNotNone(resp.get('last_modified'))
        self.assertIsNotNone(resp.get('blob_sequence_number'))
        await self.assertBlobEqual(self.container_name, blob.blob_name, data, bsc)

    @GlobalStorageAccountPreparer()
    @AsyncBlobTestCase.await_prepared_test
    async def test_create_8tb_blob(self, resource_group, location, storage_account, storage_account_key):
        bsc = BlobServiceClient(self._account_url(storage_account.name), credential=storage_account_key, connection_data_block_size=4 * 1024, max_page_size=4 * 1024, transport=AiohttpTestTransport())
        await self._setup(bsc)
        blob = self._get_blob_reference(bsc)

        # Act
        resp = await blob.create_page_blob(EIGHT_TB)
        props = await blob.get_blob_properties()
        page_ranges, cleared = await blob.get_page_ranges()

        # Assert
        self.assertIsNotNone(resp.get('etag'))
        self.assertIsNotNone(resp.get('last_modified'))
        self.assertIsInstance(props, BlobProperties)
        self.assertEqual(props.size, EIGHT_TB)
        self.assertEqual(0, len(page_ranges))

    @GlobalStorageAccountPreparer()
    @AsyncBlobTestCase.await_prepared_test
    async def test_create_larger_than_8tb_blob_fail(self, resource_group, location, storage_account, storage_account_key):
        bsc = BlobServiceClient(self._account_url(storage_account.name), credential=storage_account_key, connection_data_block_size=4 * 1024, max_page_size=4 * 1024, transport=AiohttpTestTransport())
        await self._setup(bsc)
        blob = self._get_blob_reference(bsc)

        # Act
        with self.assertRaises(HttpResponseError):
            await blob.create_page_blob(EIGHT_TB + 1)

    @GlobalStorageAccountPreparer()
    @AsyncBlobTestCase.await_prepared_test
    async def test_update_8tb_blob_page(self, resource_group, location, storage_account, storage_account_key):
        bsc = BlobServiceClient(self._account_url(storage_account.name), credential=storage_account_key, connection_data_block_size=4 * 1024, max_page_size=4 * 1024, transport=AiohttpTestTransport())
        await self._setup(bsc)
        blob = self._get_blob_reference(bsc)
        await blob.create_page_blob(EIGHT_TB)

        # Act
        data = self.get_random_bytes(512)
        start_offset = EIGHT_TB - 512
        length = 512
        resp = await blob.upload_page(data, offset=start_offset, length=length)
        props = await blob.get_blob_properties()
        page_ranges, cleared = await blob.get_page_ranges()

        # Assert
        self.assertIsNotNone(resp.get('etag'))
        self.assertIsNotNone(resp.get('last_modified'))
        self.assertIsNotNone(resp.get('blob_sequence_number'))
        await self.assertRangeEqual(self.container_name, blob.blob_name, data, start_offset, length, bsc)
        self.assertEqual(props.size, EIGHT_TB)
        self.assertEqual(1, len(page_ranges))
        self.assertEqual(page_ranges[0]['start'], start_offset)
        self.assertEqual(page_ranges[0]['end'], start_offset + length - 1)

    @GlobalStorageAccountPreparer()
    @AsyncBlobTestCase.await_prepared_test
    async def test_update_page_with_md5(self, resource_group, location, storage_account, storage_account_key):
        bsc = BlobServiceClient(self._account_url(storage_account.name), credential=storage_account_key, connection_data_block_size=4 * 1024, max_page_size=4 * 1024, transport=AiohttpTestTransport())
        await self._setup(bsc)
        blob = await self._create_blob(bsc)

        # Act
        data = self.get_random_bytes(512)
        resp = await blob.upload_page(data, offset=0, length=512, validate_content=True)
        # Assert

    @GlobalStorageAccountPreparer()
    @AsyncBlobTestCase.await_prepared_test
    async def test_clear_page(self, resource_group, location, storage_account, storage_account_key):
        bsc = BlobServiceClient(self._account_url(storage_account.name), credential=storage_account_key, connection_data_block_size=4 * 1024, max_page_size=4 * 1024, transport=AiohttpTestTransport())
        await self._setup(bsc)
        blob = await self._create_blob(bsc)

        # Act
        resp = await blob.clear_page(offset=0, length=512)
        # Assert
        self.assertIsNotNone(resp.get('etag'))
        self.assertIsNotNone(resp.get('last_modified'))
        self.assertIsNotNone(resp.get('blob_sequence_number'))
        await self.assertBlobEqual(self.container_name, blob.blob_name, b'\x00' * 512, bsc)

    @GlobalStorageAccountPreparer()
    @AsyncBlobTestCase.await_prepared_test
    async def test_put_page_if_sequence_number_lt_success(self, resource_group, location, storage_account, storage_account_key):
        bsc = BlobServiceClient(self._account_url(storage_account.name), credential=storage_account_key, connection_data_block_size=4 * 1024, max_page_size=4 * 1024, transport=AiohttpTestTransport())
        await self._setup(bsc)
        blob = self._get_blob_reference(bsc)
        data = self.get_random_bytes(512)

        start_sequence = 10
        await blob.create_page_blob(512, sequence_number=start_sequence)

        # Act
        await blob.upload_page(data, offset=0, length=512, if_sequence_number_lt=start_sequence + 1)

        # Assert
        await self.assertBlobEqual(self.container_name, blob.blob_name, data, bsc)

    @GlobalStorageAccountPreparer()
    @AsyncBlobTestCase.await_prepared_test
    async def test_update_page_if_sequence_number_lt_failure(self, resource_group, location, storage_account, storage_account_key):
        bsc = BlobServiceClient(self._account_url(storage_account.name), credential=storage_account_key, connection_data_block_size=4 * 1024, max_page_size=4 * 1024, transport=AiohttpTestTransport())
        await self._setup(bsc)
        blob = self._get_blob_reference(bsc)
        data = self.get_random_bytes(512)
        start_sequence = 10
        await blob.create_page_blob(512, sequence_number=start_sequence)

        # Act
        with self.assertRaises(HttpResponseError):
            await blob.upload_page(data, offset=0, length=512, if_sequence_number_lt=start_sequence)

        # Assert

    @GlobalStorageAccountPreparer()
    @AsyncBlobTestCase.await_prepared_test
    async def test_update_page_if_sequence_number_lte_success(self, resource_group, location, storage_account, storage_account_key):
        bsc = BlobServiceClient(self._account_url(storage_account.name), credential=storage_account_key, connection_data_block_size=4 * 1024, max_page_size=4 * 1024, transport=AiohttpTestTransport())
        await self._setup(bsc)
        blob = self._get_blob_reference(bsc)
        data = self.get_random_bytes(512)
        start_sequence = 10
        await blob.create_page_blob(512, sequence_number=start_sequence)

        # Act
        await blob.upload_page(data, offset=0, length=512, if_sequence_number_lte=start_sequence)

        # Assert
        await self.assertBlobEqual(self.container_name, blob.blob_name, data, bsc)

    @GlobalStorageAccountPreparer()
    @AsyncBlobTestCase.await_prepared_test
    async def test_update_page_if_sequence_number_lte_failure(self, resource_group, location, storage_account, storage_account_key):
        bsc = BlobServiceClient(self._account_url(storage_account.name), credential=storage_account_key, connection_data_block_size=4 * 1024, max_page_size=4 * 1024, transport=AiohttpTestTransport())
        await self._setup(bsc)
        blob = self._get_blob_reference(bsc)
        data = self.get_random_bytes(512)
        start_sequence = 10
        await blob.create_page_blob(512, sequence_number=start_sequence)

        # Act
        with self.assertRaises(HttpResponseError):
            await blob.upload_page(data, offset=0, length=512, if_sequence_number_lte=start_sequence - 1)

        # Assert

    @GlobalStorageAccountPreparer()
    @AsyncBlobTestCase.await_prepared_test
    async def test_update_page_if_sequence_number_eq_success(self, resource_group, location, storage_account, storage_account_key):
        bsc = BlobServiceClient(self._account_url(storage_account.name), credential=storage_account_key, connection_data_block_size=4 * 1024, max_page_size=4 * 1024, transport=AiohttpTestTransport())
        await self._setup(bsc)
        blob = self._get_blob_reference(bsc)
        data = self.get_random_bytes(512)
        start_sequence = 10
        await blob.create_page_blob(512, sequence_number=start_sequence)

        # Act
        await blob.upload_page(data, offset=0, length=512, if_sequence_number_eq=start_sequence)

        # Assert
        await self.assertBlobEqual(self.container_name, blob.blob_name, data, bsc)

    @GlobalStorageAccountPreparer()
    @AsyncBlobTestCase.await_prepared_test
    async def test_update_page_if_sequence_number_eq_failure(self, resource_group, location, storage_account, storage_account_key):
        bsc = BlobServiceClient(self._account_url(storage_account.name), credential=storage_account_key, connection_data_block_size=4 * 1024, max_page_size=4 * 1024, transport=AiohttpTestTransport())
        await self._setup(bsc)
        blob = self._get_blob_reference(bsc)
        data = self.get_random_bytes(512)
        start_sequence = 10
        await blob.create_page_blob(512, sequence_number=start_sequence)

        # Act
        with self.assertRaises(HttpResponseError):
            await blob.upload_page(data, offset=0, length=512, if_sequence_number_eq=start_sequence - 1)

        # Assert

    @GlobalStorageAccountPreparer()
    @AsyncBlobTestCase.await_prepared_test
    async def test_upload_pages_from_url(self, resource_group, location, storage_account, storage_account_key):
        # Arrange
        bsc = BlobServiceClient(self._account_url(storage_account.name), credential=storage_account_key, connection_data_block_size=4 * 1024, max_page_size=4 * 1024, transport=AiohttpTestTransport())
        await self._setup(bsc)
        source_blob_data = self.get_random_bytes(SOURCE_BLOB_SIZE)
        source_blob_client = await self._create_source_blob(bsc, source_blob_data, 0, SOURCE_BLOB_SIZE)
        sas = source_blob_client.generate_shared_access_signature(
            permission=BlobSasPermissions(read=True, delete=True),
            expiry=datetime.utcnow() + timedelta(hours=1))

        destination_blob_client = await self._create_blob(bsc, SOURCE_BLOB_SIZE)

        # Act: make update page from url calls
        resp = await destination_blob_client.upload_pages_from_url(
            source_blob_client.url + "?" + sas, offset=0, length=4 * 1024, source_offset=0)
        self.assertIsNotNone(resp.get('etag'))
        self.assertIsNotNone(resp.get('last_modified'))

        resp = await destination_blob_client.upload_pages_from_url(source_blob_client.url + "?" + sas, offset=4 * 1024,
                                                                   length=4 * 1024, source_offset=4 * 1024)
        self.assertIsNotNone(resp.get('etag'))
        self.assertIsNotNone(resp.get('last_modified'))

        # Assert the destination blob is constructed correctly
        blob_properties = await destination_blob_client.get_blob_properties()
        await self.assertBlobEqual(self.source_container_name, destination_blob_client.blob_name, source_blob_data, bsc)
        self.assertEqual(blob_properties.get('etag'), resp.get('etag'))
        self.assertEqual(blob_properties.get('last_modified'), resp.get('last_modified'))

    @GlobalStorageAccountPreparer()
    @AsyncBlobTestCase.await_prepared_test
    async def test_upload_pages_from_url_and_validate_content_md5(self, resource_group, location, storage_account, storage_account_key):
        # Arrange
        bsc = BlobServiceClient(self._account_url(storage_account.name), credential=storage_account_key, connection_data_block_size=4 * 1024, max_page_size=4 * 1024, transport=AiohttpTestTransport())
        await self._setup(bsc)
        source_blob_data = self.get_random_bytes(SOURCE_BLOB_SIZE)
        source_blob_client = await self._create_source_blob(bsc, source_blob_data, 0, SOURCE_BLOB_SIZE)
        src_md5 = StorageContentValidation.get_content_md5(source_blob_data)
        sas = source_blob_client.generate_shared_access_signature(
            permission=BlobSasPermissions(read=True, delete=True),
            expiry=datetime.utcnow() + timedelta(hours=1))

        destination_blob_client = await self._create_blob(bsc, SOURCE_BLOB_SIZE)

        # Act: make update page from url calls
        resp = await destination_blob_client.upload_pages_from_url(source_blob_client.url + "?" + sas,
                                                                   0,
                                                                   SOURCE_BLOB_SIZE,
                                                                   0,
                                                                   source_content_md5=src_md5)
        self.assertIsNotNone(resp.get('etag'))
        self.assertIsNotNone(resp.get('last_modified'))

        # Assert the destination blob is constructed correctly
        blob_properties = await destination_blob_client.get_blob_properties()
        await self.assertBlobEqual(self.container_name, destination_blob_client.blob_name, source_blob_data, bsc)
        self.assertEqual(blob_properties.get('etag'), resp.get('etag'))
        self.assertEqual(blob_properties.get('last_modified'), resp.get('last_modified'))

        # Act part 2: put block from url with wrong md5
        with self.assertRaises(HttpResponseError):
            await destination_blob_client.upload_pages_from_url(source_blob_client.url + "?" + sas, 0,
                                                                SOURCE_BLOB_SIZE,
                                                                0,
                                                                source_content_md5=StorageContentValidation.get_content_md5(
                                                                    b"POTATO"))

    @GlobalStorageAccountPreparer()
    @AsyncBlobTestCase.await_prepared_test
    async def test_upload_pages_from_url_with_source_if_modified(self, resource_group, location, storage_account, storage_account_key):
        # Arrange
        bsc = BlobServiceClient(self._account_url(storage_account.name), credential=storage_account_key, connection_data_block_size=4 * 1024, max_page_size=4 * 1024, transport=AiohttpTestTransport())
        await self._setup(bsc)
        source_blob_data = self.get_random_bytes(SOURCE_BLOB_SIZE)
        source_blob_client = await self._create_source_blob(bsc, source_blob_data, 0, SOURCE_BLOB_SIZE)
        source_properties = await source_blob_client.get_blob_properties()
        sas = source_blob_client.generate_shared_access_signature(
            permission=BlobSasPermissions(read=True, delete=True),
            expiry=datetime.utcnow() + timedelta(hours=1))

        destination_blob_client = await self._create_blob(bsc, SOURCE_BLOB_SIZE)

        # Act: make update page from url calls
        resp = await destination_blob_client.upload_pages_from_url(source_blob_client.url + "?" + sas,
                                                                   0,
                                                                   SOURCE_BLOB_SIZE,
                                                                   0,
                                                                   source_if_modified_since=source_properties.get(
                                                                       'last_modified') - timedelta(
                                                                       hours=15))
        self.assertIsNotNone(resp.get('etag'))
        self.assertIsNotNone(resp.get('last_modified'))

        # Assert the destination blob is constructed correctly
        blob_properties = await destination_blob_client.get_blob_properties()
        await self.assertBlobEqual(self.container_name, destination_blob_client.blob_name, source_blob_data, bsc)
        self.assertEqual(blob_properties.get('etag'), resp.get('etag'))
        self.assertEqual(blob_properties.get('last_modified'), resp.get('last_modified'))

        # Act part 2: put block from url with wrong md5
        with self.assertRaises(HttpResponseError):
            await destination_blob_client.upload_pages_from_url(source_blob_client.url + "?" + sas, 0,
                                                                SOURCE_BLOB_SIZE,
                                                                0,
                                                                source_if_modified_since=source_properties.get(
                                                                    'last_modified'))

    @GlobalStorageAccountPreparer()
    @AsyncBlobTestCase.await_prepared_test
    async def test_upload_pages_from_url_with_source_if_unmodified(self, resource_group, location, storage_account, storage_account_key):
        # Arrange
        bsc = BlobServiceClient(self._account_url(storage_account.name), credential=storage_account_key, connection_data_block_size=4 * 1024, max_page_size=4 * 1024, transport=AiohttpTestTransport())
        await self._setup(bsc)
        source_blob_data = self.get_random_bytes(SOURCE_BLOB_SIZE)
        source_blob_client = await self._create_source_blob(bsc, source_blob_data, 0, SOURCE_BLOB_SIZE)
        source_properties = await source_blob_client.get_blob_properties()
        sas = source_blob_client.generate_shared_access_signature(
            permission=BlobSasPermissions(read=True, delete=True),
            expiry=datetime.utcnow() + timedelta(hours=1))

        destination_blob_client = await self._create_blob(bsc, SOURCE_BLOB_SIZE)

        # Act: make update page from url calls
        resp = await destination_blob_client.upload_pages_from_url(source_blob_client.url + "?" + sas,
                                                                   0,
                                                                   SOURCE_BLOB_SIZE,
                                                                   0,
                                                                   source_if_unmodified_since=source_properties.get(
                                                                       'last_modified'))
        self.assertIsNotNone(resp.get('etag'))
        self.assertIsNotNone(resp.get('last_modified'))

        # Assert the destination blob is constructed correctly
        blob_properties = await destination_blob_client.get_blob_properties()
        await self.assertBlobEqual(self.container_name, destination_blob_client.blob_name, source_blob_data, bsc)
        self.assertEqual(blob_properties.get('etag'), resp.get('etag'))
        self.assertEqual(blob_properties.get('last_modified'), resp.get('last_modified'))

        # Act part 2: put block from url with wrong md5
        with self.assertRaises(HttpResponseError):
            await destination_blob_client.upload_pages_from_url(source_blob_client.url + "?" + sas, 0,
                                                                SOURCE_BLOB_SIZE,
                                                                0,
                                                                source_if_unmodified_since=source_properties.get(
                                                                    'last_modified') - timedelta(
                                                                    hours=15))

    @GlobalStorageAccountPreparer()
    @AsyncBlobTestCase.await_prepared_test
    async def test_upload_pages_from_url_with_source_if_match(self, resource_group, location, storage_account, storage_account_key):
        # Arrange
        bsc = BlobServiceClient(self._account_url(storage_account.name), credential=storage_account_key, connection_data_block_size=4 * 1024, max_page_size=4 * 1024, transport=AiohttpTestTransport())
        await self._setup(bsc)
        source_blob_data = self.get_random_bytes(SOURCE_BLOB_SIZE)
        source_blob_client = await self._create_source_blob(bsc, source_blob_data, 0, SOURCE_BLOB_SIZE)
        source_properties = await source_blob_client.get_blob_properties()
        sas = source_blob_client.generate_shared_access_signature(
            permission=BlobSasPermissions(read=True, delete=True),
            expiry=datetime.utcnow() + timedelta(hours=1))

        destination_blob_client = await self._create_blob(bsc, SOURCE_BLOB_SIZE)

        # Act: make update page from url calls
        resp = await destination_blob_client.upload_pages_from_url(source_blob_client.url + "?" + sas,
                                                                   0,
                                                                   SOURCE_BLOB_SIZE,
                                                                   0,
                                                                   source_if_match=source_properties.get('etag'))
        self.assertIsNotNone(resp.get('etag'))
        self.assertIsNotNone(resp.get('last_modified'))

        # Assert the destination blob is constructed correctly
        blob_properties = await destination_blob_client.get_blob_properties()
        await self.assertBlobEqual(self.container_name, destination_blob_client.blob_name, source_blob_data, bsc)
        self.assertEqual(blob_properties.get('etag'), resp.get('etag'))
        self.assertEqual(blob_properties.get('last_modified'), resp.get('last_modified'))

        # Act part 2: put block from url with wrong md5
        with self.assertRaises(HttpResponseError):
            await destination_blob_client.upload_pages_from_url(source_blob_client.url + "?" + sas, 0,
                                                                SOURCE_BLOB_SIZE,
                                                                0,
                                                                source_if_match='0x111111111111111')

    @GlobalStorageAccountPreparer()
    @AsyncBlobTestCase.await_prepared_test
    async def test_upload_pages_from_url_with_source_if_none_match(self, resource_group, location, storage_account, storage_account_key):
        # Arrange
        bsc = BlobServiceClient(self._account_url(storage_account.name), credential=storage_account_key, connection_data_block_size=4 * 1024, max_page_size=4 * 1024, transport=AiohttpTestTransport())
        await self._setup(bsc)
        source_blob_data = self.get_random_bytes(SOURCE_BLOB_SIZE)
        source_blob_client = await self._create_source_blob(bsc, source_blob_data, 0, SOURCE_BLOB_SIZE)
        source_properties = await source_blob_client.get_blob_properties()
        sas = source_blob_client.generate_shared_access_signature(
            permission=BlobSasPermissions(read=True, delete=True),
            expiry=datetime.utcnow() + timedelta(hours=1))

        destination_blob_client = await self._create_blob(bsc, SOURCE_BLOB_SIZE)

        # Act: make update page from url calls
        resp = await destination_blob_client.upload_pages_from_url(source_blob_client.url + "?" + sas,
                                                                   0,
                                                                   SOURCE_BLOB_SIZE,
                                                                   0,
                                                                   source_if_none_match='0x111111111111111')
        self.assertIsNotNone(resp.get('etag'))
        self.assertIsNotNone(resp.get('last_modified'))

        # Assert the destination blob is constructed correctly
        blob_properties = await destination_blob_client.get_blob_properties()
        await self.assertBlobEqual(self.container_name, destination_blob_client.blob_name, source_blob_data, bsc)
        self.assertEqual(blob_properties.get('etag'), resp.get('etag'))
        self.assertEqual(blob_properties.get('last_modified'), resp.get('last_modified'))

        # Act part 2: put block from url with wrong md5
        with self.assertRaises(HttpResponseError):
            await destination_blob_client.upload_pages_from_url(source_blob_client.url + "?" + sas, 0,
                                                                SOURCE_BLOB_SIZE,
                                                                0,
                                                                source_if_none_match=source_properties.get('etag'))

    @GlobalStorageAccountPreparer()
    @AsyncBlobTestCase.await_prepared_test
    async def test_upload_pages_from_url_with_if_modified(self, resource_group, location, storage_account, storage_account_key):
        # Arrange
        bsc = BlobServiceClient(self._account_url(storage_account.name), credential=storage_account_key, connection_data_block_size=4 * 1024, max_page_size=4 * 1024, transport=AiohttpTestTransport())
        await self._setup(bsc)
        source_blob_data = self.get_random_bytes(SOURCE_BLOB_SIZE)
        source_blob_client = await self._create_source_blob(bsc, source_blob_data, 0, SOURCE_BLOB_SIZE)
        source_properties = await source_blob_client.get_blob_properties()
        sas = source_blob_client.generate_shared_access_signature(
            permission=BlobSasPermissions(read=True, delete=True),
            expiry=datetime.utcnow() + timedelta(hours=1))

        destination_blob_client = await self._create_blob(bsc, SOURCE_BLOB_SIZE)

        # Act: make update page from url calls
        resp = await destination_blob_client.upload_pages_from_url(source_blob_client.url + "?" + sas,
                                                                   0,
                                                                   SOURCE_BLOB_SIZE,
                                                                   0,
                                                                   if_modified_since=source_properties.get(
                                                                       'last_modified') - timedelta(
                                                                       minutes=15))
        self.assertIsNotNone(resp.get('etag'))
        self.assertIsNotNone(resp.get('last_modified'))

        # Assert the destination blob is constructed correctly
        blob_properties = await destination_blob_client.get_blob_properties()
        await self.assertBlobEqual(self.source_container_name, destination_blob_client.blob_name, source_blob_data, bsc)
        self.assertEqual(blob_properties.get('etag'), resp.get('etag'))
        self.assertEqual(blob_properties.get('last_modified'), resp.get('last_modified'))

        # Act part 2: put block from url with wrong md5
        with self.assertRaises(HttpResponseError):
            await destination_blob_client.upload_pages_from_url(source_blob_client.url + "?" + sas, 0,
                                                                SOURCE_BLOB_SIZE,
                                                                0,
                                                                if_modified_since=blob_properties.get(
                                                                    'last_modified'))

    @GlobalStorageAccountPreparer()
    @AsyncBlobTestCase.await_prepared_test
    async def test_upload_pages_from_url_with_if_unmodified(self, resource_group, location, storage_account, storage_account_key):
        # Arrange
        bsc = BlobServiceClient(self._account_url(storage_account.name), credential=storage_account_key, connection_data_block_size=4 * 1024, max_page_size=4 * 1024, transport=AiohttpTestTransport())
        await self._setup(bsc)
        source_blob_data = self.get_random_bytes(SOURCE_BLOB_SIZE)
        source_blob_client = await self._create_source_blob(bsc, source_blob_data, 0, SOURCE_BLOB_SIZE)
        source_properties = await source_blob_client.get_blob_properties()
        sas = source_blob_client.generate_shared_access_signature(
            permission=BlobSasPermissions(read=True, delete=True),
            expiry=datetime.utcnow() + timedelta(hours=1))

        destination_blob_client = await self._create_blob(bsc, SOURCE_BLOB_SIZE)

        # Act: make update page from url calls
        resp = await destination_blob_client.upload_pages_from_url(source_blob_client.url + "?" + sas,
                                                                   0,
                                                                   SOURCE_BLOB_SIZE,
                                                                   0,
                                                                   if_unmodified_since=source_properties.get(
                                                                       'last_modified') + timedelta(minutes=15))
        self.assertIsNotNone(resp.get('etag'))
        self.assertIsNotNone(resp.get('last_modified'))

        # Assert the destination blob is constructed correctly
        blob_properties = await destination_blob_client.get_blob_properties()
        await self.assertBlobEqual(self.container_name, destination_blob_client.blob_name, source_blob_data, bsc)
        self.assertEqual(blob_properties.get('etag'), resp.get('etag'))
        self.assertEqual(blob_properties.get('last_modified'), resp.get('last_modified'))

        # Act part 2: put block from url with wrong md5
        with self.assertRaises(HttpResponseError):
            await destination_blob_client.upload_pages_from_url(source_blob_client.url + "?" + sas, 0,
                                                                SOURCE_BLOB_SIZE,
                                                                0,
                                                                if_unmodified_since=source_properties.get(
                                                                    'last_modified') - timedelta(
                                                                    minutes=15))

    @GlobalStorageAccountPreparer()
    @AsyncBlobTestCase.await_prepared_test
    async def test_upload_pages_from_url_with_if_match(self, resource_group, location, storage_account, storage_account_key):
        # Arrange
        bsc = BlobServiceClient(self._account_url(storage_account.name), credential=storage_account_key, connection_data_block_size=4 * 1024, max_page_size=4 * 1024, transport=AiohttpTestTransport())
        await self._setup(bsc)
        source_blob_data = self.get_random_bytes(SOURCE_BLOB_SIZE)
        source_blob_client = await self._create_source_blob(bsc, source_blob_data, 0, SOURCE_BLOB_SIZE)
        sas = source_blob_client.generate_shared_access_signature(
            permission=BlobSasPermissions(read=True, delete=True),
            expiry=datetime.utcnow() + timedelta(hours=1))

        destination_blob_client = await self._create_blob(bsc, SOURCE_BLOB_SIZE)
        destination_blob_properties = await destination_blob_client.get_blob_properties()

        # Act: make update page from url calls
        resp = await destination_blob_client.upload_pages_from_url(source_blob_client.url + "?" + sas,
                                                                   0,
                                                                   SOURCE_BLOB_SIZE,
                                                                   0,
                                                                   if_match=destination_blob_properties.get('etag'))
        self.assertIsNotNone(resp.get('etag'))
        self.assertIsNotNone(resp.get('last_modified'))

        # Assert the destination blob is constructed correctly
        blob_properties = await destination_blob_client.get_blob_properties()
        await self.assertBlobEqual(self.container_name, destination_blob_client.blob_name, source_blob_data, bsc)
        self.assertEqual(blob_properties.get('etag'), resp.get('etag'))
        self.assertEqual(blob_properties.get('last_modified'), resp.get('last_modified'))

        # Act part 2: put block from url with wrong md5
        with self.assertRaises(HttpResponseError):
            await destination_blob_client.upload_pages_from_url(source_blob_client.url + "?" + sas, 0,
                                                                SOURCE_BLOB_SIZE,
                                                                0,
                                                                if_match='0x111111111111111')

    @GlobalStorageAccountPreparer()
    @AsyncBlobTestCase.await_prepared_test
    async def test_upload_pages_from_url_with_if_none_match(self, resource_group, location, storage_account, storage_account_key):
        # Arrange
        bsc = BlobServiceClient(self._account_url(storage_account.name), credential=storage_account_key, connection_data_block_size=4 * 1024, max_page_size=4 * 1024, transport=AiohttpTestTransport())
        await self._setup(bsc)
        source_blob_data = self.get_random_bytes(SOURCE_BLOB_SIZE)
        source_blob_client = await self._create_source_blob(bsc, source_blob_data, 0, SOURCE_BLOB_SIZE)
        sas = source_blob_client.generate_shared_access_signature(
            permission=BlobSasPermissions(read=True, delete=True),
            expiry=datetime.utcnow() + timedelta(hours=1))

        destination_blob_client = await self._create_blob(bsc, SOURCE_BLOB_SIZE)

        # Act: make update page from url calls
        resp = await destination_blob_client.upload_pages_from_url(source_blob_client.url + "?" + sas,
                                                                   0,
                                                                   SOURCE_BLOB_SIZE,
                                                                   0,
                                                                   if_none_match='0x111111111111111')
        self.assertIsNotNone(resp.get('etag'))
        self.assertIsNotNone(resp.get('last_modified'))

        # Assert the destination blob is constructed correctly
        blob_properties = await destination_blob_client.get_blob_properties()
        await self.assertBlobEqual(self.container_name, destination_blob_client.blob_name, source_blob_data, bsc)
        self.assertEqual(blob_properties.get('etag'), resp.get('etag'))
        self.assertEqual(blob_properties.get('last_modified'), resp.get('last_modified'))

        # Act part 2: put block from url with wrong md5
        with self.assertRaises(HttpResponseError):
            await destination_blob_client.upload_pages_from_url(source_blob_client.url + "?" + sas, 0,
                                                                SOURCE_BLOB_SIZE,
                                                                0,
                                                                if_none_match=blob_properties.get('etag'))

    @GlobalStorageAccountPreparer()
    @AsyncBlobTestCase.await_prepared_test
    async def test_upload_pages_from_url_with_sequence_number_lt(self, resource_group, location, storage_account, storage_account_key):
        # Arrange
        bsc = BlobServiceClient(self._account_url(storage_account.name), credential=storage_account_key, connection_data_block_size=4 * 1024, max_page_size=4 * 1024, transport=AiohttpTestTransport())
        await self._setup(bsc)
        start_sequence = 10
        source_blob_data = self.get_random_bytes(SOURCE_BLOB_SIZE)
        source_blob_client = await self._create_source_blob(bsc, source_blob_data, 0, SOURCE_BLOB_SIZE)
        sas = source_blob_client.generate_shared_access_signature(
            permission=BlobSasPermissions(read=True, delete=True),
            expiry=datetime.utcnow() + timedelta(hours=1))

        destination_blob_client = await self._create_blob(bsc, SOURCE_BLOB_SIZE, sequence_number=start_sequence)

        # Act: make update page from url calls
        resp = await destination_blob_client.upload_pages_from_url(source_blob_client.url + "?" + sas,
                                                                   0,
                                                                   SOURCE_BLOB_SIZE,
                                                                   0,
                                                                   if_sequence_number_lt=start_sequence + 1)
        self.assertIsNotNone(resp.get('etag'))
        self.assertIsNotNone(resp.get('last_modified'))

        # Assert the destination blob is constructed correctly
        blob_properties = await destination_blob_client.get_blob_properties()
        await self.assertBlobEqual(self.container_name, destination_blob_client.blob_name, source_blob_data, bsc)
        self.assertEqual(blob_properties.get('etag'), resp.get('etag'))
        self.assertEqual(blob_properties.get('last_modified'), resp.get('last_modified'))

        # Act part 2: put block from url with wrong md5
        with self.assertRaises(HttpResponseError):
            await destination_blob_client.upload_pages_from_url(source_blob_client.url + "?" + sas, 0,
                                                                SOURCE_BLOB_SIZE,
                                                                0,
                                                                if_sequence_number_lt=start_sequence)

    @GlobalStorageAccountPreparer()
    @AsyncBlobTestCase.await_prepared_test
    async def test_upload_pages_from_url_with_sequence_number_lte(self, resource_group, location, storage_account, storage_account_key):
        # Arrange
        bsc = BlobServiceClient(self._account_url(storage_account.name), credential=storage_account_key, connection_data_block_size=4 * 1024, max_page_size=4 * 1024, transport=AiohttpTestTransport())
        await self._setup(bsc)
        start_sequence = 10
        source_blob_data = self.get_random_bytes(SOURCE_BLOB_SIZE)
        source_blob_client = await self._create_source_blob(bsc, source_blob_data, 0, SOURCE_BLOB_SIZE)
        sas = source_blob_client.generate_shared_access_signature(
            permission=BlobSasPermissions(read=True, delete=True),
            expiry=datetime.utcnow() + timedelta(hours=1))

        destination_blob_client = await self._create_blob(bsc, SOURCE_BLOB_SIZE, sequence_number=start_sequence)

        # Act: make update page from url calls
        resp = await destination_blob_client.upload_pages_from_url(source_blob_client.url + "?" + sas,
                                                                   0,
                                                                   SOURCE_BLOB_SIZE,
                                                                   0,
                                                                   if_sequence_number_lte=start_sequence)
        self.assertIsNotNone(resp.get('etag'))
        self.assertIsNotNone(resp.get('last_modified'))

        # Assert the destination blob is constructed correctly
        blob_properties = await destination_blob_client.get_blob_properties()
        await self.assertBlobEqual(self.container_name, destination_blob_client.blob_name, source_blob_data, bsc)
        self.assertEqual(blob_properties.get('etag'), resp.get('etag'))
        self.assertEqual(blob_properties.get('last_modified'), resp.get('last_modified'))

        # Act part 2: put block from url with wrong md5
        with self.assertRaises(HttpResponseError):
            await destination_blob_client.upload_pages_from_url(source_blob_client.url + "?" + sas, 0,
                                                                SOURCE_BLOB_SIZE,
                                                                0,
                                                                if_sequence_number_lte=start_sequence - 1)

    @GlobalStorageAccountPreparer()
    @AsyncBlobTestCase.await_prepared_test
    async def test_upload_pages_from_url_with_sequence_number_eq(self, resource_group, location, storage_account, storage_account_key):
        # Arrange
        bsc = BlobServiceClient(self._account_url(storage_account.name), credential=storage_account_key, connection_data_block_size=4 * 1024, max_page_size=4 * 1024, transport=AiohttpTestTransport())
        await self._setup(bsc)
        start_sequence = 10
        source_blob_data = self.get_random_bytes(SOURCE_BLOB_SIZE)
        source_blob_client = await self._create_source_blob(bsc, source_blob_data, 0, SOURCE_BLOB_SIZE)
        sas = source_blob_client.generate_shared_access_signature(
            permission=BlobSasPermissions(read=True, delete=True),
            expiry=datetime.utcnow() + timedelta(hours=1))

        destination_blob_client = await self._create_blob(bsc, SOURCE_BLOB_SIZE, sequence_number=start_sequence)

        # Act: make update page from url calls
        resp = await destination_blob_client.upload_pages_from_url(source_blob_client.url + "?" + sas,
                                                                   0,
                                                                   SOURCE_BLOB_SIZE,
                                                                   0,
                                                                   if_sequence_number_eq=start_sequence)
        self.assertIsNotNone(resp.get('etag'))
        self.assertIsNotNone(resp.get('last_modified'))

        # Assert the destination blob is constructed correctly
        blob_properties = await destination_blob_client.get_blob_properties()
        await self.assertBlobEqual(self.container_name, destination_blob_client.blob_name, source_blob_data, bsc)
        self.assertEqual(blob_properties.get('etag'), resp.get('etag'))
        self.assertEqual(blob_properties.get('last_modified'), resp.get('last_modified'))

        # Act part 2: put block from url with wrong md5
        with self.assertRaises(HttpResponseError):
            await destination_blob_client.upload_pages_from_url(source_blob_client.url + "?" + sas, 0,
                                                                SOURCE_BLOB_SIZE,
                                                                0,
                                                                if_sequence_number_eq=start_sequence + 1)

    @GlobalStorageAccountPreparer()
    @AsyncBlobTestCase.await_prepared_test
    async def test_update_page_unicode(self, resource_group, location, storage_account, storage_account_key):
        bsc = BlobServiceClient(self._account_url(storage_account.name), credential=storage_account_key, connection_data_block_size=4 * 1024, max_page_size=4 * 1024, transport=AiohttpTestTransport())
        await self._setup(bsc)
        blob = await self._create_blob(bsc)

        # Act
        data = u'abcdefghijklmnop' * 32
        resp = await blob.upload_page(data, offset=0, length=512)

        # Assert
        self.assertIsNotNone(resp.get('etag'))
        self.assertIsNotNone(resp.get('last_modified'))

    @GlobalStorageAccountPreparer()
    @AsyncBlobTestCase.await_prepared_test
    async def test_get_page_ranges_no_pages(self, resource_group, location, storage_account, storage_account_key):
        bsc = BlobServiceClient(self._account_url(storage_account.name), credential=storage_account_key, connection_data_block_size=4 * 1024, max_page_size=4 * 1024, transport=AiohttpTestTransport())
        await self._setup(bsc)
        blob = await self._create_blob(bsc)

        # Act
        ranges, cleared = await blob.get_page_ranges()

        # Assert
        self.assertIsNotNone(ranges)
        self.assertIsInstance(ranges, list)
        self.assertEqual(len(ranges), 0)

    @GlobalStorageAccountPreparer()
    @AsyncBlobTestCase.await_prepared_test
    async def test_get_page_ranges_2_pages(self, resource_group, location, storage_account, storage_account_key):
        bsc = BlobServiceClient(self._account_url(storage_account.name), credential=storage_account_key, connection_data_block_size=4 * 1024, max_page_size=4 * 1024, transport=AiohttpTestTransport())
        await self._setup(bsc)
        blob = await self._create_blob(bsc, 2048)
        data = self.get_random_bytes(512)
        resp1 = await blob.upload_page(data, offset=0, length=512)
        resp2 = await blob.upload_page(data, offset=1024, length=512)

        # Act
        ranges, cleared = await blob.get_page_ranges()

        # Assert
        self.assertIsNotNone(ranges)
        self.assertIsInstance(ranges, list)
        self.assertEqual(len(ranges), 2)
        self.assertEqual(ranges[0]['start'], 0)
        self.assertEqual(ranges[0]['end'], 511)
        self.assertEqual(ranges[1]['start'], 1024)
        self.assertEqual(ranges[1]['end'], 1535)

    @GlobalStorageAccountPreparer()
    @AsyncBlobTestCase.await_prepared_test
    async def test_get_page_ranges_diff(self, resource_group, location, storage_account, storage_account_key):
        bsc = BlobServiceClient(self._account_url(storage_account.name), credential=storage_account_key, connection_data_block_size=4 * 1024, max_page_size=4 * 1024, transport=AiohttpTestTransport())
        await self._setup(bsc)
        blob = await self._create_blob(bsc, 2048)
        data = self.get_random_bytes(1536)
        snapshot1 = await blob.create_snapshot()
        await blob.upload_page(data, offset=0, length=1536)
        snapshot2 = await blob.create_snapshot()
        await blob.clear_page(offset=512, length=512)

        # Act
        ranges1, cleared1 = await blob.get_page_ranges(previous_snapshot_diff=snapshot1)
        ranges2, cleared2 = await blob.get_page_ranges(previous_snapshot_diff=snapshot2['snapshot'])

        # Assert
        self.assertIsNotNone(ranges1)
        self.assertIsInstance(ranges1, list)
        self.assertEqual(len(ranges1), 2)
        self.assertIsInstance(cleared1, list)
        self.assertEqual(len(cleared1), 1)
        self.assertEqual(ranges1[0]['start'], 0)
        self.assertEqual(ranges1[0]['end'], 511)
        self.assertEqual(cleared1[0]['start'], 512)
        self.assertEqual(cleared1[0]['end'], 1023)
        self.assertEqual(ranges1[1]['start'], 1024)
        self.assertEqual(ranges1[1]['end'], 1535)

        self.assertIsNotNone(ranges2)
        self.assertIsInstance(ranges2, list)
        self.assertEqual(len(ranges2), 0)
        self.assertIsInstance(cleared2, list)
        self.assertEqual(len(cleared2), 1)
        self.assertEqual(cleared2[0]['start'], 512)
        self.assertEqual(cleared2[0]['end'], 1023)

    @GlobalStorageAccountPreparer()
    @AsyncBlobTestCase.await_prepared_test
    async def test_update_page_fail(self, resource_group, location, storage_account, storage_account_key):
        bsc = BlobServiceClient(self._account_url(storage_account.name), credential=storage_account_key, connection_data_block_size=4 * 1024, max_page_size=4 * 1024, transport=AiohttpTestTransport())
        await self._setup(bsc)
        blob = await self._create_blob(bsc, 2048)
        data = self.get_random_bytes(512)
        resp1 = await blob.upload_page(data, offset=0, length=512)
        # Act
        try:
            await blob.upload_page(data, offset=1024, length=513)
        except ValueError as e:
            self.assertEqual(str(e), 'length must be an integer that aligns with 512 page size')
            return

        # Assert
        raise Exception('Page range validation failed to throw on failure case')

    @GlobalStorageAccountPreparer()
    @AsyncBlobTestCase.await_prepared_test
    async def test_resize_blob(self, resource_group, location, storage_account, storage_account_key):
        bsc = BlobServiceClient(self._account_url(storage_account.name), credential=storage_account_key, connection_data_block_size=4 * 1024, max_page_size=4 * 1024, transport=AiohttpTestTransport())
        await self._setup(bsc)
        blob = await self._create_blob(bsc, 1024)

        # Act
        resp = await blob.resize_blob(512)

        # Assert
        self.assertIsNotNone(resp.get('etag'))
        self.assertIsNotNone(resp.get('last_modified'))
        self.assertIsNotNone(resp.get('blob_sequence_number'))
        props = await blob.get_blob_properties()
        self.assertIsInstance(props, BlobProperties)
        self.assertEqual(props.size, 512)

    @GlobalStorageAccountPreparer()
    @AsyncBlobTestCase.await_prepared_test
    async def test_set_sequence_number_blob(self, resource_group, location, storage_account, storage_account_key):
        bsc = BlobServiceClient(self._account_url(storage_account.name), credential=storage_account_key, connection_data_block_size=4 * 1024, max_page_size=4 * 1024, transport=AiohttpTestTransport())
        await self._setup(bsc)
        blob = await self._create_blob(bsc)

        # Act
        resp = await blob.set_sequence_number(SequenceNumberAction.Update, 6)

        #Assert
        self.assertIsNotNone(resp.get('etag'))
        self.assertIsNotNone(resp.get('last_modified'))
        self.assertIsNotNone(resp.get('blob_sequence_number'))
        props = await blob.get_blob_properties()
        self.assertIsInstance(props, BlobProperties)
        self.assertEqual(props.page_blob_sequence_number, 6)

    @GlobalStorageAccountPreparer()
    @AsyncBlobTestCase.await_prepared_test
    async def test_create_page_blob_with_no_overwrite(self, resource_group, location, storage_account, storage_account_key):
        bsc = BlobServiceClient(self._account_url(storage_account.name), credential=storage_account_key, connection_data_block_size=4 * 1024, max_page_size=4 * 1024, transport=AiohttpTestTransport())
        await self._setup(bsc)
        blob = self._get_blob_reference(bsc)
        data1 = self.get_random_bytes(LARGE_BLOB_SIZE)
        data2 = self.get_random_bytes(LARGE_BLOB_SIZE + 512)

        # Act
        create_resp = await blob.upload_blob(
            data1,
            overwrite=True,
            blob_type=BlobType.PageBlob,
            metadata={'blobdata': 'data1'})

        with self.assertRaises(ResourceExistsError):
            await blob.upload_blob(
                data2,
                overwrite=False,
                blob_type=BlobType.PageBlob,
                metadata={'blobdata': 'data2'})

        props = await blob.get_blob_properties()

        # Assert
        await self.assertBlobEqual(self.container_name, blob.blob_name, data1, bsc)
        self.assertEqual(props.etag, create_resp.get('etag'))
        self.assertEqual(props.last_modified, create_resp.get('last_modified'))
        self.assertEqual(props.metadata, {'blobdata': 'data1'})
        self.assertEqual(props.size, LARGE_BLOB_SIZE)
        self.assertEqual(props.blob_type, BlobType.PageBlob)

    @GlobalStorageAccountPreparer()
    @AsyncBlobTestCase.await_prepared_test
    async def test_create_page_blob_with_overwrite(self, resource_group, location, storage_account, storage_account_key):
        bsc = BlobServiceClient(self._account_url(storage_account.name), credential=storage_account_key, connection_data_block_size=4 * 1024, max_page_size=4 * 1024, transport=AiohttpTestTransport())
        await self._setup(bsc)
        blob = self._get_blob_reference(bsc)
        data1 = self.get_random_bytes(LARGE_BLOB_SIZE)
        data2 = self.get_random_bytes(LARGE_BLOB_SIZE + 512)

        # Act
        create_resp = await blob.upload_blob(
            data1,
            overwrite=True,
            blob_type=BlobType.PageBlob,
            metadata={'blobdata': 'data1'})
        update_resp = await blob.upload_blob(
            data2,
            overwrite=True,
            blob_type=BlobType.PageBlob,
            metadata={'blobdata': 'data2'})

        props = await blob.get_blob_properties()

        # Assert
        await self.assertBlobEqual(self.container_name, blob.blob_name, data2, bsc)
        self.assertEqual(props.etag, update_resp.get('etag'))
        self.assertEqual(props.last_modified, update_resp.get('last_modified'))
        self.assertEqual(props.metadata, {'blobdata': 'data2'})
        self.assertEqual(props.size, LARGE_BLOB_SIZE + 512)
        self.assertEqual(props.blob_type, BlobType.PageBlob)

    @GlobalStorageAccountPreparer()
    @AsyncBlobTestCase.await_prepared_test
    async def test_create_blob_from_bytes(self, resource_group, location, storage_account, storage_account_key):
        # parallel tests introduce random order of requests, can only run live
        if not self.is_live:
            return

        bsc = BlobServiceClient(self._account_url(storage_account.name), credential=storage_account_key, connection_data_block_size=4 * 1024, max_page_size=4 * 1024, transport=AiohttpTestTransport())
        await self._setup(bsc)
        blob = self._get_blob_reference(bsc)
        data = self.get_random_bytes(LARGE_BLOB_SIZE)

        # Act
        create_resp = await blob.upload_blob(data, blob_type=BlobType.PageBlob)
        props = await blob.get_blob_properties()

        # Assert
        await self.assertBlobEqual(self.container_name, blob.blob_name, data, bsc)
        self.assertEqual(props.etag, create_resp.get('etag'))
        self.assertEqual(props.last_modified, create_resp.get('last_modified'))

    @GlobalStorageAccountPreparer()
    @AsyncBlobTestCase.await_prepared_test
    async def test_create_blob_from_0_bytes(self, resource_group, location, storage_account, storage_account_key):
        # parallel tests introduce random order of requests, can only run live
        if not self.is_live:
            return

        bsc = BlobServiceClient(self._account_url(storage_account.name), credential=storage_account_key, connection_data_block_size=4 * 1024, max_page_size=4 * 1024, transport=AiohttpTestTransport())
        await self._setup(bsc)
        blob = self._get_blob_reference(bsc)
        data = self.get_random_bytes(0)

        # Act
        create_resp = await blob.upload_blob(data, blob_type=BlobType.PageBlob)
        props = await blob.get_blob_properties()

        # Assert
        await self.assertBlobEqual(self.container_name, blob.blob_name, data, bsc)
        self.assertEqual(props.etag, create_resp.get('etag'))
        self.assertEqual(props.last_modified, create_resp.get('last_modified'))

    @GlobalStorageAccountPreparer()
    @AsyncBlobTestCase.await_prepared_test
    async def test_create_blob_from_bytes_with_progress_first(self, resource_group, location, storage_account, storage_account_key):
        # parallel tests introduce random order of requests, can only run live
        if not self.is_live:
            return

        bsc = BlobServiceClient(self._account_url(storage_account.name), credential=storage_account_key, connection_data_block_size=4 * 1024, max_page_size=4 * 1024, transport=AiohttpTestTransport())
        await self._setup(bsc)
        blob = self._get_blob_reference(bsc)
        data = self.get_random_bytes(LARGE_BLOB_SIZE)

        # Act
        progress = []
        def callback(response):
            current = response.context['upload_stream_current']
            total = response.context['data_stream_total']
            if current is not None:
                progress.append((current, total))

        create_resp = await blob.upload_blob(
            data, blob_type=BlobType.PageBlob, raw_response_hook=callback)
        props = await blob.get_blob_properties()

        # Assert
        await self.assertBlobEqual(self.container_name, blob.blob_name, data, bsc)
        self.assertEqual(props.etag, create_resp.get('etag'))
        self.assertEqual(props.last_modified, create_resp.get('last_modified'))
        self.assert_upload_progress(LARGE_BLOB_SIZE, self.config.max_page_size, progress)

    @GlobalStorageAccountPreparer()
    @AsyncBlobTestCase.await_prepared_test
    async def test_create_blob_from_bytes_with_index(self, resource_group, location, storage_account, storage_account_key):
        # parallel tests introduce random order of requests, can only run live
        if not self.is_live:
            return

        bsc = BlobServiceClient(self._account_url(storage_account.name), credential=storage_account_key, connection_data_block_size=4 * 1024, max_page_size=4 * 1024, transport=AiohttpTestTransport())
        await self._setup(bsc)
        blob = self._get_blob_reference(bsc)
        data = self.get_random_bytes(LARGE_BLOB_SIZE)
        index = 1024

        # Act
        await blob.upload_blob(data[index:], blob_type=BlobType.PageBlob)

        # Assert
        await self.assertBlobEqual(self.container_name, blob.blob_name, data[1024:], bsc)

    @GlobalStorageAccountPreparer()
    @AsyncBlobTestCase.await_prepared_test
    async def test_create_blob_from_bytes_with_index_and_count(self, resource_group, location, storage_account, storage_account_key):
        bsc = BlobServiceClient(self._account_url(storage_account.name), credential=storage_account_key, connection_data_block_size=4 * 1024, max_page_size=4 * 1024, transport=AiohttpTestTransport())
        await self._setup(bsc)
        blob = self._get_blob_reference(bsc)
        data = self.get_random_bytes(LARGE_BLOB_SIZE)
        index = 512
        count = 1024

        # Act
        create_resp = await blob.upload_blob(data[index:], length=count, blob_type=BlobType.PageBlob)
        props = await blob.get_blob_properties()

        # Assert
        await self.assertBlobEqual(self.container_name, blob.blob_name, data[index:index + count], bsc)
        self.assertEqual(props.etag, create_resp.get('etag'))
        self.assertEqual(props.last_modified, create_resp.get('last_modified'))

    @GlobalStorageAccountPreparer()
    @AsyncBlobTestCase.await_prepared_test
    async def test_create_blob_from_path(self, resource_group, location, storage_account, storage_account_key):
        # parallel tests introduce random order of requests, can only run live
        if not self.is_live:
            return

        bsc = BlobServiceClient(self._account_url(storage_account.name), credential=storage_account_key, connection_data_block_size=4 * 1024, max_page_size=4 * 1024, transport=AiohttpTestTransport())
        await self._setup(bsc)
        blob = self._get_blob_reference(bsc)
        data = self.get_random_bytes(LARGE_BLOB_SIZE)
        FILE_PATH = 'create_blob_from_p.temp.dat'
        with open(FILE_PATH, 'wb') as stream:
            stream.write(data)

        # Act
        with open(FILE_PATH, 'rb') as stream:
            create_resp = await blob.upload_blob(stream, blob_type=BlobType.PageBlob)
        props = await blob.get_blob_properties()

        # Assert
        await self.assertBlobEqual(self.container_name, blob.blob_name, data, bsc)
        self.assertEqual(props.etag, create_resp.get('etag'))
        self.assertEqual(props.last_modified, create_resp.get('last_modified'))
        self._teardown(FILE_PATH)

    @GlobalStorageAccountPreparer()
    @AsyncBlobTestCase.await_prepared_test
    async def test_create_blob_from_path_with_progress(self, resource_group, location, storage_account, storage_account_key):
        # parallel tests introduce random order of requests, can only run live
        if not self.is_live:
            return

        bsc = BlobServiceClient(self._account_url(storage_account.name), credential=storage_account_key, connection_data_block_size=4 * 1024, max_page_size=4 * 1024, transport=AiohttpTestTransport())
        await self._setup(bsc)
        blob = self._get_blob_reference(bsc)
        data = self.get_random_bytes(LARGE_BLOB_SIZE)
        FILE_PATH = 'create_blob_from_path_with_p.temp.dat'
        with open(FILE_PATH, 'wb') as stream:
            stream.write(data)

        # Act
        progress = []
        def callback(response):
            current = response.context['upload_stream_current']
            total = response.context['data_stream_total']
            if current is not None:
                progress.append((current, total))

        with open(FILE_PATH, 'rb') as stream:
            await blob.upload_blob(stream, blob_type=BlobType.PageBlob, raw_response_hook=callback)

        # Assert
        await self.assertBlobEqual(self.container_name, blob.blob_name, data, bsc)
        self.assert_upload_progress(len(data), self.config.max_page_size, progress)
        self._teardown(FILE_PATH)

    @GlobalStorageAccountPreparer()
    @AsyncBlobTestCase.await_prepared_test
    async def test_create_blob_from_stream(self, resource_group, location, storage_account, storage_account_key):
        # parallel tests introduce random order of requests, can only run live
        if not self.is_live:
            return

        bsc = BlobServiceClient(self._account_url(storage_account.name), credential=storage_account_key, connection_data_block_size=4 * 1024, max_page_size=4 * 1024, transport=AiohttpTestTransport())
        await self._setup(bsc)
        blob = self._get_blob_reference(bsc)
        data = self.get_random_bytes(LARGE_BLOB_SIZE)
        FILE_PATH = '_create_blob_from_s.temp.dat'
        with open(FILE_PATH, 'wb') as stream:
            stream.write(data)

        # Act
        blob_size = len(data)
        with open(FILE_PATH, 'rb') as stream:
            create_resp = await blob.upload_blob(stream, length=blob_size, blob_type=BlobType.PageBlob)
        props = await blob.get_blob_properties()

        # Assert
        await self.assertBlobEqual(self.container_name, blob.blob_name, data[:blob_size], bsc)
        self.assertEqual(props.etag, create_resp.get('etag'))
        self.assertEqual(props.last_modified, create_resp.get('last_modified'))
        self._teardown(FILE_PATH)

    @GlobalStorageAccountPreparer()
    @AsyncBlobTestCase.await_prepared_test
    async def test_create_blob_from_stream_with_empty_pages(self, resource_group, location, storage_account, storage_account_key):
        # parallel tests introduce random order of requests, can only run live
        if not self.is_live:
            return

        bsc = BlobServiceClient(self._account_url(storage_account.name), credential=storage_account_key, connection_data_block_size=4 * 1024, max_page_size=4 * 1024, transport=AiohttpTestTransport())
        # data is almost all empty (0s) except two ranges
        await self._setup(bsc)
        blob = self._get_blob_reference(bsc)
        data = bytearray(LARGE_BLOB_SIZE)
        data[512: 1024] = self.get_random_bytes(512)
        data[8192: 8196] = self.get_random_bytes(4)
        FILE_PATH = '_with_empty_pages.temp.dat'
        with open(FILE_PATH, 'wb') as stream:
            stream.write(data)

        # Act
        blob_size = len(data)
        with open(FILE_PATH, 'rb') as stream:
            create_resp = await blob.upload_blob(stream, length=blob_size, blob_type=BlobType.PageBlob)
        props = await blob.get_blob_properties()

        # Assert
        # the uploader should have skipped the empty ranges
        await self.assertBlobEqual(self.container_name, blob.blob_name, data[:blob_size], bsc)
        ranges = await blob.get_page_ranges()
        page_ranges, cleared = list(ranges)
        self.assertEqual(len(page_ranges), 2)
        self.assertEqual(page_ranges[0]['start'], 0)
        self.assertEqual(page_ranges[0]['end'], 4095)
        self.assertEqual(page_ranges[1]['start'], 8192)
        self.assertEqual(page_ranges[1]['end'], 12287)
        self.assertEqual(props.etag, create_resp.get('etag'))
        self.assertEqual(props.last_modified, create_resp.get('last_modified'))
        self._teardown(FILE_PATH)

    @GlobalStorageAccountPreparer()
    @AsyncBlobTestCase.await_prepared_test
    async def test_create_blob_from_stream_non_seekable(self, resource_group, location, storage_account, storage_account_key):
        # parallel tests introduce random order of requests, can only run live
        if not self.is_live:
            return

        bsc = BlobServiceClient(self._account_url(storage_account.name), credential=storage_account_key, connection_data_block_size=4 * 1024, max_page_size=4 * 1024, transport=AiohttpTestTransport())
        await self._setup(bsc)
        blob = self._get_blob_reference(bsc)
        data = self.get_random_bytes(LARGE_BLOB_SIZE)
        FILE_PATH = 'blob_from_stream_non_see.temp.dat'
        with open(FILE_PATH, 'wb') as stream:
            stream.write(data)

        # Act
        blob_size = len(data)
        with open(FILE_PATH, 'rb') as stream:
            non_seekable_file = StoragePageBlobTestAsync.NonSeekableFile(stream)
            await blob.upload_blob(
                non_seekable_file,
                length=blob_size,
                max_concurrency=1,
                blob_type=BlobType.PageBlob)

        # Assert
        await self.assertBlobEqual(self.container_name, blob.blob_name, data[:blob_size], bsc)
        self._teardown(FILE_PATH)

    @GlobalStorageAccountPreparer()
    @AsyncBlobTestCase.await_prepared_test
    async def test_create_blob_from_stream_with_progress(self, resource_group, location, storage_account, storage_account_key):
        # parallel tests introduce random order of requests, can only run live
        if not self.is_live:
            return

        bsc = BlobServiceClient(self._account_url(storage_account.name), credential=storage_account_key, connection_data_block_size=4 * 1024, max_page_size=4 * 1024, transport=AiohttpTestTransport())
        await self._setup(bsc)
        blob = self._get_blob_reference(bsc)
        data = self.get_random_bytes(LARGE_BLOB_SIZE)
        FILE_PATH = 'rom_stream_with_progress.temp.dat'
        with open(FILE_PATH, 'wb') as stream:
            stream.write(data)

        # Act
        progress = []
        def callback(response):
            current = response.context['upload_stream_current']
            total = response.context['data_stream_total']
            if current is not None:
                progress.append((current, total))

        blob_size = len(data)
        with open(FILE_PATH, 'rb') as stream:
            await blob.upload_blob(
                stream, length=blob_size, blob_type=BlobType.PageBlob, raw_response_hook=callback)

        # Assert
        await self.assertBlobEqual(self.container_name, blob.blob_name, data[:blob_size], bsc)
        self.assert_upload_progress(len(data), self.config.max_page_size, progress)
        self._teardown(FILE_PATH)

    @GlobalStorageAccountPreparer()
    @AsyncBlobTestCase.await_prepared_test
    async def test_create_blob_from_stream_truncated(self, resource_group, location, storage_account, storage_account_key):
        # parallel tests introduce random order of requests, can only run live
        if not self.is_live:
            return

        bsc = BlobServiceClient(self._account_url(storage_account.name), credential=storage_account_key, connection_data_block_size=4 * 1024, max_page_size=4 * 1024, transport=AiohttpTestTransport())
        await self._setup(bsc)
        blob = self._get_blob_reference(bsc)
        data = self.get_random_bytes(LARGE_BLOB_SIZE)
        FILE_PATH = '_create_blob_from_stream_trunc.temp.dat'
        with open(FILE_PATH, 'wb') as stream:
            stream.write(data)

        # Act
        blob_size = len(data) - 512
        with open(FILE_PATH, 'rb') as stream:
            await blob.upload_blob(stream, length=blob_size, blob_type=BlobType.PageBlob)

        # Assert
        await self.assertBlobEqual(self.container_name, blob.blob_name, data[:blob_size], bsc)
        self._teardown(FILE_PATH)

    @GlobalStorageAccountPreparer()
    @AsyncBlobTestCase.await_prepared_test
    async def test_create_blob_from_stream_with_progress_truncated(self, resource_group, location, storage_account, storage_account_key):
        # parallel tests introduce random order of requests, can only run live
        if not self.is_live:
            return

        bsc = BlobServiceClient(self._account_url(storage_account.name), credential=storage_account_key, connection_data_block_size=4 * 1024, max_page_size=4 * 1024, transport=AiohttpTestTransport())
        await self._setup(bsc)
        blob = self._get_blob_reference(bsc)
        data = self.get_random_bytes(LARGE_BLOB_SIZE)
        FILE_PATH = 'from_stream_with_progress_truncated.temp.dat'
        with open(FILE_PATH, 'wb') as stream:
            stream.write(data)

        # Act
        progress = []
        def callback(response):
            current = response.context['upload_stream_current']
            total = response.context['data_stream_total']
            if current is not None:
                progress.append((current, total))

        blob_size = len(data) - 512
        with open(FILE_PATH, 'rb') as stream:
            await blob.upload_blob(
                stream, length=blob_size, blob_type=BlobType.PageBlob, raw_response_hook=callback)

        # Assert
        await self.assertBlobEqual(self.container_name, blob.blob_name, data[:blob_size], bsc)
        self.assert_upload_progress(blob_size, self.config.max_page_size, progress)
        self._teardown(FILE_PATH)

    @GlobalStorageAccountPreparer()
    @AsyncBlobTestCase.await_prepared_test
    async def test_create_blob_with_md5_small(self, resource_group, location, storage_account, storage_account_key):
        bsc = BlobServiceClient(self._account_url(storage_account.name), credential=storage_account_key, connection_data_block_size=4 * 1024, max_page_size=4 * 1024, transport=AiohttpTestTransport())
        await self._setup(bsc)
        blob = self._get_blob_reference(bsc)
        data = self.get_random_bytes(512)

        # Act
        await blob.upload_blob(data, validate_content=True, blob_type=BlobType.PageBlob)

        # Assert

    @GlobalStorageAccountPreparer()
    @AsyncBlobTestCase.await_prepared_test
    async def test_create_blob_with_md5_large(self, resource_group, location, storage_account, storage_account_key):
        bsc = BlobServiceClient(self._account_url(storage_account.name), credential=storage_account_key, connection_data_block_size=4 * 1024, max_page_size=4 * 1024, transport=AiohttpTestTransport())
        await self._setup(bsc)
        if not self.is_live:
            return

        bsc = BlobServiceClient(self._account_url(storage_account.name), credential=storage_account_key, connection_data_block_size=4 * 1024, max_page_size=4 * 1024, transport=AiohttpTestTransport())
        blob = self._get_blob_reference(bsc)
        data = self.get_random_bytes(LARGE_BLOB_SIZE)

        # Act
        await blob.upload_blob(data, validate_content=True, blob_type=BlobType.PageBlob)

        # Assert

    @GlobalStorageAccountPreparer()
    @AsyncBlobTestCase.await_prepared_test
    async def test_incremental_copy_blob(self, resource_group, location, storage_account, storage_account_key):
        # parallel tests introduce random order of requests, can only run live
        if not self.is_live:
            return

        bsc = BlobServiceClient(self._account_url(storage_account.name), credential=storage_account_key, connection_data_block_size=4 * 1024, max_page_size=4 * 1024, transport=AiohttpTestTransport())
        await self._setup(bsc)
        source_blob = await self._create_blob(bsc, 2048)
        data = self.get_random_bytes(512)
        resp1 = await source_blob.upload_page(data, offset=0, length=512)
        resp2 = await source_blob.upload_page(data, offset=1024, length=512)
        source_snapshot_blob = await source_blob.create_snapshot()

        snapshot_blob = BlobClient.from_blob_url(
            source_blob.url, credential=source_blob.credential, snapshot=source_snapshot_blob)
        sas_token = snapshot_blob.generate_shared_access_signature(
            permission=BlobSasPermissions(read=True),
            expiry=datetime.utcnow() + timedelta(hours=1),
        )
        sas_blob = BlobClient.from_blob_url(snapshot_blob.url, credential=sas_token)


        # Act
        dest_blob = bsc.get_blob_client(self.container_name, 'dest_blob')
        copy = await dest_blob.start_copy_from_url(sas_blob.url, incremental_copy=True)

        # Assert
        self.assertIsNotNone(copy)
        self.assertIsNotNone(copy['copy_id'])
        self.assertEqual(copy['copy_status'], 'pending')

        copy_blob = await self._wait_for_async_copy(dest_blob)
        self.assertEqual(copy_blob.copy.status, 'success')
        self.assertIsNotNone(copy_blob.copy.destination_snapshot)

        # strip off protocol
        self.assertTrue(copy_blob.copy.source.endswith(sas_blob.url[5:]))

    @ResourceGroupPreparer()
    @StorageAccountPreparer(sku='premium_LRS', name_prefix='pyacrstorage')
    @AsyncBlobTestCase.await_prepared_test
    async def test_blob_tier_on_create(self, resource_group, location, storage_account, storage_account_key):
        # Test can only run live
        if not self.is_live:
            return

        bsc = BlobServiceClient(self._account_url(storage_account.name), credential=storage_account_key, connection_data_block_size=4 * 1024, max_page_size=4 * 1024, transport=AiohttpTestTransport())
        await self._setup(bsc)
        url = self._account_url(storage_account.name)
        credential = storage_account_key
        pbs = BlobServiceClient(url, credential=credential, transport=AiohttpTestTransport())

        try:
            container_name = self.get_resource_name('utpremiumcontainer')
            container = pbs.get_container_client(container_name)

            if self.is_live:
                await container.create_container()

            # test create_blob API
            blob = self._get_blob_reference(bsc)
            pblob = pbs.get_blob_client(container_name, blob.blob_name)
            await pblob.create_page_blob(1024, premium_page_blob_tier=PremiumPageBlobTier.P4)

            props = await pblob.get_blob_properties()
            self.assertEqual(props.blob_tier, PremiumPageBlobTier.P4)
            self.assertFalse(props.blob_tier_inferred)

            # test create_blob_from_bytes API
            blob2 = self._get_blob_reference(bsc)
            pblob2 = pbs.get_blob_client(container_name, blob2.blob_name)
            byte_data = self.get_random_bytes(1024)
            await pblob2.upload_blob(
                byte_data,
                premium_page_blob_tier=PremiumPageBlobTier.P6,
                blob_type=BlobType.PageBlob,
                overwrite=True)

            props2 = await pblob2.get_blob_properties()
            self.assertEqual(props2.blob_tier, PremiumPageBlobTier.P6)
            self.assertFalse(props2.blob_tier_inferred)

            # test create_blob_from_path API
            blob3 = self._get_blob_reference(bsc)
            pblob3 = pbs.get_blob_client(container_name, blob3.blob_name)
            FILE_PATH = 'test_blob_tier_on_creat.temp.dat'
            with open(FILE_PATH, 'wb') as stream:
                stream.write(byte_data)
            with open(FILE_PATH, 'rb') as stream:
                await pblob3.upload_blob(
                    stream,
                    blob_type=BlobType.PageBlob,
                    premium_page_blob_tier=PremiumPageBlobTier.P10,
                    overwrite=True)

            props3 = await pblob3.get_blob_properties()
            self.assertEqual(props3.blob_tier, PremiumPageBlobTier.P10)
            self.assertFalse(props3.blob_tier_inferred)

        finally:
            await container.delete_container()
        self._teardown(FILE_PATH)

    @ResourceGroupPreparer()
    @StorageAccountPreparer(sku='premium_LRS', name_prefix='pyacrstorage')
    @AsyncBlobTestCase.await_prepared_test
    async def test_blob_tier_set_tier_api(self, resource_group, location, storage_account, storage_account_key):
        bsc = BlobServiceClient(self._account_url(storage_account.name), credential=storage_account_key, connection_data_block_size=4 * 1024, max_page_size=4 * 1024, transport=AiohttpTestTransport())
        await self._setup(bsc)
        url = self._account_url(storage_account.name)
        credential = storage_account_key
        pbs = BlobServiceClient(url, credential=credential, transport=AiohttpTestTransport())

        try:
            container_name = self.get_resource_name('utpremiumcontainer')
            container = pbs.get_container_client(container_name)

            if self.is_live:
                try:
                    await container.create_container()
                except ResourceExistsError:
                    pass

            blob = self._get_blob_reference(bsc)
            pblob = pbs.get_blob_client(container_name, blob.blob_name)
            await pblob.create_page_blob(1024)
            blob_ref = await pblob.get_blob_properties()
            self.assertEqual(PremiumPageBlobTier.P10, blob_ref.blob_tier)
            self.assertIsNotNone(blob_ref.blob_tier)
            self.assertTrue(blob_ref.blob_tier_inferred)

            pcontainer = pbs.get_container_client(container_name)
            blobs = []
            async for b in pcontainer.list_blobs():
                blobs.append(b)

            # Assert
            self.assertIsNotNone(blobs)
            self.assertGreaterEqual(len(blobs), 1)
            self.assertIsNotNone(blobs[0])
            self.assert_named_item_in_container(blobs, blob.blob_name)

            await pblob.set_premium_page_blob_tier(PremiumPageBlobTier.P50)

            blob_ref2 = await pblob.get_blob_properties()
            self.assertEqual(PremiumPageBlobTier.P50, blob_ref2.blob_tier)
            self.assertFalse(blob_ref2.blob_tier_inferred)

            blobs = []
            async for b in pcontainer.list_blobs():
                blobs.append(b)

            # Assert
            self.assertIsNotNone(blobs)
            self.assertGreaterEqual(len(blobs), 1)
            self.assertIsNotNone(blobs[0])
            self.assert_named_item_in_container(blobs, blob.blob_name)
            self.assertEqual(blobs[0].blob_tier, PremiumPageBlobTier.P50)
            self.assertFalse(blobs[0].blob_tier_inferred)
        finally:
            await container.delete_container()

    @ResourceGroupPreparer()
    @StorageAccountPreparer(sku='premium_LRS', name_prefix='pyacrstorage')
    @AsyncBlobTestCase.await_prepared_test
    async def test_blob_tier_copy_blob(self, resource_group, location, storage_account, storage_account_key):
        bsc = BlobServiceClient(self._account_url(storage_account.name), credential=storage_account_key, connection_data_block_size=4 * 1024, max_page_size=4 * 1024, transport=AiohttpTestTransport())
        await self._setup(bsc)
        url = self._account_url(storage_account.name)
        credential = storage_account_key
        pbs = BlobServiceClient(url, credential=credential, transport=AiohttpTestTransport())

        try:
            container_name = self.get_resource_name('utpremiumcontainer')
            container = pbs.get_container_client(container_name)

            if self.is_live:
                try:
                    await container.create_container()
                except ResourceExistsError:
                    pass

            bsc = BlobServiceClient(self._account_url(storage_account.name), credential=storage_account_key, connection_data_block_size=4 * 1024, max_page_size=4 * 1024, transport=AiohttpTestTransport())
            source_blob = pbs.get_blob_client(
                container_name,
                self.get_resource_name(TEST_BLOB_PREFIX))
            await source_blob.create_page_blob(1024, premium_page_blob_tier=PremiumPageBlobTier.P10)

            # Act
            source_blob_url = '{0}/{1}/{2}'.format(
                self._account_url(storage_account.name), container_name, source_blob.blob_name)

            copy_blob = pbs.get_blob_client(container_name, 'blob1copy')
            copy = await copy_blob.start_copy_from_url(source_blob_url, premium_page_blob_tier=PremiumPageBlobTier.P30)

            # Assert
            self.assertIsNotNone(copy)
            self.assertEqual(copy['copy_status'], 'success')
            self.assertIsNotNone(copy['copy_id'])

            copy_ref = await copy_blob.get_blob_properties()
            self.assertEqual(copy_ref.blob_tier, PremiumPageBlobTier.P30)

            source_blob2 = pbs.get_blob_client(
               container_name,
               self.get_resource_name(TEST_BLOB_PREFIX))

            await source_blob2.create_page_blob(1024)
            source_blob2_url = '{0}/{1}/{2}'.format(
                self._account_url(storage_account.name), source_blob2.container_name, source_blob2.blob_name)

            copy_blob2 = pbs.get_blob_client(container_name, 'blob2copy')
            copy2 = await copy_blob2.start_copy_from_url(source_blob2_url, premium_page_blob_tier=PremiumPageBlobTier.P60)
            self.assertIsNotNone(copy2)
            self.assertEqual(copy2['copy_status'], 'success')
            self.assertIsNotNone(copy2['copy_id'])

            copy_ref2 = await copy_blob2.get_blob_properties()
            self.assertEqual(copy_ref2.blob_tier, PremiumPageBlobTier.P60)
            self.assertFalse(copy_ref2.blob_tier_inferred)

            copy_blob3 = pbs.get_blob_client(container_name, 'blob3copy')
            copy3 = await copy_blob3.start_copy_from_url(source_blob2_url)
            self.assertIsNotNone(copy3)
            self.assertEqual(copy3['copy_status'], 'success')
            self.assertIsNotNone(copy3['copy_id'])

            copy_ref3 = await copy_blob3.get_blob_properties()
            self.assertEqual(copy_ref3.blob_tier, PremiumPageBlobTier.P10)
            self.assertTrue(copy_ref3.blob_tier_inferred)
        finally:
            await container.delete_container()

    @GlobalStorageAccountPreparer()
    @AsyncBlobTestCase.await_prepared_test
    async def _test_download_sparse_page_blob(self, resource_group, location, storage_account, storage_account_key):
        # Arrange
        bsc = BlobServiceClient(self._account_url(storage_account.name), credential=storage_account_key, connection_data_block_size=4 * 1024, max_page_size=4 * 1024, transport=AiohttpTestTransport())
        await self._setup(bsc)
        self.config.max_single_get_size = 4*1024
        self.config.max_chunk_get_size = 1024

        sparse_page_blob_size = 1024 * 1024
        data = self.get_random_bytes(2048)
        blob_client = await self._create_sparse_page_blob(size=sparse_page_blob_size, data=data)

        # Act
        page_ranges, cleared = await blob_client.get_page_ranges()
        start = page_ranges[0]['start']
        end = page_ranges[0]['end']

        content = await blob_client.download_blob()
        content = await content.content_as_bytes()

        # Assert
        self.assertEqual(sparse_page_blob_size, len(content))
        # make sure downloaded data is the same as the uploaded data
        self.assertEqual(data, content[start: end + 1])
        # assert all unlisted ranges are empty
        for byte in content[:start-1]:
            try:
                self.assertEqual(byte, '\x00')
            except:
                self.assertEqual(byte, 0)
        for byte in content[end+1:]:
            try:
                self.assertEqual(byte, '\x00')
            except:
                self.assertEqual(byte, 0)

#------------------------------------------------------------------------------<|MERGE_RESOLUTION|>--- conflicted
+++ resolved
@@ -16,16 +16,9 @@
 from azure.core.pipeline.transport import AioHttpTransport
 from multidict import CIMultiDict, CIMultiDictProxy
 from azure.storage.blob._shared.policies import StorageContentValidation
-<<<<<<< HEAD
 from devtools_testutils import ResourceGroupPreparer, StorageAccountPreparer
-from azure.storage.blob.aio import (
-    BlobServiceClient,
-    ContainerClient,
-    BlobClient,
-=======
 
 from azure.storage.blob import (
->>>>>>> 620394eb
     BlobProperties,
     BlobSasPermissions,
     BlobType,
