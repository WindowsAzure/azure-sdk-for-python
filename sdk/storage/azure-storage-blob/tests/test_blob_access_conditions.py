--- conflicted
+++ resolved
@@ -366,21 +366,15 @@
         # Assert
         self.assertIsNotNone(resp.get('etag'))
 
-<<<<<<< HEAD
-    @GlobalStorageAccountPreparer()
-    def test_put_blob_with_if_match_fail(self, resource_group, location, storage_account, storage_account_key):
-        bsc = BlobServiceClient(self._account_url(storage_account.name), storage_account_key, connection_data_block_size=4 * 1024)
-        self._setup()
-=======
         with self.assertRaises(ValueError):
             blob.upload_blob(data, length=len(data), etag=etag)
         with self.assertRaises(ValueError):
             blob.upload_blob(data, length=len(data), match_condition=MatchConditions.IfNotModified)
 
-    @record
-    def test_put_blob_with_if_match_fail(self):
-        # Arrange
->>>>>>> e1647e1e
+    @GlobalStorageAccountPreparer()
+    def test_put_blob_with_if_match_fail(self, resource_group, location, storage_account, storage_account_key):
+        bsc = BlobServiceClient(self._account_url(storage_account.name), storage_account_key, connection_data_block_size=4 * 1024)
+        self._setup()
         data = b'hello world'
         container, blob = self._create_container_and_block_blob(
             self.container_name, 'blob1', data, bsc)
@@ -659,13 +653,8 @@
             content_settings = ContentSettings(
                 content_language='spanish',
                 content_disposition='inline')
-<<<<<<< HEAD
             blob = bsc.get_blob_client(self.container_name, 'blob1')
-            blob.set_http_headers(content_settings, if_match='0x111111111111111')
-=======
-            blob = self.bsc.get_blob_client(self.container_name, 'blob1')
             blob.set_http_headers(content_settings, etag='0x111111111111111', match_condition=MatchConditions.IfNotModified)
->>>>>>> e1647e1e
 
         # Assert
         self.assertEqual(StorageErrorCode.condition_not_met, e.exception.error_code)
@@ -681,13 +670,8 @@
         content_settings = ContentSettings(
             content_language='spanish',
             content_disposition='inline')
-<<<<<<< HEAD
-        blob = bsc.get_blob_client(self.container_name, 'blob1')
-        blob.set_http_headers(content_settings, if_none_match='0x111111111111111')
-=======
-        blob = self.bsc.get_blob_client(self.container_name, 'blob1')
+        blob = bsc.get_blob_client(self.container_name, 'blob1')
         blob.set_http_headers(content_settings, etag='0x111111111111111', match_condition=MatchConditions.IfModified)
->>>>>>> e1647e1e
 
         # Assert
         properties = blob.get_blob_properties()
@@ -808,13 +792,8 @@
 
         # Act
         with self.assertRaises(ResourceModifiedError) as e:
-<<<<<<< HEAD
             blob = bsc.get_blob_client(self.container_name, 'blob1')
-            blob.get_blob_properties(if_match='0x111111111111111')
-=======
-            blob = self.bsc.get_blob_client(self.container_name, 'blob1')
             blob.get_blob_properties(etag='0x111111111111111', match_condition=MatchConditions.IfNotModified)
->>>>>>> e1647e1e
 
         # Assert
         self.assertEqual(StorageErrorCode.condition_not_met, e.exception.error_code)
@@ -827,13 +806,8 @@
             self.container_name, 'blob1', b'hello world', bsc)
 
         # Act
-<<<<<<< HEAD
-        blob = bsc.get_blob_client(self.container_name, 'blob1')
-        properties = blob.get_blob_properties(if_none_match='0x111111111111111')
-=======
-        blob = self.bsc.get_blob_client(self.container_name, 'blob1')
+        blob = bsc.get_blob_client(self.container_name, 'blob1')
         properties = blob.get_blob_properties(etag='0x111111111111111', match_condition=MatchConditions.IfModified)
->>>>>>> e1647e1e
 
         # Assert
         self.assertIsNotNone(properties)
@@ -947,13 +921,8 @@
 
         # Act
         with self.assertRaises(ResourceModifiedError) as e:
-<<<<<<< HEAD
             blob = bsc.get_blob_client(self.container_name, 'blob1')
-            blob.get_blob_properties(if_match='0x111111111111111').metadata
-=======
-            blob = self.bsc.get_blob_client(self.container_name, 'blob1')
             blob.get_blob_properties(etag='0x111111111111111', match_condition=MatchConditions.IfNotModified).metadata
->>>>>>> e1647e1e
 
         # Assert
         self.assertEqual(StorageErrorCode.condition_not_met, e.exception.error_code)
@@ -966,13 +935,8 @@
             self.container_name, 'blob1', b'hello world', bsc)
 
         # Act
-<<<<<<< HEAD
-        blob = bsc.get_blob_client(self.container_name, 'blob1')
-        md = blob.get_blob_properties(if_none_match='0x111111111111111').metadata
-=======
-        blob = self.bsc.get_blob_client(self.container_name, 'blob1')
+        blob = bsc.get_blob_client(self.container_name, 'blob1')
         md = blob.get_blob_properties(etag='0x111111111111111', match_condition=MatchConditions.IfModified).metadata
->>>>>>> e1647e1e
 
         # Assert
         self.assertIsNotNone(md)
@@ -1092,13 +1056,8 @@
         # Act
         with self.assertRaises(ResourceModifiedError) as e:
             metadata = {'hello': 'world', 'number': '42'}
-<<<<<<< HEAD
             blob = bsc.get_blob_client(self.container_name, 'blob1')
-            blob.set_blob_metadata(metadata, if_match='0x111111111111111')
-=======
-            blob = self.bsc.get_blob_client(self.container_name, 'blob1')
             blob.set_blob_metadata(metadata, etag='0x111111111111111', match_condition=MatchConditions.IfNotModified)
->>>>>>> e1647e1e
 
         # Assert
         self.assertEqual(StorageErrorCode.condition_not_met, e.exception.error_code)
@@ -1112,13 +1071,8 @@
 
         # Act
         metadata = {'hello': 'world', 'number': '42'}
-<<<<<<< HEAD
-        blob = bsc.get_blob_client(self.container_name, 'blob1')
-        blob.set_blob_metadata(metadata, if_none_match='0x111111111111111')
-=======
-        blob = self.bsc.get_blob_client(self.container_name, 'blob1')
+        blob = bsc.get_blob_client(self.container_name, 'blob1')
         blob.set_blob_metadata(metadata, etag='0x111111111111111', match_condition=MatchConditions.IfModified)
->>>>>>> e1647e1e
 
         # Assert
         md = blob.get_blob_properties().metadata
@@ -1246,13 +1200,8 @@
             self.container_name, 'blob1', b'hello world', bsc)
 
         # Act
-<<<<<<< HEAD
-        blob = bsc.get_blob_client(self.container_name, 'blob1')
-        resp = blob.delete_blob(if_none_match='0x111111111111111')
-=======
-        blob = self.bsc.get_blob_client(self.container_name, 'blob1')
+        blob = bsc.get_blob_client(self.container_name, 'blob1')
         resp = blob.delete_blob(etag='0x111111111111111', match_condition=MatchConditions.IfModified)
->>>>>>> e1647e1e
 
         # Assert
         self.assertIsNone(resp)
@@ -1366,13 +1315,8 @@
 
         # Act
         with self.assertRaises(ResourceModifiedError) as e:
-<<<<<<< HEAD
             blob = bsc.get_blob_client(self.container_name, 'blob1')
-            blob.create_snapshot(if_match='0x111111111111111')
-=======
-            blob = self.bsc.get_blob_client(self.container_name, 'blob1')
             blob.create_snapshot(etag='0x111111111111111', match_condition=MatchConditions.IfNotModified)
->>>>>>> e1647e1e
 
         # Assert
         self.assertEqual(StorageErrorCode.condition_not_met, e.exception.error_code)
@@ -1385,13 +1329,8 @@
             self.container_name, 'blob1', b'hello world', bsc)
 
         # Act
-<<<<<<< HEAD
-        blob = bsc.get_blob_client(self.container_name, 'blob1')
-        resp = blob.create_snapshot(if_none_match='0x111111111111111')
-=======
-        blob = self.bsc.get_blob_client(self.container_name, 'blob1')
+        blob = bsc.get_blob_client(self.container_name, 'blob1')
         resp = blob.create_snapshot(etag='0x111111111111111', match_condition=MatchConditions.IfModified)
->>>>>>> e1647e1e
 
         # Assert
         self.assertIsNotNone(resp)
@@ -1829,13 +1768,8 @@
         data = b'abcdefghijklmnop' * 32
 
         # Act
-<<<<<<< HEAD
-        blob = bsc.get_blob_client(self.container_name, 'blob1')
-        blob.upload_page(data, offset=0, length=512, if_none_match='0x111111111111111')
-=======
-        blob = self.bsc.get_blob_client(self.container_name, 'blob1')
+        blob = bsc.get_blob_client(self.container_name, 'blob1')
         blob.upload_page(data, offset=0, length=512, etag='0x111111111111111', match_condition=MatchConditions.IfModified)
->>>>>>> e1647e1e
 
         # Assert
 
