--- conflicted
+++ resolved
@@ -53,18 +53,11 @@
     # --Helpers-----------------------------------------------------------------
     def validate_standard_account_endpoints(self, service, url_type, account_name, account_key):
         self.assertIsNotNone(service)
-<<<<<<< HEAD
+        self.assertEqual(service.account_name, account_name)
         self.assertEqual(service.credential.account_name, account_name)
         self.assertEqual(service.credential.account_key, account_key)
         self.assertTrue('{}.{}.core.windows.net'.format(account_name, url_type) in service.url)
         self.assertTrue('{}-secondary.{}.core.windows.net'.format(account_name, url_type) in service.secondary_endpoint)
-=======
-        self.assertEqual(service.account_name, self.account_name)
-        self.assertEqual(service.credential.account_name, self.account_name)
-        self.assertEqual(service.credential.account_key, self.account_key)
-        self.assertTrue('{}.{}.core.windows.net'.format(self.account_name, url_type) in service.url)
-        self.assertTrue('{}-secondary.{}.core.windows.net'.format(self.account_name, url_type) in service.secondary_endpoint)
->>>>>>> e1647e1e
 
     # --Direct Parameters Test Cases --------------------------------------------
     @GlobalStorageAccountPreparer()
@@ -103,12 +96,8 @@
 
             # Assert
             self.assertIsNotNone(service)
-<<<<<<< HEAD
+            self.assertEqual(service.account_name, storage_account.name)
             self.assertTrue(service.url.startswith('https://' + storage_account.name + '.blob.core.windows.net'))
-=======
-            self.assertEqual(service.account_name, self.account_name)
-            self.assertTrue(service.url.startswith('https://' + self.account_name + '.blob.core.windows.net'))
->>>>>>> e1647e1e
             self.assertTrue(service.url.endswith(self.sas_token))
             self.assertIsNone(service.credential)
 
@@ -123,12 +112,7 @@
             self.assertIsNotNone(service)
             self.assertTrue(service.url.startswith('https://' + storage_account.name + '.blob.core.windows.net'))
             self.assertEqual(service.credential, self.token_credential)
-<<<<<<< HEAD
-=======
-            self.assertFalse(hasattr(service.credential, 'account_key'))
-            self.assertTrue(hasattr(service.credential, 'get_token'))
-            self.assertEqual(service.account_name, self.account_name)
->>>>>>> e1647e1e
+            self.assertEqual(service.account_name, storage_account.name)
 
     @GlobalStorageAccountPreparer()
     def test_create_service_with_token_and_http_async(self, resource_group, location, storage_account, storage_account_key):
@@ -150,14 +134,9 @@
 
             # Assert
             self.assertIsNotNone(service)
-<<<<<<< HEAD
-            self.assertEqual(service.credential.account_name, storage_account.name)
-            self.assertEqual(service.credential.account_key, storage_account_key)
-=======
-            self.assertEqual(service.account_name, self.account_name)
-            self.assertEqual(service.credential.account_name, self.account_name)
-            self.assertEqual(service.credential.account_key, self.account_key)
->>>>>>> e1647e1e
+            self.assertEqual(service.account_name, storage_account.name)
+            self.assertEqual(service.credential.account_name, storage_account.name)
+            self.assertEqual(service.credential.account_key, storage_account_key)
             self.assertTrue(service.primary_endpoint.startswith(
                 'https://{}.{}.core.chinacloudapi.cn'.format(storage_account.name, service_type[1])))
             self.assertTrue(service.secondary_endpoint.startswith(
@@ -207,14 +186,9 @@
 
             # Assert
             self.assertIsNotNone(service)
-<<<<<<< HEAD
-            self.assertEqual(service.credential.account_name, storage_account.name)
-            self.assertEqual(service.credential.account_key, storage_account_key)
-=======
-            self.assertEqual(service.account_name, self.account_name)
-            self.assertEqual(service.credential.account_name, self.account_name)
-            self.assertEqual(service.credential.account_key, self.account_key)
->>>>>>> e1647e1e
+            self.assertEqual(service.account_name, storage_account.name)
+            self.assertEqual(service.credential.account_name, storage_account.name)
+            self.assertEqual(service.credential.account_key, storage_account_key)
             self.assertTrue(service.primary_endpoint.startswith('https://www.mydomain.com/'))
             self.assertTrue(service.secondary_endpoint.startswith('https://' + storage_account.name + '-secondary.blob.core.windows.net'))
 
@@ -308,14 +282,9 @@
 
             # Assert
             self.assertIsNotNone(service)
-<<<<<<< HEAD
-            self.assertEqual(service.credential.account_name, storage_account.name)
-            self.assertEqual(service.credential.account_key, storage_account_key)
-=======
-            self.assertEqual(service.account_name, self.account_name)
-            self.assertEqual(service.credential.account_name, self.account_name)
-            self.assertEqual(service.credential.account_key, self.account_key)
->>>>>>> e1647e1e
+            self.assertEqual(service.account_name, storage_account.name)
+            self.assertEqual(service.credential.account_name, storage_account.name)
+            self.assertEqual(service.credential.account_key, storage_account_key)
             self.assertTrue(
                 service.primary_endpoint.startswith(
                     'http://{}.{}.core.chinacloudapi.cn/'.format(storage_account.name, service_type[1])))
@@ -363,14 +332,9 @@
 
             # Assert
             self.assertIsNotNone(service)
-<<<<<<< HEAD
-            self.assertEqual(service.credential.account_name, storage_account.name)
-            self.assertEqual(service.credential.account_key, storage_account_key)
-=======
-            self.assertEqual(service.account_name, self.account_name)
-            self.assertEqual(service.credential.account_name, self.account_name)
-            self.assertEqual(service.credential.account_key, self.account_key)
->>>>>>> e1647e1e
+            self.assertEqual(service.account_name, storage_account.name)
+            self.assertEqual(service.credential.account_name, storage_account.name)
+            self.assertEqual(service.credential.account_key, storage_account_key)
             self.assertTrue(service.primary_endpoint.startswith('https://www.mydomain.com/'))
             self.assertTrue(service.secondary_endpoint.startswith('https://' + storage_account.name + '-secondary.blob.core.windows.net'))
 
@@ -386,14 +350,9 @@
 
             # Assert
             self.assertIsNotNone(service)
-<<<<<<< HEAD
-            self.assertEqual(service.credential.account_name, storage_account.name)
-            self.assertEqual(service.credential.account_key, storage_account_key)
-=======
-            self.assertEqual(service.account_name, self.account_name)
-            self.assertEqual(service.credential.account_name, self.account_name)
-            self.assertEqual(service.credential.account_key, self.account_key)
->>>>>>> e1647e1e
+            self.assertEqual(service.account_name, storage_account.name)
+            self.assertEqual(service.credential.account_name, storage_account.name)
+            self.assertEqual(service.credential.account_key, storage_account_key)
             self.assertTrue(service.primary_endpoint.startswith('https://www.mydomain.com/'))
             self.assertTrue(service.secondary_endpoint.startswith('https://' + storage_account.name + '-secondary.blob.core.windows.net'))
 
@@ -410,14 +369,9 @@
 
             # Assert
             self.assertIsNotNone(service)
-<<<<<<< HEAD
-            self.assertEqual(service.credential.account_name, storage_account.name)
-            self.assertEqual(service.credential.account_key, storage_account_key)
-=======
-            self.assertEqual(service.account_name, self.account_name)
-            self.assertEqual(service.credential.account_name, self.account_name)
-            self.assertEqual(service.credential.account_key, self.account_key)
->>>>>>> e1647e1e
+            self.assertEqual(service.account_name, storage_account.name)
+            self.assertEqual(service.credential.account_name, storage_account.name)
+            self.assertEqual(service.credential.account_key, storage_account_key)
             self.assertTrue(service.primary_endpoint.startswith('https://www.mydomain.com/'))
             self.assertTrue(service.secondary_endpoint.startswith('https://www-sec.mydomain.com/'))
 
@@ -450,14 +404,9 @@
 
             # Assert
             self.assertIsNotNone(service)
-<<<<<<< HEAD
-            self.assertEqual(service.credential.account_name, storage_account.name)
-            self.assertEqual(service.credential.account_key, storage_account_key)
-=======
-            self.assertEqual(service.account_name, self.account_name)
-            self.assertEqual(service.credential.account_name, self.account_name)
-            self.assertEqual(service.credential.account_key, self.account_key)
->>>>>>> e1647e1e
+            self.assertEqual(service.account_name, storage_account.name)
+            self.assertEqual(service.credential.account_name, storage_account.name)
+            self.assertEqual(service.credential.account_key, storage_account_key)
             self.assertTrue(service.primary_endpoint.startswith('https://www.mydomain.com/'))
             self.assertTrue(service.secondary_endpoint.startswith('https://www-sec.mydomain.com/'))
 
