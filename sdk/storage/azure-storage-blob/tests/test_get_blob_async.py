# coding: utf-8

# -------------------------------------------------------------------------
# Copyright (c) Microsoft Corporation. All rights reserved.
# Licensed under the MIT License. See License.txt in the project root for
# license information.
# --------------------------------------------------------------------------
import pytest
import base64
from os import path, remove, sys, urandom
import unittest
import asyncio

from azure.core.exceptions import HttpResponseError
from azure.core.pipeline.transport import AioHttpTransport
from multidict import CIMultiDict, CIMultiDictProxy
from devtools_testutils import ResourceGroupPreparer, StorageAccountPreparer

from azure.storage.blob import (
    StorageErrorCode,
    BlobProperties
)

from azure.storage.blob.aio import (
    BlobServiceClient,
    ContainerClient,
    BlobClient,
)
from testcase import GlobalStorageAccountPreparer
from asyncblobtestcase import (
    AsyncBlobTestCase,
)

# ------------------------------------------------------------------------------
TEST_BLOB_PREFIX = 'blob'



# ------------------------------------------------------------------------------

class AiohttpTestTransport(AioHttpTransport):
    """Workaround to vcrpy bug: https://github.com/kevin1024/vcrpy/pull/461
    """
    async def send(self, request, **config):
        response = await super(AiohttpTestTransport, self).send(request, **config)
        if not isinstance(response.headers, CIMultiDictProxy):
            response.headers = CIMultiDictProxy(CIMultiDict(response.internal_response.headers))
            response.content_type = response.headers.get("content-type")
        return response


class StorageGetBlobTestAsync(AsyncBlobTestCase):

    # --Helpers-----------------------------------------------------------------

    async def _setup(self, name, key):
        self.bsc = BlobServiceClient(
            self._account_url(name),
            credential=key,
            max_single_get_size=32 * 1024,
            max_chunk_get_size=4 * 1024,
            transport=AiohttpTestTransport())
        self.config = self.bsc._config
        self.container_name = self.get_resource_name('utcontainer')
        self.byte_blob = self.get_resource_name('byteblob')
        self.byte_data = self.get_random_bytes(64 * 1024 + 5)
        if self.is_live:
            container = self.bsc.get_container_client(self.container_name)
            try:
                await container.create_container()
            except:
                pass

            blob = self.bsc.get_blob_client(self.container_name, self.byte_blob)
            await blob.upload_blob(self.byte_data, overwrite=True)

    def _teardown(self, file_name):
        if path.isfile(file_name):
            try:
                remove(file_name)
            except:
                pass

    def _get_blob_reference(self):
        return self.get_resource_name(TEST_BLOB_PREFIX)

    class NonSeekableFile(object):
        def __init__(self, wrapped_file):
            self.wrapped_file = wrapped_file

        def write(self, data):
            self.wrapped_file.write(data)

        def read(self, count):
            return self.wrapped_file.read(count)

        def seekable(self):
            return False

    # -- Get test cases for blobs ----------------------------------------------

    @GlobalStorageAccountPreparer()
    @AsyncBlobTestCase.await_prepared_test
    async def test_unicode_get_blob_unicode_data_async(self, resource_group, location, storage_account, storage_account_key):
        # Arrange
        await self._setup(storage_account.name, storage_account_key)
        blob_data = u'hello world啊齄丂狛狜'.encode('utf-8')
        blob_name = self._get_blob_reference()
        blob = self.bsc.get_blob_client(self.container_name, blob_name)
        await blob.upload_blob(blob_data)

        # Act
        content = await blob.download_blob()

        # Assert
        self.assertIsInstance(content.properties, BlobProperties)
        self.assertEqual(await content.readall(), blob_data)

    @GlobalStorageAccountPreparer()
    @AsyncBlobTestCase.await_prepared_test
    async def test_unicode_get_blob_binary_data_async(self, resource_group, location, storage_account, storage_account_key):
        # Arrange
        await self._setup(storage_account.name, storage_account_key)
        base64_data = 'AAECAwQFBgcICQoLDA0ODxAREhMUFRYXGBkaGxwdHh8gISIjJCUmJygpKissLS4vMDEyMzQ1Njc4OTo7PD0+P0BBQkNERUZHSElKS0xNTk9QUVJTVFVWV1hZWltcXV5fYGFiY2RlZmdoaWprbG1ub3BxcnN0dXZ3eHl6e3x9fn+AgYKDhIWGh4iJiouMjY6PkJGSk5SVlpeYmZqbnJ2en6ChoqOkpaanqKmqq6ytrq+wsbKztLW2t7i5uru8vb6/wMHCw8TFxsfIycrLzM3Oz9DR0tPU1dbX2Nna29zd3t/g4eLj5OXm5+jp6uvs7e7v8PHy8/T19vf4+fr7/P3+/wABAgMEBQYHCAkKCwwNDg8QERITFBUWFxgZGhscHR4fICEiIyQlJicoKSorLC0uLzAxMjM0NTY3ODk6Ozw9Pj9AQUJDREVGR0hJSktMTU5PUFFSU1RVVldYWVpbXF1eX2BhYmNkZWZnaGlqa2xtbm9wcXJzdHV2d3h5ent8fX5/gIGCg4SFhoeIiYqLjI2Oj5CRkpOUlZaXmJmam5ydnp+goaKjpKWmp6ipqqusra6vsLGys7S1tre4ubq7vL2+v8DBwsPExcbHyMnKy8zNzs/Q0dLT1NXW19jZ2tvc3d7f4OHi4+Tl5ufo6err7O3u7/Dx8vP09fb3+Pn6+/z9/v8AAQIDBAUGBwgJCgsMDQ4PEBESExQVFhcYGRobHB0eHyAhIiMkJSYnKCkqKywtLi8wMTIzNDU2Nzg5Ojs8PT4/QEFCQ0RFRkdISUpLTE1OT1BRUlNUVVZXWFlaW1xdXl9gYWJjZGVmZ2hpamtsbW5vcHFyc3R1dnd4eXp7fH1+f4CBgoOEhYaHiImKi4yNjo+QkZKTlJWWl5iZmpucnZ6foKGio6SlpqeoqaqrrK2ur7CxsrO0tba3uLm6u7y9vr/AwcLDxMXGx8jJysvMzc7P0NHS09TV1tfY2drb3N3e3+Dh4uPk5ebn6Onq6+zt7u/w8fLz9PX29/j5+vv8/f7/AAECAwQFBgcICQoLDA0ODxAREhMUFRYXGBkaGxwdHh8gISIjJCUmJygpKissLS4vMDEyMzQ1Njc4OTo7PD0+P0BBQkNERUZHSElKS0xNTk9QUVJTVFVWV1hZWltcXV5fYGFiY2RlZmdoaWprbG1ub3BxcnN0dXZ3eHl6e3x9fn+AgYKDhIWGh4iJiouMjY6PkJGSk5SVlpeYmZqbnJ2en6ChoqOkpaanqKmqq6ytrq+wsbKztLW2t7i5uru8vb6/wMHCw8TFxsfIycrLzM3Oz9DR0tPU1dbX2Nna29zd3t/g4eLj5OXm5+jp6uvs7e7v8PHy8/T19vf4+fr7/P3+/w=='
        binary_data = base64.b64decode(base64_data)

        blob_name = self._get_blob_reference()
        blob = self.bsc.get_blob_client(self.container_name, blob_name)
        await blob.upload_blob(binary_data)

        # Act
        content = await blob.download_blob()

        # Assert
        self.assertIsInstance(content.properties, BlobProperties)
        self.assertEqual(await content.readall(), binary_data)

    @GlobalStorageAccountPreparer()
    @AsyncBlobTestCase.await_prepared_test
    async def test_get_blob_no_content_async(self, resource_group, location, storage_account, storage_account_key):
        # Arrange
        await self._setup(storage_account.name, storage_account_key)
        blob_data = b''
        blob_name = self._get_blob_reference()
        blob = self.bsc.get_blob_client(self.container_name, blob_name)
        await blob.upload_blob(blob_data)

        # Act
        content = await blob.download_blob()

        # Assert
        self.assertEqual(blob_data, await content.readall())
        self.assertEqual(0, content.properties.size)

    @GlobalStorageAccountPreparer()
    @AsyncBlobTestCase.await_prepared_test
    async def test_get_blob_to_bytes_async(self, resource_group, location, storage_account, storage_account_key):
        # parallel tests introduce random order of requests, can only run live
        if not self.is_live:
            return

        # Arrange
        await self._setup(storage_account.name, storage_account_key)
        blob = self.bsc.get_blob_client(self.container_name, self.byte_blob)

        # Act
        content = await (await blob.download_blob(max_concurrency=2)).readall()

        # Assert
        self.assertEqual(self.byte_data, content)

    @GlobalStorageAccountPreparer()
    @AsyncBlobTestCase.await_prepared_test
    async def test_ranged_get_blob_to_bytes_with_single_byte_async(self, resource_group, location, storage_account, storage_account_key):
        # parallel tests introduce random order of requests, can only run live
        if not self.is_live:
            return

        # Arrange
        await self._setup(storage_account.name, storage_account_key)
        blob = self.bsc.get_blob_client(self.container_name, self.byte_blob)

        # Act
        content = await (await blob.download_blob(offset=0, length=1)).readall()

        # Assert
        self.assertEqual(1, len(content))
        self.assertEqual(self.byte_data[0], content[0])

        # Act
        content = await (await blob.download_blob(offset=5, length=1)).readall()

        # Assert
        self.assertEqual(1, len(content))
        self.assertEqual(self.byte_data[5], content[0])

    @GlobalStorageAccountPreparer()
    @AsyncBlobTestCase.await_prepared_test
    async def test_ranged_get_blob_to_bytes_with_zero_byte_async(self, resource_group, location, storage_account, storage_account_key):
        await self._setup(storage_account.name, storage_account_key)
        blob_data = b''
        blob_name = self._get_blob_reference()
        blob = self.bsc.get_blob_client(self.container_name, blob_name)
        await blob.upload_blob(blob_data)

        # Act
        # the get request should fail in this case since the blob is empty and yet there is a range specified
        with self.assertRaises(HttpResponseError) as e:
            await blob.download_blob(offset=0, length=5)
        self.assertEqual(StorageErrorCode.invalid_range, e.exception.error_code)

        with self.assertRaises(HttpResponseError) as e:
            await blob.download_blob(offset=3, length=5)
        self.assertEqual(StorageErrorCode.invalid_range, e.exception.error_code)

    @GlobalStorageAccountPreparer()
    @AsyncBlobTestCase.await_prepared_test
    async def test_ranged_get_blob_with_missing_start_range_async(self, resource_group, location, storage_account, storage_account_key):
        await self._setup(storage_account.name, storage_account_key)
        blob_data = b'foobar'
        blob_name = self._get_blob_reference()
        blob = self.bsc.get_blob_client(self.container_name, blob_name)
        await blob.upload_blob(blob_data)

        # Act
        # the get request should fail fast in this case since start_range is missing while end_range is specified
        with self.assertRaises(ValueError):
            await blob.download_blob(length=3)

    @GlobalStorageAccountPreparer()
    @AsyncBlobTestCase.await_prepared_test
    async def test_get_blob_to_bytes_snapshot_async(self, resource_group, location, storage_account, storage_account_key):
        # parallel tests introduce random order of requests, can only run live
        if not self.is_live:
            return

        # Arrange
        await self._setup(storage_account.name, storage_account_key)
        blob = self.bsc.get_blob_client(self.container_name, self.byte_blob)
        snapshot_ref = await blob.create_snapshot()
        snapshot = self.bsc.get_blob_client(self.container_name, self.byte_blob, snapshot=snapshot_ref)

        await blob.upload_blob(self.byte_data, overwrite=True) # Modify the blob so the Etag no longer matches

        # Act
        content = await (await snapshot.download_blob(max_concurrency=2)).readall()

        # Assert
        self.assertEqual(self.byte_data, content)

    @GlobalStorageAccountPreparer()
    @AsyncBlobTestCase.await_prepared_test
    async def test_get_blob_to_bytes_with_progress_async(self, resource_group, location, storage_account, storage_account_key):
        # parallel tests introduce random order of requests, can only run live
        if not self.is_live:
            return

        # Arrange
        await self._setup(storage_account.name, storage_account_key)
        progress = []
        blob = self.bsc.get_blob_client(self.container_name, self.byte_blob)

        def callback(response):
            current = response.context['download_stream_current']
            total = response.context['data_stream_total']
            progress.append((current, total))

        # Act
        content = await (await blob.download_blob(raw_response_hook=callback, max_concurrency=2)).readall()

        # Assert
        self.assertEqual(self.byte_data, content)
        self.assert_download_progress(
            len(self.byte_data),
            self.config.max_chunk_get_size,
            self.config.max_single_get_size,
            progress)

    @GlobalStorageAccountPreparer()
    @AsyncBlobTestCase.await_prepared_test
    async def test_get_blob_to_bytes_non_parallel_async(self, resource_group, location, storage_account, storage_account_key):
        # Arrange
        await self._setup(storage_account.name, storage_account_key)
        progress = []
        blob = self.bsc.get_blob_client(self.container_name, self.byte_blob)

        def callback(response):
            current = response.context['download_stream_current']
            total = response.context['data_stream_total']
            progress.append((current, total))

        # Act
        content = await (await blob.download_blob(raw_response_hook=callback, max_concurrency=1)).readall()

        # Assert
        self.assertEqual(self.byte_data, content)
        self.assert_download_progress(
            len(self.byte_data),
            self.config.max_chunk_get_size,
            self.config.max_single_get_size,
            progress)

    @GlobalStorageAccountPreparer()
    @AsyncBlobTestCase.await_prepared_test
    async def test_get_blob_to_bytes_small_async(self, resource_group, location, storage_account, storage_account_key):
        # Arrange
        await self._setup(storage_account.name, storage_account_key)
        blob_data = self.get_random_bytes(1024)
        blob_name = self._get_blob_reference()
        blob = self.bsc.get_blob_client(self.container_name, blob_name)
        await blob.upload_blob(blob_data)

        progress = []

        def callback(response):
            current = response.context['download_stream_current']
            total = response.context['data_stream_total']
            progress.append((current, total))

        # Act
        content = await (await blob.download_blob(raw_response_hook=callback)).readall()

        # Assert
        self.assertEqual(blob_data, content)
        self.assert_download_progress(
            len(blob_data),
            self.config.max_chunk_get_size,
            self.config.max_single_get_size,
            progress)

    @GlobalStorageAccountPreparer()
    @AsyncBlobTestCase.await_prepared_test
    async def test_get_blob_to_stream_async(self, resource_group, location, storage_account, storage_account_key):
        # parallel tests introduce random order of requests, can only run live
        if not self.is_live:
            return

        # Arrange
        await self._setup(storage_account.name, storage_account_key)
        blob = self.bsc.get_blob_client(self.container_name, self.byte_blob)

        # Act
        FILE_PATH = 'get_blob_to_stream_async.temp.dat'
        with open(FILE_PATH, 'wb') as stream:
            downloader = await blob.download_blob(max_concurrency=2)
            read_bytes = await downloader.readinto(stream)

        # Assert
        self.assertEqual(read_bytes, len(self.byte_data))
        with open(FILE_PATH, 'rb') as stream:
            actual = stream.read()
            self.assertEqual(self.byte_data, actual)
        self._teardown(FILE_PATH)

    @GlobalStorageAccountPreparer()
    @AsyncBlobTestCase.await_prepared_test
    async def test_get_blob_to_stream_with_progress_async(self, resource_group, location, storage_account, storage_account_key):
        # parallel tests introduce random order of requests, can only run live
        if not self.is_live:
            return

        # Arrange
        await self._setup(storage_account.name, storage_account_key)
        progress = []
        blob = self.bsc.get_blob_client(self.container_name, self.byte_blob)

        def callback(response):
            current = response.context['download_stream_current']
            total = response.context['data_stream_total']
            progress.append((current, total))

        # Act
        FILE_PATH = 'blob_to_stream_with_progress_async.temp.dat'
        with open(FILE_PATH, 'wb') as stream:
            downloader = await blob.download_blob(raw_response_hook=callback, max_concurrency=2)
            read_bytes = await downloader.readinto(stream)
        # Assert
        self.assertEqual(read_bytes, len(self.byte_data))
        with open(FILE_PATH, 'rb') as stream:
            actual = stream.read()
            self.assertEqual(self.byte_data, actual)
        self.assert_download_progress(
            len(self.byte_data),
            self.config.max_chunk_get_size,
            self.config.max_single_get_size,
            progress)
        self._teardown(FILE_PATH)

    @GlobalStorageAccountPreparer()
    @AsyncBlobTestCase.await_prepared_test
    async def test_get_blob_to_stream_non_parallel_async(self, resource_group, location, storage_account, storage_account_key):
        # Arrange
        await self._setup(storage_account.name, storage_account_key)
        progress = []
        blob = self.bsc.get_blob_client(self.container_name, self.byte_blob)

        def callback(response):
            current = response.context['download_stream_current']
            total = response.context['data_stream_total']
            progress.append((current, total))

        # Act
        FILE_PATH = 'blob_to_stream_non_parallel_async.temp.dat'
        with open(FILE_PATH, 'wb') as stream:
            downloader = await blob.download_blob(raw_response_hook=callback, max_concurrency=1)
            read_bytes = await downloader.readinto(stream)

        # Assert
        self.assertEqual(read_bytes, len(self.byte_data))
        with open(FILE_PATH, 'rb') as stream:
            actual = stream.read()
            self.assertEqual(self.byte_data, actual)
        self.assert_download_progress(
            len(self.byte_data),
            self.config.max_chunk_get_size,
            self.config.max_single_get_size,
            progress)
        self._teardown(FILE_PATH)

    @GlobalStorageAccountPreparer()
    @AsyncBlobTestCase.await_prepared_test
    async def test_get_blob_to_stream_small_async(self, resource_group, location, storage_account, storage_account_key):
        # Arrange
        await self._setup(storage_account.name, storage_account_key)
        blob_data = self.get_random_bytes(1024)
        blob_name = self._get_blob_reference()
        blob = self.bsc.get_blob_client(self.container_name, blob_name)
        await blob.upload_blob(blob_data)

        progress = []

        def callback(response):
            current = response.context['download_stream_current']
            total = response.context['data_stream_total']
            progress.append((current, total))


        # Act
        FILE_PATH = 'blob_to_stream_small_async.temp.dat'
        with open(FILE_PATH, 'wb') as stream:
            downloader = await blob.download_blob(raw_response_hook=callback, max_concurrency=2)
            read_bytes = await downloader.readinto(stream)

        # Assert
        self.assertEqual(read_bytes, 1024)
        with open(FILE_PATH, 'rb') as stream:
            actual = stream.read()
            self.assertEqual(blob_data, actual)
        self.assert_download_progress(
            len(blob_data),
            self.config.max_chunk_get_size,
            self.config.max_single_get_size,
            progress)
        self._teardown(FILE_PATH)

    @GlobalStorageAccountPreparer()
    @AsyncBlobTestCase.await_prepared_test
    async def test_ranged_get_blob_to_path_async(self, resource_group, location, storage_account, storage_account_key):
        # parallel tests introduce random order of requests, can only run live
        if not self.is_live:
            return

        # Arrange
        await self._setup(storage_account.name, storage_account_key)
        blob = self.bsc.get_blob_client(self.container_name, self.byte_blob)

        # Act
        end_range = self.config.max_single_get_size
        FILE_PATH = 'ranged_get_blob_to_path_async.temp.dat'
        with open(FILE_PATH, 'wb') as stream:
            downloader = await blob.download_blob(offset=1, length=end_range-1, max_concurrency=2)
            read_bytes = await downloader.readinto(stream)

        # Assert
        self.assertEqual(read_bytes, end_range - 1)
        with open(FILE_PATH, 'rb') as stream:
            actual = stream.read()
            self.assertEqual(self.byte_data[1:end_range], actual)
        self._teardown(FILE_PATH)

    @GlobalStorageAccountPreparer()
    @AsyncBlobTestCase.await_prepared_test
    async def test_ranged_get_blob_to_path_with_progress_async(self, resource_group, location, storage_account, storage_account_key):
        # parallel tests introduce random order of requests, can only run live
        if not self.is_live:
            return

        # Arrange
        await self._setup(storage_account.name, storage_account_key)
        progress = []
        blob = self.bsc.get_blob_client(self.container_name, self.byte_blob)

        def callback(response):
            current = response.context['download_stream_current']
            total = response.context['data_stream_total']
            progress.append((current, total))

        # Act
        start_range = 3
        end_range = self.config.max_single_get_size + 1024
        FILE_PATH = 'get_blob_to_path_with_progress_async.temp.dat'
        with open(FILE_PATH, 'wb') as stream:
            downloader = await blob.download_blob(
                offset=start_range,
                length=end_range,
                raw_response_hook=callback,
                max_concurrency=2)
            read_bytes = await downloader.readinto(stream)

        # Assert
        self.assertEqual(read_bytes, self.config.max_single_get_size + 1024)
        with open(FILE_PATH, 'rb') as stream:
            actual = stream.read()
            self.assertEqual(self.byte_data[start_range:end_range + start_range], actual)
        self.assert_download_progress(
            end_range,
            self.config.max_chunk_get_size,
            self.config.max_single_get_size,
            progress)
        self._teardown(FILE_PATH)

    @GlobalStorageAccountPreparer()
    @AsyncBlobTestCase.await_prepared_test
    async def test_ranged_get_blob_to_path_small_async(self, resource_group, location, storage_account, storage_account_key):
        # Arrange
        await self._setup(storage_account.name, storage_account_key)
        blob = self.bsc.get_blob_client(self.container_name, self.byte_blob)

        # Act
        FILE_PATH = 'get_blob_to_path_small_asyncc.temp.dat'
        with open(FILE_PATH, 'wb') as stream:
            downloader = await blob.download_blob(offset=1, length=4, max_concurrency=2)
            read_bytes = await downloader.readinto(stream)

        # Assert
        self.assertEqual(read_bytes, 4)
        with open(FILE_PATH, 'rb') as stream:
            actual = stream.read()
            self.assertEqual(self.byte_data[1:5], actual)
        self._teardown(FILE_PATH)

    @GlobalStorageAccountPreparer()
    @AsyncBlobTestCase.await_prepared_test
    async def test_ranged_get_blob_to_path_non_parallel_async(self, resource_group, location, storage_account, storage_account_key):
        # Arrange
        await self._setup(storage_account.name, storage_account_key)
        blob = self.bsc.get_blob_client(self.container_name, self.byte_blob)

        # Act
        FILE_PATH = 'granged_get_blob_to_path_non_parallel_async.temp.dat'
        with open(FILE_PATH, 'wb') as stream:
            downloader = await blob.download_blob(offset=1, length=3, max_concurrency=1)
            read_bytes = await downloader.readinto(stream)

        # Assert
        self.assertEqual(read_bytes, 3)
        with open(FILE_PATH, 'rb') as stream:
            actual = stream.read()
            self.assertEqual(self.byte_data[1:4], actual)
        self._teardown(FILE_PATH)

    @GlobalStorageAccountPreparer()
    @AsyncBlobTestCase.await_prepared_test
    async def test_ranged_get_blob_to_path_invalid_range_parallel_async(self, resource_group, location, storage_account, storage_account_key):
        # parallel tests introduce random order of requests, can only run live
        if not self.is_live:
            return

        # Arrange
        await self._setup(storage_account.name, storage_account_key)
        blob_size = self.config.max_single_get_size + 1
        blob_data = self.get_random_bytes(blob_size)
        blob_name = self._get_blob_reference()
        blob = self.bsc.get_blob_client(self.container_name, blob_name)
        await blob.upload_blob(blob_data)

        # Act
        FILE_PATH = 'path_invalid_range_parallel_async.temp.dat'
        end_range = 2 * self.config.max_single_get_size
        with open(FILE_PATH, 'wb') as stream:
            downloader = await blob.download_blob(offset=1, length=end_range, max_concurrency=2)
            read_bytes = await downloader.readinto(stream)

        # Assert
        self.assertEqual(read_bytes, blob_size)
        with open(FILE_PATH, 'rb') as stream:
            actual = stream.read()
            self.assertEqual(blob_data[1:blob_size], actual)
        self._teardown(FILE_PATH)

    @GlobalStorageAccountPreparer()
    @AsyncBlobTestCase.await_prepared_test
    async def test_ranged_get_blob_to_path_invalid_range_non_parallel_async(self, resource_group, location, storage_account, storage_account_key):
        # parallel tests introduce random order of requests, can only run live
        if not self.is_live:
            return

        # Arrange
        await self._setup(storage_account.name, storage_account_key)
        blob_size = 1024
        blob_data = self.get_random_bytes(blob_size)
        blob_name = self._get_blob_reference()
        blob = self.bsc.get_blob_client(self.container_name, blob_name)
        await blob.upload_blob(blob_data)

        # Act
        end_range = 2 * self.config.max_single_get_size
        FILE_PATH = 'path_invalid_range_non_parallel_asy.temp.dat'
        with open(FILE_PATH, 'wb') as stream:
            downloader = await blob.download_blob(offset=1, length=end_range, max_concurrency=2)
            read_bytes = await downloader.readinto(stream)

        # Assert
        self.assertEqual(read_bytes, blob_size)
        with open(FILE_PATH, 'rb') as stream:
            actual = stream.read()
            self.assertEqual(blob_data[1:blob_size], actual)
        self._teardown(FILE_PATH)
            # Assert

    @GlobalStorageAccountPreparer()
    @AsyncBlobTestCase.await_prepared_test
    async def test_get_blob_to_text_async(self, resource_group, location, storage_account, storage_account_key):
        # parallel tests introduce random order of requests, can only run live
        if not self.is_live:
            return

        # Arrange
        await self._setup(storage_account.name, storage_account_key)
        text_blob = self.get_resource_name('textblob')
        text_data = self.get_random_text_data(self.config.max_single_get_size + 1)
        blob = self.bsc.get_blob_client(self.container_name, text_blob)
        await blob.upload_blob(text_data)

        # Act
        stream = await blob.download_blob(max_concurrency=2, encoding='UTF-8')
        content = await stream.readall()

        # Assert
        self.assertEqual(text_data, content)

    @GlobalStorageAccountPreparer()
    @AsyncBlobTestCase.await_prepared_test
    async def test_get_blob_to_text_with_progress_async(self, resource_group, location, storage_account, storage_account_key):
        # parallel tests introduce random order of requests, can only run live
        if not self.is_live:
            return

        # Arrange
        await self._setup(storage_account.name, storage_account_key)
        text_blob = self.get_resource_name('textblob')
        text_data = self.get_random_text_data(self.config.max_single_get_size + 1)
        blob = self.bsc.get_blob_client(self.container_name, text_blob)
        await blob.upload_blob(text_data)

        progress = []

        def callback(response):
            current = response.context['download_stream_current']
            total = response.context['data_stream_total']
            progress.append((current, total))

        # Act
        stream = await blob.download_blob(
            raw_response_hook=callback,
            max_concurrency=2,
            encoding='UTF-8')
        content = await stream.readall()

        # Assert
        self.assertEqual(text_data, content)
        self.assert_download_progress(
            len(text_data.encode('utf-8')),
            self.config.max_chunk_get_size,
            self.config.max_single_get_size,
            progress)

    @GlobalStorageAccountPreparer()
    @AsyncBlobTestCase.await_prepared_test
    async def test_get_blob_to_text_non_parallel_async(self, resource_group, location, storage_account, storage_account_key):
        # Arrange
        await self._setup(storage_account.name, storage_account_key)
        text_blob = self._get_blob_reference()
        text_data = self.get_random_text_data(self.config.max_single_get_size + 1)
        blob = self.bsc.get_blob_client(self.container_name, text_blob)
        await blob.upload_blob(text_data)

        progress = []

        def callback(response):
            current = response.context['download_stream_current']
            total = response.context['data_stream_total']
            progress.append((current, total))

        # Act
        stream = await blob.download_blob(
            raw_response_hook=callback,
            max_concurrency=1,
            encoding='UTF-8')
        content = await stream.readall()

        # Assert
        self.assertEqual(text_data, content)
        self.assert_download_progress(
            len(text_data),
            self.config.max_chunk_get_size,
            self.config.max_single_get_size,
            progress)

    @GlobalStorageAccountPreparer()
    @AsyncBlobTestCase.await_prepared_test
    async def test_get_blob_to_text_small_async(self, resource_group, location, storage_account, storage_account_key):
        # Arrange
        await self._setup(storage_account.name, storage_account_key)
        blob_data = self.get_random_text_data(1024)
        blob_name = self._get_blob_reference()
        blob = self.bsc.get_blob_client(self.container_name, blob_name)
        await blob.upload_blob(blob_data)

        progress = []

        def callback(response):
            current = response.context['download_stream_current']
            total = response.context['data_stream_total']
            progress.append((current, total))

        # Act
        stream = await blob.download_blob(raw_response_hook=callback, encoding='UTF-8')
        content = await stream.readall()

        # Assert
        self.assertEqual(blob_data, content)
        self.assert_download_progress(
            len(blob_data),
            self.config.max_chunk_get_size,
            self.config.max_single_get_size,
            progress)

    @GlobalStorageAccountPreparer()
    @AsyncBlobTestCase.await_prepared_test
    async def test_get_blob_to_text_with_encoding_async(self, resource_group, location, storage_account, storage_account_key):
        # Arrange
        await self._setup(storage_account.name, storage_account_key)
        text = u'hello 啊齄丂狛狜 world'
        blob_name = self._get_blob_reference()
        blob = self.bsc.get_blob_client(self.container_name, blob_name)
        await blob.upload_blob(text, encoding='utf-16')

        # Act
        stream = await blob.download_blob(encoding='utf-16')
        content = await stream.readall()

        # Assert
        self.assertEqual(text, content)

    @GlobalStorageAccountPreparer()
    @AsyncBlobTestCase.await_prepared_test
    async def test_get_blob_to_text_with_encoding_and_progress_async(self, resource_group, location, storage_account, storage_account_key):
        # Arrange
        await self._setup(storage_account.name, storage_account_key)
        text = u'hello 啊齄丂狛狜 world'
        blob_name = self._get_blob_reference()
        blob = self.bsc.get_blob_client(self.container_name, blob_name)
        await blob.upload_blob(text, encoding='utf-16')

        # Act
        progress = []

        def callback(response):
            current = response.context['download_stream_current']
            total = response.context['data_stream_total']
            progress.append((current, total))

        stream = await blob.download_blob(raw_response_hook=callback, encoding='utf-16')
        content = await stream.readall()

        # Assert
        self.assertEqual(text, content)
        self.assert_download_progress(
            len(text.encode('utf-8')),
            self.config.max_chunk_get_size,
            self.config.max_single_get_size,
            progress)

    @GlobalStorageAccountPreparer()
    @AsyncBlobTestCase.await_prepared_test
    async def test_get_blob_non_seekable_async(self, resource_group, location, storage_account, storage_account_key):
        # Arrange
        await self._setup(storage_account.name, storage_account_key)
        blob = self.bsc.get_blob_client(self.container_name, self.byte_blob)

        # Act
        FILE_PATH = 'get_blob_non_seekable_async.temp.dat'
        with open(FILE_PATH, 'wb') as stream:
            non_seekable_stream = StorageGetBlobTestAsync.NonSeekableFile(stream)
            downloader = await blob.download_blob(max_concurrency=1)
            read_bytes = await downloader.readinto(non_seekable_stream)

        # Assert
        self.assertEqual(read_bytes, len(self.byte_data))
        with open(FILE_PATH, 'rb') as stream:
            actual = stream.read()
            self.assertEqual(self.byte_data, actual)
        self._teardown(FILE_PATH)

    @GlobalStorageAccountPreparer()
    @AsyncBlobTestCase.await_prepared_test
    async def test_get_blob_non_seekable_parallel_async(self, resource_group, location, storage_account, storage_account_key):
        # parallel tests introduce random order of requests, can only run live
        if not self.is_live:
            return

        # Arrange
        await self._setup(storage_account.name, storage_account_key)
        blob = self.bsc.get_blob_client(self.container_name, self.byte_blob)

        # Act
        FILE_PATH = 'et_blob_non_seekable_parallel_asyn.temp.dat'
        with open(FILE_PATH, 'wb') as stream:
            non_seekable_stream = StorageGetBlobTestAsync.NonSeekableFile(stream)

            with self.assertRaises(ValueError):
<<<<<<< HEAD
                downloader = await blob.download_blob()
                properties = await downloader.download_to_stream(non_seekable_stream, max_concurrency=2)
        self._teardown(FILE_PATH)
=======
                downloader = await blob.download_blob(max_concurrency=2)
                properties = await downloader.readinto(non_seekable_stream)
>>>>>>> e1647e1e

    @GlobalStorageAccountPreparer()
    @AsyncBlobTestCase.await_prepared_test
    async def test_get_blob_to_stream_exact_get_size_async(self, resource_group, location, storage_account, storage_account_key):
        # Arrange
        await self._setup(storage_account.name, storage_account_key)
        blob_name = self._get_blob_reference()
        byte_data = self.get_random_bytes(self.config.max_single_get_size)
        blob = self.bsc.get_blob_client(self.container_name, blob_name)
        await blob.upload_blob(byte_data)

        progress = []

        def callback(response):
            current = response.context['download_stream_current']
            total = response.context['data_stream_total']
            progress.append((current, total))

        # Act
        FILE_PATH = 'stream_exact_get_size_async.temp.dat'
        with open(FILE_PATH, 'wb') as stream:
            downloader = await blob.download_blob(raw_response_hook=callback, max_concurrency=2)
            properties = await downloader.readinto(stream)

        # Assert
        with open(FILE_PATH, 'rb') as stream:
            actual = stream.read()
            self.assertEqual(byte_data, actual)
        self.assert_download_progress(
            len(byte_data),
            self.config.max_chunk_get_size,
            self.config.max_single_get_size,
            progress)
        self._teardown(FILE_PATH)

    @GlobalStorageAccountPreparer()
    @AsyncBlobTestCase.await_prepared_test
    async def test_get_blob_exact_get_size_async(self, resource_group, location, storage_account, storage_account_key):
        # Arrange
        await self._setup(storage_account.name, storage_account_key)
        blob_name = self._get_blob_reference()
        byte_data = self.get_random_bytes(self.config.max_single_get_size)
        blob = self.bsc.get_blob_client(self.container_name, blob_name)
        await blob.upload_blob(byte_data)

        progress = []

        def callback(response):
            current = response.context['download_stream_current']
            total = response.context['data_stream_total']
            progress.append((current, total))

        # Act
        content = await (await blob.download_blob(raw_response_hook=callback)).readall()

        # Assert
        self.assertEqual(byte_data, content)
        self.assert_download_progress(
            len(byte_data),
            self.config.max_chunk_get_size,
            self.config.max_single_get_size,
            progress)

    @GlobalStorageAccountPreparer()
    @AsyncBlobTestCase.await_prepared_test
    async def test_get_blob_exact_chunk_size_async(self, resource_group, location, storage_account, storage_account_key):
        # parallel tests introduce random order of requests, can only run live
        if not self.is_live:
            return

        # Arrange
        await self._setup(storage_account.name, storage_account_key)
        blob_name = self._get_blob_reference()
        byte_data = self.get_random_bytes(
            self.config.max_single_get_size +
            self.config.max_chunk_get_size)
        blob = self.bsc.get_blob_client(self.container_name, blob_name)
        await blob.upload_blob(byte_data)

        progress = []

        def callback(response):
            current = response.context['download_stream_current']
            total = response.context['data_stream_total']
            progress.append((current, total))

        # Act
        content = await (await blob.download_blob(raw_response_hook=callback)).readall()

        # Assert
        self.assertEqual(byte_data, content)
        self.assert_download_progress(
            len(byte_data),
            self.config.max_chunk_get_size,
            self.config.max_single_get_size,
            progress)

    @GlobalStorageAccountPreparer()
    @AsyncBlobTestCase.await_prepared_test
    async def test_get_blob_to_stream_with_md5_async(self, resource_group, location, storage_account, storage_account_key):
        # parallel tests introduce random order of requests, can only run live
        if not self.is_live:
            return

        # Arrange
        await self._setup(storage_account.name, storage_account_key)
        blob = self.bsc.get_blob_client(self.container_name, self.byte_blob)

        # Act
        FILE_PATH = 'lob_to_stream_with_md5_asyncc.temp.dat'
        with open(FILE_PATH, 'wb') as stream:
            downloader = await blob.download_blob(validate_content=True, max_concurrency=2)
            read_bytes = await downloader.readinto(stream)

        # Assert
        self.assertEqual(read_bytes, len(self.byte_data))
        with open(FILE_PATH, 'rb') as stream:
            actual = stream.read()
            self.assertEqual(self.byte_data, actual)
        self._teardown(FILE_PATH)

    @GlobalStorageAccountPreparer()
    @AsyncBlobTestCase.await_prepared_test
    async def test_get_blob_with_md5_async(self, resource_group, location, storage_account, storage_account_key):
        # parallel tests introduce random order of requests, can only run live
        if not self.is_live:
            return

        # Arrange
        await self._setup(storage_account.name, storage_account_key)
        blob = self.bsc.get_blob_client(self.container_name, self.byte_blob)

        # Act
        content = await (await blob.download_blob(validate_content=True, max_concurrency=2)).readall()

        # Assert
        self.assertEqual(self.byte_data, content)

    @GlobalStorageAccountPreparer()
    @AsyncBlobTestCase.await_prepared_test
    async def test_get_blob_range_to_stream_with_overall_md5_async(self, resource_group, location, storage_account, storage_account_key):
        # parallel tests introduce random order of requests, can only run live
        if not self.is_live:
            return

        # Arrange
        await self._setup(storage_account.name, storage_account_key)
        blob = self.bsc.get_blob_client(self.container_name, self.byte_blob)
        props = await blob.get_blob_properties()
        props.content_settings.content_md5 = b'MDAwMDAwMDA='
        await blob.set_http_headers(props.content_settings)

        # Act
        FILE_PATH = 'range_to_stream_with_overall_md5_async.temp.dat'
        with open(FILE_PATH, 'wb') as stream:
            downloader = await blob.download_blob(offset=0, length=1024, validate_content=True, max_concurrency=2)
            read_bytes = await downloader.readinto(stream)

        # Assert
<<<<<<< HEAD
        self.assertIsInstance(properties, BlobProperties)
        self.assertEqual(b'MDAwMDAwMDA=', properties.content_settings.content_md5)
        self.assertEqual(len(downloader), 1024)
        self._teardown(FILE_PATH)
=======
        self.assertEqual(read_bytes, 1024)
        self.assertEqual(b'MDAwMDAwMDA=', downloader.properties.content_settings.content_md5)
        self.assertEqual(downloader.size, 1024)
>>>>>>> e1647e1e

    @GlobalStorageAccountPreparer()
    @AsyncBlobTestCase.await_prepared_test
    async def test_get_blob_range_with_overall_md5_async(self, resource_group, location, storage_account, storage_account_key):
        # parallel tests introduce random order of requests, can only run live
        if not self.is_live:
            return

        await self._setup(storage_account.name, storage_account_key)
        blob = self.bsc.get_blob_client(self.container_name, self.byte_blob)
        content = await blob.download_blob(offset=0, length=1024, validate_content=True)

        # Arrange
        props = await blob.get_blob_properties()
        props.content_settings.content_md5 = b'MDAwMDAwMDA='
        await blob.set_http_headers(props.content_settings)

        # Act
        content = await blob.download_blob(offset=0, length=1024, validate_content=True)

        # Assert
        self.assertEqual(b'MDAwMDAwMDA=', content.properties.content_settings.content_md5)

    @GlobalStorageAccountPreparer()
    @AsyncBlobTestCase.await_prepared_test
    async def test_get_blob_range_with_range_md5_async(self, resource_group, location, storage_account, storage_account_key):
        # parallel tests introduce random order of requests, can only run live
        if not self.is_live:
            return

        await self._setup(storage_account.name, storage_account_key)
        blob = self.bsc.get_blob_client(self.container_name, self.byte_blob)
        content = await blob.download_blob(offset=0, length=1024, validate_content=True)

        # Arrange
        props = await blob.get_blob_properties()
        props.content_settings.content_md5 = None
        await blob.set_http_headers(props.content_settings)

        # Act
        content = await blob.download_blob(offset=0, length=1024, validate_content=True)

        # Assert
        self.assertIsNotNone(content.properties.content_settings.content_type)
        self.assertIsNone(content.properties.content_settings.content_md5)
        self.assertEqual(content.properties.size, 1024)

# ------------------------------------------------------------------------------<|MERGE_RESOLUTION|>--- conflicted
+++ resolved
@@ -820,14 +820,9 @@
             non_seekable_stream = StorageGetBlobTestAsync.NonSeekableFile(stream)
 
             with self.assertRaises(ValueError):
-<<<<<<< HEAD
-                downloader = await blob.download_blob()
-                properties = await downloader.download_to_stream(non_seekable_stream, max_concurrency=2)
-        self._teardown(FILE_PATH)
-=======
                 downloader = await blob.download_blob(max_concurrency=2)
                 properties = await downloader.readinto(non_seekable_stream)
->>>>>>> e1647e1e
+        self._teardown(FILE_PATH)
 
     @GlobalStorageAccountPreparer()
     @AsyncBlobTestCase.await_prepared_test
@@ -987,16 +982,10 @@
             read_bytes = await downloader.readinto(stream)
 
         # Assert
-<<<<<<< HEAD
-        self.assertIsInstance(properties, BlobProperties)
-        self.assertEqual(b'MDAwMDAwMDA=', properties.content_settings.content_md5)
-        self.assertEqual(len(downloader), 1024)
-        self._teardown(FILE_PATH)
-=======
         self.assertEqual(read_bytes, 1024)
         self.assertEqual(b'MDAwMDAwMDA=', downloader.properties.content_settings.content_md5)
         self.assertEqual(downloader.size, 1024)
->>>>>>> e1647e1e
+        self._teardown(FILE_PATH)
 
     @GlobalStorageAccountPreparer()
     @AsyncBlobTestCase.await_prepared_test
