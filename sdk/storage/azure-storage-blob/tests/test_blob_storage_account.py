# coding: utf-8

# -------------------------------------------------------------------------
# Copyright (c) Microsoft Corporation. All rights reserved.
# Licensed under the MIT License. See License.txt in the project root for
# license information.
# --------------------------------------------------------------------------
import pytest

import unittest

from azure.storage.blob import (
    BlobServiceClient,
    ContainerClient,
    BlobClient,
    StandardBlobTier
)
from devtools_testutils import ResourceGroupPreparer, StorageAccountPreparer
from azure.storage.blob._generated.models import RehydratePriority
from testcase import StorageTestCase, GlobalStorageAccountPreparer

# ------------------------------------------------------------------------------
TEST_BLOB_PREFIX = 'blob'


# ------------------------------------------------------------------------------


class BlobStorageAccountTest(StorageTestCase):

    def _setup(self, bsc):
        self.container_name = self.get_resource_name('utcontainer')

        if self.is_live:
            bsc.create_container(self.container_name)

    # --Helpers-----------------------------------------------------------------
    def _get_blob_reference(self, bsc):
        blob_name = self.get_resource_name(TEST_BLOB_PREFIX)
        return bsc.get_blob_client(self.container_name, blob_name)

    def _create_blob(self, bsc):
        blob = self._get_blob_reference(bsc)
        blob.upload_blob(b'')
        return blob

<<<<<<< HEAD
    def assertBlobEqual(self, container_name, blob_name, expected_data, bsc):
        blob = bsc.get_blob_client(container_name, blob_name)
        actual_data = blob.download_blob().content_as_bytes()
=======
    def assertBlobEqual(self, container_name, blob_name, expected_data):
        blob = self.bsc.get_blob_client(container_name, blob_name)
        actual_data = blob.download_blob().readall()
>>>>>>> e1647e1e
        self.assertEqual(actual_data, expected_data)

    # --Tests specific to Blob Storage Accounts (not general purpose)------------

    @GlobalStorageAccountPreparer()
    def test_standard_blob_tier_set_tier_api(self, resource_group, location, storage_account, storage_account_key):
        bsc = BlobServiceClient(self._account_url(storage_account.name), credential=storage_account_key)
        self._setup(bsc)
        container = bsc.get_container_client(self.container_name)
        tiers = [StandardBlobTier.Archive, StandardBlobTier.Cool, StandardBlobTier.Hot]

        for tier in tiers:
            blob = self._get_blob_reference(bsc)
            data = b'hello world'
            blob.upload_blob(data)

            blob_ref = blob.get_blob_properties()
            self.assertIsNotNone(blob_ref.blob_tier)
            self.assertTrue(blob_ref.blob_tier_inferred)
            self.assertIsNone(blob_ref.blob_tier_change_time)

            blobs = list(container.list_blobs())

            # Assert
            self.assertIsNotNone(blobs)
            self.assertGreaterEqual(len(blobs), 1)
            self.assertIsNotNone(blobs[0])
            self.assert_named_item_in_container(blobs, blob.blob_name)
            self.assertIsNotNone(blobs[0].blob_tier)
            self.assertTrue(blobs[0].blob_tier_inferred)
            self.assertIsNone(blobs[0].blob_tier_change_time)

            blob.set_standard_blob_tier(tier)

            blob_ref2 = blob.get_blob_properties()
            self.assertEqual(tier, blob_ref2.blob_tier)
            self.assertFalse(blob_ref2.blob_tier_inferred)
            self.assertIsNotNone(blob_ref2.blob_tier_change_time)

            blobs = list(container.list_blobs())

            # Assert
            self.assertIsNotNone(blobs)
            self.assertGreaterEqual(len(blobs), 1)
            self.assertIsNotNone(blobs[0])
            self.assert_named_item_in_container(blobs, blob.blob_name)
            self.assertEqual(blobs[0].blob_tier, tier)
            self.assertFalse(blobs[0].blob_tier_inferred)
            self.assertIsNotNone(blobs[0].blob_tier_change_time)

            blob.delete_blob()

    @GlobalStorageAccountPreparer()
    def test_set_standard_blob_tier_with_rehydrate_priority(self, resource_group, location, storage_account, storage_account_key):
        # Arrange
        bsc = BlobServiceClient(self._account_url(storage_account.name), credential=storage_account_key)
        self._setup(bsc)
        blob_client = self._create_blob(bsc)
        blob_tier = StandardBlobTier.Archive
        rehydrate_tier = StandardBlobTier.Cool
        rehydrate_priority = RehydratePriority.standard

        # Act
        blob_client.set_standard_blob_tier(blob_tier,
                                           rehydrate_priority=rehydrate_priority)
        blob_client.set_standard_blob_tier(rehydrate_tier)
        blob_props = blob_client.get_blob_properties()

        # Assert
        self.assertEqual('rehydrate-pending-to-cool', blob_props.archive_status)

    @GlobalStorageAccountPreparer()
    def test_rehydration_status(self, resource_group, location, storage_account, storage_account_key):
        bsc = BlobServiceClient(self._account_url(storage_account.name), credential=storage_account_key)
        self._setup(bsc)
        blob_name = 'rehydration_test_blob_1'
        blob_name2 = 'rehydration_test_blob_2'
        container = bsc.get_container_client(self.container_name)

        data = b'hello world'
        blob = container.upload_blob(blob_name, data)
        blob.set_standard_blob_tier(StandardBlobTier.Archive)
        blob.set_standard_blob_tier(StandardBlobTier.Cool)

        blob_ref = blob.get_blob_properties()
        self.assertEqual(StandardBlobTier.Archive, blob_ref.blob_tier)
        self.assertEqual("rehydrate-pending-to-cool", blob_ref.archive_status)
        self.assertFalse(blob_ref.blob_tier_inferred)

        blobs = list(container.list_blobs())
        blob.delete_blob()

        # Assert
        self.assertIsNotNone(blobs)
        self.assertGreaterEqual(len(blobs), 1)
        self.assertIsNotNone(blobs[0])
        self.assert_named_item_in_container(blobs, blob.blob_name)
        self.assertEqual(StandardBlobTier.Archive, blobs[0].blob_tier)
        self.assertEqual("rehydrate-pending-to-cool", blobs[0].archive_status)
        self.assertFalse(blobs[0].blob_tier_inferred)

        blob2 = container.upload_blob(blob_name2, data)
        blob2.set_standard_blob_tier(StandardBlobTier.Archive)
        blob2.set_standard_blob_tier(StandardBlobTier.Hot)

        blob_ref2 = blob2.get_blob_properties()
        self.assertEqual(StandardBlobTier.Archive, blob_ref2.blob_tier)
        self.assertEqual("rehydrate-pending-to-hot", blob_ref2.archive_status)
        self.assertFalse(blob_ref2.blob_tier_inferred)

        blobs = list(container.list_blobs())

        # Assert
        self.assertIsNotNone(blobs)
        self.assertGreaterEqual(len(blobs), 1)
        self.assertIsNotNone(blobs[0])
        self.assert_named_item_in_container(blobs, blob2.blob_name)
        self.assertEqual(StandardBlobTier.Archive, blobs[0].blob_tier)
        self.assertEqual("rehydrate-pending-to-hot", blobs[0].archive_status)
        self.assertFalse(blobs[0].blob_tier_inferred)


# ------------------------------------------------------------------------------<|MERGE_RESOLUTION|>--- conflicted
+++ resolved
@@ -44,15 +44,9 @@
         blob.upload_blob(b'')
         return blob
 
-<<<<<<< HEAD
     def assertBlobEqual(self, container_name, blob_name, expected_data, bsc):
         blob = bsc.get_blob_client(container_name, blob_name)
-        actual_data = blob.download_blob().content_as_bytes()
-=======
-    def assertBlobEqual(self, container_name, blob_name, expected_data):
-        blob = self.bsc.get_blob_client(container_name, blob_name)
         actual_data = blob.download_blob().readall()
->>>>>>> e1647e1e
         self.assertEqual(actual_data, expected_data)
 
     # --Tests specific to Blob Storage Accounts (not general purpose)------------
