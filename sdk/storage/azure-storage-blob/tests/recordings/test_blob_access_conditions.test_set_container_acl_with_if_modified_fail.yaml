--- conflicted
+++ resolved
@@ -63,17 +63,10 @@
   response:
     body:
       string: "\uFEFF<?xml version=\"1.0\" encoding=\"utf-8\"?><Error><Code>ConditionNotMet</Code><Message>The
-<<<<<<< HEAD
-        condition specified using HTTP conditional header(s) is not met.\nRequestId:2d1e7c45-601e-005f-4639-7ef8f4000000\nTime:2019-10-09T00:37:39.4257326Z</Message></Error>"
-=======
         condition specified using HTTP conditional header(s) is not met.\nRequestId:57e22d37-601e-0077-15d7-22e141000000\nTime:2019-06-14T17:33:32.9009539Z</Message></Error>"
->>>>>>> bf921ad4
     headers:
       content-length:
       - '252'
-<<<<<<< HEAD
-      content-type:
-=======
       Content-Type:
       - application/xml
       Date:
@@ -164,7 +157,6 @@
       Content-Length:
       - '252'
       Content-Type:
->>>>>>> bf921ad4
       - application/xml
       date:
       - Wed, 09 Oct 2019 00:37:39 GMT
