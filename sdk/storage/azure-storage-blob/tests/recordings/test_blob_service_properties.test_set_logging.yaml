--- conflicted
+++ resolved
@@ -26,94 +26,7 @@
     body:
       string: ''
     headers:
-<<<<<<< HEAD
       content-length:
-=======
-      Content-Length:
-      - '0'
-      Date:
-      - Fri, 14 Jun 2019 17:46:11 GMT
-      Server:
-      - Windows-Azure-Blob/1.0 Microsoft-HTTPAPI/2.0
-      x-ms-request-id:
-      - c05a6fcb-401e-00e8-5ad9-2299fb000000
-      x-ms-version:
-      - '2018-03-28'
-    status:
-      code: 202
-      message: Accepted
-- request:
-    body: null
-    headers:
-      Accept:
-      - application/xml
-      Accept-Encoding:
-      - gzip, deflate
-      Connection:
-      - keep-alive
-      User-Agent:
-      - python/3.6.5 (Darwin-16.7.0-x86_64-i386-64bit) azure-core/0.0.1
-      x-ms-client-request-id:
-      - 4c47aaf8-8ecc-11e9-89b3-f45c89a7d159
-      x-ms-date:
-      - Fri, 14 Jun 2019 17:46:11 GMT
-      x-ms-version:
-      - '2018-03-28'
-    method: GET
-    uri: https://remotestoragename.blob.core.windows.net/?restype=service&comp=properties
-  response:
-    body:
-      string: "\uFEFF<?xml version=\"1.0\" encoding=\"utf-8\"?><StorageServiceProperties><Logging><Version>1.0</Version><Read>true</Read><Write>true</Write><Delete>true</Delete><RetentionPolicy><Enabled>true</Enabled><Days>5</Days></RetentionPolicy></Logging><HourMetrics><Version>1.0</Version><Enabled>true</Enabled><IncludeAPIs>true</IncludeAPIs><RetentionPolicy><Enabled>true</Enabled><Days>5</Days></RetentionPolicy></HourMetrics><MinuteMetrics><Version>1.0</Version><Enabled>false</Enabled><RetentionPolicy><Enabled>false</Enabled></RetentionPolicy></MinuteMetrics><Cors><CorsRule><AllowedMethods>GET</AllowedMethods><AllowedOrigins>www.xyz.com</AllowedOrigins><AllowedHeaders
-        /><ExposedHeaders /><MaxAgeInSeconds>0</MaxAgeInSeconds></CorsRule><CorsRule><AllowedMethods>GET,PUT</AllowedMethods><AllowedOrigins>www.xyz.com,www.ab.com,www.bc.com</AllowedOrigins><AllowedHeaders>x-ms-meta-xyz,x-ms-meta-foo,x-ms-meta-data*,x-ms-meta-target*</AllowedHeaders><ExposedHeaders>x-ms-meta-abc,x-ms-meta-bcd,x-ms-meta-data*,x-ms-meta-source*</ExposedHeaders><MaxAgeInSeconds>500</MaxAgeInSeconds></CorsRule></Cors><DeleteRetentionPolicy><Enabled>false</Enabled></DeleteRetentionPolicy><StaticWebsite><Enabled>false</Enabled></StaticWebsite><DefaultServiceVersion>2014-02-14</DefaultServiceVersion></StorageServiceProperties>"
-    headers:
-      Content-Type:
-      - application/xml
-      Date:
-      - Fri, 14 Jun 2019 17:46:11 GMT
-      Server:
-      - Windows-Azure-Blob/1.0 Microsoft-HTTPAPI/2.0
-      Transfer-Encoding:
-      - chunked
-      Vary:
-      - Origin
-      x-ms-request-id:
-      - c05a6fe4-401e-00e8-6ad9-2299fb000000
-      x-ms-version:
-      - '2018-03-28'
-    status:
-      code: 200
-      message: OK
-- request:
-    body: '<?xml version=''1.0'' encoding=''utf-8''?>
-
-      <StorageServiceProperties><Logging><Version>1.0</Version><Delete>true</Delete><Read>true</Read><Write>true</Write><RetentionPolicy><Enabled>true</Enabled><Days>5</Days></RetentionPolicy></Logging></StorageServiceProperties>'
-    headers:
-      Accept:
-      - '*/*'
-      Accept-Encoding:
-      - gzip, deflate
-      Connection:
-      - keep-alive
-      Content-Length:
-      - '262'
-      Content-Type:
-      - application/xml; charset=utf-8
-      User-Agent:
-      - python/3.6.5 (Darwin-16.7.0-x86_64-i386-64bit) azure-core/0.0.1
-      x-ms-client-request-id:
-      - 9288fbc6-8ed5-11e9-aca6-f45c89a7d159
-      x-ms-date:
-      - Fri, 14 Jun 2019 18:52:34 GMT
-      x-ms-version:
-      - '2018-03-28'
-    method: PUT
-    uri: https://storagename.blob.core.windows.net/?restype=service&comp=properties
-  response:
-    body:
-      string: ''
-    headers:
-      Content-Length:
->>>>>>> 620394eb
       - '0'
       date:
       - Thu, 10 Oct 2019 00:27:49 GMT
@@ -143,13 +56,8 @@
     uri: https://blobstoragename.blob.core.windows.net/?restype=service&comp=properties
   response:
     body:
-<<<<<<< HEAD
       string: "\uFEFF<?xml version=\"1.0\" encoding=\"utf-8\"?><StorageServiceProperties><Logging><Version>1.0</Version><Read>true</Read><Write>true</Write><Delete>true</Delete><RetentionPolicy><Enabled>true</Enabled><Days>5</Days></RetentionPolicy></Logging><HourMetrics><Version>1.0</Version><Enabled>true</Enabled><IncludeAPIs>true</IncludeAPIs><RetentionPolicy><Enabled>true</Enabled><Days>7</Days></RetentionPolicy></HourMetrics><MinuteMetrics><Version>1.0</Version><Enabled>false</Enabled><RetentionPolicy><Enabled>false</Enabled></RetentionPolicy></MinuteMetrics><Cors
         /><DeleteRetentionPolicy><Enabled>false</Enabled></DeleteRetentionPolicy><StaticWebsite><Enabled>false</Enabled></StaticWebsite></StorageServiceProperties>"
-=======
-      string: "\uFEFF<?xml version=\"1.0\" encoding=\"utf-8\"?><StorageServiceProperties><Logging><Version>1.0</Version><Read>true</Read><Write>true</Write><Delete>true</Delete><RetentionPolicy><Enabled>true</Enabled><Days>5</Days></RetentionPolicy></Logging><HourMetrics><Version>1.0</Version><Enabled>true</Enabled><IncludeAPIs>true</IncludeAPIs><RetentionPolicy><Enabled>true</Enabled><Days>5</Days></RetentionPolicy></HourMetrics><MinuteMetrics><Version>1.0</Version><Enabled>false</Enabled><RetentionPolicy><Enabled>false</Enabled></RetentionPolicy></MinuteMetrics><Cors><CorsRule><AllowedMethods>GET</AllowedMethods><AllowedOrigins>www.xyz.com</AllowedOrigins><AllowedHeaders
-        /><ExposedHeaders /><MaxAgeInSeconds>0</MaxAgeInSeconds></CorsRule><CorsRule><AllowedMethods>GET,PUT</AllowedMethods><AllowedOrigins>www.xyz.com,www.ab.com,www.bc.com</AllowedOrigins><AllowedHeaders>x-ms-meta-xyz,x-ms-meta-foo,x-ms-meta-data*,x-ms-meta-target*</AllowedHeaders><ExposedHeaders>x-ms-meta-abc,x-ms-meta-bcd,x-ms-meta-data*,x-ms-meta-source*</ExposedHeaders><MaxAgeInSeconds>500</MaxAgeInSeconds></CorsRule></Cors><DeleteRetentionPolicy><Enabled>false</Enabled></DeleteRetentionPolicy><StaticWebsite><Enabled>false</Enabled></StaticWebsite><DefaultServiceVersion>2014-02-14</DefaultServiceVersion></StorageServiceProperties>"
->>>>>>> 620394eb
     headers:
       content-type:
       - application/xml
