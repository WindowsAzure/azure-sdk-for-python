# coding: utf-8

# -------------------------------------------------------------------------
# Copyright (c) Microsoft Corporation. All rights reserved.
# Licensed under the MIT License. See License.txt in the project root for
# license information.
# --------------------------------------------------------------------------
import pytest

from os import (
    path,
    remove,
)
import unittest
from datetime import datetime, timedelta
<<<<<<< HEAD
=======

from azure.core import MatchConditions
>>>>>>> e1647e1e
from azure.core.exceptions import ResourceNotFoundError, ResourceModifiedError, HttpResponseError

from azure.storage.blob import (
    generate_blob_sas,
    BlobServiceClient,
    ContainerClient,
    BlobClient,
    BlobType,
    BlobSasPermissions)

from azure.storage.blob._shared.policies import StorageContentValidation

from devtools_testutils import ResourceGroupPreparer, StorageAccountPreparer
from testcase import StorageTestCase, GlobalStorageAccountPreparer

# ------------------------------------------------------------------------------
TEST_BLOB_PREFIX = 'blob'
LARGE_BLOB_SIZE = 64 * 1024


# ------------------------------------------------------------------------------

class StorageAppendBlobTest(StorageTestCase):
    # --Helpers-----------------------------------------------------------------
    def _setup(self, bsc):
        self.container_name = self.get_resource_name('utcontainer')
        self.source_container_name = self.get_resource_name('utcontainersource')
        if self.is_live:
            bsc.create_container(self.container_name)
            bsc.create_container(self.source_container_name)

    def _teardown(self, file_name):
        if path.isfile(file_name):
            try:
                remove(file_name)
            except:
                pass

    def _get_blob_reference(self):
        return self.get_resource_name(TEST_BLOB_PREFIX)

    def _create_blob(self, bsc):
        blob_name = self._get_blob_reference()
        blob = bsc.get_blob_client(
            self.container_name,
            blob_name)
        blob.create_append_blob()
        return blob

    def _create_source_blob(self, data, bsc):
        blob_client = bsc.get_blob_client(self.source_container_name, self.get_resource_name(TEST_BLOB_PREFIX))
        blob_client.create_append_blob()
        blob_client.append_block(data)
        return blob_client

    def assertBlobEqual(self, blob, expected_data):
        stream = blob.download_blob()
        actual_data = stream.readall()
        self.assertEqual(actual_data, expected_data)

    class NonSeekableFile(object):
        def __init__(self, wrapped_file):
            self.wrapped_file = wrapped_file

        def write(self, data):
            self.wrapped_file.write(data)

        def read(self, count):
            return self.wrapped_file.read(count)

    # --Test cases for block blobs --------------------------------------------

    @GlobalStorageAccountPreparer()
    def test_create_blob(self, resource_group, location, storage_account, storage_account_key):
        # Arrange
        bsc = BlobServiceClient(self._account_url(storage_account.name), storage_account_key, max_block_size=4 * 1024)
        self._setup(bsc)
        blob_name = self._get_blob_reference()

        # Act
        blob = bsc.get_blob_client(self.container_name, blob_name)
        create_resp = blob.create_append_blob()

        # Assert
        blob_properties = blob.get_blob_properties()
        self.assertIsNotNone(blob_properties)
        self.assertEqual(blob_properties.etag, create_resp.get('etag'))
        self.assertEqual(blob_properties.last_modified, create_resp.get('last_modified'))

    @GlobalStorageAccountPreparer()
    def test_create_blob_with_lease_id(self, resource_group, location, storage_account, storage_account_key):
        bsc = BlobServiceClient(self._account_url(storage_account.name), storage_account_key, max_block_size=4 * 1024)
        self._setup(bsc)
        blob = self._create_blob(bsc)

        # Act
        lease = blob.acquire_lease()
        create_resp = blob.create_append_blob(lease=lease)

        # Assert
        blob_properties = blob.get_blob_properties()
        self.assertIsNotNone(blob_properties)
        self.assertEqual(blob_properties.etag, create_resp.get('etag'))
        self.assertEqual(blob_properties.last_modified, create_resp.get('last_modified'))

    @GlobalStorageAccountPreparer()
    def test_create_blob_with_metadata(self, resource_group, location, storage_account, storage_account_key):
        bsc = BlobServiceClient(self._account_url(storage_account.name), storage_account_key, max_block_size=4 * 1024)
        self._setup(bsc)
        metadata = {'hello': 'world', 'number': '42'}
        blob_name = self._get_blob_reference()
        blob = bsc.get_blob_client(self.container_name, blob_name)

        # Act
        blob.create_append_blob(metadata=metadata)

        # Assert
        md = blob.get_blob_properties().metadata
        self.assertDictEqual(md, metadata)

    @GlobalStorageAccountPreparer()
    def test_append_block(self, resource_group, location, storage_account, storage_account_key):
        bsc = BlobServiceClient(self._account_url(storage_account.name), storage_account_key, max_block_size=4 * 1024)
        self._setup(bsc)
        blob = self._create_blob(bsc)

        # Act
        for i in range(5):
            resp = blob.append_block(u'block {0}'.format(i).encode('utf-8'))
            self.assertEqual(int(resp['blob_append_offset']), 7 * i)
            self.assertEqual(resp['blob_committed_block_count'], i + 1)
            self.assertIsNotNone(resp['etag'])
            self.assertIsNotNone(resp['last_modified'])

        # Assert
        self.assertBlobEqual(blob, b'block 0block 1block 2block 3block 4')

    @GlobalStorageAccountPreparer()
    def test_append_block_unicode(self, resource_group, location, storage_account, storage_account_key):
        bsc = BlobServiceClient(self._account_url(storage_account.name), storage_account_key, max_block_size=4 * 1024)
        self._setup(bsc)
        blob = self._create_blob(bsc)

        # Act
        resp = blob.append_block(u'啊齄丂狛狜', encoding='utf-16')
        self.assertEqual(int(resp['blob_append_offset']), 0)
        self.assertEqual(resp['blob_committed_block_count'], 1)
        self.assertIsNotNone(resp['etag'])
        self.assertIsNotNone(resp['last_modified'])

        # Assert

    @GlobalStorageAccountPreparer()
    def test_append_block_with_md5(self, resource_group, location, storage_account, storage_account_key):
        bsc = BlobServiceClient(self._account_url(storage_account.name), storage_account_key, max_block_size=4 * 1024)
        self._setup(bsc)
        blob = self._create_blob(bsc)

        # Act
        resp = blob.append_block(b'block', validate_content=True)
        self.assertEqual(int(resp['blob_append_offset']), 0)
        self.assertEqual(resp['blob_committed_block_count'], 1)
        self.assertIsNotNone(resp['etag'])
        self.assertIsNotNone(resp['last_modified'])

        # Assert

    @GlobalStorageAccountPreparer()
    def test_append_block_from_url(self, resource_group, location, storage_account, storage_account_key):
        # Arrange
        bsc = BlobServiceClient(self._account_url(storage_account.name), storage_account_key, max_block_size=4 * 1024)
        self._setup(bsc)
        source_blob_data = self.get_random_bytes(LARGE_BLOB_SIZE)
<<<<<<< HEAD
        source_blob_client = self._create_source_blob(source_blob_data, bsc)
        sas = source_blob_client.generate_shared_access_signature(
=======
        source_blob_client = self._create_source_blob(source_blob_data)
        sas = generate_blob_sas(
            source_blob_client.account_name,
            source_blob_client.container_name,
            source_blob_client.blob_name,
            snapshot=source_blob_client.snapshot,
            account_key=source_blob_client.credential.account_key,
>>>>>>> e1647e1e
            permission=BlobSasPermissions(read=True, delete=True),
            expiry=datetime.utcnow() + timedelta(hours=1),
        )

        destination_blob_client = self._create_blob(bsc)

        # Act: make append block from url calls
        split = 4 * 1024
        resp = destination_blob_client.append_block_from_url(source_blob_client.url + '?' + sas,
                                                             source_offset=0, source_length=split)
        self.assertEqual(resp.get('blob_append_offset'), '0')
        self.assertEqual(resp.get('blob_committed_block_count'), 1)
        self.assertIsNotNone(resp.get('etag'))
        self.assertIsNotNone(resp.get('last_modified'))

        resp = destination_blob_client.append_block_from_url(source_blob_client.url + '?' + sas,
                                                             source_offset=split,
                                                             source_length=LARGE_BLOB_SIZE - split)
        self.assertEqual(resp.get('blob_append_offset'), str(4 * 1024))
        self.assertEqual(resp.get('blob_committed_block_count'), 2)
        self.assertIsNotNone(resp.get('etag'))
        self.assertIsNotNone(resp.get('last_modified'))

        # Assert the destination blob is constructed correctly
        destination_blob_properties = destination_blob_client.get_blob_properties()
        self.assertBlobEqual(destination_blob_client, source_blob_data)
        self.assertEqual(destination_blob_properties.get('etag'), resp.get('etag'))
        self.assertEqual(destination_blob_properties.get('last_modified'), resp.get('last_modified'))
        self.assertEqual(destination_blob_properties.get('size'), LARGE_BLOB_SIZE)

        # Missing start range shouldn't pass the validation
        with self.assertRaises(ValueError):
            destination_blob_client.append_block_from_url(source_blob_client.url + '?' + sas,
                                                          source_length=LARGE_BLOB_SIZE)

    @GlobalStorageAccountPreparer()
    def test_append_block_from_url_and_validate_content_md5(self, resource_group, location, storage_account, storage_account_key):
        # Arrange
        bsc = BlobServiceClient(self._account_url(storage_account.name), storage_account_key, max_block_size=4 * 1024)
        self._setup(bsc)
        source_blob_data = self.get_random_bytes(LARGE_BLOB_SIZE)
        source_blob_client = self._create_source_blob(source_blob_data, bsc)
        src_md5 = StorageContentValidation.get_content_md5(source_blob_data)
        sas = generate_blob_sas(
            source_blob_client.account_name,
            source_blob_client.container_name,
            source_blob_client.blob_name,
            snapshot=source_blob_client.snapshot,
            account_key=source_blob_client.credential.account_key,
            permission=BlobSasPermissions(read=True, delete=True),
            expiry=datetime.utcnow() + timedelta(hours=1),
        )

        destination_blob_client = self._create_blob(bsc)

        # Act part 1: make append block from url calls with correct md5
        resp = destination_blob_client.append_block_from_url(source_blob_client.url + '?' + sas,
                                                             source_content_md5=src_md5)
        self.assertEqual(resp.get('blob_append_offset'), '0')
        self.assertEqual(resp.get('blob_committed_block_count'), 1)
        self.assertIsNotNone(resp.get('etag'))
        self.assertIsNotNone(resp.get('last_modified'))

        # Assert the destination blob is constructed correctly
        destination_blob_properties = destination_blob_client.get_blob_properties()
        self.assertBlobEqual(destination_blob_client, source_blob_data)
        self.assertEqual(destination_blob_properties.get('etag'), resp.get('etag'))
        self.assertEqual(destination_blob_properties.get('last_modified'), resp.get('last_modified'))

        # Act part 2: put block from url with wrong md5
        with self.assertRaises(HttpResponseError):
            destination_blob_client.append_block_from_url(source_blob_client.url + '?' + sas,
                                                          source_content_md5=StorageContentValidation.get_content_md5(
                                                              b"POTATO"))

    @GlobalStorageAccountPreparer()
    def test_append_block_from_url_with_source_if_modified(self, resource_group, location, storage_account, storage_account_key):
        # Arrange
        bsc = BlobServiceClient(self._account_url(storage_account.name), storage_account_key, max_block_size=4 * 1024)
        self._setup(bsc)
        source_blob_data = self.get_random_bytes(LARGE_BLOB_SIZE)
        source_blob_client = self._create_source_blob(source_blob_data, bsc)
        source_blob_properties = source_blob_client.get_blob_properties()
        sas = generate_blob_sas(
            source_blob_client.account_name,
            source_blob_client.container_name,
            source_blob_client.blob_name,
            snapshot=source_blob_client.snapshot,
            account_key=source_blob_client.credential.account_key,
            permission=BlobSasPermissions(read=True, delete=True),
            expiry=datetime.utcnow() + timedelta(hours=1),
        )

        destination_blob_client = self._create_blob(bsc)

        # Act part 1: make append block from url calls
        resp = destination_blob_client.append_block_from_url(source_blob_client.url + '?' + sas,
                                                             source_offset=0,
                                                             source_length=LARGE_BLOB_SIZE,
                                                             source_if_modified_since=source_blob_properties.get(
                                                                 'last_modified') - timedelta(hours=15))
        self.assertEqual(resp.get('blob_append_offset'), '0')
        self.assertEqual(resp.get('blob_committed_block_count'), 1)
        self.assertIsNotNone(resp.get('etag'))
        self.assertIsNotNone(resp.get('last_modified'))

        # Assert the destination blob is constructed correctly
        destination_blob_properties = destination_blob_client.get_blob_properties()
        self.assertBlobEqual(destination_blob_client, source_blob_data)
        self.assertEqual(destination_blob_properties.get('etag'), resp.get('etag'))
        self.assertEqual(destination_blob_properties.get('last_modified'), resp.get('last_modified'))
        self.assertEqual(destination_blob_properties.get('size'), LARGE_BLOB_SIZE)

        # Act part 2: put block from url with failing condition
        with self.assertRaises(ResourceNotFoundError):
            destination_blob_client.append_block_from_url(source_blob_client.url + '?' + sas,
                                                          source_offset=0, source_length=LARGE_BLOB_SIZE,
                                                          source_if_modified_since=source_blob_properties.get(
                                                              'last_modified'))

    @GlobalStorageAccountPreparer()
    def test_append_block_from_url_with_source_if_unmodified(self, resource_group, location, storage_account, storage_account_key):
        # Arrange
        bsc = BlobServiceClient(self._account_url(storage_account.name), storage_account_key, max_block_size=4 * 1024)
        self._setup(bsc)
        source_blob_data = self.get_random_bytes(LARGE_BLOB_SIZE)
        source_blob_client = self._create_source_blob(source_blob_data, bsc)
        source_blob_properties = source_blob_client.get_blob_properties()
        sas = generate_blob_sas(
            source_blob_client.account_name,
            source_blob_client.container_name,
            source_blob_client.blob_name,
            snapshot=source_blob_client.snapshot,
            account_key=source_blob_client.credential.account_key,
            permission=BlobSasPermissions(read=True, delete=True),
            expiry=datetime.utcnow() + timedelta(hours=1),
        )

        destination_blob_client = self._create_blob(bsc)

        # Act part 1: make append block from url calls
        resp = destination_blob_client.append_block_from_url(source_blob_client.url + '?' + sas,
                                                             source_offset=0, source_length=LARGE_BLOB_SIZE,
                                                             source_if_unmodified_since=source_blob_properties.get(
                                                                 'last_modified'))
        self.assertEqual(resp.get('blob_append_offset'), '0')
        self.assertEqual(resp.get('blob_committed_block_count'), 1)
        self.assertIsNotNone(resp.get('etag'))
        self.assertIsNotNone(resp.get('last_modified'))

        # Assert the destination blob is constructed correctly
        destination_blob_properties = destination_blob_client.get_blob_properties()
        self.assertBlobEqual(destination_blob_client, source_blob_data)
        self.assertEqual(destination_blob_properties.get('etag'), resp.get('etag'))
        self.assertEqual(destination_blob_properties.get('last_modified'), resp.get('last_modified'))
        self.assertEqual(destination_blob_properties.get('size'), LARGE_BLOB_SIZE)

        # Act part 2: put block from url with failing condition
        with self.assertRaises(ResourceModifiedError):
            destination_blob_client \
                .append_block_from_url(source_blob_client.url + '?' + sas,
                                       source_offset=0, source_length=LARGE_BLOB_SIZE,
                                       if_unmodified_since=source_blob_properties.get('last_modified') - timedelta(
                                           hours=15))

    @GlobalStorageAccountPreparer()
    def test_append_block_from_url_with_source_if_match(self, resource_group, location, storage_account, storage_account_key):
        # Arrange
        bsc = BlobServiceClient(self._account_url(storage_account.name), storage_account_key, max_block_size=4 * 1024)
        self._setup(bsc)
        source_blob_data = self.get_random_bytes(LARGE_BLOB_SIZE)
        source_blob_client = self._create_source_blob(source_blob_data, bsc)
        source_blob_properties = source_blob_client.get_blob_properties()
        sas = generate_blob_sas(
            source_blob_client.account_name,
            source_blob_client.container_name,
            source_blob_client.blob_name,
            snapshot=source_blob_client.snapshot,
            account_key=source_blob_client.credential.account_key,
            permission=BlobSasPermissions(read=True, delete=True),
            expiry=datetime.utcnow() + timedelta(hours=1),
        )

        destination_blob_client = self._create_blob(bsc)

        # Act part 1: make append block from url calls
        resp = destination_blob_client. \
            append_block_from_url(source_blob_client.url + '?' + sas,
                                  source_offset=0, source_length=LARGE_BLOB_SIZE,
                                  source_etag=source_blob_properties.get('etag'),
                                  source_match_condition=MatchConditions.IfNotModified)
        self.assertEqual(resp.get('blob_append_offset'), '0')
        self.assertEqual(resp.get('blob_committed_block_count'), 1)
        self.assertIsNotNone(resp.get('etag'))
        self.assertIsNotNone(resp.get('last_modified'))

        # Assert the destination blob is constructed correctly
        destination_blob_properties = destination_blob_client.get_blob_properties()
        self.assertBlobEqual(destination_blob_client, source_blob_data)
        self.assertEqual(destination_blob_properties.get('etag'), resp.get('etag'))
        self.assertEqual(destination_blob_properties.get('last_modified'), resp.get('last_modified'))
        self.assertEqual(destination_blob_properties.get('size'), LARGE_BLOB_SIZE)

        # Act part 2: put block from url with failing condition
        with self.assertRaises(ResourceNotFoundError):
            destination_blob_client.append_block_from_url(source_blob_client.url + '?' + sas,
                                                          source_offset=0, source_length=LARGE_BLOB_SIZE,
                                                          source_etag='0x111111111111111',
                                                          source_match_condition=MatchConditions.IfNotModified)

    @GlobalStorageAccountPreparer()
    def test_append_block_from_url_with_source_if_none_match(self, resource_group, location, storage_account, storage_account_key):
        # Arrange
        bsc = BlobServiceClient(self._account_url(storage_account.name), storage_account_key, max_block_size=4 * 1024)
        self._setup(bsc)
        source_blob_data = self.get_random_bytes(LARGE_BLOB_SIZE)
        source_blob_client = self._create_source_blob(source_blob_data, bsc)
        source_blob_properties = source_blob_client.get_blob_properties()
        sas = generate_blob_sas(
            source_blob_client.account_name,
            source_blob_client.container_name,
            source_blob_client.blob_name,
            snapshot=source_blob_client.snapshot,
            account_key=source_blob_client.credential.account_key,
            permission=BlobSasPermissions(read=True, delete=True),
            expiry=datetime.utcnow() + timedelta(hours=1),
        )

        destination_blob_client = self._create_blob(bsc)

        # Act part 1: make append block from url calls
        resp = destination_blob_client. \
            append_block_from_url(source_blob_client.url + '?' + sas,
                                  source_offset=0, source_length=LARGE_BLOB_SIZE,
                                  source_etag='0x111111111111111',
                                  source_match_condition=MatchConditions.IfModified)
        self.assertEqual(resp.get('blob_append_offset'), '0')
        self.assertEqual(resp.get('blob_committed_block_count'), 1)
        self.assertIsNotNone(resp.get('etag'))
        self.assertIsNotNone(resp.get('last_modified'))

        # Assert the destination blob is constructed correctly
        destination_blob_properties = destination_blob_client.get_blob_properties()
        self.assertBlobEqual(destination_blob_client, source_blob_data)
        self.assertEqual(destination_blob_properties.get('etag'), resp.get('etag'))
        self.assertEqual(destination_blob_properties.get('last_modified'), resp.get('last_modified'))
        self.assertEqual(destination_blob_properties.get('size'), LARGE_BLOB_SIZE)

        # Act part 2: put block from url with failing condition
        with self.assertRaises(ResourceNotFoundError):
            destination_blob_client.append_block_from_url(source_blob_client.url + '?' + sas,
                                                          source_offset=0, source_length=LARGE_BLOB_SIZE,
                                                          source_etag=source_blob_properties.get('etag'),
                                                          source_match_condition=MatchConditions.IfModified)

    @GlobalStorageAccountPreparer()
    def test_append_block_from_url_with_if_match(self, resource_group, location, storage_account, storage_account_key):
        # Arrange
        bsc = BlobServiceClient(self._account_url(storage_account.name), storage_account_key, max_block_size=4 * 1024)
        self._setup(bsc)
        source_blob_data = self.get_random_bytes(LARGE_BLOB_SIZE)
<<<<<<< HEAD
        source_blob_client = self._create_source_blob(source_blob_data, bsc)
        sas = source_blob_client.generate_shared_access_signature(
=======
        source_blob_client = self._create_source_blob(source_blob_data)
        sas = generate_blob_sas(
            source_blob_client.account_name,
            source_blob_client.container_name,
            source_blob_client.blob_name,
            snapshot=source_blob_client.snapshot,
            account_key=source_blob_client.credential.account_key,
>>>>>>> e1647e1e
            permission=BlobSasPermissions(read=True, delete=True),
            expiry=datetime.utcnow() + timedelta(hours=1),
        )

        destination_blob_name = self._get_blob_reference()
        destination_blob_client = bsc.get_blob_client(
            self.container_name,
            destination_blob_name)
        destination_blob_properties_on_creation = destination_blob_client.create_append_blob()

        # Act part 1: make append block from url calls
        resp = destination_blob_client. \
            append_block_from_url(source_blob_client.url + '?' + sas,
                                  source_offset=0, source_length=LARGE_BLOB_SIZE,
                                  etag=destination_blob_properties_on_creation.get('etag'),
                                  match_condition=MatchConditions.IfNotModified)
        self.assertEqual(resp.get('blob_append_offset'), '0')
        self.assertEqual(resp.get('blob_committed_block_count'), 1)
        self.assertIsNotNone(resp.get('etag'))
        self.assertIsNotNone(resp.get('last_modified'))

        # Assert the destination blob is constructed correctly
        destination_blob_properties = destination_blob_client.get_blob_properties()
        self.assertBlobEqual(destination_blob_client, source_blob_data)
        self.assertEqual(destination_blob_properties.get('etag'), resp.get('etag'))
        self.assertEqual(destination_blob_properties.get('last_modified'), resp.get('last_modified'))
        self.assertEqual(destination_blob_properties.get('size'), LARGE_BLOB_SIZE)

        # Act part 2: put block from url with failing condition
        with self.assertRaises(ResourceModifiedError):
            destination_blob_client.append_block_from_url(source_blob_client.url + '?' + sas,
                                                          source_offset=0, source_length=LARGE_BLOB_SIZE,
                                                          etag='0x111111111111111',
                                                          match_condition=MatchConditions.IfNotModified)

    @GlobalStorageAccountPreparer()
    def test_append_block_from_url_with_if_none_match(self, resource_group, location, storage_account, storage_account_key):
        # Arrange
        bsc = BlobServiceClient(self._account_url(storage_account.name), storage_account_key, max_block_size=4 * 1024)
        self._setup(bsc)
        source_blob_data = self.get_random_bytes(LARGE_BLOB_SIZE)
<<<<<<< HEAD
        source_blob_client = self._create_source_blob(source_blob_data, bsc)
        sas = source_blob_client.generate_shared_access_signature(
=======
        source_blob_client = self._create_source_blob(source_blob_data)
        sas = generate_blob_sas(
            source_blob_client.account_name,
            source_blob_client.container_name,
            source_blob_client.blob_name,
            snapshot=source_blob_client.snapshot,
            account_key=source_blob_client.credential.account_key,
>>>>>>> e1647e1e
            permission=BlobSasPermissions(read=True, delete=True),
            expiry=datetime.utcnow() + timedelta(hours=1),
        )

        destination_blob_client = self._create_blob(bsc)

        # Act part 1: make append block from url calls
        resp = destination_blob_client. \
            append_block_from_url(source_blob_client.url + '?' + sas,
                                  source_offset=0, source_length=LARGE_BLOB_SIZE,
                                  etag='0x111111111111111', match_condition=MatchConditions.IfModified)
        self.assertEqual(resp.get('blob_append_offset'), '0')
        self.assertEqual(resp.get('blob_committed_block_count'), 1)
        self.assertIsNotNone(resp.get('etag'))
        self.assertIsNotNone(resp.get('last_modified'))

        # Assert the destination blob is constructed correctly
        destination_blob_properties = destination_blob_client.get_blob_properties()
        self.assertBlobEqual(destination_blob_client, source_blob_data)
        self.assertEqual(destination_blob_properties.get('etag'), resp.get('etag'))
        self.assertEqual(destination_blob_properties.get('last_modified'), resp.get('last_modified'))
        self.assertEqual(destination_blob_properties.get('size'), LARGE_BLOB_SIZE)

        # Act part 2: put block from url with failing condition
        with self.assertRaises(ResourceModifiedError):
            destination_blob_client.append_block_from_url(source_blob_client.url + '?' + sas,
                                                          source_offset=0, source_length=LARGE_BLOB_SIZE,
                                                          etag=destination_blob_properties.get('etag'),
                                                          match_condition=MatchConditions.IfModified)

    @GlobalStorageAccountPreparer()
    def test_append_block_from_url_with_maxsize_condition(self, resource_group, location, storage_account, storage_account_key):
        # Arrange
        bsc = BlobServiceClient(self._account_url(storage_account.name), storage_account_key, max_block_size=4 * 1024)
        self._setup(bsc)
        source_blob_data = self.get_random_bytes(LARGE_BLOB_SIZE)
<<<<<<< HEAD
        source_blob_client = self._create_source_blob(source_blob_data, bsc)
        sas = source_blob_client.generate_shared_access_signature(
=======
        source_blob_client = self._create_source_blob(source_blob_data)
        sas = generate_blob_sas(
            source_blob_client.account_name,
            source_blob_client.container_name,
            source_blob_client.blob_name,
            snapshot=source_blob_client.snapshot,
            account_key=source_blob_client.credential.account_key,
>>>>>>> e1647e1e
            permission=BlobSasPermissions(read=True, delete=True),
            expiry=datetime.utcnow() + timedelta(hours=1),
        )

        destination_blob_client = self._create_blob(bsc)

        # Act part 1: make append block from url calls
        resp = destination_blob_client. \
            append_block_from_url(source_blob_client.url + '?' + sas,
                                  source_offset=0, source_length=LARGE_BLOB_SIZE,
                                  maxsize_condition=LARGE_BLOB_SIZE + 1)
        self.assertEqual(resp.get('blob_append_offset'), '0')
        self.assertEqual(resp.get('blob_committed_block_count'), 1)
        self.assertIsNotNone(resp.get('etag'))
        self.assertIsNotNone(resp.get('last_modified'))

        # Assert the destination blob is constructed correctly
        destination_blob_properties = destination_blob_client.get_blob_properties()
        self.assertBlobEqual(destination_blob_client, source_blob_data)
        self.assertEqual(destination_blob_properties.get('etag'), resp.get('etag'))
        self.assertEqual(destination_blob_properties.get('last_modified'), resp.get('last_modified'))
        self.assertEqual(destination_blob_properties.get('size'), LARGE_BLOB_SIZE)

        # Act part 2: put block from url with failing condition
        with self.assertRaises(HttpResponseError):
            destination_blob_client.append_block_from_url(source_blob_client.url + '?' + sas,
                                                          source_offset=0, source_length=LARGE_BLOB_SIZE,
                                                          maxsize_condition=LARGE_BLOB_SIZE + 1)

    @GlobalStorageAccountPreparer()
    def test_append_block_from_url_with_appendpos_condition(self, resource_group, location, storage_account, storage_account_key):
        # Arrange
        bsc = BlobServiceClient(self._account_url(storage_account.name), storage_account_key, max_block_size=4 * 1024)
        self._setup(bsc)
        source_blob_data = self.get_random_bytes(LARGE_BLOB_SIZE)
<<<<<<< HEAD
        source_blob_client = self._create_source_blob(source_blob_data, bsc)
        sas = source_blob_client.generate_shared_access_signature(
=======
        source_blob_client = self._create_source_blob(source_blob_data)
        sas = generate_blob_sas(
            source_blob_client.account_name,
            source_blob_client.container_name,
            source_blob_client.blob_name,
            snapshot=source_blob_client.snapshot,
            account_key=source_blob_client.credential.account_key,
>>>>>>> e1647e1e
            permission=BlobSasPermissions(read=True, delete=True),
            expiry=datetime.utcnow() + timedelta(hours=1),
        )

        destination_blob_client = self._create_blob(bsc)

        # Act part 1: make append block from url calls
        resp = destination_blob_client. \
            append_block_from_url(source_blob_client.url + '?' + sas,
                                  source_offset=0, source_length=LARGE_BLOB_SIZE,
                                  appendpos_condition=0)
        self.assertEqual(resp.get('blob_append_offset'), '0')
        self.assertEqual(resp.get('blob_committed_block_count'), 1)
        self.assertIsNotNone(resp.get('etag'))
        self.assertIsNotNone(resp.get('last_modified'))

        # Assert the destination blob is constructed correctly
        destination_blob_properties = destination_blob_client.get_blob_properties()
        self.assertBlobEqual(destination_blob_client, source_blob_data)
        self.assertEqual(destination_blob_properties.get('etag'), resp.get('etag'))
        self.assertEqual(destination_blob_properties.get('last_modified'), resp.get('last_modified'))
        self.assertEqual(destination_blob_properties.get('size'), LARGE_BLOB_SIZE)

        # Act part 2: put block from url with failing condition
        with self.assertRaises(HttpResponseError):
            destination_blob_client.append_block_from_url(source_blob_client.url + '?' + sas,
                                                          source_offset=0, source_length=LARGE_BLOB_SIZE,
                                                          appendpos_condition=0)

    @GlobalStorageAccountPreparer()
    def test_append_block_from_url_with_if_modified(self, resource_group, location, storage_account, storage_account_key):
        # Arrange
        bsc = BlobServiceClient(self._account_url(storage_account.name), storage_account_key, max_block_size=4 * 1024)
        self._setup(bsc)
        source_blob_data = self.get_random_bytes(LARGE_BLOB_SIZE)
        source_blob_client = self._create_source_blob(source_blob_data, bsc)
        source_properties = source_blob_client.get_blob_properties()
        sas = generate_blob_sas(
            source_blob_client.account_name,
            source_blob_client.container_name,
            source_blob_client.blob_name,
            snapshot=source_blob_client.snapshot,
            account_key=source_blob_client.credential.account_key,
            permission=BlobSasPermissions(read=True, delete=True),
            expiry=datetime.utcnow() + timedelta(hours=1),
        )

        destination_blob_client = self._create_blob(bsc)

        # Act part 1: make append block from url calls
        resp = destination_blob_client. \
            append_block_from_url(source_blob_client.url + '?' + sas,
                                  source_offset=0, source_length=LARGE_BLOB_SIZE,
                                  if_modified_since=source_properties.get('last_modified') - timedelta(minutes=15))
        self.assertEqual(resp.get('blob_append_offset'), '0')
        self.assertEqual(resp.get('blob_committed_block_count'), 1)
        self.assertIsNotNone(resp.get('etag'))
        self.assertIsNotNone(resp.get('last_modified'))

        # Assert the destination blob is constructed correctly
        destination_blob_properties = destination_blob_client.get_blob_properties()
        self.assertBlobEqual(destination_blob_client, source_blob_data)
        self.assertEqual(destination_blob_properties.get('etag'), resp.get('etag'))
        self.assertEqual(destination_blob_properties.get('last_modified'), resp.get('last_modified'))
        self.assertEqual(destination_blob_properties.get('size'), LARGE_BLOB_SIZE)

        # Act part 2: put block from url with failing condition
        with self.assertRaises(HttpResponseError):
            destination_blob_client.append_block_from_url(source_blob_client.url + '?' + sas,
                                                          source_offset=0, source_length=LARGE_BLOB_SIZE,
                                                          if_modified_since=destination_blob_properties.get(
                                                              'last_modified'))

    @GlobalStorageAccountPreparer()
    def test_append_block_from_url_with_if_unmodified(self, resource_group, location, storage_account, storage_account_key):
        # Arrange
        bsc = BlobServiceClient(self._account_url(storage_account.name), storage_account_key, max_block_size=4 * 1024)
        self._setup(bsc)
        source_blob_data = self.get_random_bytes(LARGE_BLOB_SIZE)
        source_blob_client = self._create_source_blob(source_blob_data, bsc)
        source_properties = source_blob_client.append_block(source_blob_data)
        sas = generate_blob_sas(
            source_blob_client.account_name,
            source_blob_client.container_name,
            source_blob_client.blob_name,
            snapshot=source_blob_client.snapshot,
            account_key=source_blob_client.credential.account_key,
            permission=BlobSasPermissions(read=True, delete=True),
            expiry=datetime.utcnow() + timedelta(hours=1),
        )

        destination_blob_client = self._create_blob(bsc)

        # Act part 1: make append block from url calls
        resp = destination_blob_client. \
            append_block_from_url(source_blob_client.url + '?' + sas,
                                  source_offset=0, source_length=LARGE_BLOB_SIZE,
                                  if_unmodified_since=source_properties.get('last_modified'))
        self.assertEqual(resp.get('blob_append_offset'), '0')
        self.assertEqual(resp.get('blob_committed_block_count'), 1)
        self.assertIsNotNone(resp.get('etag'))
        self.assertIsNotNone(resp.get('last_modified'))

        # Assert the destination blob is constructed correctly
        destination_blob_properties = destination_blob_client.get_blob_properties()
        self.assertBlobEqual(destination_blob_client, source_blob_data)
        self.assertEqual(destination_blob_properties.get('etag'), resp.get('etag'))
        self.assertEqual(destination_blob_properties.get('last_modified'), resp.get('last_modified'))
        self.assertEqual(destination_blob_properties.get('size'), LARGE_BLOB_SIZE)

        # Act part 2: put block from url with failing condition
        with self.assertRaises(ResourceModifiedError):
            destination_blob_client.append_block_from_url(source_blob_client.url + '?' + sas,
                                                          source_offset=0, source_length=LARGE_BLOB_SIZE,
                                                          if_unmodified_since=source_properties.get(
                                                              'last_modified') - timedelta(minutes=15))

    @GlobalStorageAccountPreparer()
    def test_create_append_blob_with_no_overwrite(self, resource_group, location, storage_account, storage_account_key):
        bsc = BlobServiceClient(self._account_url(storage_account.name), storage_account_key, max_block_size=4 * 1024)
        self._setup(bsc)
        blob_name = self._get_blob_reference()
        blob = bsc.get_blob_client(
            self.container_name,
            blob_name)
        data1 = self.get_random_bytes(LARGE_BLOB_SIZE)
        data2 = self.get_random_bytes(LARGE_BLOB_SIZE + 512)

        # Act
        create_resp = blob.upload_blob(
            data1,
            overwrite=True,
            blob_type=BlobType.AppendBlob,
            metadata={'blobdata': 'data1'})

        update_resp = blob.upload_blob(
            data2,
            overwrite=False,
            blob_type=BlobType.AppendBlob,
            metadata={'blobdata': 'data2'})

        props = blob.get_blob_properties()

        # Assert
        appended_data = data1 + data2
        self.assertBlobEqual(blob, appended_data)
        self.assertEqual(props.etag, update_resp.get('etag'))
        self.assertEqual(props.blob_type, BlobType.AppendBlob)
        self.assertEqual(props.last_modified, update_resp.get('last_modified'))
        self.assertEqual(props.metadata, {'blobdata': 'data1'})
        self.assertEqual(props.size, LARGE_BLOB_SIZE + LARGE_BLOB_SIZE + 512)

    @GlobalStorageAccountPreparer()
    def test_create_append_blob_with_overwrite(self, resource_group, location, storage_account, storage_account_key):
        bsc = BlobServiceClient(self._account_url(storage_account.name), storage_account_key, max_block_size=4 * 1024)
        self._setup(bsc)
        blob_name = self._get_blob_reference()
        blob = bsc.get_blob_client(
            self.container_name,
            blob_name)
        data1 = self.get_random_bytes(LARGE_BLOB_SIZE)
        data2 = self.get_random_bytes(LARGE_BLOB_SIZE + 512)

        # Act
        create_resp = blob.upload_blob(
            data1,
            overwrite=True,
            blob_type=BlobType.AppendBlob,
            metadata={'blobdata': 'data1'})
        update_resp = blob.upload_blob(
            data2,
            overwrite=True,
            blob_type=BlobType.AppendBlob,
            metadata={'blobdata': 'data2'})

        props = blob.get_blob_properties()

        # Assert
        self.assertBlobEqual(blob, data2)
        self.assertEqual(props.etag, update_resp.get('etag'))
        self.assertEqual(props.last_modified, update_resp.get('last_modified'))
        self.assertEqual(props.metadata, {'blobdata': 'data2'})
        self.assertEqual(props.blob_type, BlobType.AppendBlob)
        self.assertEqual(props.size, LARGE_BLOB_SIZE + 512)

    @GlobalStorageAccountPreparer()
    def test_append_blob_from_bytes(self, resource_group, location, storage_account, storage_account_key):
        bsc = BlobServiceClient(self._account_url(storage_account.name), storage_account_key, max_block_size=4 * 1024)
        self._setup(bsc)
        blob = self._create_blob(bsc)

        # Act
        data = b'abcdefghijklmnopqrstuvwxyz'
        append_resp = blob.upload_blob(data, blob_type=BlobType.AppendBlob)
        blob_properties = blob.get_blob_properties()

        # Assert
        self.assertBlobEqual(blob, data)
        self.assertEqual(blob_properties.etag, append_resp['etag'])
        self.assertEqual(blob_properties.last_modified, append_resp['last_modified'])

    @GlobalStorageAccountPreparer()
    def test_append_blob_from_0_bytes(self, resource_group, location, storage_account, storage_account_key):
        bsc = BlobServiceClient(self._account_url(storage_account.name), storage_account_key, max_block_size=4 * 1024)
        self._setup(bsc)
        blob = self._create_blob(bsc)

        # Act
        data = b''
        append_resp = blob.upload_blob(data, blob_type=BlobType.AppendBlob)

        # Assert
        self.assertBlobEqual(blob, data)
        # appending nothing should not make any network call
        self.assertIsNone(append_resp.get('etag'))
        self.assertIsNone(append_resp.get('last_modified'))

    @GlobalStorageAccountPreparer()
    def test_append_blob_from_bytes_with_progress(self, resource_group, location, storage_account, storage_account_key):
        bsc = BlobServiceClient(self._account_url(storage_account.name), storage_account_key, max_block_size=4 * 1024)
        self._setup(bsc)
        blob = self._create_blob(bsc)
        data = b'abcdefghijklmnopqrstuvwxyz'

        # Act
        progress = []

        def progress_gen(upload):
            progress.append((0, len(upload)))
            yield upload

        upload_data = progress_gen(data)
        blob.upload_blob(upload_data, blob_type=BlobType.AppendBlob)

        # Assert
        self.assertBlobEqual(blob, data)
        self.assert_upload_progress(len(data), bsc._config.max_block_size, progress)

    @GlobalStorageAccountPreparer()
    def test_append_blob_from_bytes_with_index(self, resource_group, location, storage_account, storage_account_key):
        bsc = BlobServiceClient(self._account_url(storage_account.name), storage_account_key, max_block_size=4 * 1024)
        self._setup(bsc)
        blob = self._create_blob(bsc)

        # Act
        data = b'abcdefghijklmnopqrstuvwxyz'
        blob.upload_blob(data[3:], blob_type=BlobType.AppendBlob)

        # Assert
        self.assertBlobEqual(blob, data[3:])

    @GlobalStorageAccountPreparer()
    def test_append_blob_from_bytes_with_index_and_count(self, resource_group, location, storage_account,
                                                         storage_account_key):
        bsc = BlobServiceClient(self._account_url(storage_account.name), storage_account_key, max_block_size=4 * 1024)
        self._setup(bsc)
        blob = self._create_blob(bsc)

        # Act
        data = b'abcdefghijklmnopqrstuvwxyz'
        blob.upload_blob(data[3:], length=5, blob_type=BlobType.AppendBlob)

        # Assert
        self.assertBlobEqual(blob, data[3:8])

    @GlobalStorageAccountPreparer()
    def test_append_blob_from_bytes_chunked_upload(self, resource_group, location, storage_account,
                                                   storage_account_key):
        bsc = BlobServiceClient(self._account_url(storage_account.name), storage_account_key, max_block_size=4 * 1024)
        self._setup(bsc)
        blob = self._create_blob(bsc)
        data = self.get_random_bytes(LARGE_BLOB_SIZE)

        # Act
        append_resp = blob.upload_blob(data, blob_type=BlobType.AppendBlob)
        blob_properties = blob.get_blob_properties()

        # Assert
        self.assertBlobEqual(blob, data)
        self.assertEqual(blob_properties.etag, append_resp['etag'])
        self.assertEqual(blob_properties.last_modified, append_resp.get('last_modified'))

    @GlobalStorageAccountPreparer()
    def test_append_blob_from_bytes_with_progress_chunked_upload(self, resource_group, location, storage_account,
                                                                 storage_account_key):
        bsc = BlobServiceClient(self._account_url(storage_account.name), storage_account_key, max_block_size=4 * 1024)
        self._setup(bsc)
        blob = self._create_blob(bsc)
        data = self.get_random_bytes(LARGE_BLOB_SIZE)

        # Act
        progress = []

        def progress_gen(upload):
            n = bsc._config.max_block_size
            total = len(upload)
            current = 0
            while upload:
                progress.append((current, total))
                yield upload[:n]
                current += len(upload[:n])
                upload = upload[n:]

        upload_data = progress_gen(data)
        blob.upload_blob(upload_data, blob_type=BlobType.AppendBlob)

        # Assert
        self.assertBlobEqual(blob, data)
        self.assert_upload_progress(len(data), bsc._config.max_block_size, progress)

    @GlobalStorageAccountPreparer()
    def test_append_blob_from_bytes_chunked_upload_with_index_and_count(self, resource_group, location, storage_account,
                                                                        storage_account_key):
        bsc = BlobServiceClient(self._account_url(storage_account.name), storage_account_key, max_block_size=4 * 1024)
        self._setup(bsc)
        blob = self._create_blob(bsc)
        data = self.get_random_bytes(LARGE_BLOB_SIZE)
        index = 33
        blob_size = len(data) - 66

        # Act
        blob.upload_blob(data[index:], length=blob_size, blob_type=BlobType.AppendBlob)

        # Assert
        self.assertBlobEqual(blob, data[index:index + blob_size])

    @GlobalStorageAccountPreparer()
    def test_append_blob_from_path_chunked_upload(self, resource_group, location, storage_account, storage_account_key):
        bsc = BlobServiceClient(self._account_url(storage_account.name), storage_account_key, max_block_size=4 * 1024)
        self._setup(bsc)
        blob = self._create_blob(bsc)
        data = self.get_random_bytes(LARGE_BLOB_SIZE)
        FILE_PATH = 'from_path_chunked_upload.temp.dat'
        with open(FILE_PATH, 'wb') as stream:
            stream.write(data)

        # Act
        with open(FILE_PATH, 'rb') as stream:
            append_resp = blob.upload_blob(stream, blob_type=BlobType.AppendBlob)

        blob_properties = blob.get_blob_properties()

        # Assert
        self.assertBlobEqual(blob, data)
        self.assertEqual(blob_properties.etag, append_resp.get('etag'))
        self.assertEqual(blob_properties.last_modified, append_resp.get('last_modified'))
        self._teardown(FILE_PATH)

    @GlobalStorageAccountPreparer()
    def test_append_blob_from_path_with_progress_chunked_upload(self, resource_group, location, storage_account,
                                                                storage_account_key):
        bsc = BlobServiceClient(self._account_url(storage_account.name), storage_account_key, max_block_size=4 * 1024)
        self._setup(bsc)
        blob = self._create_blob(bsc)
        data = self.get_random_bytes(LARGE_BLOB_SIZE)
        FILE_PATH = 'progress_chunked_upload.temp.dat'
        with open(FILE_PATH, 'wb') as stream:
            stream.write(data)

        # Act
        progress = []

        def progress_gen(upload):
            n = bsc._config.max_block_size
            total = LARGE_BLOB_SIZE
            current = 0
            while upload:
                chunk = upload.read(n)
                if not chunk:
                    break
                progress.append((current, total))
                yield chunk
                current += len(chunk)

        with open(FILE_PATH, 'rb') as stream:
            upload_data = progress_gen(stream)
            blob.upload_blob(upload_data, blob_type=BlobType.AppendBlob)

        # Assert
        self.assertBlobEqual(blob, data)
        self.assert_upload_progress(len(data), bsc._config.max_block_size, progress)
        self._teardown(FILE_PATH)

    @GlobalStorageAccountPreparer()
    def test_append_blob_from_stream_chunked_upload(self, resource_group, location, storage_account,
                                                    storage_account_key):
        bsc = BlobServiceClient(self._account_url(storage_account.name), storage_account_key, max_block_size=4 * 1024)
        self._setup(bsc)
        blob = self._create_blob(bsc)
        data = self.get_random_bytes(LARGE_BLOB_SIZE)
        FILE_PATH = 'stream_chunked_upload.temp.dat'
        with open(FILE_PATH, 'wb') as stream:
            stream.write(data)

        # Act
        with open(FILE_PATH, 'rb') as stream:
            append_resp = blob.upload_blob(stream, blob_type=BlobType.AppendBlob)
        blob_properties = blob.get_blob_properties()

        # Assert
        self.assertBlobEqual(blob, data)
        self.assertEqual(blob_properties.etag, append_resp.get('etag'))
        self.assertEqual(blob_properties.last_modified, append_resp.get('last_modified'))
        self._teardown(FILE_PATH)

    @GlobalStorageAccountPreparer()
    def test_app_blob_from_stream_nonseekable_chnked_upload_known_size(self, resource_group, location,
                                                                            storage_account, storage_account_key):
        bsc = BlobServiceClient(self._account_url(storage_account.name), storage_account_key, max_block_size=4 * 1024)
        self._setup(bsc)
        blob = self._create_blob(bsc)
        data = self.get_random_bytes(LARGE_BLOB_SIZE)
        FILE_PATH = 'upload_known_size.temp.dat'
        with open(FILE_PATH, 'wb') as stream:
            stream.write(data)
        blob_size = len(data) - 66

        # Act
        with open(FILE_PATH, 'rb') as stream:
            non_seekable_file = StorageAppendBlobTest.NonSeekableFile(stream)
            blob.upload_blob(non_seekable_file, length=blob_size, blob_type=BlobType.AppendBlob)

        # Assert
        self.assertBlobEqual(blob, data[:blob_size])
        self._teardown(FILE_PATH)

    @GlobalStorageAccountPreparer()
    def test_app_blob_from_stream_nonseekable_chnked_upload_unk_size(self, resource_group, location,
                                                                              storage_account, storage_account_key):
        bsc = BlobServiceClient(self._account_url(storage_account.name), storage_account_key, max_block_size=4 * 1024)
        self._setup(bsc)
        blob = self._create_blob(bsc)
        data = self.get_random_bytes(LARGE_BLOB_SIZE)
        FILE_PATH = 'upload_unk_size.temp.dat'
        with open(FILE_PATH, 'wb') as stream:
            stream.write(data)

        # Act
        with open(FILE_PATH, 'rb') as stream:
            non_seekable_file = StorageAppendBlobTest.NonSeekableFile(stream)
            blob.upload_blob(non_seekable_file, blob_type=BlobType.AppendBlob)

        # Assert
        self.assertBlobEqual(blob, data)
        self._teardown(FILE_PATH)

    @GlobalStorageAccountPreparer()
    def test_append_blob_from_stream_with_multiple_appends(self, resource_group, location, storage_account,
                                                           storage_account_key):
        bsc = BlobServiceClient(self._account_url(storage_account.name), storage_account_key, max_block_size=4 * 1024)
        self._setup(bsc)
        blob = self._create_blob(bsc)
        data = self.get_random_bytes(LARGE_BLOB_SIZE)
        FILE_PATH = 'multiple_appends.temp.dat'
        with open(FILE_PATH, 'wb') as stream1:
            stream1.write(data)
        with open(FILE_PATH, 'wb') as stream2:
            stream2.write(data)

        # Act
        with open(FILE_PATH, 'rb') as stream1:
            blob.upload_blob(stream1, blob_type=BlobType.AppendBlob)
        with open(FILE_PATH, 'rb') as stream2:
            blob.upload_blob(stream2, blob_type=BlobType.AppendBlob)

        # Assert
        data = data * 2
        self.assertBlobEqual(blob, data)
        self._teardown(FILE_PATH)

    @GlobalStorageAccountPreparer()
    def test_append_blob_from_stream_chunked_upload_with_count(self, resource_group, location, storage_account,
                                                               storage_account_key):
        bsc = BlobServiceClient(self._account_url(storage_account.name), storage_account_key, max_block_size=4 * 1024)
        self._setup(bsc)
        blob = self._create_blob(bsc)
        data = self.get_random_bytes(LARGE_BLOB_SIZE)
        FILE_PATH = 'upload_with_count.temp.dat'
        with open(FILE_PATH, 'wb') as stream:
            stream.write(data)

        # Act
        blob_size = len(data) - 301
        with open(FILE_PATH, 'rb') as stream:
            blob.upload_blob(stream, length=blob_size, blob_type=BlobType.AppendBlob)

        # Assert
        self.assertBlobEqual(blob, data[:blob_size])
        self._teardown(FILE_PATH)

    @GlobalStorageAccountPreparer()
    def test_append_blob_from_stream_chunked_upload_with_count_parallel(self, resource_group, location, storage_account,
                                                                        storage_account_key):
        # parallel tests introduce random order of requests, can only run live
        if not self.is_live:
            pytest.skip("live only")

        bsc = BlobServiceClient(self._account_url(storage_account.name), storage_account_key, max_block_size=4 * 1024)
        self._setup(bsc)
        blob = self._create_blob(bsc)
        data = self.get_random_bytes(LARGE_BLOB_SIZE)
        FILE_PATH = 'upload_with_count_parallel.temp.dat'
        with open(FILE_PATH, 'wb') as stream:
            stream.write(data)

        # Act
        blob_size = len(data) - 301
        with open(FILE_PATH, 'rb') as stream:
            append_resp = blob.upload_blob(stream, length=blob_size, blob_type=BlobType.AppendBlob)
        blob_properties = blob.get_blob_properties()

        # Assert
        self.assertBlobEqual(blob, data[:blob_size])
        self.assertEqual(blob_properties.etag, append_resp.get('etag'))
        self.assertEqual(blob_properties.last_modified, append_resp.get('last_modified'))
        self._teardown(FILE_PATH)

    @GlobalStorageAccountPreparer()
    def test_append_blob_from_text(self, resource_group, location, storage_account, storage_account_key):
        bsc = BlobServiceClient(self._account_url(storage_account.name), storage_account_key, max_block_size=4 * 1024)
        self._setup(bsc)
        blob = self._create_blob(bsc)
        text = u'hello 啊齄丂狛狜 world'
        data = text.encode('utf-8')

        # Act
        append_resp = blob.upload_blob(text, blob_type=BlobType.AppendBlob)
        blob_properties = blob.get_blob_properties()

        # Assert
        self.assertBlobEqual(blob, data)
        self.assertEqual(blob_properties.etag, append_resp.get('etag'))
        self.assertEqual(blob_properties.last_modified, append_resp.get('last_modified'))

    @GlobalStorageAccountPreparer()
    def test_append_blob_from_text_with_encoding(self, resource_group, location, storage_account, storage_account_key):
        bsc = BlobServiceClient(self._account_url(storage_account.name), storage_account_key, max_block_size=4 * 1024)
        self._setup(bsc)
        blob = self._create_blob(bsc)
        text = u'hello 啊齄丂狛狜 world'
        data = text.encode('utf-16')

        # Act
        blob.upload_blob(text, encoding='utf-16', blob_type=BlobType.AppendBlob)

        # Assert
        self.assertBlobEqual(blob, data)

    @GlobalStorageAccountPreparer()
    def test_append_blob_from_text_with_encoding_and_progress(self, resource_group, location, storage_account,
                                                              storage_account_key):
        bsc = BlobServiceClient(self._account_url(storage_account.name), storage_account_key, max_block_size=4 * 1024)
        self._setup(bsc)
        blob = self._create_blob(bsc)
        text = u'hello 啊齄丂狛狜 world'
        data = text.encode('utf-16')

        # Act
        progress = []

        def progress_gen(upload):
            progress.append((0, len(data)))
            yield upload

        upload_data = progress_gen(text)
        blob.upload_blob(upload_data, encoding='utf-16', blob_type=BlobType.AppendBlob)

        # Assert
        self.assert_upload_progress(len(data), bsc._config.max_block_size, progress)

    @GlobalStorageAccountPreparer()
    def test_append_blob_from_text_chunked_upload(self, resource_group, location, storage_account, storage_account_key):
        bsc = BlobServiceClient(self._account_url(storage_account.name), storage_account_key, max_block_size=4 * 1024)
        self._setup(bsc)
        blob = self._create_blob(bsc)
        data = self.get_random_text_data(LARGE_BLOB_SIZE)
        encoded_data = data.encode('utf-8')

        # Act
        blob.upload_blob(data, blob_type=BlobType.AppendBlob)

        # Assert
        self.assertBlobEqual(blob, encoded_data)

    @GlobalStorageAccountPreparer()
    def test_append_blob_with_md5(self, resource_group, location, storage_account, storage_account_key):
        bsc = BlobServiceClient(self._account_url(storage_account.name), storage_account_key, max_block_size=4 * 1024)
        self._setup(bsc)
        blob = self._create_blob(bsc)
        data = b'hello world'

        # Act
        blob.append_block(data, validate_content=True)

        # Assert


# ------------------------------------------------------------------------------<|MERGE_RESOLUTION|>--- conflicted
+++ resolved
@@ -13,11 +13,8 @@
 )
 import unittest
 from datetime import datetime, timedelta
-<<<<<<< HEAD
-=======
 
 from azure.core import MatchConditions
->>>>>>> e1647e1e
 from azure.core.exceptions import ResourceNotFoundError, ResourceModifiedError, HttpResponseError
 
 from azure.storage.blob import (
@@ -191,18 +188,13 @@
         bsc = BlobServiceClient(self._account_url(storage_account.name), storage_account_key, max_block_size=4 * 1024)
         self._setup(bsc)
         source_blob_data = self.get_random_bytes(LARGE_BLOB_SIZE)
-<<<<<<< HEAD
         source_blob_client = self._create_source_blob(source_blob_data, bsc)
-        sas = source_blob_client.generate_shared_access_signature(
-=======
-        source_blob_client = self._create_source_blob(source_blob_data)
         sas = generate_blob_sas(
             source_blob_client.account_name,
             source_blob_client.container_name,
             source_blob_client.blob_name,
             snapshot=source_blob_client.snapshot,
             account_key=source_blob_client.credential.account_key,
->>>>>>> e1647e1e
             permission=BlobSasPermissions(read=True, delete=True),
             expiry=datetime.utcnow() + timedelta(hours=1),
         )
@@ -464,18 +456,13 @@
         bsc = BlobServiceClient(self._account_url(storage_account.name), storage_account_key, max_block_size=4 * 1024)
         self._setup(bsc)
         source_blob_data = self.get_random_bytes(LARGE_BLOB_SIZE)
-<<<<<<< HEAD
         source_blob_client = self._create_source_blob(source_blob_data, bsc)
-        sas = source_blob_client.generate_shared_access_signature(
-=======
-        source_blob_client = self._create_source_blob(source_blob_data)
         sas = generate_blob_sas(
             source_blob_client.account_name,
             source_blob_client.container_name,
             source_blob_client.blob_name,
             snapshot=source_blob_client.snapshot,
             account_key=source_blob_client.credential.account_key,
->>>>>>> e1647e1e
             permission=BlobSasPermissions(read=True, delete=True),
             expiry=datetime.utcnow() + timedelta(hours=1),
         )
@@ -517,18 +504,13 @@
         bsc = BlobServiceClient(self._account_url(storage_account.name), storage_account_key, max_block_size=4 * 1024)
         self._setup(bsc)
         source_blob_data = self.get_random_bytes(LARGE_BLOB_SIZE)
-<<<<<<< HEAD
         source_blob_client = self._create_source_blob(source_blob_data, bsc)
-        sas = source_blob_client.generate_shared_access_signature(
-=======
-        source_blob_client = self._create_source_blob(source_blob_data)
         sas = generate_blob_sas(
             source_blob_client.account_name,
             source_blob_client.container_name,
             source_blob_client.blob_name,
             snapshot=source_blob_client.snapshot,
             account_key=source_blob_client.credential.account_key,
->>>>>>> e1647e1e
             permission=BlobSasPermissions(read=True, delete=True),
             expiry=datetime.utcnow() + timedelta(hours=1),
         )
@@ -565,18 +547,13 @@
         bsc = BlobServiceClient(self._account_url(storage_account.name), storage_account_key, max_block_size=4 * 1024)
         self._setup(bsc)
         source_blob_data = self.get_random_bytes(LARGE_BLOB_SIZE)
-<<<<<<< HEAD
         source_blob_client = self._create_source_blob(source_blob_data, bsc)
-        sas = source_blob_client.generate_shared_access_signature(
-=======
-        source_blob_client = self._create_source_blob(source_blob_data)
         sas = generate_blob_sas(
             source_blob_client.account_name,
             source_blob_client.container_name,
             source_blob_client.blob_name,
             snapshot=source_blob_client.snapshot,
             account_key=source_blob_client.credential.account_key,
->>>>>>> e1647e1e
             permission=BlobSasPermissions(read=True, delete=True),
             expiry=datetime.utcnow() + timedelta(hours=1),
         )
@@ -612,18 +589,13 @@
         bsc = BlobServiceClient(self._account_url(storage_account.name), storage_account_key, max_block_size=4 * 1024)
         self._setup(bsc)
         source_blob_data = self.get_random_bytes(LARGE_BLOB_SIZE)
-<<<<<<< HEAD
         source_blob_client = self._create_source_blob(source_blob_data, bsc)
-        sas = source_blob_client.generate_shared_access_signature(
-=======
-        source_blob_client = self._create_source_blob(source_blob_data)
         sas = generate_blob_sas(
             source_blob_client.account_name,
             source_blob_client.container_name,
             source_blob_client.blob_name,
             snapshot=source_blob_client.snapshot,
             account_key=source_blob_client.credential.account_key,
->>>>>>> e1647e1e
             permission=BlobSasPermissions(read=True, delete=True),
             expiry=datetime.utcnow() + timedelta(hours=1),
         )
