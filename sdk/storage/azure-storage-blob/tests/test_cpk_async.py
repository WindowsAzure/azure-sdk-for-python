--- conflicted
+++ resolved
@@ -12,16 +12,14 @@
 from azure.core.exceptions import HttpResponseError
 from azure.core.pipeline.transport import AioHttpTransport
 from multidict import CIMultiDict, CIMultiDictProxy
-<<<<<<< HEAD
 from azure.storage.blob import (
     BlobType,
     BlobBlock,
     CustomerProvidedEncryptionKey,
-    BlobSasPermissions
+    BlobSasPermissions,
+    generate_blob_sas
 )
-=======
-from azure.storage.blob import BlobType, BlobBlock, generate_blob_sas
->>>>>>> 7a67989c
+
 from azure.storage.blob.aio import BlobServiceClient
 
 from testcase import (
