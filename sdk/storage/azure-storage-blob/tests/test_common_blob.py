# coding: utf-8

# -------------------------------------------------------------------------
# Copyright (c) Microsoft Corporation. All rights reserved.
# Licensed under the MIT License. See License.txt in the project root for
# license information.
# --------------------------------------------------------------------------
import pytest
import requests
import time
import unittest
import os
from datetime import datetime, timedelta

from azure.core.exceptions import (
    HttpResponseError,
    ResourceNotFoundError,
    ResourceExistsError,
    ClientAuthenticationError)
from azure.core.pipeline.transport import RequestsTransport
from azure.storage.blob import (
    upload_blob_to_url,
    download_blob_from_url,
    generate_account_sas,
    generate_blob_sas,
    generate_container_sas,
    BlobServiceClient,
    ContainerClient,
    BlobClient,
    BlobType,
    StorageErrorCode,
    BlobSasPermissions,
    ContainerSasPermissions,
    ContentSettings,
    BlobProperties,
    RetentionPolicy,
    AccessPolicy,
    ResourceTypes,
    AccountSasPermissions,
    StandardBlobTier)
from azure.storage.blob._generated.models import RehydratePriority
from testcase import (
    StorageTestCase,
    TestMode,
    record,
)

#------------------------------------------------------------------------------
TEST_CONTAINER_PREFIX = 'container'
TEST_BLOB_PREFIX = 'blob'
FILE_PATH = 'blob_data.temp.dat'
#------------------------------------------------------------------------------

class StorageCommonBlobTest(StorageTestCase):

    def setUp(self):
        super(StorageCommonBlobTest, self).setUp()

        url = self._get_account_url()
        credential = self._get_shared_key_credential()
        self.bsc = BlobServiceClient(url, credential=credential)

        self.container_name = self.get_resource_name('utcontainer')

        if not self.is_playback():
            container = self.bsc.get_container_client(self.container_name)
            try:
                container.create_container(timeout=5)
            except ResourceExistsError:
                pass

        self.byte_data = self.get_random_bytes(1024)

        remote_url = self._get_remote_account_url()
        remote_credential = self._get_remote_shared_key_credential()
        self.bsc2 = BlobServiceClient(remote_url, credential=remote_credential)
        self.remote_container_name = None

    def tearDown(self):
        if not self.is_playback():
            try:
                self.bsc.delete_container(self.container_name, timeout=5)
            except:
                pass

            if self.remote_container_name:
                try:
                    self.bsc2.delete_container(self.remote_container_name)
                except:
                    pass
        if os.path.isfile(FILE_PATH):
            try:
                os.remove(FILE_PATH)
            except:
                pass

        return super(StorageCommonBlobTest, self).tearDown()

    #--Helpers-----------------------------------------------------------------
    def _get_container_reference(self):
        return self.get_resource_name(TEST_CONTAINER_PREFIX)

    def _get_blob_reference(self):
        return self.get_resource_name(TEST_BLOB_PREFIX)

    def _create_block_blob(self):
        blob_name = self._get_blob_reference()
        blob = self.bsc.get_blob_client(self.container_name, blob_name)
        blob.upload_blob(self.byte_data, length=len(self.byte_data))
        return blob_name

    def _create_remote_container(self):
        self.remote_container_name = self.get_resource_name('remotectnr')
        remote_container = self.bsc2.get_container_client(self.remote_container_name)
        try:
            remote_container.create_container()
        except ResourceExistsError:
            pass

    def _create_remote_block_blob(self, blob_data=None):
        if not blob_data:
            blob_data = b'12345678' * 1024 * 1024
        source_blob_name = self._get_blob_reference()
        source_blob = self.bsc2.get_blob_client(self.remote_container_name, source_blob_name)
        source_blob.upload_blob(blob_data)
        return source_blob

    def _wait_for_async_copy(self, blob):
        count = 0
        props = blob.get_blob_properties()
        while props.copy.status == 'pending':
            count = count + 1
            if count > 10:
                self.fail('Timed out waiting for async copy to complete.')
            self.sleep(6)
            props = blob.get_blob_properties()
        return props

    def _enable_soft_delete(self):
        delete_retention_policy = RetentionPolicy(enabled=True, days=2)
        self.bsc.set_service_properties(delete_retention_policy=delete_retention_policy)

        # wait until the policy has gone into effect
        if not self.is_playback():
            time.sleep(30)

    def _disable_soft_delete(self):
        delete_retention_policy = RetentionPolicy(enabled=False)
        self.bsc.set_service_properties(delete_retention_policy=delete_retention_policy)

    def _assert_blob_is_soft_deleted(self, blob):
        self.assertTrue(blob.deleted)
        self.assertIsNotNone(blob.deleted_time)
        self.assertIsNotNone(blob.remaining_retention_days)

    def _assert_blob_not_soft_deleted(self, blob):
        self.assertFalse(blob.deleted)
        self.assertIsNone(blob.deleted_time)
        self.assertIsNone(blob.remaining_retention_days)

    #-- Common test cases for blobs ----------------------------------------------
    @record
    def test_blob_exists(self):
        # Arrange
        blob_name = self._create_block_blob()

        # Act
        blob = self.bsc.get_blob_client(self.container_name, blob_name)
        exists = blob.get_blob_properties()

        # Assert
        self.assertTrue(exists)

    @record
    def test_blob_not_exists(self):
        # Arrange
        blob_name = self._get_blob_reference()

        # Act
        blob = self.bsc.get_blob_client(self.container_name, blob_name)
        with self.assertRaises(ResourceNotFoundError):
            blob.get_blob_properties()

    @record
    def test_blob_snapshot_exists(self):
        # Arrange
        blob_name = self._create_block_blob()
        blob = self.bsc.get_blob_client(self.container_name, blob_name)
        snapshot = blob.create_snapshot()

        # Act
        blob = self.bsc.get_blob_client(self.container_name, blob_name, snapshot=snapshot)
        exists = blob.get_blob_properties()

        # Assert
        self.assertTrue(exists)

    @record
    def test_blob_snapshot_not_exists(self):
        # Arrange
        blob_name = self._create_block_blob()

        # Act
        blob = self.bsc.get_blob_client(self.container_name, blob_name, snapshot="1988-08-18T07:52:31.6690068Z")
        with self.assertRaises(ResourceNotFoundError):
            blob.get_blob_properties()

    @record
    def test_blob_container_not_exists(self):
        # In this case both the blob and container do not exist
        # Arrange
        blob_name = self._get_blob_reference()

        # Act
        blob = self.bsc.get_blob_client(self._get_container_reference(), blob_name)
        with self.assertRaises(ResourceNotFoundError):
            blob.get_blob_properties()

    @record
    def test_create_blob_with_question_mark(self):
        # Arrange
        blob_name = '?ques?tion?'
        blob_data = u'???'

        # Act
        blob = self.bsc.get_blob_client(self.container_name, blob_name)
        blob.upload_blob(blob_data)

        # Assert
        data = blob.download_blob()
        self.assertIsNotNone(data)
        content = b"".join(list(data))
        self.assertEqual(content.decode('utf-8'), blob_data)

    @record
    def test_create_blob_with_special_chars(self):
        # Arrange

        # Act
        for c in '-._ /()$=\',~':
            blob_name = '{0}a{0}a{0}'.format(c)
            blob_data = c
            blob = self.bsc.get_blob_client(self.container_name, blob_name)
            blob.upload_blob(blob_data, length=len(blob_data))

            data = blob.download_blob()
            content = b"".join(list(data))
            self.assertEqual(content.decode('utf-8'), blob_data)

        # Assert

    @record
    def test_create_blob_with_lease_id(self):
        # Arrange
        blob_name = self._create_block_blob()
        blob = self.bsc.get_blob_client(self.container_name, blob_name)
        lease = blob.acquire_lease()

        # Act
        data = b'hello world again'
        resp = blob.upload_blob(data, length=len(data), lease=lease)

        # Assert
        self.assertIsNotNone(resp.get('etag'))
        content = b"".join(list(blob.download_blob(lease=lease)))
        self.assertEqual(content, data)

    @record
    def test_create_blob_with_metadata(self):
        # Arrange
        blob_name = self._get_blob_reference()
        metadata={'hello': 'world', 'number': '42'}

        # Act
        data = b'hello world'
        blob = self.bsc.get_blob_client(self.container_name, blob_name)
        resp = blob.upload_blob(data, length=len(data), metadata=metadata)

        # Assert
        self.assertIsNotNone(resp.get('etag'))
        md = blob.get_blob_properties().metadata
        self.assertDictEqual(md, metadata)

    @record
    def test_get_blob_with_existing_blob(self):
        # Arrange
        blob_name = self._create_block_blob()

        # Act
        blob = self.bsc.get_blob_client(self.container_name, blob_name)
        data = blob.download_blob()

        # Assert
        content = b"".join(list(data))
        self.assertEqual(content, self.byte_data)

    @record
    def test_get_blob_with_snapshot(self):
        # Arrange
        blob_name = self._create_block_blob()
        blob = self.bsc.get_blob_client(self.container_name, blob_name)
        snapshot = self.bsc.get_blob_client(
            self.container_name, blob_name, snapshot=blob.create_snapshot())

        # Act
        data = snapshot.download_blob()

        # Assert
        content = b"".join(list(data))
        self.assertEqual(content, self.byte_data)

    @record
    def test_get_blob_with_snapshot_previous(self):
        # Arrange
        blob_name = self._create_block_blob()
        blob = self.bsc.get_blob_client(self.container_name, blob_name)
        snapshot = self.bsc.get_blob_client(
            self.container_name, blob_name, snapshot=blob.create_snapshot())

        upload_data = b'hello world again'
        blob.upload_blob(upload_data, length=len(upload_data), overwrite=True)

        # Act
        blob_previous = snapshot.download_blob()
        blob_latest = blob.download_blob()

        # Assert
        self.assertEqual(b"".join(list(blob_previous)), self.byte_data)
        self.assertEqual(b"".join(list(blob_latest)), b'hello world again')

    @record
    def test_get_blob_with_range(self):
        # Arrange
        blob_name = self._create_block_blob()

        # Act
        blob = self.bsc.get_blob_client(self.container_name, blob_name)
        data = blob.download_blob(offset=0, length=5)

        # Assert
        self.assertEqual(b"".join(list(data)), self.byte_data[:5])

    @record
    def test_get_blob_with_lease(self):
        # Arrange
        blob_name = self._create_block_blob()
        blob = self.bsc.get_blob_client(self.container_name, blob_name)
        lease = blob.acquire_lease()

        # Act
        data = blob.download_blob(lease=lease)
        lease.release()

        # Assert
        self.assertEqual(b"".join(list(data)), self.byte_data)

    @record
    def test_get_blob_with_non_existing_blob(self):
        # Arrange
        blob_name = self._get_blob_reference()

        # Act
        blob = self.bsc.get_blob_client(self.container_name, blob_name)
        with self.assertRaises(ResourceNotFoundError):
            blob.download_blob()

        # Assert

    @record
    def test_set_blob_properties_with_existing_blob(self):
        # Arrange
        blob_name = self._create_block_blob()

        # Act
        blob = self.bsc.get_blob_client(self.container_name, blob_name)
        blob.set_http_headers(
            content_settings=ContentSettings(
                content_language='spanish',
                content_disposition='inline'),
        )

        # Assert
        props = blob.get_blob_properties()
        self.assertEqual(props.content_settings.content_language, 'spanish')
        self.assertEqual(props.content_settings.content_disposition, 'inline')

    @record
    def test_set_blob_properties_with_blob_settings_param(self):
        # Arrange
        blob_name = self._create_block_blob()
        blob = self.bsc.get_blob_client(self.container_name, blob_name)
        props = blob.get_blob_properties()

        # Act
        props.content_settings.content_language = 'spanish'
        props.content_settings.content_disposition = 'inline'
        blob.set_http_headers(content_settings=props.content_settings)

        # Assert
        props = blob.get_blob_properties()
        self.assertEqual(props.content_settings.content_language, 'spanish')
        self.assertEqual(props.content_settings.content_disposition, 'inline')

    @record
    def test_get_blob_properties(self):
        # Arrange
        blob_name = self._create_block_blob()

        # Act
        blob = self.bsc.get_blob_client(self.container_name, blob_name)
        props = blob.get_blob_properties()

        # Assert
        self.assertIsInstance(props, BlobProperties)
        self.assertEqual(props.blob_type, BlobType.BlockBlob)
        self.assertEqual(props.size, len(self.byte_data))
        self.assertEqual(props.lease.status, 'unlocked')
        self.assertIsNotNone(props.creation_time)

    # This test is to validate that the ErrorCode is retrieved from the header during a
    # HEAD request.
    @record
    def test_get_blob_properties_fail(self):
        # Arrange
        blob_name = self._create_block_blob()

        # Act
        blob = self.bsc.get_blob_client(self.container_name, blob_name, snapshot=1)

        with self.assertRaises(HttpResponseError) as e:
            blob.get_blob_properties() # Invalid snapshot value of 1

        # Assert
        # TODO: No error code returned
        #self.assertEqual(StorageErrorCode.invalid_query_parameter_value, e.exception.error_code)

    # This test is to validate that the ErrorCode is retrieved from the header during a
    # GET request. This is preferred to relying on the ErrorCode in the body.
    @ record
    def test_get_blob_metadata_fail(self):
        # Arrange
        blob_name = self._create_block_blob()

        # Act
        blob = self.bsc.get_blob_client(self.container_name, blob_name, snapshot=1)
        with self.assertRaises(HttpResponseError) as e:
            blob.get_blob_properties().metadata # Invalid snapshot value of 1

        # Assert
        # TODO: No error code returned
        #self.assertEqual(StorageErrorCode.invalid_query_parameter_value, e.exception.error_code)

    @record
    def test_get_blob_server_encryption(self):
        # Arrange
        blob_name = self._create_block_blob()

        # Act
        blob = self.bsc.get_blob_client(self.container_name, blob_name)
        data = blob.download_blob()

        # Assert
        self.assertTrue(data.properties.server_encrypted)

    @record
    def test_get_blob_properties_server_encryption(self):
        # Arrange
        blob_name = self._create_block_blob()

        # Act
        blob = self.bsc.get_blob_client(self.container_name, blob_name)
        props = blob.get_blob_properties()

        # Assert
        self.assertTrue(props.server_encrypted)

    @record
    def test_list_blobs_server_encryption(self):
        #Arrange
        self._create_block_blob()
        container = self.bsc.get_container_client(self.container_name)
        blob_list = container.list_blobs()

        #Act

        #Assert
        for blob in blob_list:
            self.assertTrue(blob.server_encrypted)

    @record
    def test_no_server_encryption(self):
        # Arrange
        blob_name = self._create_block_blob()
        blob = self.bsc.get_blob_client(self.container_name, blob_name)

        #Act
        def callback(response):
            response.http_response.headers['x-ms-server-encrypted'] = 'false'

        props = blob.get_blob_properties(raw_response_hook=callback)

        #Assert
        self.assertFalse(props.server_encrypted)

    @record
    def test_get_blob_properties_with_snapshot(self):
        # Arrange
        blob_name = self._create_block_blob()
        container = self.bsc.get_container_client(self.container_name)
        blob = self.bsc.get_blob_client(self.container_name, blob_name)
        res = blob.create_snapshot()
        blobs = list(container.list_blobs(include='snapshots'))
        self.assertEqual(len(blobs), 2)

        # Act
        snapshot = self.bsc.get_blob_client(self.container_name, blob_name, snapshot=res)
        props = snapshot.get_blob_properties()

        # Assert
        self.assertIsNotNone(blob)
        self.assertEqual(props.blob_type, BlobType.BlockBlob)
        self.assertEqual(props.size, len(self.byte_data))

    @record
    def test_get_blob_properties_with_leased_blob(self):
        # Arrange
        blob_name = self._create_block_blob()
        blob = self.bsc.get_blob_client(self.container_name, blob_name)
        lease = blob.acquire_lease()

        # Act
        props = blob.get_blob_properties()

        # Assert
        self.assertIsInstance(props, BlobProperties)
        self.assertEqual(props.blob_type, BlobType.BlockBlob)
        self.assertEqual(props.size, len(self.byte_data))
        self.assertEqual(props.lease.status, 'locked')
        self.assertEqual(props.lease.state, 'leased')
        self.assertEqual(props.lease.duration, 'infinite')

    @record
    def test_get_blob_metadata(self):
        # Arrange
        blob_name = self._create_block_blob()

        # Act
        blob = self.bsc.get_blob_client(self.container_name, blob_name)
        md = blob.get_blob_properties().metadata

        # Assert
        self.assertIsNotNone(md)

    @record
    def test_set_blob_metadata_with_upper_case(self):
        # Arrange
        metadata = {'hello': 'world', 'number': '42', 'UP': 'UPval'}
        blob_name = self._create_block_blob()

        # Act
        blob = self.bsc.get_blob_client(self.container_name, blob_name)
        blob.set_blob_metadata(metadata)

        # Assert
        md = blob.get_blob_properties().metadata
        self.assertEqual(3, len(md))
        self.assertEqual(md['hello'], 'world')
        self.assertEqual(md['number'], '42')
        self.assertEqual(md['UP'], 'UPval')
        self.assertFalse('up' in md)

    @record
    def test_delete_blob_with_existing_blob(self):
        # Arrange
        blob_name = self._create_block_blob()

        # Act
        blob = self.bsc.get_blob_client(self.container_name, blob_name)
        resp = blob.delete_blob()

        # Assert
        self.assertIsNone(resp)

    @record
    def test_delete_blob_with_non_existing_blob(self):
        # Arrange
        blob_name = self._get_blob_reference()

        # Act
        blob = self.bsc.get_blob_client(self.container_name, blob_name)
        with self.assertRaises(ResourceNotFoundError):
            blob.delete_blob()

        # Assert

    @record
    def test_delete_blob_snapshot(self):
        # Arrange
        blob_name = self._create_block_blob()
        blob = self.bsc.get_blob_client(self.container_name, blob_name)
        snapshot = self.bsc.get_blob_client(
            self.container_name, blob_name, snapshot=blob.create_snapshot())

        # Act
        snapshot.delete_blob()

        # Assert
        container = self.bsc.get_container_client(self.container_name)
        blobs = list(container.list_blobs(include='snapshots'))
        self.assertEqual(len(blobs), 1)
        self.assertEqual(blobs[0].name, blob_name)
        self.assertIsNone(blobs[0].snapshot)

    @record
    def test_delete_blob_snapshots(self):
        # Arrange
        blob_name = self._create_block_blob()
        blob = self.bsc.get_blob_client(self.container_name, blob_name)
        blob.create_snapshot()

        # Act
        blob.delete_blob(delete_snapshots='only')

        # Assert
        container = self.bsc.get_container_client(self.container_name)
        blobs = list(container.list_blobs(include='snapshots'))
        self.assertEqual(len(blobs), 1)
        self.assertIsNone(blobs[0].snapshot)

    @record
    def test_delete_blob_with_snapshots(self):
        # Arrange
        blob_name = self._create_block_blob()
        blob = self.bsc.get_blob_client(self.container_name, blob_name)
        blob.create_snapshot()

        # Act
        #with self.assertRaises(HttpResponseError):
        #    blob.delete_blob()

        blob.delete_blob(delete_snapshots='include')

        # Assert
        container = self.bsc.get_container_client(self.container_name)
        blobs = list(container.list_blobs(include='snapshots'))
        self.assertEqual(len(blobs), 0)

    @record
    def test_soft_delete_blob_without_snapshots(self):
        try:
            # Arrange
            self._enable_soft_delete()
            blob_name = self._create_block_blob()

            container = self.bsc.get_container_client(self.container_name)
            blob = container.get_blob_client(blob_name)

            # Soft delete the blob
            blob.delete_blob()
            blob_list = list(container.list_blobs(include='deleted'))

            # Assert
            self.assertEqual(len(blob_list), 1)
            self._assert_blob_is_soft_deleted(blob_list[0])

            # list_blobs should not list soft deleted blobs if Include(deleted=True) is not specified
            blob_list = list(container.list_blobs())

            # Assert
            self.assertEqual(len(blob_list), 0)

            # Restore blob with undelete
            blob.undelete_blob()
            blob_list = list(container.list_blobs(include='deleted'))

            # Assert
            self.assertEqual(len(blob_list), 1)
            self._assert_blob_not_soft_deleted(blob_list[0])

        finally:
            self._disable_soft_delete()

    @record
    def test_soft_delete_single_blob_snapshot(self):
        try:
            # Arrange
            self._enable_soft_delete()
            blob_name = self._create_block_blob()
            blob = self.bsc.get_blob_client(self.container_name, blob_name)
            blob_snapshot_1 = blob.create_snapshot()
            blob_snapshot_2 = blob.create_snapshot()

            # Soft delete blob_snapshot_1
            snapshot_1 = self.bsc.get_blob_client(
                self.container_name, blob_name, snapshot=blob_snapshot_1)
            snapshot_1.delete_blob()

            with self.assertRaises(ValueError):
                snapshot_1.delete_blob(delete_snapshots='only')

            container = self.bsc.get_container_client(self.container_name)
            blob_list = list(container.list_blobs(include=["snapshots", "deleted"]))

            # Assert
            self.assertEqual(len(blob_list), 3)
            for listedblob in blob_list:
                if listedblob.snapshot == blob_snapshot_1['snapshot']:
                    self._assert_blob_is_soft_deleted(listedblob)
                else:
                    self._assert_blob_not_soft_deleted(listedblob)

            # list_blobs should not list soft deleted blob snapshots if Include(deleted=True) is not specified
            blob_list = list(container.list_blobs(include='snapshots'))

            # Assert
            self.assertEqual(len(blob_list), 2)

            # Restore snapshot with undelete
            blob.undelete_blob()
            blob_list = list(container.list_blobs(include=["snapshots", "deleted"]))

            # Assert
            self.assertEqual(len(blob_list), 3)
            for blob in blob_list:
                self._assert_blob_not_soft_deleted(blob)
        finally:
            self._disable_soft_delete()

    @record
    def test_soft_delete_only_snapshots_of_blob(self):
        try:
            # Arrange
            self._enable_soft_delete()
            blob_name = self._create_block_blob()
            blob = self.bsc.get_blob_client(self.container_name, blob_name)
            blob_snapshot_1 = blob.create_snapshot()
            blob_snapshot_2 = blob.create_snapshot()

            # Soft delete all snapshots
            blob.delete_blob(delete_snapshots='only')
            container = self.bsc.get_container_client(self.container_name)
            blob_list = list(container.list_blobs(include=["snapshots", "deleted"]))

            # Assert
            self.assertEqual(len(blob_list), 3)
            for listedblob in blob_list:
                if listedblob.snapshot == blob_snapshot_1['snapshot']:
                    self._assert_blob_is_soft_deleted(listedblob)
                elif listedblob.snapshot == blob_snapshot_2['snapshot']:
                    self._assert_blob_is_soft_deleted(listedblob)
                else:
                    self._assert_blob_not_soft_deleted(listedblob)

            # list_blobs should not list soft deleted blob snapshots if Include(deleted=True) is not specified
            blob_list = list(container.list_blobs(include="snapshots"))

            # Assert
            self.assertEqual(len(blob_list), 1)

            # Restore snapshots with undelete
            blob.undelete_blob()
            blob_list = list(container.list_blobs(include=["snapshots", "deleted"]))

            # Assert
            self.assertEqual(len(blob_list), 3)
            for blob in blob_list:
                self._assert_blob_not_soft_deleted(blob)

        finally:
            self._disable_soft_delete()

    @record
    def test_soft_delete_blob_including_all_snapshots(self):
        try:
            # Arrange
            self._enable_soft_delete()
            blob_name = self._create_block_blob()
            blob = self.bsc.get_blob_client(self.container_name, blob_name)
            blob_snapshot_1 = blob.create_snapshot()
            blob_snapshot_2 = blob.create_snapshot()

            # Soft delete blob and all snapshots
            blob.delete_blob(delete_snapshots='include')
            container = self.bsc.get_container_client(self.container_name)
            blob_list = list(container.list_blobs(include=["snapshots", "deleted"]))

            # Assert
            self.assertEqual(len(blob_list), 3)
            for listedblob in blob_list:
                self._assert_blob_is_soft_deleted(listedblob)

            # list_blobs should not list soft deleted blob snapshots if Include(deleted=True) is not specified
            blob_list = list(container.list_blobs(include=["snapshots"]))

            # Assert
            self.assertEqual(len(blob_list), 0)

            # Restore blob and snapshots with undelete
            blob.undelete_blob()
            blob_list = list(container.list_blobs(include=["snapshots", "deleted"]))

            # Assert
            self.assertEqual(len(blob_list), 3)
            for blob in blob_list:
                self._assert_blob_not_soft_deleted(blob)

        finally:
            self._disable_soft_delete()

    @record
    def test_soft_delete_with_leased_blob(self):
        try:
            # Arrange
            self._enable_soft_delete()
            blob_name = self._create_block_blob()
            blob = self.bsc.get_blob_client(self.container_name, blob_name)
            lease = blob.acquire_lease()

            # Soft delete the blob without lease_id should fail
            with self.assertRaises(HttpResponseError):
                blob.delete_blob()

            # Soft delete the blob
            blob.delete_blob(lease=lease)
            container = self.bsc.get_container_client(self.container_name)
            blob_list = list(container.list_blobs(include="deleted"))

            # Assert
            self.assertEqual(len(blob_list), 1)
            self._assert_blob_is_soft_deleted(blob_list[0])

            # list_blobs should not list soft deleted blobs if Include(deleted=True) is not specified
            blob_list = list(container.list_blobs())

            # Assert
            self.assertEqual(len(blob_list), 0)

            # Restore blob with undelete, this also gets rid of the lease
            blob.undelete_blob()
            blob_list = list(container.list_blobs(include="deleted"))

            # Assert
            self.assertEqual(len(blob_list), 1)
            self._assert_blob_not_soft_deleted(blob_list[0])

        finally:
            self._disable_soft_delete()

    @record
    def test_copy_blob_with_existing_blob(self):
        # Arrange
        blob_name = self._create_block_blob()
        blob = self.bsc.get_blob_client(self.container_name, blob_name)

        # Act
        sourceblob = '{0}/{1}/{2}'.format(
            self._get_account_url(), self.container_name, blob_name)

        copyblob = self.bsc.get_blob_client(self.container_name, 'blob1copy')
        copy = copyblob.start_copy_from_url(sourceblob)

        # Assert
        self.assertIsNotNone(copy)
        self.assertEqual(copy['copy_status'], 'success')
        self.assertIsNotNone(copy['copy_id'])

        copy_content = copyblob.download_blob().content_as_bytes()
        self.assertEqual(copy_content, self.byte_data)

    @record
    def test_copy_blob_with_blob_tier_specified(self):
        # Arrange
        blob_name = self._create_block_blob()
        self.bsc.get_blob_client(self.container_name, blob_name)

        # Act
        sourceblob = '{0}/{1}/{2}'.format(
            self._get_account_url(), self.container_name, blob_name)

        copyblob = self.bsc.get_blob_client(self.container_name, 'blob1copy')
        blob_tier = StandardBlobTier.Cool
        copyblob.start_copy_from_url(sourceblob, standard_blob_tier=blob_tier)

        copy_blob_properties = copyblob.get_blob_properties()

        # Assert
        self.assertEqual(copy_blob_properties.blob_tier, blob_tier)

    @record
    def test_copy_blob_with_rehydrate_priority(self):
        # Arrange
        blob_name = self._create_block_blob()

        # Act
        sourceblob = '{0}/{1}/{2}'.format(
            self._get_account_url(), self.container_name, blob_name)

        blob_tier = StandardBlobTier.Archive
        rehydrate_priority = RehydratePriority.high
        copyblob = self.bsc.get_blob_client(self.container_name, 'blob1copy')
        copy = copyblob.start_copy_from_url(sourceblob,
                                            standard_blob_tier=blob_tier,
                                            rehydrate_priority=rehydrate_priority)
        copy_blob_properties = copyblob.get_blob_properties()
        copyblob.set_standard_blob_tier(StandardBlobTier.Hot)
        second_resp = copyblob.get_blob_properties()

        # Assert
        self.assertIsNotNone(copy)
        self.assertIsNotNone(copy.get('copy_id'))
        self.assertEqual(copy_blob_properties.blob_tier, blob_tier)
        self.assertEqual(second_resp.archive_status, 'rehydrate-pending-to-hot')

    # TODO: external copy was supported since 2019-02-02
    # @record
    # def test_copy_blob_with_external_blob_fails(self):
    #     # Arrange
    #     source_blob = "http://www.google.com"
    #     copied_blob = self.bsc.get_blob_client(self.container_name, '59466-0.txt')
    #
    #     # Act
    #     copy = copied_blob.start_copy_from_url(source_blob)
    #     self.assertEqual(copy['copy_status'], 'pending')
    #     props = self._wait_for_async_copy(copied_blob)
    #
    #     # Assert
    #     self.assertEqual(props.copy.status_description, '500 InternalServerError "Copy failed."')
    #     self.assertEqual(props.copy.status, 'success')
    #     self.assertIsNotNone(props.copy.id)

    @record
    def test_copy_blob_async_private_blob_no_sas(self):
        # Arrange
        self._create_remote_container()
        source_blob = self._create_remote_block_blob()

        # Act
        target_blob_name = 'targetblob'
        target_blob = self.bsc.get_blob_client(self.container_name, target_blob_name)

        # Assert
        with self.assertRaises(ResourceNotFoundError):
            target_blob.start_copy_from_url(source_blob.url)

    @record
    def test_copy_blob_async_private_blob_with_sas(self):
        # Arrange
        data = b'12345678' * 1024 * 1024
        self._create_remote_container()
        source_blob = self._create_remote_block_blob(blob_data=data)
        sas_token = generate_blob_sas(
            source_blob.account_name,
            source_blob.container_name,
            source_blob.blob_name,
            snapshot=source_blob.snapshot,
            account_key=source_blob.credential.account_key,
            permission=BlobSasPermissions(read=True),
            expiry=datetime.utcnow() + timedelta(hours=1),
        )
        blob = BlobClient.from_blob_url(source_blob.url, credential=sas_token)

        # Act
        target_blob_name = 'targetblob'
        target_blob = self.bsc.get_blob_client(self.container_name, target_blob_name)
        copy_resp = target_blob.start_copy_from_url(blob.url)

        # Assert
        props = self._wait_for_async_copy(target_blob)
        self.assertEqual(props.copy.status, 'success')
        actual_data = target_blob.download_blob()
        self.assertEqual(b"".join(list(actual_data)), data)

    @record
    def test_abort_copy_blob(self):
        # Arrange
        source_blob = "http://www.gutenberg.org/files/59466/59466-0.txt"
        copied_blob = self.bsc.get_blob_client(self.container_name, '59466-0.txt')

        # Act
        copy = copied_blob.start_copy_from_url(source_blob)
        self.assertEqual(copy['copy_status'], 'pending')

        copied_blob.abort_copy(copy)
        props = self._wait_for_async_copy(copied_blob)
        self.assertEqual(props.copy.status, 'aborted')

        # Assert
        actual_data = copied_blob.download_blob()
        self.assertEqual(b"".join(list(actual_data)), b"")
        self.assertEqual(actual_data.properties.copy.status, 'aborted')

    @record
    def test_abort_copy_blob_with_synchronous_copy_fails(self):
        # Arrange
        source_blob_name = self._create_block_blob()
        source_blob = self.bsc.get_blob_client(self.container_name, source_blob_name)

        # Act
        target_blob_name = 'targetblob'
        target_blob = self.bsc.get_blob_client(self.container_name, target_blob_name)
        copy_resp = target_blob.start_copy_from_url(source_blob.url)

        with self.assertRaises(HttpResponseError):
            target_blob.abort_copy(copy_resp)

        # Assert
        self.assertEqual(copy_resp['copy_status'], 'success')

    @record
    def test_snapshot_blob(self):
        # Arrange
        blob_name = self._create_block_blob()

        # Act
        blob = self.bsc.get_blob_client(self.container_name, blob_name)
        resp = blob.create_snapshot()

        # Assert
        self.assertIsNotNone(resp)
        self.assertIsNotNone(resp['snapshot'])

    @record
    def test_lease_blob_acquire_and_release(self):
        # Arrange
        blob_name = self._create_block_blob()

        # Act
        blob = self.bsc.get_blob_client(self.container_name, blob_name)
        lease = blob.acquire_lease()
        lease.release()
        lease2 = blob.acquire_lease()

        # Assert
        self.assertIsNotNone(lease)
        self.assertIsNotNone(lease2)

    @record
    def test_lease_blob_with_duration(self):
        # Arrange
        blob_name = self._create_block_blob()

        # Act
        blob = self.bsc.get_blob_client(self.container_name, blob_name)
        lease = blob.acquire_lease(lease_duration=15)
        resp = blob.upload_blob(b'hello 2', length=7, lease=lease)
        self.sleep(15)

        # Assert
        with self.assertRaises(HttpResponseError):
            blob.upload_blob(b'hello 3', length=7, lease=lease)

    @record
    def test_lease_blob_with_proposed_lease_id(self):
        # Arrange
        blob_name = self._create_block_blob()

        # Act
        blob = self.bsc.get_blob_client(self.container_name, blob_name)
        lease_id = 'a0e6c241-96ea-45a3-a44b-6ae868bc14d0'
        lease = blob.acquire_lease(lease_id=lease_id)

        # Assert
        self.assertEqual(lease.id, lease_id)

    @record
    def test_lease_blob_change_lease_id(self):
        # Arrange
        blob_name = self._create_block_blob()

        # Act
        blob = self.bsc.get_blob_client(self.container_name, blob_name)
        lease_id = 'a0e6c241-96ea-45a3-a44b-6ae868bc14d0'
        lease = blob.acquire_lease()
        first_lease_id = lease.id
        lease.change(lease_id)
        lease.renew()

        # Assert
        self.assertNotEqual(first_lease_id, lease.id)
        self.assertEqual(lease.id, lease_id)

    @record
    def test_lease_blob_break_period(self):
        # Arrange
        blob_name = self._create_block_blob()

        # Act
        blob = self.bsc.get_blob_client(self.container_name, blob_name)
        lease = blob.acquire_lease(lease_duration=15)
        lease_time = lease.break_lease(lease_break_period=5)

        resp = blob.upload_blob(b'hello 2', length=7, lease=lease)
        self.sleep(5)

        with self.assertRaises(HttpResponseError):
            blob.upload_blob(b'hello 3', length=7, lease=lease)

        # Assert
        self.assertIsNotNone(lease.id)
        self.assertIsNotNone(lease_time)
        self.assertIsNotNone(resp.get('etag'))

    @record
    def test_lease_blob_acquire_and_renew(self):
        # Arrange
        blob_name = self._create_block_blob()

        # Act
        blob = self.bsc.get_blob_client(self.container_name, blob_name)
        lease = blob.acquire_lease()
        first_id = lease.id
        lease.renew()
        
        # Assert
        self.assertEqual(first_id, lease.id)

    @record
    def test_lease_blob_acquire_twice_fails(self):
        # Arrange
        blob_name = self._create_block_blob()
        blob = self.bsc.get_blob_client(self.container_name, blob_name)
        lease = blob.acquire_lease()

        # Act
        with self.assertRaises(HttpResponseError):
            blob.acquire_lease()

        # Assert
        self.assertIsNotNone(lease.id)

    @record
    def test_unicode_get_blob_unicode_name(self):
        # Arrange
        blob_name = '啊齄丂狛狜'
        blob = self.bsc.get_blob_client(self.container_name, blob_name)
        blob.upload_blob(b'hello world')

        # Act
        data = blob.download_blob()

        # Assert
        self.assertEqual(b"".join(list(data)), b'hello world')

    @record
    def test_create_blob_blob_unicode_data(self):
        # Arrange
        blob_name = self._get_blob_reference()
        blob = self.bsc.get_blob_client(self.container_name, blob_name)

        # Act
        data = u'hello world啊齄丂狛狜'
        resp = blob.upload_blob(data)

        # Assert
        self.assertIsNotNone(resp.get('etag'))

    @record
    def test_no_sas_private_blob(self):
        # Arrange
        blob_name = self._create_block_blob()
        blob = self.bsc.get_blob_client(self.container_name, blob_name)

        # Act
        response = requests.get(blob.url)

        # Assert
        self.assertFalse(response.ok)
        self.assertNotEqual(-1, response.text.find('ResourceNotFound'))

    @record
    def test_no_sas_public_blob(self):
        # Arrange
        data = b'a public blob can be read without a shared access signature'
        blob_name = 'blob1.txt'
        container_name = self._get_container_reference()
        try:
            container = self.bsc.create_container(container_name, public_access='blob')
        except ResourceExistsError:
            container = self.bsc.get_container_client(container_name)
        blob = container.upload_blob(blob_name, data, overwrite=True)

        # Act
        response = requests.get(blob.url)

        # Assert
        self.assertTrue(response.ok)
        self.assertEqual(data, response.content)

    @record
    def test_public_access_blob(self):
        # Arrange
        data = b'public access blob'
        blob_name = 'blob1.txt'
        container_name = self._get_container_reference()
        try:
            container = self.bsc.create_container(container_name, public_access='blob')
        except ResourceExistsError:
            container = self.bsc.get_container_client(container_name)
        blob = container.upload_blob(blob_name, data, overwrite=True)

        # Act
        service = BlobClient.from_blob_url(blob.url)
        #self._set_test_proxy(service, self.settings)
        content = service.download_blob().content_as_bytes()

        # Assert
        self.assertEqual(data, content)

    @record
    def test_sas_access_blob(self):
        # SAS URL is calculated from storage key, so this test runs live only
        if TestMode.need_recording_file(self.test_mode):
            return

        # Arrange
        blob_name = self._create_block_blob()
        blob = self.bsc.get_blob_client(self.container_name, blob_name)
        
        token = generate_blob_sas(
            blob.account_name,
            blob.container_name,
            blob.blob_name,
            snapshot=blob.snapshot,
            account_key=blob.credential.account_key,
            permission=BlobSasPermissions(read=True),
            expiry=datetime.utcnow() + timedelta(hours=1),
        )

        # Act
        service = BlobClient.from_blob_url(blob.url, credential=token)
        #self._set_test_proxy(service, self.settings)
        content = service.download_blob().content_as_bytes()

        # Assert
        self.assertEqual(self.byte_data, content)

    def test_sas_access_blob_snapshot(self):
        # SAS URL is calculated from storage key, so this test runs live only
        if TestMode.need_recording_file(self.test_mode):
            return

        # Arrange
        blob_name = self._create_block_blob()
        blob_client = self.bsc.get_blob_client(self.container_name, blob_name)
        blob_snapshot = blob_client.create_snapshot()
        blob_snapshot_client = self.bsc.get_blob_client(self.container_name, blob_name, snapshot=blob_snapshot)

        token = generate_blob_sas(
            blob_snapshot_client.account_name,
            blob_snapshot_client.container_name,
            blob_snapshot_client.blob_name,
            snapshot=blob_snapshot_client.snapshot,
            account_key=blob_snapshot_client.credential.account_key,
            permission=BlobSasPermissions(read=True, delete=True),
            expiry=datetime.utcnow() + timedelta(hours=1),
        )

        service = BlobClient.from_blob_url(blob_snapshot_client.url, credential=token)

        # Act
        snapshot_content = service.download_blob().content_as_bytes()

        # Assert
        self.assertEqual(self.byte_data, snapshot_content)

        # Act
        service.delete_blob()

        # Assert
        with self.assertRaises(ResourceNotFoundError):
            service.get_blob_properties()

    @record
    def test_sas_signed_identifier(self):
        # SAS URL is calculated from storage key, so this test runs live only
        if TestMode.need_recording_file(self.test_mode):
            return

        # Arrange
        blob_name = self._create_block_blob()
        container = self.bsc.get_container_client(self.container_name)
        blob = self.bsc.get_blob_client(self.container_name, blob_name)

        access_policy = AccessPolicy()
        access_policy.start = datetime.utcnow() - timedelta(hours=1)
        access_policy.expiry = datetime.utcnow() + timedelta(hours=1)
        access_policy.permission = BlobSasPermissions(read=True)
        identifiers = {'testid': access_policy}

        resp = container.set_container_access_policy(identifiers)

        token = generate_blob_sas(
            blob.account_name,
            blob.container_name,
            blob.blob_name,
            snapshot=blob.snapshot,
            account_key=blob.credential.account_key,
            policy_id='testid')

        # Act
        service = BlobClient.from_blob_url(blob.url, credential=token)
        #self._set_test_proxy(service, self.settings)
        result = service.download_blob().content_as_bytes()

        # Assert
        self.assertEqual(self.byte_data, result)

    @record
    def test_account_sas(self):
        # SAS URL is calculated from storage key, so this test runs live only
        if TestMode.need_recording_file(self.test_mode):
            return

        # Arrange
        blob_name = self._create_block_blob()

        token = generate_account_sas(
            self.bsc.account_name,
            self.bsc.credential.account_key,
            ResourceTypes(container=True, object=True),
            AccountSasPermissions(read=True),
            datetime.utcnow() + timedelta(hours=1),
        )

        # Act
        blob = BlobClient(
            self.bsc.url, container_name=self.container_name, blob_name=blob_name, credential=token)
        container = ContainerClient(
            self.bsc.url, container_name=self.container_name, credential=token)
        container.get_container_properties()
        blob_response = requests.get(blob.url)
        container_response = requests.get(container.url, params={'restype':'container'})

        # Assert
        self.assertTrue(blob_response.ok)
        self.assertEqual(self.byte_data, blob_response.content)
        self.assertTrue(container_response.ok)

    @record
    def test_get_user_delegation_key(self):
        # Act
        token_credential = self.generate_oauth_token()

        # Action 1: make sure token works
        service = BlobServiceClient(self._get_oauth_account_url(), credential=token_credential)

        start = datetime.utcnow()
        expiry = datetime.utcnow() + timedelta(hours=1)
        user_delegation_key_1 = service.get_user_delegation_key(key_start_time=start, key_expiry_time=expiry)
        user_delegation_key_2 = service.get_user_delegation_key(key_start_time=start, key_expiry_time=expiry)

        # Assert key1 is valid
        self.assertIsNotNone(user_delegation_key_1.signed_oid)
        self.assertIsNotNone(user_delegation_key_1.signed_tid)
        self.assertIsNotNone(user_delegation_key_1.signed_start)
        self.assertIsNotNone(user_delegation_key_1.signed_expiry)
        self.assertIsNotNone(user_delegation_key_1.signed_version)
        self.assertIsNotNone(user_delegation_key_1.signed_service)
        self.assertIsNotNone(user_delegation_key_1.value)

        # Assert key1 and key2 are equal, since they have the exact same start and end times
        self.assertEqual(user_delegation_key_1.signed_oid, user_delegation_key_2.signed_oid)
        self.assertEqual(user_delegation_key_1.signed_tid, user_delegation_key_2.signed_tid)
        self.assertEqual(user_delegation_key_1.signed_start, user_delegation_key_2.signed_start)
        self.assertEqual(user_delegation_key_1.signed_expiry, user_delegation_key_2.signed_expiry)
        self.assertEqual(user_delegation_key_1.signed_version, user_delegation_key_2.signed_version)
        self.assertEqual(user_delegation_key_1.signed_service, user_delegation_key_2.signed_service)
        self.assertEqual(user_delegation_key_1.value, user_delegation_key_2.value)

    def test_user_delegation_sas_for_blob(self):
        pytest.skip("Current Framework Cannot Support OAUTH")
        # SAS URL is calculated from storage key, so this test runs live only
        if TestMode.need_recording_file(self.test_mode):
            return

        # Arrange
        token_credential = self.generate_oauth_token()
        service_client = BlobServiceClient(self._get_oauth_account_url(), credential=token_credential)
        user_delegation_key = service_client.get_user_delegation_key(datetime.utcnow(),
                                                                     datetime.utcnow() + timedelta(hours=1))

        container_client = service_client.create_container(self.get_resource_name('oauthcontainer'))
        blob_client = container_client.get_blob_client(self.get_resource_name('oauthblob'))
        blob_client.upload_blob(self.byte_data, length=len(self.byte_data))

        token = generate_blob_sas(
            blob_client.account_name,
            blob_client.container_name,
            blob_client.blob_name,
            snapshot=blob_client.snapshot,
            account_key=blob_client.credential.account_key,
            permission=BlobSasPermissions(read=True),
            expiry=datetime.utcnow() + timedelta(hours=1),
            user_delegation_key=user_delegation_key,
            account_name='emilydevtest',
        )

        # Act
        # Use the generated identity sas
        new_blob_client = BlobClient.from_blob_url(blob_client.url, credential=token)
        content = new_blob_client.download_blob()

        # Assert
        self.assertEqual(self.byte_data, b"".join(list(content)))

    @record
    def test_token_credential(self):
        token_credential = self.generate_oauth_token()
        get_token = token_credential.get_token

        # Action 1: make sure token works
        service = BlobServiceClient(self._get_oauth_account_url(), credential=token_credential)
        result = service.get_service_properties()
        self.assertIsNotNone(result)

        # Action 2: change token value to make request fail
        fake_credential = self.generate_fake_token()
        service = BlobServiceClient(self._get_oauth_account_url(), credential=fake_credential)
        with self.assertRaises(ClientAuthenticationError):
            service.get_service_properties()

        # Action 3: update token to make it working again
        service = BlobServiceClient(self._get_oauth_account_url(), credential=token_credential)
        result = service.get_service_properties()
        self.assertIsNotNone(result)

    @record
    def test_shared_read_access_blob(self):
        # SAS URL is calculated from storage key, so this test runs live only
        if TestMode.need_recording_file(self.test_mode):
            return

        # Arrange
        blob_name = self._create_block_blob()
        blob = self.bsc.get_blob_client(self.container_name, blob_name)

        token = generate_blob_sas(
            blob.account_name,
            blob.container_name,
            blob.blob_name,
            snapshot=blob.snapshot,
            account_key=blob.credential.account_key,
            permission=BlobSasPermissions(read=True),
            expiry=datetime.utcnow() + timedelta(hours=1),
        )

        # Act
        sas_blob = BlobClient.from_blob_url(blob.url, credential=token)
        response = requests.get(sas_blob.url)

        # Assert
        response.raise_for_status()
        self.assertTrue(response.ok)
        self.assertEqual(self.byte_data, response.content)

    @record
    def test_shared_read_access_blob_with_content_query_params(self):
        # SAS URL is calculated from storage key, so this test runs live only
        if TestMode.need_recording_file(self.test_mode):
            return

        # Arrange
        blob_name = self._create_block_blob()
        blob = self.bsc.get_blob_client(self.container_name, blob_name)

        token = generate_blob_sas(
            blob.account_name,
            blob.container_name,
            blob.blob_name,
            snapshot=blob.snapshot,
            account_key=blob.credential.account_key,
            permission=BlobSasPermissions(read=True),
            expiry=datetime.utcnow() + timedelta(hours=1),
            cache_control='no-cache',
            content_disposition='inline',
            content_encoding='utf-8',
            content_language='fr',
            content_type='text',
        )
        sas_blob = BlobClient.from_blob_url(blob.url, credential=token)

        # Act
        response = requests.get(sas_blob.url)

        # Assert
        response.raise_for_status()
        self.assertEqual(self.byte_data, response.content)
        self.assertEqual(response.headers['cache-control'], 'no-cache')
        self.assertEqual(response.headers['content-disposition'], 'inline')
        self.assertEqual(response.headers['content-encoding'], 'utf-8')
        self.assertEqual(response.headers['content-language'], 'fr')
        self.assertEqual(response.headers['content-type'], 'text')

    @record
    def test_shared_write_access_blob(self):
        # SAS URL is calculated from storage key, so this test runs live only
        if TestMode.need_recording_file(self.test_mode):
            return

        # Arrange
        updated_data = b'updated blob data'
        blob_name = self._create_block_blob()
        blob = self.bsc.get_blob_client(self.container_name, blob_name)

        token = generate_blob_sas(
            blob.account_name,
            blob.container_name,
            blob.blob_name,
            snapshot=blob.snapshot,
            account_key=blob.credential.account_key,
            permission=BlobSasPermissions(write=True),
            expiry=datetime.utcnow() + timedelta(hours=1),
        )
        sas_blob = BlobClient.from_blob_url(blob.url, credential=token)

        # Act
        headers = {'x-ms-blob-type': 'BlockBlob'}
        response = requests.put(sas_blob.url, headers=headers, data=updated_data)

        # Assert
        response.raise_for_status()
        self.assertTrue(response.ok)
        data = blob.download_blob()
        self.assertEqual(updated_data, b"".join(list(data)))

    @record
    def test_shared_delete_access_blob(self):
        # SAS URL is calculated from storage key, so this test runs live only
        if TestMode.need_recording_file(self.test_mode):
            return

        # Arrange
        blob_name = self._create_block_blob()
        blob = self.bsc.get_blob_client(self.container_name, blob_name)

        token = generate_blob_sas(
            blob.account_name,
            blob.container_name,
            blob.blob_name,
            snapshot=blob.snapshot,
            account_key=blob.credential.account_key,
            permission=BlobSasPermissions(delete=True),
            expiry=datetime.utcnow() + timedelta(hours=1),
        )
        sas_blob = BlobClient.from_blob_url(blob.url, credential=token)

        # Act
        response = requests.delete(sas_blob.url)

        # Assert
        response.raise_for_status()
        self.assertTrue(response.ok)
        with self.assertRaises(HttpResponseError):
            sas_blob.download_blob()

    @record
    def test_get_account_information(self):
        # Act
        info = self.bsc.get_account_information()

        # Assert
        self.assertIsNotNone(info.get('sku_name'))
        self.assertIsNotNone(info.get('account_kind'))

    @record
    def test_get_account_information_with_container_name(self):
        # Act
        # Container name gets ignored
        container = self.bsc.get_container_client("missing")
        info = container.get_account_information()

        # Assert
        self.assertIsNotNone(info.get('sku_name'))
        self.assertIsNotNone(info.get('account_kind'))

    @record
    def test_get_account_information_with_blob_name(self):
        # Act
        # Both container and blob names get ignored
        blob = self.bsc.get_blob_client("missing", "missing")
        info = blob.get_account_information()

        # Assert
        self.assertIsNotNone(info.get('sku_name'))
        self.assertIsNotNone(info.get('account_kind'))

    @record
    def test_get_account_information_with_container_sas(self):
        # SAS URL is calculated from storage key, so this test runs live only
        if TestMode.need_recording_file(self.test_mode):
            return

        # Arrange
        container = self.bsc.get_container_client(self.container_name)
        token = generate_container_sas(
            container.account_name,
            container.container_name,
            account_key=container.credential.account_key,
            permission=ContainerSasPermissions(read=True),
            expiry=datetime.utcnow() + timedelta(hours=1),
        )
        sas_container = ContainerClient.from_container_url(container.url, credential=token)

        # Act
        info = sas_container.get_account_information()

        # Assert
        self.assertIsNotNone(info.get('sku_name'))
        self.assertIsNotNone(info.get('account_kind'))

    @record
    def test_get_account_information_with_blob_sas(self):
        # SAS URL is calculated from storage key, so this test runs live only
        if TestMode.need_recording_file(self.test_mode):
            return

        # Arrange
        blob_name = self._create_block_blob()
        blob = self.bsc.get_blob_client(self.container_name, blob_name)

        token = generate_blob_sas(
            blob.account_name,
            blob.container_name,
            blob.blob_name,
            snapshot=blob.snapshot,
            account_key=blob.credential.account_key,
            permission=BlobSasPermissions(read=True),
            expiry=datetime.utcnow() + timedelta(hours=1),
        )
        sas_blob = BlobClient.from_blob_url(blob.url, credential=token)

        # Act
        info = sas_blob.get_account_information()

        # Assert
        self.assertIsNotNone(info.get('sku_name'))
        self.assertIsNotNone(info.get('account_kind'))

    @record
    def test_download_to_file_with_sas(self):
        if TestMode.need_recording_file(self.test_mode):
            return
        # Arrange
        data = b'12345678' * 1024 * 1024
        self._create_remote_container()
        source_blob = self._create_remote_block_blob(blob_data=data)
        sas_token = generate_blob_sas(
            source_blob.account_name,
            source_blob.container_name,
            source_blob.blob_name,
            snapshot=source_blob.snapshot,
            account_key=source_blob.credential.account_key,
            permission=BlobSasPermissions(read=True),
            expiry=datetime.utcnow() + timedelta(hours=1),
        )
        blob = BlobClient.from_blob_url(source_blob.url, credential=sas_token)


        # Act
        download_blob_from_url(blob.url, FILE_PATH)

        # Assert
        with open(FILE_PATH, 'rb') as stream:
            actual = stream.read()
            self.assertEqual(data, actual)

    @record
    def test_download_to_file_with_credential(self):
        if TestMode.need_recording_file(self.test_mode):
            return
        # Arrange
        data = b'12345678' * 1024 * 1024
        self._create_remote_container()
        source_blob = self._create_remote_block_blob(blob_data=data)

        # Act
        download_blob_from_url(
            source_blob.url, FILE_PATH,
            max_concurrency=2,
            credential=self.settings.REMOTE_STORAGE_ACCOUNT_KEY)

        # Assert
        with open(FILE_PATH, 'rb') as stream:
            actual = stream.read()
            self.assertEqual(data, actual)

    @record
    def test_download_to_stream_with_credential(self):
        if TestMode.need_recording_file(self.test_mode):
            return
        # Arrange
        data = b'12345678' * 1024 * 1024
        self._create_remote_container()
        source_blob = self._create_remote_block_blob(blob_data=data)

        # Act
        with open(FILE_PATH, 'wb') as stream:
            download_blob_from_url(
                source_blob.url, stream,
                max_concurrency=2,
                credential=self.settings.REMOTE_STORAGE_ACCOUNT_KEY)

        # Assert
        with open(FILE_PATH, 'rb') as stream:
            actual = stream.read()
            self.assertEqual(data, actual)

    @record
    def test_download_to_file_with_existing_file(self):
        if TestMode.need_recording_file(self.test_mode):
            return
        # Arrange
        data = b'12345678' * 1024 * 1024
        self._create_remote_container()
        source_blob = self._create_remote_block_blob(blob_data=data)

        # Act
        download_blob_from_url(
            source_blob.url, FILE_PATH,
            credential=self.settings.REMOTE_STORAGE_ACCOUNT_KEY)

        with self.assertRaises(ValueError):
            download_blob_from_url(source_blob.url, FILE_PATH)

        # Assert
        with open(FILE_PATH, 'rb') as stream:
            actual = stream.read()
            self.assertEqual(data, actual)

    @record
    def test_download_to_file_with_existing_file_overwrite(self):
        if TestMode.need_recording_file(self.test_mode):
            return
        # Arrange
        data = b'12345678' * 1024 * 1024
        self._create_remote_container()
        source_blob = self._create_remote_block_blob(blob_data=data)

        # Act
        download_blob_from_url(
            source_blob.url, FILE_PATH,
            credential=self.settings.REMOTE_STORAGE_ACCOUNT_KEY)

        data2 = b'ABCDEFGH' * 1024 * 1024
        source_blob = self._create_remote_block_blob(blob_data=data2)
        download_blob_from_url(
            source_blob.url, FILE_PATH, overwrite=True,
            credential=self.settings.REMOTE_STORAGE_ACCOUNT_KEY)

        # Assert
        with open(FILE_PATH, 'rb') as stream:
            actual = stream.read()
            self.assertEqual(data2, actual)

    @record
    def test_upload_to_url_bytes_with_sas(self):
        # SAS URL is calculated from storage key, so this test runs live only
        if TestMode.need_recording_file(self.test_mode):
            return

        # Arrange
        data = b'12345678' * 1024 * 1024
        blob_name = self._get_blob_reference()
        blob = self.bsc.get_blob_client(self.container_name, blob_name)

        token = generate_blob_sas(
            blob.account_name,
            blob.container_name,
            blob.blob_name,
            snapshot=blob.snapshot,
            account_key=blob.credential.account_key,
            permission=BlobSasPermissions(write=True),
            expiry=datetime.utcnow() + timedelta(hours=1),
        )
        sas_blob = BlobClient.from_blob_url(blob.url, credential=token)

        # Act
        uploaded = upload_blob_to_url(sas_blob.url, data)

        # Assert
        self.assertIsNotNone(uploaded)
        content = blob.download_blob().content_as_bytes()
        self.assertEqual(data, content)

    @record
    def test_upload_to_url_bytes_with_credential(self):
        # SAS URL is calculated from storage key, so this test runs live only
        if TestMode.need_recording_file(self.test_mode):
            return

        # Arrange
        data = b'12345678' * 1024 * 1024
        blob_name = self._get_blob_reference()
        blob = self.bsc.get_blob_client(self.container_name, blob_name)

        # Act
        uploaded = upload_blob_to_url(
            blob.url, data, credential=self.settings.STORAGE_ACCOUNT_KEY)

        # Assert
        self.assertIsNotNone(uploaded)
        content = blob.download_blob().content_as_bytes()
        self.assertEqual(data, content)

    @record
    def test_upload_to_url_bytes_with_existing_blob(self):
        # SAS URL is calculated from storage key, so this test runs live only
        if TestMode.need_recording_file(self.test_mode):
            return

        # Arrange
        data = b'12345678' * 1024 * 1024
        blob_name = self._get_blob_reference()
        blob = self.bsc.get_blob_client(self.container_name, blob_name)
        blob.upload_blob(b"existing_data")

        # Act
        with self.assertRaises(ResourceExistsError):
            upload_blob_to_url(
                blob.url, data, credential=self.settings.STORAGE_ACCOUNT_KEY)

        # Assert
        content = blob.download_blob().content_as_bytes()
        self.assertEqual(b"existing_data", content)

    @record
    def test_upload_to_url_bytes_with_existing_blob_overwrite(self):
        # SAS URL is calculated from storage key, so this test runs live only
        if TestMode.need_recording_file(self.test_mode):
            return

        # Arrange
        data = b'12345678' * 1024 * 1024
        blob_name = self._get_blob_reference()
        blob = self.bsc.get_blob_client(self.container_name, blob_name)
        blob.upload_blob(b"existing_data")

        # Act
        uploaded = upload_blob_to_url(
            blob.url, data,
            overwrite=True,
            credential=self.settings.STORAGE_ACCOUNT_KEY)

        # Assert
        self.assertIsNotNone(uploaded)
        content = blob.download_blob().content_as_bytes()
        self.assertEqual(data, content)

    @record
    def test_upload_to_url_text_with_credential(self):
        # SAS URL is calculated from storage key, so this test runs live only
        if TestMode.need_recording_file(self.test_mode):
            return

        # Arrange
        data = '12345678' * 1024 * 1024
        blob_name = self._get_blob_reference()
        blob = self.bsc.get_blob_client(self.container_name, blob_name)

        # Act
        uploaded = upload_blob_to_url(
            blob.url, data, credential=self.settings.STORAGE_ACCOUNT_KEY)

        # Assert
        self.assertIsNotNone(uploaded)
        content = blob.download_blob().content_as_text()
        self.assertEqual(data, content)

    @record
    def test_upload_to_url_file_with_credential(self):
        # SAS URL is calculated from storage key, so this test runs live only
        if TestMode.need_recording_file(self.test_mode):
            return

        # Arrange
        data = b'12345678' * 1024 * 1024
        with open(FILE_PATH, 'wb') as stream:
            stream.write(data)
        blob_name = self._get_blob_reference()
        blob = self.bsc.get_blob_client(self.container_name, blob_name)

        # Act
        with open(FILE_PATH, 'rb'):
            uploaded = upload_blob_to_url(
                blob.url, data, credential=self.settings.STORAGE_ACCOUNT_KEY)

        # Assert
        self.assertIsNotNone(uploaded)
        content = blob.download_blob().content_as_bytes()
        self.assertEqual(data, content)

    def test_set_blob_permission_from_string(self):
        # Arrange
        permission1 = BlobSasPermissions(read=True, write=True)
        permission2 = BlobSasPermissions.from_string('wr')
        self.assertEqual(permission1.read, permission2.read)
        self.assertEqual(permission1.write, permission2.write)

    def test_set_blob_permission(self):
        # Arrange
        permission = BlobSasPermissions.from_string('wrdx')
        self.assertEqual(permission.read, True)
        self.assertEqual(permission.delete, True)
        self.assertEqual(permission.write, True)
        self.assertEqual(permission._str, 'wrdx')
    
    def test_transport_closed_only_once(self):
        if TestMode.need_recording_file(self.test_mode):
            return
        transport = RequestsTransport()
        url = self._get_account_url()
        credential = self._get_shared_key_credential()
        blob_name = self._get_blob_reference()
        with BlobServiceClient(url, credential=credential, transport=transport) as bsc:
            bsc.get_service_properties()
            assert transport.session is not None
            with bsc.get_blob_client(self.container_name, blob_name) as bc:
                assert transport.session is not None
            bsc.get_service_properties()
            assert transport.session is not None
<<<<<<< HEAD
=======

>>>>>>> ba91941e

#------------------------------------------------------------------------------
if __name__ == '__main__':
    unittest.main()<|MERGE_RESOLUTION|>--- conflicted
+++ resolved
@@ -1918,10 +1918,7 @@
                 assert transport.session is not None
             bsc.get_service_properties()
             assert transport.session is not None
-<<<<<<< HEAD
-=======
-
->>>>>>> ba91941e
+
 
 #------------------------------------------------------------------------------
 if __name__ == '__main__':
