# coding: utf-8
# -------------------------------------------------------------------------
# Copyright (c) Microsoft Corporation. All rights reserved.
# Licensed under the MIT License. See License.txt in the project root for
# license information.
# --------------------------------------------------------------------------
from __future__ import division
import os.path
import time
import os
import logging
import pdb
from devtools_testutils import (
    AzureMgmtTestCase,
    AzureMgmtPreparer,
    ResourceGroupPreparer,
    StorageAccountPreparer,
    FakeResource,
)
try:
    from cStringIO import StringIO      # Python 2
except ImportError:
    from io import StringIO

from azure.core.exceptions import ResourceNotFoundError, HttpResponseError
from azure.mgmt.storage.models import StorageAccount, Endpoints
try:
    # Running locally - use configuration in settings_real.py
    from .settings_real import *
except ImportError:
    # Running on the pipeline - use fake values in order to create rg, etc.
    from .settings_fake import *

import pytest

<<<<<<< HEAD
ENABLE_LOGGING = True
=======
from devtools_testutils.storage import StorageTestCase

>>>>>>> e75c11b1
LOGGING_FORMAT = '%(asctime)s %(name)-20s %(levelname)-5s %(message)s'
os.environ['AZURE_TEST_RUN_LIVE'] = os.environ.get('AZURE_TEST_RUN_LIVE', None) or RUN_IN_LIVE
os.environ['AZURE_SKIP_LIVE_RECORDING'] = os.environ.get('AZURE_SKIP_LIVE_RECORDING', None) or SKIP_LIVE_RECORDING


class GlobalStorageAccountPreparer(AzureMgmtPreparer):
    def __init__(self):
        super(GlobalStorageAccountPreparer, self).__init__(
            name_prefix='',
            random_name_length=42
        )

    def create_resource(self, name, **kwargs):
        storage_account = StorageTestCase._STORAGE_ACCOUNT
        if self.is_live:
            self.test_class_instance.scrubber.register_name_pair(
                storage_account.name,
                "storagename"
            )
            self.test_class_instance.scrubber.register_name_pair(
                ":.{43}=\r",
                ":fake_shared_key=\r"
            )
        else:
            name = "storagename"
            storage_account.name = name
            storage_account.primary_endpoints.blob = 'https://{}.{}.core.windows.net'.format(name, 'blob')
            storage_account.primary_endpoints.queue = 'https://{}.{}.core.windows.net'.format(name, 'queue')
            storage_account.primary_endpoints.table = 'https://{}.{}.core.windows.net'.format(name, 'table')
            storage_account.primary_endpoints.file = 'https://{}.{}.core.windows.net'.format(name, 'file')

        return {
            'location': 'westus',
            'resource_group': StorageTestCase._RESOURCE_GROUP,
            'storage_account': storage_account,
            'storage_account_key': StorageTestCase._STORAGE_KEY,
            'storage_account_cs': StorageTestCase._STORAGE_CONNECTION_STRING,
        }


class GlobalResourceGroupPreparer(AzureMgmtPreparer):
    def __init__(self):
        super(GlobalResourceGroupPreparer, self).__init__(
            name_prefix='',
            random_name_length=42
        )

    def create_resource(self, name, **kwargs):
        rg = StorageTestCase._RESOURCE_GROUP
        if self.is_live:
            self.test_class_instance.scrubber.register_name_pair(
                rg.name,
                "rgname"
            )
        else:
            rg = FakeResource(
                name="rgname",
                id="/subscriptions/00000000-0000-0000-0000-000000000000/resourceGroups/rgname"
            )

        return {
            'location': 'westus',
            'resource_group': rg,
        }


def not_for_emulator(test):
    def skip_test_if_targeting_emulator(self):
        test(self)
    return skip_test_if_targeting_emulator


class LogCaptured(object):
    def __init__(self, test_case=None):
        # accept the test case so that we may reset logging after capturing logs
        self.test_case = test_case

    def __enter__(self):
        # enable logging
        # it is possible that the global logging flag is turned off
        self.test_case.enable_logging()

        # create a string stream to send the logs to
        self.log_stream = StringIO()

        # the handler needs to be stored so that we can remove it later
        self.handler = logging.StreamHandler(self.log_stream)
        self.handler.setFormatter(logging.Formatter(LOGGING_FORMAT))

        # get and enable the logger to send the outputs to the string stream
        self.logger = logging.getLogger('azure.storage')
        self.logger.level = logging.DEBUG
        self.logger.addHandler(self.handler)

        # the stream is returned to the user so that the capture logs can be retrieved
        return self.log_stream

    def __exit__(self, exc_type, exc_val, exc_tb):
        # stop the handler, and close the stream to exit
        self.logger.removeHandler(self.handler)
        self.log_stream.close()

        # reset logging since we messed with the setting
        self.test_case.configure_logging()


@pytest.fixture(scope="session")
def storage_account():
    test_case = AzureMgmtTestCase("__init__")
    rg_preparer = ResourceGroupPreparer(random_name_enabled=True, name_prefix='pystorage')
    storage_preparer = StorageAccountPreparer(random_name_enabled=True, name_prefix='pyacrstorage')

    # Create
    subscription_id = os.environ.get("AZURE_SUBSCRIPTION_ID", None)
    location = os.environ.get("AZURE_LOCATION", "westus")

    existing_rg_name = os.environ.get("AZURE_RESOURCEGROUP_NAME")
    existing_storage_name = os.environ.get("AZURE_STORAGE_ACCOUNT_NAME")
    existing_storage_key = os.environ.get("AZURE_STORAGE_ACCOUNT_KEY")
    storage_connection_string = os.environ.get("AZURE_STORAGE_CONNECTION_STRING")

    i_need_to_create_rg = not (existing_rg_name or existing_storage_name or storage_connection_string)
    got_storage_info_from_env = existing_storage_name or storage_connection_string

    try:
        if i_need_to_create_rg:
            logging.info("I NEED TO CREATE RG")
            rg_name, rg_kwargs = rg_preparer._prepare_create_resource(test_case)
            rg = rg_kwargs['resource_group']
        else:
            logging.info("I DONT NEED TO CREATE RG")
            rg_name = existing_rg_name or "no_rg_needed"
            rg = FakeResource(
                name=rg_name,
                id="/subscriptions/{}/resourceGroups/{}".format(subscription_id, rg_name)
            )
        StorageTestCase._RESOURCE_GROUP = rg


        try:
            if got_storage_info_from_env:
                logging.info("EXISTING INFO IN ENV")
                if storage_connection_string:
                    storage_connection_string_parts = dict([
                        part.split('=', 1)
                        for part in storage_connection_string.split(";")
                    ])

                storage_account = None
                if existing_storage_name:
                    logging.info("EXISTING NAME IS {}".format(existing_storage_name))
                    storage_name = existing_storage_name
                    storage_account = StorageAccount(
                        location=location,
                    )
                    storage_account.name = storage_name
                    storage_account.id = storage_name
                    storage_account.primary_endpoints = Endpoints()
                    storage_account.primary_endpoints.blob = '{}://{}.{}.{}'.format(PROTOCOL, storage_name, 'blob', ACCOUNT_URL_SUFFIX)
                    storage_account.primary_endpoints.queue = '{}://{}.{}.{}'.format(PROTOCOL, storage_name, 'queue', ACCOUNT_URL_SUFFIX)
                    storage_account.primary_endpoints.table = '{}://{}.{}.{}'.format(PROTOCOL, storage_name, 'table', ACCOUNT_URL_SUFFIX)
                    storage_account.primary_endpoints.file = '{}://{}.{}.{}'.format(PROTOCOL, storage_name, 'file', ACCOUNT_URL_SUFFIX)
                    storage_key = existing_storage_key

                if not storage_connection_string:
                    # It means I have received a storage name from env
                    storage_connection_string=";".join([
                        "DefaultEndpointsProtocol=https",
                        "AccountName={}".format(storage_name),
                        "AccountKey={}".format(storage_key),
                        "BlobEndpoint={}".format(storage_account.primary_endpoints.blob),
                        "TableEndpoint={}".format(storage_account.primary_endpoints.table),
                        "QueueEndpoint={}".format(storage_account.primary_endpoints.queue),
                        "FileEndpoint={}".format(storage_account.primary_endpoints.file),
                    ])

                if not storage_account:
                    # It means I have received a connection string
                    storage_name = storage_connection_string_parts["AccountName"]
                    storage_account = StorageAccount(
                        location=location,
                    )

                    def build_service_endpoint(service):
                        return "{}://{}.{}.{}".format(
                            storage_connection_string_parts.get("DefaultEndpointsProtocol", "https"),
                            storage_connection_string_parts["AccountName"],
                            service,
                            storage_connection_string_parts["EndpointSuffix"], # Let it fail if we don't even have that
                        )

                    storage_account.name = storage_name
                    storage_account.id = storage_name
                    storage_account.primary_endpoints=Endpoints()
                    storage_account.primary_endpoints.blob = storage_connection_string_parts.get("BlobEndpoint", build_service_endpoint("blob"))
                    storage_account.primary_endpoints.queue = storage_connection_string_parts.get("QueueEndpoint", build_service_endpoint("queue"))
                    storage_account.primary_endpoints.file = storage_connection_string_parts.get("FileEndpoint", build_service_endpoint("file"))
                    storage_account.secondary_endpoints=Endpoints()
                    storage_account.secondary_endpoints.blob = storage_connection_string_parts.get("BlobSecondaryEndpoint", build_service_endpoint("blob"))
                    storage_account.secondary_endpoints.queue = storage_connection_string_parts.get("QueueSecondaryEndpoint", build_service_endpoint("queue"))
                    storage_account.secondary_endpoints.file = storage_connection_string_parts.get("FileSecondaryEndpoint", build_service_endpoint("file"))
                    storage_key = storage_connection_string_parts["AccountKey"]

            else:
<<<<<<< HEAD
                logging.info("CREATE STORAGE ACCOUNT")
                storage_name, storage_kwargs = storage_preparer._prepare_create_resource(test_case, **rg_kwargs)
=======
                for i in range(5):
                    try:
                        time.sleep(i) if i == 0 else time.sleep(2 ** i)
                        storage_name, storage_kwargs = storage_preparer._prepare_create_resource(
                            test_case, **rg_kwargs)
                        break
                        # Some tests may be running on the storage account and a conflict may occur. Backoff & Retry.
                    except HttpResponseError:
                        continue
>>>>>>> e75c11b1
                storage_account = storage_kwargs['storage_account']
                storage_key = storage_kwargs['storage_account_key']
                storage_connection_string = storage_kwargs['storage_account_cs']

            StorageTestCase._STORAGE_ACCOUNT = storage_account
            StorageTestCase._STORAGE_KEY = storage_key
            StorageTestCase._STORAGE_CONNECTION_STRING = storage_connection_string
            yield
        finally:
            if not got_storage_info_from_env:
                storage_preparer.remove_resource(
                    storage_name,
                    resource_group=rg
                )
    finally:
        if i_need_to_create_rg:
            try:
                rg_preparer.remove_resource(rg_name)
            # This covers the case where another test had already removed the resource group
            except ResourceNotFoundError:
                pass
        StorageTestCase._RESOURCE_GROUP = None<|MERGE_RESOLUTION|>--- conflicted
+++ resolved
@@ -33,12 +33,9 @@
 
 import pytest
 
-<<<<<<< HEAD
 ENABLE_LOGGING = True
-=======
 from devtools_testutils.storage import StorageTestCase
 
->>>>>>> e75c11b1
 LOGGING_FORMAT = '%(asctime)s %(name)-20s %(levelname)-5s %(message)s'
 os.environ['AZURE_TEST_RUN_LIVE'] = os.environ.get('AZURE_TEST_RUN_LIVE', None) or RUN_IN_LIVE
 os.environ['AZURE_SKIP_LIVE_RECORDING'] = os.environ.get('AZURE_SKIP_LIVE_RECORDING', None) or SKIP_LIVE_RECORDING
@@ -243,10 +240,6 @@
                     storage_key = storage_connection_string_parts["AccountKey"]
 
             else:
-<<<<<<< HEAD
-                logging.info("CREATE STORAGE ACCOUNT")
-                storage_name, storage_kwargs = storage_preparer._prepare_create_resource(test_case, **rg_kwargs)
-=======
                 for i in range(5):
                     try:
                         time.sleep(i) if i == 0 else time.sleep(2 ** i)
@@ -256,7 +249,6 @@
                         # Some tests may be running on the storage account and a conflict may occur. Backoff & Retry.
                     except HttpResponseError:
                         continue
->>>>>>> e75c11b1
                 storage_account = storage_kwargs['storage_account']
                 storage_key = storage_kwargs['storage_account_key']
                 storage_connection_string = storage_kwargs['storage_account_cs']
