--- conflicted
+++ resolved
@@ -570,78 +570,7 @@
     def __init__(self, **kwargs):
         self.name = kwargs.get('name', None)
         self.container_name = kwargs.get('container_name', None)
-<<<<<<< HEAD
-
-
-class FilteredBlobPaged(PageIterator):
-    """An Iterable of Blob properties.
-
-    :ivar str service_endpoint: The service URL.
-    :ivar str prefix: A blob name prefix being used to filter the list.
-    :ivar str marker: The continuation token of the current page of results.
-    :ivar int results_per_page: The maximum number of results retrieved per API call.
-    :ivar str continuation_token: The continuation token to retrieve the next page of results.
-    :ivar str location_mode: The location mode being used to list results. The available
-        options include "primary" and "secondary".
-    :ivar current_page: The current page of listed results.
-    :vartype current_page: list(~azure.storage.blob.FilteredBlob)
-    :ivar str container: The container that the blobs are listed from.
-
-    :param callable command: Function to retrieve the next page of items.
-    :param str container: The name of the container.
-    :param int results_per_page: The maximum number of blobs to retrieve per
-        call.
-    :param str continuation_token: An opaque continuation token.
-    :param location_mode: Specifies the location the request should be sent to.
-        This mode only applies for RA-GRS accounts which allow secondary read access.
-        Options include 'primary' or 'secondary'.
-    """
-    def __init__(
-            self, command,
-            container=None,
-            results_per_page=None,
-            continuation_token=None,
-            location_mode=None):
-        super(FilteredBlobPaged, self).__init__(
-            get_next=self._get_next_cb,
-            extract_data=self._extract_data_cb,
-            continuation_token=continuation_token or ""
-        )
-        self._command = command
-        self.service_endpoint = None
-        self.marker = continuation_token
-        self.results_per_page = results_per_page
-        self.container = container
-        self.current_page = None
-        self.location_mode = location_mode
-
-    def _get_next_cb(self, continuation_token):
-        try:
-            return self._command(
-                marker=continuation_token or None,
-                maxresults=self.results_per_page,
-                cls=return_context_and_deserialized,
-                use_location=self.location_mode)
-        except HttpResponseError as error:
-            process_storage_error(error)
-
-    def _extract_data_cb(self, get_next_return):
-        self.location_mode, self._response = get_next_return
-        self.service_endpoint = self._response.service_endpoint
-        self.marker = self._response.next_marker
-        self.current_page = [self._build_item(item) for item in self._response.blobs]
-
-        return self._response.next_marker or None, self.current_page
-
-    @staticmethod
-    def _build_item(item):
-        if isinstance(item, FilterBlobItem):
-            blob = FilteredBlob(name=item.name, container_name=item.container_name)  # pylint: disable=protected-access
-            return blob
-        return item
-=======
         self.tags = kwargs.get('tags', None)
->>>>>>> e3c8f0ed
 
 
 class LeaseProperties(DictMixin):
