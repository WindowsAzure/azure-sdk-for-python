--- conflicted
+++ resolved
@@ -548,137 +548,6 @@
         self.tag_count = kwargs.get('x-ms-tag-count')
         self.tags = None
 
-<<<<<<< HEAD
-=======
-    @classmethod
-    def _from_generated(cls, generated):
-        blob = BlobProperties()
-        blob.name = generated.name
-        blob_type = get_enum_value(generated.properties.blob_type)
-        blob.blob_type = BlobType(blob_type) if blob_type else None
-        blob.etag = generated.properties.etag
-        blob.deleted = generated.deleted
-        blob.snapshot = generated.snapshot
-        blob.is_append_blob_sealed = generated.properties.is_sealed
-        blob.metadata = generated.metadata.additional_properties if generated.metadata else {}
-        blob.encrypted_metadata = generated.metadata.encrypted if generated.metadata else None
-        blob.lease = LeaseProperties._from_generated(generated)  # pylint: disable=protected-access
-        blob.copy = CopyProperties._from_generated(generated)  # pylint: disable=protected-access
-        blob.last_modified = generated.properties.last_modified
-        blob.creation_time = generated.properties.creation_time
-        blob.content_settings = ContentSettings._from_generated(generated)  # pylint: disable=protected-access
-        blob.size = generated.properties.content_length
-        blob.page_blob_sequence_number = generated.properties.blob_sequence_number
-        blob.server_encrypted = generated.properties.server_encrypted
-        blob.encryption_scope = generated.properties.encryption_scope
-        blob.deleted_time = generated.properties.deleted_time
-        blob.remaining_retention_days = generated.properties.remaining_retention_days
-        blob.blob_tier = generated.properties.access_tier
-        blob.blob_tier_inferred = generated.properties.access_tier_inferred
-        blob.archive_status = generated.properties.archive_status
-        blob.blob_tier_change_time = generated.properties.access_tier_change_time
-        blob.version_id = generated.version_id
-        blob.is_current_version = generated.is_current_version
-        blob.tag_count = generated.properties.tag_count
-        blob.tags = blob._parse_tags(generated.blob_tags)  # pylint: disable=protected-access
-        return blob
-
-    @staticmethod
-    def _parse_tags(generated_tags):
-        # type: (Optional[List[BlobTag]]) -> Union[Dict[str, str], None]
-        """Deserialize a list of BlobTag objects into a dict.
-        """
-        if generated_tags:
-            tag_dict = {t.key: t.value for t in generated_tags.blob_tag_set}
-            return tag_dict
-        return None
-
-
-class BlobPropertiesPaged(PageIterator):
-    """An Iterable of Blob properties.
-
-    :ivar str service_endpoint: The service URL.
-    :ivar str prefix: A blob name prefix being used to filter the list.
-    :ivar str marker: The continuation token of the current page of results.
-    :ivar int results_per_page: The maximum number of results retrieved per API call.
-    :ivar str continuation_token: The continuation token to retrieve the next page of results.
-    :ivar str location_mode: The location mode being used to list results. The available
-        options include "primary" and "secondary".
-    :ivar current_page: The current page of listed results.
-    :vartype current_page: list(~azure.storage.blob.BlobProperties)
-    :ivar str container: The container that the blobs are listed from.
-    :ivar str delimiter: A delimiting character used for hierarchy listing.
-
-    :param callable command: Function to retrieve the next page of items.
-    :param str container: The name of the container.
-    :param str prefix: Filters the results to return only blobs whose names
-        begin with the specified prefix.
-    :param int results_per_page: The maximum number of blobs to retrieve per
-        call.
-    :param str continuation_token: An opaque continuation token.
-    :param str delimiter:
-        Used to capture blobs whose names begin with the same substring up to
-        the appearance of the delimiter character. The delimiter may be a single
-        character or a string.
-    :param location_mode: Specifies the location the request should be sent to.
-        This mode only applies for RA-GRS accounts which allow secondary read access.
-        Options include 'primary' or 'secondary'.
-    """
-    def __init__(
-            self, command,
-            container=None,
-            prefix=None,
-            results_per_page=None,
-            continuation_token=None,
-            delimiter=None,
-            location_mode=None):
-        super(BlobPropertiesPaged, self).__init__(
-            get_next=self._get_next_cb,
-            extract_data=self._extract_data_cb,
-            continuation_token=continuation_token or ""
-        )
-        self._command = command
-        self.service_endpoint = None
-        self.prefix = prefix
-        self.marker = None
-        self.results_per_page = results_per_page
-        self.container = container
-        self.delimiter = delimiter
-        self.current_page = None
-        self.location_mode = location_mode
-
-    def _get_next_cb(self, continuation_token):
-        try:
-            return self._command(
-                prefix=self.prefix,
-                marker=continuation_token or None,
-                maxresults=self.results_per_page,
-                cls=return_context_and_deserialized,
-                use_location=self.location_mode)
-        except StorageErrorException as error:
-            process_storage_error(error)
-
-    def _extract_data_cb(self, get_next_return):
-        self.location_mode, self._response = get_next_return
-        self.service_endpoint = self._response.service_endpoint
-        self.prefix = self._response.prefix
-        self.marker = self._response.marker
-        self.results_per_page = self._response.max_results
-        self.container = self._response.container_name
-        self.current_page = [self._build_item(item) for item in self._response.segment.blob_items]
-
-        return self._response.next_marker or None, self.current_page
-
-    def _build_item(self, item):
-        if isinstance(item, BlobProperties):
-            return item
-        if isinstance(item, BlobItemInternal):
-            blob = BlobProperties._from_generated(item)  # pylint: disable=protected-access
-            blob.container = self.container
-            return blob
-        return item
-
->>>>>>> f4f21bda
 
 class FilteredBlob(DictMixin):
     """Blob info from a Filter Blobs API call.
