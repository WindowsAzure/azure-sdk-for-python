# -------------------------------------------------------------------------
# Copyright (c) Microsoft Corporation. All rights reserved.
# Licensed under the MIT License. See License.txt in the project root for
# license information.
# --------------------------------------------------------------------------

import functools
from typing import (  # pylint: disable=unused-import
    Union, Optional, Any, Iterable, AnyStr, Dict, List, Tuple, IO,
    TYPE_CHECKING
)

try:
    from urllib.parse import urlparse, quote, unquote
except ImportError:
    from urlparse import urlparse # type: ignore
    from urllib2 import quote, unquote # type: ignore

from azure.core.paging import ItemPaged

import six

from ._shared.shared_access_signature import BlobSharedAccessSignature
from ._shared.base_client import StorageAccountHostsMixin, parse_connection_str, parse_query
from ._shared.request_handlers import add_metadata_headers, serialize_iso
from ._shared.response_handlers import (
    process_storage_error,
    return_response_headers,
    return_headers_and_deserialized)
from ._generated import AzureBlobStorage
from ._generated.models import (
    StorageErrorException,
    SignedIdentifier)
from ._blob_utils import (
    get_access_conditions,
    get_modification_conditions,
    deserialize_container_properties)
from .models import ( # pylint: disable=unused-import
    ContainerProperties,
    BlobProperties,
    BlobPropertiesPaged,
    BlobType,
    BlobPrefix)
from .lease import LeaseClient
from .blob_client import BlobClient
from azure.core.tracing.decorator import distributed_trace

if TYPE_CHECKING:
    from azure.core.pipeline.transport import HttpTransport
    from azure.core.pipeline.policies import HTTPPolicy
    from .models import ContainerPermissions, PublicAccess
    from datetime import datetime
    from .models import ( # pylint: disable=unused-import
        AccessPolicy,
        ContentSettings,
        PremiumPageBlobTier)


class ContainerClient(StorageAccountHostsMixin):
    """A client to interact with a specific container, although that container
    may not yet exist.

    For operations relating to a specific blob within this container, a blob client can be
    retrieved using the :func:`~get_blob_client` function.

    :ivar str url:
        The full endpoint URL to the Container, including SAS token if used. This could be
        either the primary endpoint, or the secondard endpoint depending on the current `location_mode`.
    :ivar str primary_endpoint:
        The full primary endpoint URL.
    :ivar str primary_hostname:
        The hostname of the primary endpoint.
    :ivar str secondary_endpoint:
        The full secondard endpoint URL if configured. If not available
        a ValueError will be raised. To explicitly specify a secondary hostname, use the optional
        `secondary_hostname` keyword argument on instantiation.
    :ivar str secondary_hostname:
        The hostname of the secondary endpoint. If not available this
        will be None. To explicitly specify a secondary hostname, use the optional
        `secondary_hostname` keyword argument on instantiation.
    :ivar str location_mode:
        The location mode that the client is currently using. By default
        this will be "primary". Options include "primary" and "secondary".
    :param str container_url:
        The full URI to the container. This can also be a URL to the storage
        account, in which case the blob container must also be specified.
    :param container:
        The container for the blob.
    :type container: str or ~azure.storage.blob.models.ContainerProperties
    :param credential:
        The credentials with which to authenticate. This is optional if the
        account URL already has a SAS token. The value can be a SAS token string, and account
        shared access key, or an instance of a TokenCredentials class from azure.identity.
        If the URL already has a SAS token, specifying an explicit credential will take priority.

    Example:
        .. literalinclude:: ../tests/test_blob_samples_containers.py
            :start-after: [START create_container_client_from_service]
            :end-before: [END create_container_client_from_service]
            :language: python
            :dedent: 8
            :caption: Get a ContainerClient from an existing BlobSericeClient.

        .. literalinclude:: ../tests/test_blob_samples_containers.py
            :start-after: [START create_container_client_sasurl]
            :end-before: [END create_container_client_sasurl]
            :language: python
            :dedent: 8
            :caption: Creating the container client directly.
    """
    def __init__(
            self, container_url,  # type: str
            container=None,  # type: Optional[Union[ContainerProperties, str]]
            credential=None,  # type: Optional[Any]
            **kwargs  # type: Any
        ):
        # type: (...) -> None
        try:
            if not container_url.lower().startswith('http'):
                container_url = "https://" + container_url
        except AttributeError:
            raise ValueError("Container URL must be a string.")
        parsed_url = urlparse(container_url.rstrip('/'))
        if not parsed_url.path and not container:
            raise ValueError("Please specify a container name.")
        if not parsed_url.netloc:
            raise ValueError("Invalid URL: {}".format(container_url))

        path_container = ""
        if parsed_url.path:
            path_container = parsed_url.path.lstrip('/').partition('/')[0]
        _, sas_token = parse_query(parsed_url.query)
        try:
            self.container_name = container.name # type: ignore
        except AttributeError:
            self.container_name = container or unquote(path_container) # type: ignore
        self._query_str, credential = self._format_query_string(sas_token, credential)
        super(ContainerClient, self).__init__(parsed_url, 'blob', credential, **kwargs)
        self._client = AzureBlobStorage(self.url, pipeline=self._pipeline)

    def _format_url(self, hostname):
        container_name = self.container_name
        if isinstance(container_name, six.text_type):
            container_name = container_name.encode('UTF-8')
        return "{}://{}/{}{}".format(
            self.scheme,
            hostname,
            quote(container_name),
            self._query_str)

    @classmethod
    def from_connection_string(
            cls, conn_str,  # type: str
            container,  # type: Union[str, ContainerProperties]
            credential=None,  # type: Optional[Any]
            **kwargs  # type: Any
        ):
        """Create ContainerClient from a Connection String.

        :param str conn_str:
            A connection string to an Azure Storage account.
        :param container:
            The container for the blob.
        :type container: str or ~azure.storage.blob.models.ContainerProperties
        :param credential:
            The credentials with which to authenticate. This is optional if the
            account URL already has a SAS token, or the connection string already has shared
            access key values. The value can be a SAS token string, and account shared access
            key, or an instance of a TokenCredentials class from azure.identity.
            Credentials provided here will take precedence over those in the connection string.

        Example:
            .. literalinclude:: ../tests/test_blob_samples_authentication.py
                :start-after: [START auth_from_connection_string_container]
                :end-before: [END auth_from_connection_string_container]
                :language: python
                :dedent: 8
                :caption: Creating the ContainerClient from a connection string.
        """
        account_url, secondary, credential = parse_connection_str(conn_str, credential, 'blob')
        if 'secondary_hostname' not in kwargs:
            kwargs['secondary_hostname'] = secondary
        return cls(
            account_url, container=container, credential=credential, **kwargs)

    def generate_shared_access_signature(
            self, permission=None,  # type: Optional[Union[ContainerPermissions, str]]
            expiry=None,  # type: Optional[Union[datetime, str]]
            start=None,  # type: Optional[Union[datetime, str]]
            policy_id=None,  # type: Optional[str]
            ip=None,  # type: Optional[str]
            protocol=None,  # type: Optional[str]
            cache_control=None,  # type: Optional[str]
            content_disposition=None,  # type: Optional[str]
            content_encoding=None,  # type: Optional[str]
            content_language=None,  # type: Optional[str]
            content_type=None  # type: Optional[str]
        ):
        # type: (...) -> Any
        """Generates a shared access signature for the container.
        Use the returned signature with the credential parameter of any BlobServiceClient,
        ContainerClient or BlobClient.

        :param permission:
            The permissions associated with the shared access signature. The
            user is restricted to operations allowed by the permissions.
            Permissions must be ordered read, write, delete, list.
            Required unless an id is given referencing a stored access policy
            which contains this field. This field must be omitted if it has been
            specified in an associated stored access policy.
        :type permission: str or ~azure.storage.blob.models.ContainerPermissions
        :param expiry:
            The time at which the shared access signature becomes invalid.
            Required unless an id is given referencing a stored access policy
            which contains this field. This field must be omitted if it has
            been specified in an associated stored access policy. Azure will always
            convert values to UTC. If a date is passed in without timezone info, it
            is assumed to be UTC.
        :type expiry: datetime or str
        :param start:
            The time at which the shared access signature becomes valid. If
            omitted, start time for this call is assumed to be the time when the
            storage service receives the request. Azure will always convert values
            to UTC. If a date is passed in without timezone info, it is assumed to
            be UTC.
        :type start: datetime or str
        :param str policy_id:
            A unique value up to 64 characters in length that correlates to a
            stored access policy. To create a stored access policy, use :func:`~set_container_access_policy`.
        :param str ip:
            Specifies an IP address or a range of IP addresses from which to accept requests.
            If the IP address from which the request originates does not match the IP address
            or address range specified on the SAS token, the request is not authenticated.
            For example, specifying ip=168.1.5.65 or ip=168.1.5.60-168.1.5.70 on the SAS
            restricts the request to those IP addresses.
        :param str protocol:
            Specifies the protocol permitted for a request made. The default value is https.
        :param str cache_control:
            Response header value for Cache-Control when resource is accessed
            using this shared access signature.
        :param str content_disposition:
            Response header value for Content-Disposition when resource is accessed
            using this shared access signature.
        :param str content_encoding:
            Response header value for Content-Encoding when resource is accessed
            using this shared access signature.
        :param str content_language:
            Response header value for Content-Language when resource is accessed
            using this shared access signature.
        :param str content_type:
            Response header value for Content-Type when resource is accessed
            using this shared access signature.
        :return: A Shared Access Signature (sas) token.
        :rtype: str

        Example:
            .. literalinclude:: ../tests/test_blob_samples_containers.py
                :start-after: [START generate_sas_token]
                :end-before: [END generate_sas_token]
                :language: python
                :dedent: 12
                :caption: Generating a sas token.
        """
        if not hasattr(self.credential, 'account_key') and not self.credential.account_key:
            raise ValueError("No account SAS key available.")
        sas = BlobSharedAccessSignature(self.credential.account_name, self.credential.account_key)
        return sas.generate_container(
            self.container_name,
            permission=permission,
            expiry=expiry,
            start=start,
            policy_id=policy_id,
            ip=ip,
            protocol=protocol,
            cache_control=cache_control,
            content_disposition=content_disposition,
            content_encoding=content_encoding,
            content_language=content_language,
            content_type=content_type,
        )

    @distributed_trace
    def create_container(self, metadata=None, public_access=None, timeout=None, **kwargs):
        # type: (Optional[Dict[str, str]], Optional[Union[PublicAccess, str]], Optional[int], **Any) -> None
        """
        Creates a new container under the specified account. If the container
        with the same name already exists, the operation fails.

        :param metadata:
            A dict with name_value pairs to associate with the
            container as metadata. Example:{'Category':'test'}
        :type metadata: dict[str, str]
        :param ~azure.storage.blob.models.PublicAccess public_access:
            Possible values include: container, blob.
        :param int timeout:
            The timeout parameter is expressed in seconds.
        :rtype: None

        Example:
            .. literalinclude:: ../tests/test_blob_samples_containers.py
                :start-after: [START create_container]
                :end-before: [END create_container]
                :language: python
                :dedent: 12
                :caption: Creating a container to store blobs.
        """
        headers = kwargs.pop('headers', {})
        headers.update(add_metadata_headers(metadata)) # type: ignore
        try:
            return self._client.container.create( # type: ignore
                timeout=timeout,
                access=public_access,
                cls=return_response_headers,
                headers=headers,
                **kwargs)
        except StorageErrorException as error:
            process_storage_error(error)

    @distributed_trace
    def delete_container(
            self, lease=None,  # type: Optional[Union[LeaseClient, str]]
            if_modified_since=None,  # type: Optional[datetime]
            if_unmodified_since=None,  # type: Optional[datetime]
            if_match=None,  # type: Optional[str]
            if_none_match=None,  # type: Optional[str]
            timeout=None,  # type: Optional[int]
            **kwargs
        ):
        # type: (...) -> None
        """
        Marks the specified container for deletion. The container and any blobs
        contained within it are later deleted during garbage collection.

        :param ~azure.storage.blob.lease.LeaseClient lease:
            If specified, delete_container only succeeds if the
            container's lease is active and matches this ID.
            Required if the container has an active lease.
        :param datetime if_modified_since:
            A DateTime value. Azure expects the date value passed in to be UTC.
            If timezone is included, any non-UTC datetimes will be converted to UTC.
            If a date is passed in without timezone info, it is assumed to be UTC.
            Specify this header to perform the operation only
            if the resource has been modified since the specified time.
        :param datetime if_unmodified_since:
            A DateTime value. Azure expects the date value passed in to be UTC.
            If timezone is included, any non-UTC datetimes will be converted to UTC.
            If a date is passed in without timezone info, it is assumed to be UTC.
            Specify this header to perform the operation only if
            the resource has not been modified since the specified date/time.
        :param str if_match:
            An ETag value, or the wildcard character (*). Specify this header to perform
            the operation only if the resource's ETag matches the value specified.
        :param str if_none_match:
            An ETag value, or the wildcard character (*). Specify this header
            to perform the operation only if the resource's ETag does not match
            the value specified. Specify the wildcard character (*) to perform
            the operation only if the resource does not exist, and fail the
            operation if it does exist.
        :param int timeout:
            The timeout parameter is expressed in seconds.
        :rtype: None

        Example:
            .. literalinclude:: ../tests/test_blob_samples_containers.py
                :start-after: [START delete_container]
                :end-before: [END delete_container]
                :language: python
                :dedent: 12
                :caption: Delete a container.
        """
        access_conditions = get_access_conditions(lease)
        mod_conditions = get_modification_conditions(
            if_modified_since, if_unmodified_since, if_match, if_none_match)
        try:
            self._client.container.delete(
                timeout=timeout,
                lease_access_conditions=access_conditions,
                modified_access_conditions=mod_conditions,
                **kwargs)
        except StorageErrorException as error:
            process_storage_error(error)

    @distributed_trace
    def acquire_lease(
            self, lease_duration=-1,  # type: int
            lease_id=None,  # type: Optional[str]
            if_modified_since=None,  # type: Optional[datetime]
            if_unmodified_since=None,  # type: Optional[datetime]
            if_match=None,  # type: Optional[str]
            if_none_match=None,  # type: Optional[str]
            timeout=None,  # type: Optional[int]
            **kwargs):
        # type: (...) -> LeaseClient
        """
        Requests a new lease. If the container does not have an active lease,
        the Blob service creates a lease on the container and returns a new
        lease ID.

        :param int lease_duration:
            Specifies the duration of the lease, in seconds, or negative one
            (-1) for a lease that never expires. A non-infinite lease can be
            between 15 and 60 seconds. A lease duration cannot be changed
            using renew or change. Default is -1 (infinite lease).
        :param str lease_id:
            Proposed lease ID, in a GUID string format. The Blob service returns
            400 (Invalid request) if the proposed lease ID is not in the correct format.
        :param datetime if_modified_since:
            A DateTime value. Azure expects the date value passed in to be UTC.
            If timezone is included, any non-UTC datetimes will be converted to UTC.
            If a date is passed in without timezone info, it is assumed to be UTC.
            Specify this header to perform the operation only
            if the resource has been modified since the specified time.
        :param datetime if_unmodified_since:
            A DateTime value. Azure expects the date value passed in to be UTC.
            If timezone is included, any non-UTC datetimes will be converted to UTC.
            If a date is passed in without timezone info, it is assumed to be UTC.
            Specify this header to perform the operation only if
            the resource has not been modified since the specified date/time.
        :param str if_match:
            An ETag value, or the wildcard character (*). Specify this header to perform
            the operation only if the resource's ETag matches the value specified.
        :param str if_none_match:
            An ETag value, or the wildcard character (*). Specify this header
            to perform the operation only if the resource's ETag does not match
            the value specified. Specify the wildcard character (*) to perform
            the operation only if the resource does not exist, and fail the
            operation if it does exist.
        :param int timeout:
            The timeout parameter is expressed in seconds.
        :returns: A LeaseClient object, that can be run in a context manager.
        :rtype: ~azure.storage.blob.lease.LeaseClient

        Example:
            .. literalinclude:: ../tests/test_blob_samples_containers.py
                :start-after: [START acquire_lease_on_container]
                :end-before: [END acquire_lease_on_container]
                :language: python
                :dedent: 8
                :caption: Acquiring a lease on the container.
        """
        lease = LeaseClient(self, lease_id=lease_id) # type: ignore
        lease.acquire(
            lease_duration=lease_duration,
            if_modified_since=if_modified_since,
            if_unmodified_since=if_unmodified_since,
            if_match=if_match,
            if_none_match=if_none_match,
            timeout=timeout,
            **kwargs)
        return lease

    @distributed_trace
    def get_account_information(self, **kwargs): # type: ignore
        # type: (**Any) -> Dict[str, str]
        """Gets information related to the storage account.

        The information can also be retrieved if the user has a SAS to a container or blob.
        The keys in the returned dictionary include 'sku_name' and 'account_kind'.

        :returns: A dict of account information (SKU and account type).
        :rtype: dict(str, str)
        """
        try:
            return self._client.container.get_account_info(cls=return_response_headers, **kwargs) # type: ignore
        except StorageErrorException as error:
            process_storage_error(error)

    @distributed_trace
    def get_container_properties(self, lease=None, timeout=None, **kwargs):
        # type: (Optional[Union[LeaseClient, str]], Optional[int], **Any) -> ContainerProperties
        """Returns all user-defined metadata and system properties for the specified
        container. The data returned does not include the container's list of blobs.

        :param ~azure.storage.blob.lease.LeaseClient lease:
            If specified, get_container_properties only succeeds if the
            container's lease is active and matches this ID.
        :param int timeout:
            The timeout parameter is expressed in seconds.
        :return: Properties for the specified container within a container object.
        :rtype: ~azure.storage.blob.models.ContainerProperties

        Example:
            .. literalinclude:: ../tests/test_blob_samples_containers.py
                :start-after: [START get_container_properties]
                :end-before: [END get_container_properties]
                :language: python
                :dedent: 12
                :caption: Getting properties on the container.
        """
        access_conditions = get_access_conditions(lease)
        try:
            response = self._client.container.get_properties(
                timeout=timeout,
                lease_access_conditions=access_conditions,
                cls=deserialize_container_properties,
                **kwargs)
        except StorageErrorException as error:
            process_storage_error(error)
        response.name = self.container_name
        return response # type: ignore

    @distributed_trace
    def set_container_metadata( # type: ignore
            self, metadata=None,  # type: Optional[Dict[str, str]]
            lease=None,  # type: Optional[Union[str, LeaseClient]]
            if_modified_since=None,  # type: Optional[datetime]
            timeout=None,  # type: Optional[int]
            **kwargs
        ):
        # type: (...) -> Dict[str, Union[str, datetime]]
        """Sets one or more user-defined name-value pairs for the specified
        container. Each call to this operation replaces all existing metadata
        attached to the container. To remove all metadata from the container,
        call this operation with no metadata dict.

        :param metadata:
            A dict containing name-value pairs to associate with the container as
            metadata. Example: {'category':'test'}
        :type metadata: dict[str, str]
        :param str lease:
            If specified, set_container_metadata only succeeds if the
            container's lease is active and matches this ID.
        :param datetime if_modified_since:
            A DateTime value. Azure expects the date value passed in to be UTC.
            If timezone is included, any non-UTC datetimes will be converted to UTC.
            If a date is passed in without timezone info, it is assumed to be UTC.
            Specify this header to perform the operation only
            if the resource has been modified since the specified time.
        :param int timeout:
            The timeout parameter is expressed in seconds.
        :returns: Container-updated property dict (Etag and last modified).

        Example:
            .. literalinclude:: ../tests/test_blob_samples_containers.py
                :start-after: [START set_container_metadata]
                :end-before: [END set_container_metadata]
                :language: python
                :dedent: 12
                :caption: Setting metadata on the container.
        """
        headers = kwargs.pop('headers', {})
        headers.update(add_metadata_headers(metadata))
        access_conditions = get_access_conditions(lease)
        mod_conditions = get_modification_conditions(if_modified_since=if_modified_since)
        try:
            return self._client.container.set_metadata( # type: ignore
                timeout=timeout,
                lease_access_conditions=access_conditions,
                modified_access_conditions=mod_conditions,
                cls=return_response_headers,
                headers=headers,
                **kwargs)
        except StorageErrorException as error:
            process_storage_error(error)

    @distributed_trace
    def get_container_access_policy(self, lease=None, timeout=None, **kwargs):
        # type: (Optional[Union[LeaseClient, str]], Optional[int], **Any) -> Dict[str, Any]
        """Gets the permissions for the specified container.
        The permissions indicate whether container data may be accessed publicly.

        :param str lease:
            If specified, get_container_access_policy only succeeds if the
            container's lease is active and matches this ID.
        :param int timeout:
            The timeout parameter is expressed in seconds.
        :returns: Access policy information in a dict.
        :rtype: dict[str, str]

        Example:
            .. literalinclude:: ../tests/test_blob_samples_containers.py
                :start-after: [START get_container_access_policy]
                :end-before: [END get_container_access_policy]
                :language: python
                :dedent: 12
                :caption: Getting the access policy on the container.
        """
        access_conditions = get_access_conditions(lease)
        try:
            response, identifiers = self._client.container.get_access_policy(
                timeout=timeout,
                lease_access_conditions=access_conditions,
                cls=return_headers_and_deserialized,
                **kwargs)
        except StorageErrorException as error:
            process_storage_error(error)
        return {
            'public_access': response.get('blob_public_access'),
            'signed_identifiers': identifiers or []
        }

    @distributed_trace
    def set_container_access_policy(
            self, signed_identifiers=None,  # type: Optional[Dict[str, Optional[AccessPolicy]]]
            public_access=None,  # type: Optional[Union[str, PublicAccess]]
            lease=None,  # type: Optional[Union[str, LeaseClient]]
            if_modified_since=None,  # type: Optional[datetime]
            if_unmodified_since=None,  # type: Optional[datetime]
            timeout=None,  # type: Optional[int]
            **kwargs
        ):
        """Sets the permissions for the specified container or stored access
        policies that may be used with Shared Access Signatures. The permissions
        indicate whether blobs in a container may be accessed publicly.

        :param signed_identifiers:
            A dictionary of access policies to associate with the container. The
            dictionary may contain up to 5 elements. An empty dictionary
            will clear the access policies set on the service.
        :type signed_identifiers: dict(str, :class:`~azure.storage.blob.models.AccessPolicy`)
        :param ~azure.storage.blob.models.PublicAccess public_access:
            Possible values include: container, blob.
        :param lease:
            Required if the container has an active lease. Value can be a LeaseClient object
            or the lease ID as a string.
        :type lease: ~azure.storage.blob.lease.LeaseClient or str
        :param datetime if_modified_since:
            A datetime value. Azure expects the date value passed in to be UTC.
            If timezone is included, any non-UTC datetimes will be converted to UTC.
            If a date is passed in without timezone info, it is assumed to be UTC.
            Specify this header to perform the operation only
            if the resource has been modified since the specified date/time.
        :param datetime if_unmodified_since:
            A datetime value. Azure expects the date value passed in to be UTC.
            If timezone is included, any non-UTC datetimes will be converted to UTC.
            If a date is passed in without timezone info, it is assumed to be UTC.
            Specify this header to perform the operation only if
            the resource has not been modified since the specified date/time.
        :param int timeout:
            The timeout parameter is expressed in seconds.
        :returns: Container-updated property dict (Etag and last modified).

        Example:
            .. literalinclude:: ../tests/test_blob_samples_containers.py
                :start-after: [START set_container_access_policy]
                :end-before: [END set_container_access_policy]
                :language: python
                :dedent: 12
                :caption: Setting access policy on the container.
        """
        if signed_identifiers:
            if len(signed_identifiers) > 5:
                raise ValueError(
                    'Too many access policies provided. The server does not support setting '
                    'more than 5 access policies on a single resource.')
            identifiers = []
            for key, value in signed_identifiers.items():
                if value:
                    value.start = serialize_iso(value.start)
                    value.expiry = serialize_iso(value.expiry)
                identifiers.append(SignedIdentifier(id=key, access_policy=value)) # type: ignore
            signed_identifiers = identifiers # type: ignore

        mod_conditions = get_modification_conditions(
            if_modified_since, if_unmodified_since)
        access_conditions = get_access_conditions(lease)
        try:
            return self._client.container.set_access_policy(
                container_acl=signed_identifiers or None,
                timeout=timeout,
                access=public_access,
                lease_access_conditions=access_conditions,
                modified_access_conditions=mod_conditions,
                cls=return_response_headers,
                **kwargs)
        except StorageErrorException as error:
            process_storage_error(error)

<<<<<<< HEAD
    def list_blobs(self, name_starts_with=None, include=None, timeout=None, **kwargs):
        # type: (Optional[str], Optional[Any], Optional[int], **Any) -> ItemPaged[BlobProperties]
=======
    @distributed_trace
    def list_blobs(self, name_starts_with=None, include=None, marker=None, timeout=None, **kwargs):
        # type: (Optional[str], Optional[Any], Optional[str], Optional[int], **Any) -> Iterable[BlobProperties]
>>>>>>> 6ada1001
        """Returns a generator to list the blobs under the specified container.
        The generator will lazily follow the continuation tokens returned by
        the service.

        :param str name_starts_with:
            Filters the results to return only blobs whose names
            begin with the specified prefix.
        :param list[str] include:
            Specifies one or more additional datasets to include in the response.
            Options include: 'snapshots', 'metadata', 'uncommittedblobs', 'copy', 'deleted'.
        :param int timeout:
            The timeout parameter is expressed in seconds.
        :returns: An iterable (auto-paging) response of BlobProperties.
        :rtype: ~azure.core.paging.ItemPaged[~azure.storage.blob.models.BlobProperties]

        Example:
            .. literalinclude:: ../tests/test_blob_samples_containers.py
                :start-after: [START list_blobs_in_container]
                :end-before: [END list_blobs_in_container]
                :language: python
                :dedent: 8
                :caption: List the blobs in the container.
        """
        if include and not isinstance(include, list):
            include = [include]

        results_per_page = kwargs.pop('results_per_page', None)
        command = functools.partial(
            self._client.container.list_blob_flat_segment,
            include=include,
            timeout=timeout,
            **kwargs)
        return ItemPaged(
            command, prefix=name_starts_with, results_per_page=results_per_page,
            page_iterator_class=BlobPropertiesPaged)


    @distributed_trace
    def walk_blobs(
            self, name_starts_with=None, # type: Optional[str]
            include=None, # type: Optional[Any]
            delimiter="/", # type: str
            timeout=None, # type: Optional[int]
            **kwargs # type: Optional[Any]
        ):
        # type: (...) -> ItemPaged[BlobProperties]
        """Returns a generator to list the blobs under the specified container.
        The generator will lazily follow the continuation tokens returned by
        the service. This operation will list blobs in accordance with a hierarchy,
        as delimited by the specified delimiter character.

        :param str name_starts_with:
            Filters the results to return only blobs whose names
            begin with the specified prefix.
        :param list[str] include:
            Specifies one or more additional datasets to include in the response.
            Options include: 'snapshots', 'metadata', 'uncommittedblobs', 'copy', 'deleted'.
        :param str delimiter:
            When the request includes this parameter, the operation returns a BlobPrefix
            element in the response body that acts as a placeholder for all blobs whose
            names begin with the same substring up to the appearance of the delimiter
            character. The delimiter may be a single character or a string.
        :param int timeout:
            The timeout parameter is expressed in seconds.
        :returns: An iterable (auto-paging) response of BlobProperties.
        :rtype: ~azure.core.paging.ItemPaged[~azure.storage.blob.models.BlobProperties]
        """
        if include and not isinstance(include, list):
            include = [include]

        results_per_page = kwargs.pop('results_per_page', None)
        command = functools.partial(
            self._client.container.list_blob_hierarchy_segment,
            delimiter=delimiter,
            include=include,
            timeout=timeout,
            **kwargs)
        return BlobPrefix(
            command,
            prefix=name_starts_with,
            results_per_page=results_per_page,
            delimiter=delimiter)

    @distributed_trace
    def upload_blob(
            self, name,  # type: Union[str, BlobProperties]
            data,  # type: Union[Iterable[AnyStr], IO[AnyStr]]
            blob_type=BlobType.BlockBlob,  # type: Union[str, BlobType]
            overwrite=False,  # type: bool
            length=None,  # type: Optional[int]
            metadata=None,  # type: Optional[Dict[str, str]]
            content_settings=None,  # type: Optional[ContentSettings]
            validate_content=False,  # type: Optional[bool]
            lease=None,  # type: Optional[Union[LeaseClient, str]]
            if_modified_since=None,  # type: Optional[datetime]
            if_unmodified_since=None,  # type: Optional[datetime]
            if_match=None,  # type: Optional[str]
            if_none_match=None,  # type: Optional[str]
            timeout=None,  # type: Optional[int]
            premium_page_blob_tier=None,  # type: Optional[Union[str, PremiumPageBlobTier]]
            maxsize_condition=None,  # type: Optional[int]
            max_connections=1,  # type: int
            encoding='UTF-8', # type: str
            **kwargs
        ):
        # type: (...) -> BlobClient
        """Creates a new blob from a data source with automatic chunking.

        :param name: The blob with which to interact. If specified, this value will override
            a blob value specified in the blob URL.
        :type name: str or ~azure.storage.blob.models.BlobProperties
        :param ~azure.storage.blob.models.BlobType blob_type: The type of the blob. This can be
            either BlockBlob, PageBlob or AppendBlob. The default value is BlockBlob.
        :param bool overwrite: Whether the blob to be uploaded should overwrite the current data.
            If True, upload_blob will silently overwrite the existing data. If set to False, the
            operation will fail with ResourceExistsError. The exception to the above is with Append
            blob types. In this case, if data already exists, an error will not be raised and
            the data will be appended to the existing blob. If you set overwrite=True, then the existing
            blob will be deleted, and a new one created.
        :param int length:
            Number of bytes to read from the stream. This is optional, but
            should be supplied for optimal performance.
        :param metadata:
            Name-value pairs associated with the blob as metadata.
        :type metadata: dict(str, str)
        :param ~azure.storage.blob.models.ContentSettings content_settings:
            ContentSettings object used to set blob properties.
        :param bool validate_content:
            If true, calculates an MD5 hash for each chunk of the blob. The storage
            service checks the hash of the content that has arrived with the hash
            that was sent. This is primarily valuable for detecting bitflips on
            the wire if using http instead of https as https (the default) will
            already validate. Note that this MD5 hash is not stored with the
            blob. Also note that if enabled, the memory-efficient upload algorithm
            will not be used, because computing the MD5 hash requires buffering
            entire blocks, and doing so defeats the purpose of the memory-efficient algorithm.
        :param lease:
            Required if the container has an active lease. Value can be a LeaseClient object
            or the lease ID as a string.
        :type lease: ~azure.storage.blob.lease.LeaseClient or str
        :param datetime if_modified_since:
            A DateTime value. Azure expects the date value passed in to be UTC.
            If timezone is included, any non-UTC datetimes will be converted to UTC.
            If a date is passed in without timezone info, it is assumed to be UTC.
            Specify this header to perform the operation only
            if the resource has been modified since the specified time.
        :param datetime if_unmodified_since:
            A DateTime value. Azure expects the date value passed in to be UTC.
            If timezone is included, any non-UTC datetimes will be converted to UTC.
            If a date is passed in without timezone info, it is assumed to be UTC.
            Specify this header to perform the operation only if
            the resource has not been modified since the specified date/time.
        :param str if_match:
            An ETag value, or the wildcard character (*). Specify this header to perform
            the operation only if the resource's ETag matches the value specified.
        :param str if_none_match:
            An ETag value, or the wildcard character (*). Specify this header
            to perform the operation only if the resource's ETag does not match
            the value specified. Specify the wildcard character (*) to perform
            the operation only if the resource does not exist, and fail the
            operation if it does exist.
        :param int timeout:
            The timeout parameter is expressed in seconds. This method may make
            multiple calls to the Azure service and the timeout will apply to
            each call individually.
        :param ~azure.storage.blob.models.PremiumPageBlobTier premium_page_blob_tier:
            A page blob tier value to set the blob to. The tier correlates to the size of the
            blob and number of allowed IOPS. This is only applicable to page blobs on
            premium storage accounts.
        :param int maxsize_condition:
            Optional conditional header. The max length in bytes permitted for
            the append blob. If the Append Block operation would cause the blob
            to exceed that limit or if the blob size is already greater than the
            value specified in this header, the request will fail with
            MaxBlobSizeConditionNotMet error (HTTP status code 412 - Precondition Failed).
        :param int max_connections:
            Maximum number of parallel connections to use when the blob size exceeds
            64MB.
        :param str encoding:
            Defaults to UTF-8.
        :returns: A BlobClient to interact with the newly uploaded blob.
        :rtype: ~azure.storage.blob.blob_cient.BlobClient

        Example:
            .. literalinclude:: ../tests/test_blob_samples_containers.py
                :start-after: [START upload_blob_to_container]
                :end-before: [END upload_blob_to_container]
                :language: python
                :dedent: 8
                :caption: Upload blob to the container.
        """
        blob = self.get_blob_client(name)
        blob.upload_blob(
            data,
            blob_type=blob_type,
            overwrite=overwrite,
            length=length,
            metadata=metadata,
            content_settings=content_settings,
            validate_content=validate_content,
            lease=lease,
            if_modified_since=if_modified_since,
            if_unmodified_since=if_unmodified_since,
            if_match=if_match,
            if_none_match=if_none_match,
            timeout=timeout,
            premium_page_blob_tier=premium_page_blob_tier,
            maxsize_condition=maxsize_condition,
            max_connections=max_connections,
            encoding=encoding,
            **kwargs
        )
        return blob

    @distributed_trace
    def delete_blob(
            self, blob,  # type: Union[str, BlobProperties]
            delete_snapshots=None,  # type: Optional[str]
            lease=None,  # type: Optional[Union[str, LeaseClient]]
            if_modified_since=None,  # type: Optional[datetime]
            if_unmodified_since=None,  # type: Optional[datetime]
            if_match=None,  # type: Optional[str]
            if_none_match=None,  # type: Optional[str]
            timeout=None,  # type: Optional[int]
            **kwargs
        ):
        # type: (...) -> None
        """Marks the specified blob or snapshot for deletion.

        The blob is later deleted during garbage collection.
        Note that in order to delete a blob, you must delete all of its
        snapshots. You can delete both at the same time with the Delete
        Blob operation.

        If a delete retention policy is enabled for the service, then this operation soft deletes the blob or snapshot
        and retains the blob or snapshot for specified number of days.
        After specified number of days, blob's data is removed from the service during garbage collection.
        Soft deleted blob or snapshot is accessible through List Blobs API specifying `include="deleted"` option.
        Soft-deleted blob or snapshot can be restored using Undelete API.

        :param blob: The blob with which to interact. If specified, this value will override
         a blob value specified in the blob URL.
        :type blob: str or ~azure.storage.blob.models.BlobProperties
        :param str delete_snapshots:
            Required if the blob has associated snapshots. Values include:
             - "only": Deletes only the blobs snapshots.
             - "include": Deletes the blob along with all snapshots.
        :param lease:
            Required if the blob has an active lease. Value can be a Lease object
            or the lease ID as a string.
        :type lease: ~azure.storage.blob.lease.LeaseClient or str
        :param str delete_snapshots:
            Required if the blob has associated snapshots. Values include:
             - "only": Deletes only the blobs snapshots.
             - "include": Deletes the blob along with all snapshots.
        :param datetime if_modified_since:
            A DateTime value. Azure expects the date value passed in to be UTC.
            If timezone is included, any non-UTC datetimes will be converted to UTC.
            If a date is passed in without timezone info, it is assumed to be UTC.
            Specify this header to perform the operation only
            if the resource has been modified since the specified time.
        :param datetime if_unmodified_since:
            A DateTime value. Azure expects the date value passed in to be UTC.
            If timezone is included, any non-UTC datetimes will be converted to UTC.
            If a date is passed in without timezone info, it is assumed to be UTC.
            Specify this header to perform the operation only if
            the resource has not been modified since the specified date/time.
        :param str if_match:
            An ETag value, or the wildcard character (*). Specify this header to perform
            the operation only if the resource's ETag matches the value specified.
        :param str if_none_match:
            An ETag value, or the wildcard character (*). Specify this header
            to perform the operation only if the resource's ETag does not match
            the value specified. Specify the wildcard character (*) to perform
            the operation only if the resource does not exist, and fail the
            operation if it does exist.
        :param int timeout:
            The timeout parameter is expressed in seconds.
        :rtype: None
        """
        blob = self.get_blob_client(blob) # type: ignore
        blob.delete_blob( # type: ignore
            delete_snapshots=delete_snapshots,
            lease=lease,
            if_modified_since=if_modified_since,
            if_unmodified_since=if_unmodified_since,
            if_match=if_match,
            if_none_match=if_none_match,
            timeout=timeout,
            **kwargs)

    def get_blob_client(
            self, blob,  # type: Union[str, BlobProperties]
            snapshot=None  # type: str
        ):
        # type: (...) -> BlobClient
        """Get a client to interact with the specified blob.

        The blob need not already exist.

        :param blob:
            The blob with which to interact. If specified, this value will override
            a blob value specified in the blob URL.
        :type blob: str or ~azure.storage.blob.models.BlobProperties
        :param str snapshot:
            The optional blob snapshot on which to operate.
        :returns: A BlobClient.
        :rtype: ~azure.storage.blob.blob_client.BlobClient

        Example:
            .. literalinclude:: ../tests/test_blob_samples_containers.py
                :start-after: [START get_blob_client]
                :end-before: [END get_blob_client]
                :language: python
                :dedent: 8
                :caption: Get the blob client.
        """
        return BlobClient(
            self.url, container=self.container_name, blob=blob, snapshot=snapshot,
            credential=self.credential, _configuration=self._config,
            _pipeline=self._pipeline, _location_mode=self._location_mode, _hosts=self._hosts,
            require_encryption=self.require_encryption, key_encryption_key=self.key_encryption_key,
            key_resolver_function=self.key_resolver_function)<|MERGE_RESOLUTION|>--- conflicted
+++ resolved
@@ -666,14 +666,9 @@
         except StorageErrorException as error:
             process_storage_error(error)
 
-<<<<<<< HEAD
+    @distributed_trace
     def list_blobs(self, name_starts_with=None, include=None, timeout=None, **kwargs):
         # type: (Optional[str], Optional[Any], Optional[int], **Any) -> ItemPaged[BlobProperties]
-=======
-    @distributed_trace
-    def list_blobs(self, name_starts_with=None, include=None, marker=None, timeout=None, **kwargs):
-        # type: (Optional[str], Optional[Any], Optional[str], Optional[int], **Any) -> Iterable[BlobProperties]
->>>>>>> 6ada1001
         """Returns a generator to list the blobs under the specified container.
         The generator will lazily follow the continuation tokens returned by
         the service.
