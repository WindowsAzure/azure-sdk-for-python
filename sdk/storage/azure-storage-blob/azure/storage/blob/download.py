--- conflicted
+++ resolved
@@ -119,7 +119,7 @@
 
     def process_chunk(self, chunk_start):
         chunk_start, chunk_end = self._calculate_range(chunk_start)
-        chunk_data = self._download_chunk(chunk_start, chunk_end-1)
+        chunk_data = self._download_chunk(chunk_start, chunk_end - 1)
         length = chunk_end - chunk_start
         if length > 0:
             self._write_to_stream(chunk_data, chunk_start)
@@ -127,7 +127,7 @@
 
     def yield_chunk(self, chunk_start):
         chunk_start, chunk_end = self._calculate_range(chunk_start)
-        return self._download_chunk(chunk_start, chunk_end)
+        return self._download_chunk(chunk_start, chunk_end - 1)
 
     def _update_progress(self, length):
         if self.progress_lock:
@@ -180,13 +180,9 @@
             chunk_data = b"\x00" * self.chunk_size
         else:
             range_header, range_validation = validate_and_format_range_headers(
-<<<<<<< HEAD
                 download_range[0],
-                download_range[1] - 1,
+                download_range[1],
                 check_content_md5=self.validate_content
-=======
-                download_range[0], download_range[1], check_content_md5=self.validate_content
->>>>>>> 1c88847e
             )
 
             try:
