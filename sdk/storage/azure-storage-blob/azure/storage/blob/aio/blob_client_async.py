# -------------------------------------------------------------------------
# Copyright (c) Microsoft Corporation. All rights reserved.
# Licensed under the MIT License. See License.txt in the project root for
# license information.
# --------------------------------------------------------------------------
# pylint: disable=too-many-lines

from typing import (  # pylint: disable=unused-import
    Union, Optional, Any, IO, Iterable, AnyStr, Dict, List, Tuple,
    TYPE_CHECKING
)

from azure.core.tracing.decorator_async import distributed_trace_async

from .._shared.base_client_async import AsyncStorageAccountHostsMixin
from .._shared.policies_async import ExponentialRetry
from .._shared.response_handlers import return_response_headers, process_storage_error
from .._deserialize import get_page_ranges_result
from .._generated.aio import AzureBlobStorage
from .._generated.models import ModifiedAccessConditions, StorageErrorException, CpkInfo
from .._deserialize import deserialize_blob_properties
from ..blob_client import BlobClient as BlobClientBase
from ._upload_helpers import (
    upload_block_blob,
    upload_append_blob,
    upload_page_blob)
from ..models import BlobType, BlobBlock
from ..lease import get_access_conditions
from .lease_async import LeaseClient
from .download_async import StorageStreamDownloader

if TYPE_CHECKING:
    from datetime import datetime
    from azure.core.pipeline.policies import HTTPPolicy
    from ..models import (  # pylint: disable=unused-import
        ContainerProperties,
        BlobProperties,
        BlobSasPermissions,
        ContentSettings,
        PremiumPageBlobTier,
        StandardBlobTier,
        SequenceNumberAction
    )


class BlobClient(AsyncStorageAccountHostsMixin, BlobClientBase):  # pylint: disable=too-many-public-methods
    """A client to interact with a specific blob, although that blob may not yet exist.

    :ivar str url:
        The full endpoint URL to the Blob, including snapshot and SAS token if used. This could be
        either the primary endpoint, or the secondary endpoint depending on the current `location_mode`.
    :ivar str primary_endpoint:
        The full primary endpoint URL.
    :ivar str primary_hostname:
        The hostname of the primary endpoint.
    :ivar str secondary_endpoint:
        The full secondary endpoint URL if configured. If not available
        a ValueError will be raised. To explicitly specify a secondary hostname, use the optional
        `secondary_hostname` keyword argument on instantiation.
    :ivar str secondary_hostname:
        The hostname of the secondary endpoint. If not available this
        will be None. To explicitly specify a secondary hostname, use the optional
        `secondary_hostname` keyword argument on instantiation.
    :ivar str location_mode:
        The location mode that the client is currently using. By default
        this will be "primary". Options include "primary" and "secondary".
    :param str account_url: The full URI to the account.
    :param container_name: The container for the blob.
    :type container_name: str
    :param blob_name: The mame of the blob with which to interact.
    :type blob_name: str
    :param str snapshot:
        The optional blob snapshot on which to operate.
    :param credential:
        The credentials with which to authenticate. This is optional if the
        account URL already has a SAS token. The value can be a SAS token string, and account
        shared access key, or an instance of a TokenCredentials class from azure.identity.
        If the URL already has a SAS token, specifying an explicit credential will take priority.

    .. admonition:: Example:

        .. literalinclude:: ../tests/test_blob_samples_authentication_async.py
            :start-after: [START create_blob_client]
            :end-before: [END create_blob_client]
            :language: python
            :dedent: 8
            :caption: Creating the BlobClient from a URL to a public blob (no auth needed).

        .. literalinclude:: ../tests/test_blob_samples_authentication_async.py
            :start-after: [START create_blob_client_sas_url]
            :end-before: [END create_blob_client_sas_url]
            :language: python
            :dedent: 8
            :caption: Creating the BlobClient from a SAS URL to a blob.
    """
    def __init__(
            self, account_url,  # type: str
            container_name,  # type: str
            blob_name,  # type: str
            snapshot=None,  # type: Optional[Union[str, Dict[str, Any]]]
            credential=None,  # type: Optional[Any]
            **kwargs  # type: Any
        ):
        # type: (...) -> None
        kwargs['retry_policy'] = kwargs.get('retry_policy') or ExponentialRetry(**kwargs)
        super(BlobClient, self).__init__(
            account_url,
            container_name=container_name,
            blob_name=blob_name,
            snapshot=snapshot,
            credential=credential,
            **kwargs)
        self._client = AzureBlobStorage(url=self.url, pipeline=self._pipeline)
        self._loop = kwargs.get('loop', None)

    @distributed_trace_async
    async def get_account_information(self, **kwargs): # type: ignore
        # type: (Optional[int]) -> Dict[str, str]
        """Gets information related to the storage account in which the blob resides.

        The information can also be retrieved if the user has a SAS to a container or blob.
        The keys in the returned dictionary include 'sku_name' and 'account_kind'.

        :returns: A dict of account information (SKU and account type).
        :rtype: dict(str, str)
        """
        try:
            return await self._client.blob.get_account_info(cls=return_response_headers, **kwargs) # type: ignore
        except StorageErrorException as error:
            process_storage_error(error)

    @distributed_trace_async
    async def upload_blob(
            self, data,  # type: Union[Iterable[AnyStr], IO[AnyStr]]
            blob_type=BlobType.BlockBlob,  # type: Union[str, BlobType]
            length=None,  # type: Optional[int]
            metadata=None,  # type: Optional[Dict[str, str]]
            **kwargs
        ):
        # type: (...) -> Any
        """Creates a new blob from a data source with automatic chunking.

        :param data: The blob data to upload.
        :param ~azure.storage.blob.BlobType blob_type: The type of the blob. This can be
            either BlockBlob, PageBlob or AppendBlob. The default value is BlockBlob.
        :param bool overwrite: Whether the blob to be uploaded should overwrite the current data.
            If True, upload_blob will silently overwrite the existing data. If set to False, the
            operation will fail with ResourceExistsError. The exception to the above is with Append
            blob types. In this case, if data already exists, an error will not be raised and
            the data will be appended to the existing blob. If you set overwrite=True, then the existing
            blob will be deleted, and a new one created.
        :param int length:
            Number of bytes to read from the stream. This is optional, but
            should be supplied for optimal performance.
        :param metadata:
            Name-value pairs associated with the blob as metadata.
        :type metadata: dict(str, str)
        :param ~azure.storage.blob.ContentSettings content_settings:
            ContentSettings object used to set blob properties.
        :param bool validate_content:
            If true, calculates an MD5 hash for each chunk of the blob. The storage
            service checks the hash of the content that has arrived with the hash
            that was sent. This is primarily valuable for detecting bitflips on
            the wire if using http instead of https as https (the default) will
            already validate. Note that this MD5 hash is not stored with the
            blob. Also note that if enabled, the memory-efficient upload algorithm
            will not be used, because computing the MD5 hash requires buffering
            entire blocks, and doing so defeats the purpose of the memory-efficient algorithm.
        :param ~azure.storage.blob.aio.lease_async.LeaseClient lease:
            If specified, upload_blob only succeeds if the
            blob's lease is active and matches this ID.
            Required if the blob has an active lease.
        :param ~datetime.datetime if_modified_since:
            A DateTime value. Azure expects the date value passed in to be UTC.
            If timezone is included, any non-UTC datetimes will be converted to UTC.
            If a date is passed in without timezone info, it is assumed to be UTC.
            Specify this header to perform the operation only
            if the resource has been modified since the specified time.
        :param ~datetime.datetime if_unmodified_since:
            A DateTime value. Azure expects the date value passed in to be UTC.
            If timezone is included, any non-UTC datetimes will be converted to UTC.
            If a date is passed in without timezone info, it is assumed to be UTC.
            Specify this header to perform the operation only if
            the resource has not been modified since the specified date/time.
        :param str if_match:
            An ETag value, or the wildcard character (*). Specify this header to perform
            the operation only if the resource's ETag matches the value specified.
        :param str if_none_match:
            An ETag value, or the wildcard character (*). Specify this header
            to perform the operation only if the resource's ETag does not match
            the value specified. Specify the wildcard character (*) to perform
            the operation only if the resource does not exist, and fail the
            operation if it does exist.
        :param ~azure.storage.blob.PremiumPageBlobTier premium_page_blob_tier:
            A page blob tier value to set the blob to. The tier correlates to the size of the
            blob and number of allowed IOPS. This is only applicable to page blobs on
            premium storage accounts.
        :param ~azure.storage.blob.StandardBlobTier standard_blob_tier:
            A standard blob tier value to set the blob to. For this version of the library,
            this is only applicable to block blobs on standard storage accounts.
        :param int maxsize_condition:
            Optional conditional header. The max length in bytes permitted for
            the append blob. If the Append Block operation would cause the blob
            to exceed that limit or if the blob size is already greater than the
            value specified in this header, the request will fail with
            MaxBlobSizeConditionNotMet error (HTTP status code 412 - Precondition Failed).
        :param int max_concurrency:
            Maximum number of parallel connections to use when the blob size exceeds
            64MB.
        :param ~azure.storage.blob.CustomerProvidedEncryptionKey cpk:
            Encrypts the data on the service-side with the given key.
            Use of customer-provided keys must be done over HTTPS.
            As the encryption key itself is provided in the request,
            a secure connection must be established to transfer the key.
        :param str encoding:
            Defaults to UTF-8.
        :param int timeout:
            The timeout parameter is expressed in seconds. This method may make
            multiple calls to the Azure service and the timeout will apply to
            each call individually.
        :returns: Blob-updated property dict (Etag and last modified)
        :rtype: dict[str, Any]

        .. admonition:: Example:

            .. literalinclude:: ../tests/test_blob_samples_hello_world_async.py
                :start-after: [START upload_a_blob]
                :end-before: [END upload_a_blob]
                :language: python
                :dedent: 12
                :caption: Upload a blob to the container.
        """
        options = self._upload_blob_options(
            data,
            blob_type=blob_type,
            length=length,
            metadata=metadata,
            **kwargs)
        if blob_type == BlobType.BlockBlob:
            return await upload_block_blob(**options)
        if blob_type == BlobType.PageBlob:
            return await upload_page_blob(**options)
        return await upload_append_blob(**options)

    @distributed_trace_async
    async def download_blob(self, offset=None, length=None, **kwargs):
        # type: (Optional[int], Optional[int], Any) -> Iterable[bytes]
        """Downloads a blob to a stream with automatic chunking.

        :param int offset:
            Start of byte range to use for downloading a section of the blob.
            Must be set if length is provided.
        :param int length:
            Number of bytes to read from the stream. This is optional, but
            should be supplied for optimal performance.
        :param bool validate_content:
            If true, calculates an MD5 hash for each chunk of the blob. The storage
            service checks the hash of the content that has arrived with the hash
            that was sent. This is primarily valuable for detecting bitflips on
            the wire if using http instead of https as https (the default) will
            already validate. Note that this MD5 hash is not stored with the
            blob. Also note that if enabled, the memory-efficient upload algorithm
            will not be used, because computing the MD5 hash requires buffering
            entire blocks, and doing so defeats the purpose of the memory-efficient algorithm.
        :param lease:
            If specified, download_blob only succeeds if the blob's lease is active
            and matches this ID. Required if the blob has an active lease.
        :type lease: ~azure.storage.blob.aio.lease_async.LeaseClient or str
        :param ~datetime.datetime if_modified_since:
            A DateTime value. Azure expects the date value passed in to be UTC.
            If timezone is included, any non-UTC datetimes will be converted to UTC.
            If a date is passed in without timezone info, it is assumed to be UTC.
            Specify this header to perform the operation only
            if the resource has been modified since the specified time.
        :param ~datetime.datetime if_unmodified_since:
            A DateTime value. Azure expects the date value passed in to be UTC.
            If timezone is included, any non-UTC datetimes will be converted to UTC.
            If a date is passed in without timezone info, it is assumed to be UTC.
            Specify this header to perform the operation only if
            the resource has not been modified since the specified date/time.
        :param str if_match:
            An ETag value, or the wildcard character (*). Specify this header to perform
            the operation only if the resource's ETag matches the value specified.
        :param str if_none_match:
            An ETag value, or the wildcard character (*). Specify this header
            to perform the operation only if the resource's ETag does not match
            the value specified. Specify the wildcard character (*) to perform
            the operation only if the resource does not exist, and fail the
            operation if it does exist.
        :param ~azure.storage.blob.CustomerProvidedEncryptionKey cpk:
            Encrypts the data on the service-side with the given key.
            Use of customer-provided keys must be done over HTTPS.
            As the encryption key itself is provided in the request,
            a secure connection must be established to transfer the key.
        :param int timeout:
            The timeout parameter is expressed in seconds. This method may make
            multiple calls to the Azure service and the timeout will apply to
            each call individually.
        :returns: A iterable data generator (stream)
        :rtype: ~azure.storage.blob._blob_utils.StorageStreamDownloader

        .. admonition:: Example:

            .. literalinclude:: ../tests/test_blob_samples_hello_world_async.py
                :start-after: [START download_a_blob]
                :end-before: [END download_a_blob]
                :language: python
                :dedent: 12
                :caption: Download a blob.
        """
        options = self._download_blob_options(
            offset=offset,
            length=length,
            **kwargs)
        extra_properties = {
            'name': self.blob_name,
            'container': self.container_name
        }
        downloader = StorageStreamDownloader(**options)
        await downloader.setup(extra_properties=extra_properties)
        return downloader

    @distributed_trace_async
    async def delete_blob(self, delete_snapshots=False, **kwargs):
        # type: (bool, Any) -> None
        """Marks the specified blob for deletion.

        The blob is later deleted during garbage collection.
        Note that in order to delete a blob, you must delete all of its
        snapshots. You can delete both at the same time with the Delete
        Blob operation.

        If a delete retention policy is enabled for the service, then this operation soft deletes the blob
        and retains the blob for a specified number of days.
        After the specified number of days, the blob's data is removed from the service during garbage collection.
        Soft deleted blob is accessible through List Blobs API specifying `include='deleted'` option.
        Soft-deleted blob can be restored using Undelete API.

        :param str delete_snapshots:
            Required if the blob has associated snapshots. Values include:
             - "only": Deletes only the blobs snapshots.
             - "include": Deletes the blob along with all snapshots.
        :param lease:
            Required if the blob has an active lease. Value can be a LeaseClient object
            or the lease ID as a string.
        :type lease: ~azure.storage.blob.aio.lease_async.LeaseClient or str
        :param ~datetime.datetime if_modified_since:
            A DateTime value. Azure expects the date value passed in to be UTC.
            If timezone is included, any non-UTC datetimes will be converted to UTC.
            If a date is passed in without timezone info, it is assumed to be UTC.
            Specify this header to perform the operation only
            if the resource has been modified since the specified time.
        :param ~datetime.datetime if_unmodified_since:
            A DateTime value. Azure expects the date value passed in to be UTC.
            If timezone is included, any non-UTC datetimes will be converted to UTC.
            If a date is passed in without timezone info, it is assumed to be UTC.
            Specify this header to perform the operation only if
            the resource has not been modified since the specified date/time.
        :param str if_match:
            An ETag value, or the wildcard character (*). Specify this header to perform
            the operation only if the resource's ETag matches the value specified.
        :param str if_none_match:
            An ETag value, or the wildcard character (*). Specify this header
            to perform the operation only if the resource's ETag does not match
            the value specified. Specify the wildcard character (*) to perform
            the operation only if the resource does not exist, and fail the
            operation if it does exist.
        :param int timeout:
            The timeout parameter is expressed in seconds.
        :rtype: None

        .. admonition:: Example:

            .. literalinclude:: ../tests/test_blob_samples_hello_world_async.py
                :start-after: [START delete_blob]
                :end-before: [END delete_blob]
                :language: python
                :dedent: 12
                :caption: Delete a blob.
        """
        options = self._delete_blob_options(delete_snapshots=delete_snapshots, **kwargs)
        try:
            await self._client.blob.delete(**options)
        except StorageErrorException as error:
            process_storage_error(error)

    @distributed_trace_async
    async def undelete_blob(self, **kwargs):
        # type: (Any) -> None
        """Restores soft-deleted blobs or snapshots.

        Operation will only be successful if used within the specified number of days
        set in the delete retention policy.

        :param int timeout:
            The timeout parameter is expressed in seconds.
        :rtype: None

        .. admonition:: Example:

            .. literalinclude:: ../tests/test_blob_samples_common_async.py
                :start-after: [START undelete_blob]
                :end-before: [END undelete_blob]
                :language: python
                :dedent: 8
                :caption: Undeleting a blob.
        """
        try:
            await self._client.blob.undelete(timeout=kwargs.pop('timeout', None), **kwargs)
        except StorageErrorException as error:
            process_storage_error(error)

    @distributed_trace_async
    async def get_blob_properties(self, **kwargs):
        # type: (Any) -> BlobProperties
        """Returns all user-defined metadata, standard HTTP properties, and
        system properties for the blob. It does not return the content of the blob.

        :param lease:
            Required if the blob has an active lease. Value can be a LeaseClient object
            or the lease ID as a string.
        :type lease: ~azure.storage.blob.aio.lease_async.LeaseClient or str
        :param ~datetime.datetime if_modified_since:
            A DateTime value. Azure expects the date value passed in to be UTC.
            If timezone is included, any non-UTC datetimes will be converted to UTC.
            If a date is passed in without timezone info, it is assumed to be UTC.
            Specify this header to perform the operation only
            if the resource has been modified since the specified time.
        :param ~datetime.datetime if_unmodified_since:
            A DateTime value. Azure expects the date value passed in to be UTC.
            If timezone is included, any non-UTC datetimes will be converted to UTC.
            If a date is passed in without timezone info, it is assumed to be UTC.
            Specify this header to perform the operation only if
            the resource has not been modified since the specified date/time.
        :param str if_match:
            An ETag value, or the wildcard character (*). Specify this header to perform
            the operation only if the resource's ETag matches the value specified.
        :param str if_none_match:
            An ETag value, or the wildcard character (*). Specify this header
            to perform the operation only if the resource's ETag does not match
            the value specified. Specify the wildcard character (*) to perform
            the operation only if the resource does not exist, and fail the
            operation if it does exist.
        :param ~azure.storage.blob.CustomerProvidedEncryptionKey cpk:
            Encrypts the data on the service-side with the given key.
            Use of customer-provided keys must be done over HTTPS.
            As the encryption key itself is provided in the request,
            a secure connection must be established to transfer the key.
        :param int timeout:
            The timeout parameter is expressed in seconds.
        :returns: BlobProperties
        :rtype: ~azure.storage.blob.BlobProperties

        .. admonition:: Example:

            .. literalinclude:: ../tests/test_blob_samples_common_async.py
                :start-after: [START get_blob_properties]
                :end-before: [END get_blob_properties]
                :language: python
                :dedent: 8
                :caption: Getting the properties for a blob.
        """
        access_conditions = get_access_conditions(kwargs.pop('lease', None))
        mod_conditions = ModifiedAccessConditions(
            if_modified_since=kwargs.pop('if_modified_since', None),
            if_unmodified_since=kwargs.pop('if_unmodified_since', None),
            if_match=kwargs.pop('if_match', None),
            if_none_match=kwargs.pop('if_none_match', None))
        cpk = kwargs.pop('cpk', None)
        cpk_info = None
        if cpk:
            if self.scheme.lower() != 'https':
                raise ValueError("Customer provided encryption key must be used over HTTPS.")
            cpk_info = CpkInfo(encryption_key=cpk.key_value, encryption_key_sha256=cpk.key_hash,
                               encryption_algorithm=cpk.algorithm)
        try:
            blob_props = await self._client.blob.get_properties(
                timeout=kwargs.pop('timeout', None),
                snapshot=self.snapshot,
                lease_access_conditions=access_conditions,
                modified_access_conditions=mod_conditions,
                cls=deserialize_blob_properties,
                cpk_info=cpk_info,
                **kwargs)
        except StorageErrorException as error:
            process_storage_error(error)
        blob_props.name = self.blob_name
        blob_props.container = self.container_name
        return blob_props # type: ignore

    @distributed_trace_async
    async def set_http_headers(self, content_settings=None, **kwargs):
        # type: (Optional[ContentSettings], Any) -> None
        """Sets system properties on the blob.

        If one property is set for the content_settings, all properties will be overridden.

        :param ~azure.storage.blob.ContentSettings content_settings:
            ContentSettings object used to set blob properties.
        :param lease:
            Required if the blob has an active lease. Value can be a LeaseClient object
            or the lease ID as a string.
        :type lease: ~azure.storage.blob.aio.lease_async.LeaseClient or str
        :param ~datetime.datetime if_modified_since:
            A DateTime value. Azure expects the date value passed in to be UTC.
            If timezone is included, any non-UTC datetimes will be converted to UTC.
            If a date is passed in without timezone info, it is assumed to be UTC.
            Specify this header to perform the operation only
            if the resource has been modified since the specified time.
        :param ~datetime.datetime if_unmodified_since:
            A DateTime value. Azure expects the date value passed in to be UTC.
            If timezone is included, any non-UTC datetimes will be converted to UTC.
            If a date is passed in without timezone info, it is assumed to be UTC.
            Specify this header to perform the operation only if
            the resource has not been modified since the specified date/time.
        :param str if_match:
            An ETag value, or the wildcard character (*). Specify this header to perform
            the operation only if the resource's ETag matches the value specified.
        :param str if_none_match:
            An ETag value, or the wildcard character (*). Specify this header
            to perform the operation only if the resource's ETag does not match
            the value specified. Specify the wildcard character (*) to perform
            the operation only if the resource does not exist, and fail the
            operation if it does exist.
        :param int timeout:
            The timeout parameter is expressed in seconds.
        :returns: Blob-updated property dict (Etag and last modified)
        :rtype: Dict[str, Any]
        """
        options = self._set_http_headers_options(content_settings=content_settings, **kwargs)
        try:
            return await self._client.blob.set_http_headers(**options) # type: ignore
        except StorageErrorException as error:
            process_storage_error(error)

    @distributed_trace_async
    async def set_blob_metadata(self, metadata=None, **kwargs):
        # type: (Optional[Dict[str, str]], Any) -> Dict[str, Union[str, datetime]]
        """Sets user-defined metadata for the blob as one or more name-value pairs.

        :param metadata:
            Dict containing name and value pairs. Each call to this operation
            replaces all existing metadata attached to the blob. To remove all
            metadata from the blob, call this operation with no metadata headers.
        :type metadata: dict(str, str)
        :param lease:
            Required if the blob has an active lease. Value can be a LeaseClient object
            or the lease ID as a string.
        :type lease: ~azure.storage.blob.aio.lease_async.LeaseClient or str
        :param ~datetime.datetime if_modified_since:
            A DateTime value. Azure expects the date value passed in to be UTC.
            If timezone is included, any non-UTC datetimes will be converted to UTC.
            If a date is passed in without timezone info, it is assumed to be UTC.
            Specify this header to perform the operation only
            if the resource has been modified since the specified time.
        :param ~datetime.datetime if_unmodified_since:
            A DateTime value. Azure expects the date value passed in to be UTC.
            If timezone is included, any non-UTC datetimes will be converted to UTC.
            If a date is passed in without timezone info, it is assumed to be UTC.
            Specify this header to perform the operation only if
            the resource has not been modified since the specified date/time.
        :param str if_match:
            An ETag value, or the wildcard character (*). Specify this header to perform
            the operation only if the resource's ETag matches the value specified.
        :param str if_none_match:
            An ETag value, or the wildcard character (*). Specify this header
            to perform the operation only if the resource's ETag does not match
            the value specified. Specify the wildcard character (*) to perform
            the operation only if the resource does not exist, and fail the
            operation if it does exist.
        :param ~azure.storage.blob.CustomerProvidedEncryptionKey cpk:
            Encrypts the data on the service-side with the given key.
            Use of customer-provided keys must be done over HTTPS.
            As the encryption key itself is provided in the request,
            a secure connection must be established to transfer the key.
        :param int timeout:
            The timeout parameter is expressed in seconds.
        :returns: Blob-updated property dict (Etag and last modified)
        """
        options = self._set_blob_metadata_options(metadata=metadata, **kwargs)
        try:
            return await self._client.blob.set_metadata(**options)  # type: ignore
        except StorageErrorException as error:
            process_storage_error(error)

    @distributed_trace_async
    async def create_page_blob(  # type: ignore
            self, size,  # type: int
            content_settings=None,  # type: Optional[ContentSettings]
            metadata=None, # type: Optional[Dict[str, str]]
            premium_page_blob_tier=None,  # type: Optional[Union[str, PremiumPageBlobTier]]
            **kwargs
        ):
        # type: (...) -> Dict[str, Union[str, datetime]]
        """Creates a new Page Blob of the specified size.

        :param int size:
            This header specifies the maximum size
            for the page blob, up to 1 TB. The page blob size must be aligned
            to a 512-byte boundary.
        :param ~azure.storage.blob.ContentSettings content_settings:
            ContentSettings object used to set properties on the blob.
        :param int sequence_number:
            Only for Page blobs. The sequence number is a user-controlled value that you can use to
            track requests. The value of the sequence number must be between 0
            and 2^63 - 1.The default value is 0.
        :param metadata:
            Name-value pairs associated with the blob as metadata.
        :type metadata: dict(str, str)
        :param lease:
            Required if the blob has an active lease. Value can be a LeaseClient object
            or the lease ID as a string.
        :type lease: ~azure.storage.blob.aio.lease_async.LeaseClient or str
        :param ~datetime.datetime if_modified_since:
            A DateTime value. Azure expects the date value passed in to be UTC.
            If timezone is included, any non-UTC datetimes will be converted to UTC.
            If a date is passed in without timezone info, it is assumed to be UTC.
            Specify this header to perform the operation only
            if the resource has been modified since the specified time.
        :param ~datetime.datetime if_unmodified_since:
            A DateTime value. Azure expects the date value passed in to be UTC.
            If timezone is included, any non-UTC datetimes will be converted to UTC.
            If a date is passed in without timezone info, it is assumed to be UTC.
            Specify this header to perform the operation only if
            the resource has not been modified since the specified date/time.
        :param str if_match:
            An ETag value, or the wildcard character (*). Specify this header to perform
            the operation only if the resource's ETag matches the value specified.
        :param str if_none_match:
            An ETag value, or the wildcard character (*). Specify this header
            to perform the operation only if the resource's ETag does not match
            the value specified. Specify the wildcard character (*) to perform
            the operation only if the resource does not exist, and fail the
            operation if it does exist.
        :param ~azure.storage.blob.CustomerProvidedEncryptionKey cpk:
            Encrypts the data on the service-side with the given key.
            Use of customer-provided keys must be done over HTTPS.
            As the encryption key itself is provided in the request,
            a secure connection must be established to transfer the key.
        :param int timeout:
            The timeout parameter is expressed in seconds.
        :param ~azure.storage.blob.PremiumPageBlobTier premium_page_blob_tier:
            A page blob tier value to set the blob to. The tier correlates to the size of the
            blob and number of allowed IOPS. This is only applicable to page blobs on
            premium storage accounts.
        :returns: Blob-updated property dict (Etag and last modified).
        :rtype: dict[str, Any]
        """
        options = self._create_page_blob_options(
            size,
            content_settings=content_settings,
            metadata=metadata,
            premium_page_blob_tier=premium_page_blob_tier,
            **kwargs)
        try:
            return await self._client.page_blob.create(**options) # type: ignore
        except StorageErrorException as error:
            process_storage_error(error)

    @distributed_trace_async
    async def create_append_blob(self, content_settings=None, metadata=None, **kwargs):
        # type: (Optional[ContentSettings], Optional[Dict[str, str]], Any) -> Dict[str, Union[str, datetime]]
        """Creates a new Append Blob.

        :param ~azure.storage.blob.ContentSettings content_settings:
            ContentSettings object used to set properties on the blob.
        :param metadata:
            Name-value pairs associated with the blob as metadata.
        :type metadata: dict(str, str)
        :param lease:
            Required if the blob has an active lease. Value can be a LeaseClient object
            or the lease ID as a string.
        :type lease: ~azure.storage.blob.aio.lease_async.LeaseClient or str
        :param ~datetime.datetime if_modified_since:
            A DateTime value. Azure expects the date value passed in to be UTC.
            If timezone is included, any non-UTC datetimes will be converted to UTC.
            If a date is passed in without timezone info, it is assumed to be UTC.
            Specify this header to perform the operation only
            if the resource has been modified since the specified time.
        :param ~datetime.datetime if_unmodified_since:
            A DateTime value. Azure expects the date value passed in to be UTC.
            If timezone is included, any non-UTC datetimes will be converted to UTC.
            If a date is passed in without timezone info, it is assumed to be UTC.
            Specify this header to perform the operation only if
            the resource has not been modified since the specified date/time.
        :param str if_match:
            An ETag value, or the wildcard character (*). Specify this header to perform
            the operation only if the resource's ETag matches the value specified.
        :param str if_none_match:
            An ETag value, or the wildcard character (*). Specify this header
            to perform the operation only if the resource's ETag does not match
            the value specified. Specify the wildcard character (*) to perform
            the operation only if the resource does not exist, and fail the
            operation if it does exist.
        :param ~azure.storage.blob.CustomerProvidedEncryptionKey cpk:
            Encrypts the data on the service-side with the given key.
            Use of customer-provided keys must be done over HTTPS.
            As the encryption key itself is provided in the request,
            a secure connection must be established to transfer the key.
        :param int timeout:
            The timeout parameter is expressed in seconds.
        :returns: Blob-updated property dict (Etag and last modified).
        :rtype: dict[str, Any]
        """
        options = self._create_append_blob_options(
            content_settings=content_settings,
            metadata=metadata,
            **kwargs)
        try:
            return await self._client.append_blob.create(**options) # type: ignore
        except StorageErrorException as error:
            process_storage_error(error)

    @distributed_trace_async
    async def create_snapshot(self, metadata=None, **kwargs):
        # type: (Optional[Dict[str, str]], Any) -> Dict[str, Union[str, datetime]]
        """Creates a snapshot of the blob.

        A snapshot is a read-only version of a blob that's taken at a point in time.
        It can be read, copied, or deleted, but not modified. Snapshots provide a way
        to back up a blob as it appears at a moment in time.

        A snapshot of a blob has the same name as the base blob from which the snapshot
        is taken, with a DateTime value appended to indicate the time at which the
        snapshot was taken.

        :param metadata:
            Name-value pairs associated with the blob as metadata.
        :type metadata: dict(str, str)
        :param ~datetime.datetime if_modified_since:
            A DateTime value. Azure expects the date value passed in to be UTC.
            If timezone is included, any non-UTC datetimes will be converted to UTC.
            If a date is passed in without timezone info, it is assumed to be UTC.
            Specify this header to perform the operation only
            if the resource has been modified since the specified time.
        :param ~datetime.datetime if_unmodified_since:
            A DateTime value. Azure expects the date value passed in to be UTC.
            If timezone is included, any non-UTC datetimes will be converted to UTC.
            If a date is passed in without timezone info, it is assumed to be UTC.
            Specify this header to perform the operation only if
            the resource has not been modified since the specified date/time.
        :param str if_match:
            An ETag value, or the wildcard character (*). Specify this header to perform
            the operation only if the resource's ETag matches the value specified.
        :param str if_none_match:
            An ETag value, or the wildcard character (*). Specify this header
            to perform the operation only if the resource's ETag does not match
            the value specified. Specify the wildcard character (*) to perform
            the operation only if the resource does not exist, and fail the
            operation if it does exist.
        :param lease:
            Required if the blob has an active lease. Value can be a LeaseClient object
            or the lease ID as a string.
        :type lease: ~azure.storage.blob.aio.lease_async.LeaseClient or str
        :param ~azure.storage.blob.CustomerProvidedEncryptionKey cpk:
            Encrypts the data on the service-side with the given key.
            Use of customer-provided keys must be done over HTTPS.
            As the encryption key itself is provided in the request,
            a secure connection must be established to transfer the key.
        :param int timeout:
            The timeout parameter is expressed in seconds.
        :returns: Blob-updated property dict (Snapshot ID, Etag, and last modified).
        :rtype: dict[str, Any]

        .. admonition:: Example:

            .. literalinclude:: ../tests/test_blob_samples_common_async.py
                :start-after: [START create_blob_snapshot]
                :end-before: [END create_blob_snapshot]
                :language: python
                :dedent: 8
                :caption: Create a snapshot of the blob.
        """
        options = self._create_snapshot_options(metadata=metadata, **kwargs)
        try:
            return await self._client.blob.create_snapshot(**options) # type: ignore
        except StorageErrorException as error:
            process_storage_error(error)

    @distributed_trace_async
    async def start_copy_from_url(self, source_url, metadata=None, incremental_copy=False, **kwargs):
        # type: (str, Optional[Dict[str, str]], bool, Any) -> Any
        """Copies a blob asynchronously.

        This operation returns a copy operation
        object that can be used to wait on the completion of the operation,
        as well as check status or abort the copy operation.
        The Blob service copies blobs on a best-effort basis.

        The source blob for a copy operation may be a block blob, an append blob,
        or a page blob. If the destination blob already exists, it must be of the
        same blob type as the source blob. Any existing destination blob will be
        overwritten. The destination blob cannot be modified while a copy operation
        is in progress.

        When copying from a page blob, the Blob service creates a destination page
        blob of the source blob's length, initially containing all zeroes. Then
        the source page ranges are enumerated, and non-empty ranges are copied.

        For a block blob or an append blob, the Blob service creates a committed
        blob of zero length before returning from this operation. When copying
        from a block blob, all committed blocks and their block IDs are copied.
        Uncommitted blocks are not copied. At the end of the copy operation, the
        destination blob will have the same committed block count as the source.

        When copying from an append blob, all committed blocks are copied. At the
        end of the copy operation, the destination blob will have the same committed
        block count as the source.

        For all blob types, you can call status() on the returned polling object
        to check the status of the copy operation, or wait() to block until the
        operation is complete. The final blob will be committed when the copy completes.

        :param str source_url:
            A URL of up to 2 KB in length that specifies an Azure file or blob.
            The value should be URL-encoded as it would appear in a request URI.
            If the source is in another account, the source must either be public
            or must be authenticated via a shared access signature. If the source
            is public, no authentication is required.
            Examples:
            https://myaccount.blob.core.windows.net/mycontainer/myblob

            https://myaccount.blob.core.windows.net/mycontainer/myblob?snapshot=<DateTime>

            https://otheraccount.blob.core.windows.net/mycontainer/myblob?sastoken
        :param metadata:
            Name-value pairs associated with the blob as metadata. If no name-value
            pairs are specified, the operation will copy the metadata from the
            source blob or file to the destination blob. If one or more name-value
            pairs are specified, the destination blob is created with the specified
            metadata, and metadata is not copied from the source blob or file.
        :type metadata: dict(str, str)
        :param ~datetime.datetime source_if_modified_since:
            A DateTime value. Azure expects the date value passed in to be UTC.
            If timezone is included, any non-UTC datetimes will be converted to UTC.
            If a date is passed in without timezone info, it is assumed to be UTC.
            Specify this conditional header to copy the blob only if the source
            blob has been modified since the specified date/time.
        :param ~datetime.datetime source_if_unmodified_since:
            A DateTime value. Azure expects the date value passed in to be UTC.
            If timezone is included, any non-UTC datetimes will be converted to UTC.
            If a date is passed in without timezone info, it is assumed to be UTC.
            Specify this conditional header to copy the blob only if the source blob
            has not been modified since the specified date/time.
        :param str source_if_match:
            An ETag value, or the wildcard character (*). Specify this conditional
            header to copy the source blob only if its ETag matches the value
            specified. If the ETag values do not match, the Blob service returns
            status code 412 (Precondition Failed). This header cannot be specified
            if the source is an Azure File.
        :param str source_if_none_match:
            An ETag value, or the wildcard character (*). Specify this conditional
            header to copy the blob only if its ETag does not match the value
            specified. If the values are identical, the Blob service returns status
            code 412 (Precondition Failed). This header cannot be specified if the
            source is an Azure File.
        :param ~datetime.datetime destination_if_modified_since:
            A DateTime value. Azure expects the date value passed in to be UTC.
            If timezone is included, any non-UTC datetimes will be converted to UTC.
            If a date is passed in without timezone info, it is assumed to be UTC.
            Specify this conditional header to copy the blob only
            if the destination blob has been modified since the specified date/time.
            If the destination blob has not been modified, the Blob service returns
            status code 412 (Precondition Failed).
        :param ~datetime.datetime destination_if_unmodified_since:
            A DateTime value. Azure expects the date value passed in to be UTC.
            If timezone is included, any non-UTC datetimes will be converted to UTC.
            If a date is passed in without timezone info, it is assumed to be UTC.
            Specify this conditional header to copy the blob only
            if the destination blob has not been modified since the specified
            date/time. If the destination blob has been modified, the Blob service
            returns status code 412 (Precondition Failed).
        :param str destination_if_match:
            An ETag value, or the wildcard character (*). Specify an ETag value for
            this conditional header to copy the blob only if the specified ETag value
            matches the ETag value for an existing destination blob. If the ETag for
            the destination blob does not match the ETag specified for If-Match, the
            Blob service returns status code 412 (Precondition Failed).
        :param str destination_if_none_match:
            An ETag value, or the wildcard character (*). Specify an ETag value for
            this conditional header to copy the blob only if the specified ETag value
            does not match the ETag value for the destination blob. Specify the wildcard
            character (*) to perform the operation only if the destination blob does not
            exist. If the specified condition isn't met, the Blob service returns status
            code 412 (Precondition Failed).
        :param destination_lease:
            The lease ID specified for this header must match the lease ID of the
            destination blob. If the request does not include the lease ID or it is not
            valid, the operation fails with status code 412 (Precondition Failed).
        :type destination_lease: ~azure.storage.blob.aio.lease_async..LeaseClient or str
        :param source_lease:
            Specify this to perform the Copy Blob operation only if
            the lease ID given matches the active lease ID of the source blob.
        :type source_lease: ~azure.storage.blob.aio.lease_async.LeaseClient or str
        :param int timeout:
            The timeout parameter is expressed in seconds.
        :param bool incremental_copy:
            Copies the snapshot of the source page blob to a destination page blob.
            The snapshot is copied such that only the differential changes between
            the previously copied snapshot are transferred to the destination.
            The copied snapshots are complete copies of the original snapshot and
            can be read or copied from as usual. Defaults to False.
        :param ~azure.storage.blob.PremiumPageBlobTier premium_page_blob_tier:
            A page blob tier value to set the blob to. The tier correlates to the size of the
            blob and number of allowed IOPS. This is only applicable to page blobs on
            premium storage accounts.
        :param ~azure.storage.blob.StandardBlobTier standard_blob_tier:
            A standard blob tier value to set the blob to. For this version of the library,
            this is only applicable to block blobs on standard storage accounts.
        :param ~azure.storage.blob.RehydratePriority rehydrate_priority:
            Indicates the priority with which to rehydrate an archived blob
        :param bool requires_sync:
            Enforces that the service will not return a response until the copy is complete.
        :returns: A dictionary of copy properties (etag, last_modified, copy_id, copy_status).
        :rtype: Dict[str, Union[str, datetime]]

        .. admonition:: Example:

            .. literalinclude:: ../tests/test_blob_samples_common_async.py
                :start-after: [START copy_blob_from_url]
                :end-before: [END copy_blob_from_url]
                :language: python
                :dedent: 12
                :caption: Copy a blob from a URL.
        """
        options = self._start_copy_from_url_options(
            source_url,
            metadata=metadata,
            incremental_copy=incremental_copy,
            **kwargs)
        try:
            if incremental_copy:
                return await self._client.page_blob.copy_incremental(**options)
            return await self._client.blob.start_copy_from_url(**options)
        except StorageErrorException as error:
            process_storage_error(error)

    @distributed_trace_async
    async def abort_copy(self, copy_id, **kwargs):
        # type: (Union[str, Dict[str, Any], BlobProperties], Any) -> None
        """Abort an ongoing copy operation.

        This will leave a destination blob with zero length and full metadata.
        This will raise an error if the copy operation has already ended.

        :param copy_id:
            The copy operation to abort. This can be either an ID, or an
            instance of BlobProperties.
        :type copy_id: str or ~azure.storage.blob.BlobProperties
        :rtype: None

        .. admonition:: Example:

            .. literalinclude:: ../tests/test_blob_samples_common_async.py
                :start-after: [START abort_copy_blob_from_url]
                :end-before: [END abort_copy_blob_from_url]
                :language: python
                :dedent: 12
                :caption: Abort copying a blob from URL.
        """
        options = self._abort_copy_options(copy_id, **kwargs)
        try:
            await self._client.blob.abort_copy_from_url(**options)
        except StorageErrorException as error:
            process_storage_error(error)

    @distributed_trace_async
    async def acquire_lease(self, lease_duration=-1, lease_id=None, **kwargs):
        # type: (int, Optional[str], Optional[int], Any) -> LeaseClient
        """Requests a new lease.

        If the blob does not have an active lease, the Blob
        Service creates a lease on the blob and returns a new lease.

        :param int lease_duration:
            Specifies the duration of the lease, in seconds, or negative one
            (-1) for a lease that never expires. A non-infinite lease can be
            between 15 and 60 seconds. A lease duration cannot be changed
            using renew or change. Default is -1 (infinite lease).
        :param str lease_id:
            Proposed lease ID, in a GUID string format. The Blob Service
            returns 400 (Invalid request) if the proposed lease ID is not
            in the correct format.
        :param ~datetime.datetime if_modified_since:
            A DateTime value. Azure expects the date value passed in to be UTC.
            If timezone is included, any non-UTC datetimes will be converted to UTC.
            If a date is passed in without timezone info, it is assumed to be UTC.
            Specify this header to perform the operation only
            if the resource has been modified since the specified time.
        :param ~datetime.datetime if_unmodified_since:
            A DateTime value. Azure expects the date value passed in to be UTC.
            If timezone is included, any non-UTC datetimes will be converted to UTC.
            If a date is passed in without timezone info, it is assumed to be UTC.
            Specify this header to perform the operation only if
            the resource has not been modified since the specified date/time.
        :param str if_match:
            An ETag value, or the wildcard character (*). Specify this header to perform
            the operation only if the resource's ETag matches the value specified.
        :param str if_none_match:
            An ETag value, or the wildcard character (*). Specify this header
            to perform the operation only if the resource's ETag does not match
            the value specified. Specify the wildcard character (*) to perform
            the operation only if the resource does not exist, and fail the
            operation if it does exist.
        :param int timeout:
            The timeout parameter is expressed in seconds.
        :returns: A LeaseClient object.
        :rtype: ~azure.storage.blob.aio.lease_async.LeaseClient

        .. admonition:: Example:

            .. literalinclude:: ../tests/test_blob_samples_common_async.py
                :start-after: [START acquire_lease_on_blob]
                :end-before: [END acquire_lease_on_blob]
                :language: python
                :dedent: 8
                :caption: Acquiring a lease on a blob.
        """
        lease = LeaseClient(self, lease_id=lease_id) # type: ignore
        await lease.acquire(lease_duration=lease_duration, **kwargs)
        return lease

    @distributed_trace_async
    async def set_standard_blob_tier(self, standard_blob_tier, **kwargs):
        # type: (Union[str, StandardBlobTier], Any) -> None
        """This operation sets the tier on a block blob.

        A block blob's tier determines Hot/Cool/Archive storage type.
        This operation does not update the blob's ETag.

        :param standard_blob_tier:
            Indicates the tier to be set on the blob. Options include 'Hot', 'Cool',
            'Archive'. The hot tier is optimized for storing data that is accessed
            frequently. The cool storage tier is optimized for storing data that
            is infrequently accessed and stored for at least a month. The archive
            tier is optimized for storing data that is rarely accessed and stored
            for at least six months with flexible latency requirements.
        :type standard_blob_tier: str or ~azure.storage.blob.StandardBlobTier
        :param ~azure.storage.blob.RehydratePriority rehydrate_priority:
            Indicates the priority with which to rehydrate an archived blob
        :param int timeout:
            The timeout parameter is expressed in seconds.
        :param lease:
            Required if the blob has an active lease. Value can be a LeaseClient object
            or the lease ID as a string.
        :type lease: ~azure.storage.blob.aio.lease_async.LeaseClient or str
        :rtype: None
        """
        access_conditions = get_access_conditions(kwargs.pop('lease', None))
        if standard_blob_tier is None:
            raise ValueError("A StandardBlobTier must be specified")
        try:
            await self._client.blob.set_tier(
                tier=standard_blob_tier,
                timeout=kwargs.pop('timeout', None),
                lease_access_conditions=access_conditions,
                **kwargs)
        except StorageErrorException as error:
            process_storage_error(error)

    @distributed_trace_async
    async def stage_block(
            self, block_id,  # type: str
            data,  # type: Union[Iterable[AnyStr], IO[AnyStr]]
            length=None,  # type: Optional[int]
            **kwargs
        ):
        # type: (...) -> None
        """Creates a new block to be committed as part of a blob.

        :param str block_id: A valid Base64 string value that identifies the
             block. Prior to encoding, the string must be less than or equal to 64
             bytes in size. For a given blob, the length of the value specified for
             the block_id parameter must be the same size for each block.
        :param data: The blob data.
        :param int length: Size of the block.
        :param bool validate_content:
            If true, calculates an MD5 hash for each chunk of the blob. The storage
            service checks the hash of the content that has arrived with the hash
            that was sent. This is primarily valuable for detecting bitflips on
            the wire if using http instead of https as https (the default) will
            already validate. Note that this MD5 hash is not stored with the
            blob. Also note that if enabled, the memory-efficient upload algorithm
            will not be used, because computing the MD5 hash requires buffering
            entire blocks, and doing so defeats the purpose of the memory-efficient algorithm.
        :param lease:
            Required if the blob has an active lease. Value can be a LeaseClient object
            or the lease ID as a string.
        :type lease: ~azure.storage.blob.aio.lease_async.LeaseClient or str
        :param str encoding:
            Defaults to UTF-8.
        :param ~azure.storage.blob.CustomerProvidedEncryptionKey cpk:
            Encrypts the data on the service-side with the given key.
            Use of customer-provided keys must be done over HTTPS.
            As the encryption key itself is provided in the request,
            a secure connection must be established to transfer the key.
        :param int timeout:
            The timeout parameter is expressed in seconds.
        :rtype: None
        """
        options = self._stage_block_options(
            block_id,
            data,
            length=length,
            **kwargs)
        try:
            await self._client.block_blob.stage_block(**options)
        except StorageErrorException as error:
            process_storage_error(error)

    @distributed_trace_async
    async def stage_block_from_url(
            self, block_id,  # type: str
            source_url,  # type: str
            source_offset=None,  # type: Optional[int]
            source_length=None,  # type: Optional[int]
            source_content_md5=None,  # type: Optional[Union[bytes, bytearray]]
            **kwargs
        ):
        # type: (...) -> None
        """Creates a new block to be committed as part of a blob where
        the contents are read from a URL.

        :param str block_id: A valid Base64 string value that identifies the
             block. Prior to encoding, the string must be less than or equal to 64
             bytes in size. For a given blob, the length of the value specified for
             the block_id parameter must be the same size for each block.
        :param source_url: The URL.
        :param source_offset:
            Start of byte range to use for the block.
            Must be set if source length is provided.
        :param source_length: The size of the block in bytes.
        :param bytearray source_content_md5:
            Specify the md5 calculated for the range of
            bytes that must be read from the copy source.
        :param lease:
            Required if the blob has an active lease. Value can be a LeaseClient object
            or the lease ID as a string.
        :type lease: ~azure.storage.blob.aio.lease_async.LeaseClient or str
        :param ~azure.storage.blob.CustomerProvidedEncryptionKey cpk:
            Encrypts the data on the service-side with the given key.
            Use of customer-provided keys must be done over HTTPS.
            As the encryption key itself is provided in the request,
            a secure connection must be established to transfer the key.
        :param int timeout:
            The timeout parameter is expressed in seconds.
        :rtype: None
        """
        options = self._stage_block_from_url_options(
            block_id,
            source_url,
            source_offset=source_offset,
            source_length=source_length,
            source_content_md5=source_content_md5,
            **kwargs)
        try:
            await self._client.block_blob.stage_block_from_url(**options)
        except StorageErrorException as error:
            process_storage_error(error)

    @distributed_trace_async
    async def get_block_list(self, block_list_type="committed", **kwargs):
        # type: (Optional[str], Any) -> Tuple[List[BlobBlock], List[BlobBlock]]
        """The Get Block List operation retrieves the list of blocks that have
        been uploaded as part of a block blob.

        :param str block_list_type:
            Specifies whether to return the list of committed
            blocks, the list of uncommitted blocks, or both lists together.
            Possible values include: 'committed', 'uncommitted', 'all'
        :param lease:
            Required if the blob has an active lease. Value can be a LeaseClient object
            or the lease ID as a string.
        :type lease: ~azure.storage.blob.aio.lease_async.LeaseClient or str
        :param int timeout:
            The timeout parameter is expressed in seconds.
        :returns: A tuple of two lists - committed and uncommitted blocks
        :rtype: tuple(list(~azure.storage.blob.BlobBlock), list(~azure.storage.blob.BlobBlock))
        """
        access_conditions = get_access_conditions(kwargs.pop('kease', None))
        try:
            blocks = await self._client.block_blob.get_block_list(
                list_type=block_list_type,
                snapshot=self.snapshot,
                timeout=kwargs.pop('timeout', None),
                lease_access_conditions=access_conditions,
                **kwargs)
        except StorageErrorException as error:
            process_storage_error(error)
        return self._get_block_list_result(blocks)

    @distributed_trace_async
    async def commit_block_list( # type: ignore
            self, block_list,  # type: List[BlobBlock]
            content_settings=None,  # type: Optional[ContentSettings]
            metadata=None,  # type: Optional[Dict[str, str]]
            **kwargs
        ):
        # type: (...) -> Dict[str, Union[str, datetime]]
        """The Commit Block List operation writes a blob by specifying the list of
        block IDs that make up the blob.

        :param list block_list:
            List of Blockblobs.
        :param lease:
            Required if the blob has an active lease. Value can be a LeaseClient object
            or the lease ID as a string.
        :type lease: ~azure.storage.blob.aio.lease_async.LeaseClient or str
        :param ~azure.storage.blob.ContentSettings content_settings:
            ContentSettings object used to set blob properties.
        :param metadata:
            Name-value pairs associated with the blob as metadata.
        :type metadata: dict[str, str]
        :param bool validate_content:
            If true, calculates an MD5 hash of the page content. The storage
            service checks the hash of the content that has arrived
            with the hash that was sent. This is primarily valuable for detecting
            bitflips on the wire if using http instead of https as https (the default)
            will already validate. Note that this MD5 hash is not stored with the
            blob.
        :param ~datetime.datetime if_modified_since:
            A DateTime value. Azure expects the date value passed in to be UTC.
            If timezone is included, any non-UTC datetimes will be converted to UTC.
            If a date is passed in without timezone info, it is assumed to be UTC.
            Specify this header to perform the operation only
            if the resource has been modified since the specified time.
        :param ~datetime.datetime if_unmodified_since:
            A DateTime value. Azure expects the date value passed in to be UTC.
            If timezone is included, any non-UTC datetimes will be converted to UTC.
            If a date is passed in without timezone info, it is assumed to be UTC.
            Specify this header to perform the operation only if
            the resource has not been modified since the specified date/time.
        :param str if_match:
            An ETag value, or the wildcard character (*). Specify this header to perform
            the operation only if the resource's ETag matches the value specified.
        :param str if_none_match:
            An ETag value, or the wildcard character (*). Specify this header
            to perform the operation only if the resource's ETag does not match
            the value specified. Specify the wildcard character (*) to perform
            the operation only if the resource does not exist, and fail the
            operation if it does exist.
        :param ~azure.storage.blob.StandardBlobTier standard_blob_tier:
            A standard blob tier value to set the blob to. For this version of the library,
            this is only applicable to block blobs on standard storage accounts.
        :param ~azure.storage.blob.CustomerProvidedEncryptionKey cpk:
            Encrypts the data on the service-side with the given key.
            Use of customer-provided keys must be done over HTTPS.
            As the encryption key itself is provided in the request,
            a secure connection must be established to transfer the key.
        :param int timeout:
            The timeout parameter is expressed in seconds.
        :returns: Blob-updated property dict (Etag and last modified).
        :rtype: dict(str, Any)
        """
        options = self._commit_block_list_options(
            block_list,
            content_settings=content_settings,
            metadata=metadata,
            **kwargs)
        try:
            return await self._client.block_blob.commit_block_list(**options) # type: ignore
        except StorageErrorException as error:
            process_storage_error(error)

    @distributed_trace_async
    async def set_premium_page_blob_tier(self, premium_page_blob_tier, **kwargs):
        # type: (Union[str, PremiumPageBlobTier], Optional[int], Optional[Union[LeaseClient, str]], **Any) -> None
        """Sets the page blob tiers on the blob. This API is only supported for page blobs on premium accounts.

        :param premium_page_blob_tier:
            A page blob tier value to set the blob to. The tier correlates to the size of the
            blob and number of allowed IOPS. This is only applicable to page blobs on
            premium storage accounts.
        :type premium_page_blob_tier: ~azure.storage.blob.PremiumPageBlobTier
        :param int timeout:
            The timeout parameter is expressed in seconds. This method may make
            multiple calls to the Azure service and the timeout will apply to
            each call individually.
        :param lease:
            Required if the blob has an active lease. Value can be a LeaseClient object
            or the lease ID as a string.
        :type lease: ~azure.storage.blob.aio.lease_async.LeaseClient or str
        :rtype: None
        """
        access_conditions = get_access_conditions(kwargs.pop('lease', None))
        if premium_page_blob_tier is None:
            raise ValueError("A PremiumPageBlobTiermust be specified")
        try:
            await self._client.blob.set_tier(
                tier=premium_page_blob_tier,
                timeout=kwargs.pop('timeout', None),
                lease_access_conditions=access_conditions,
                **kwargs)
        except StorageErrorException as error:
            process_storage_error(error)

    @distributed_trace_async
    async def get_page_ranges( # type: ignore
            self, offset=None, # type: Optional[int]
            length=None, # type: Optional[int]
            previous_snapshot_diff=None,  # type: Optional[Union[str, Dict[str, Any]]]
            **kwargs
        ):
        # type: (...) -> List[dict[str, int]]
        """Returns the list of valid page ranges for a Page Blob or snapshot
        of a page blob.

        :param int offset:
            Start of byte range to use for downloading a section of the blob.
            Must be set if length is provided.
            Pages must be aligned with 512-byte boundaries, the start offset
            must be a modulus of 512 and the length  must be a modulus of
            512.
        :param int length:
            Number of bytes to use for getting valid page ranges.
            If length is given, offset must be provided.
            Pages must be aligned with 512-byte boundaries, the start offset
            must be a modulus of 512 and the length  must be a modulus of
            512.
        :param lease:
            Required if the blob has an active lease. Value can be a LeaseClient object
            or the lease ID as a string.
        :type lease: ~azure.storage.blob.aio.lease_async.LeaseClient or str
        :param str previous_snapshot_diff:
            The snapshot diff parameter that contains an opaque DateTime value that
            specifies a previous blob snapshot to be compared
            against a more recent snapshot or the current blob.
        :param ~datetime.datetime if_modified_since:
            A DateTime value. Azure expects the date value passed in to be UTC.
            If timezone is included, any non-UTC datetimes will be converted to UTC.
            If a date is passed in without timezone info, it is assumed to be UTC.
            Specify this header to perform the operation only
            if the resource has been modified since the specified time.
        :param ~datetime.datetime if_unmodified_since:
            A DateTime value. Azure expects the date value passed in to be UTC.
            If timezone is included, any non-UTC datetimes will be converted to UTC.
            If a date is passed in without timezone info, it is assumed to be UTC.
            Specify this header to perform the operation only if
            the resource has not been modified since the specified date/time.
        :param str if_match:
            An ETag value, or the wildcard character (*). Specify this header to perform
            the operation only if the resource's ETag matches the value specified.
        :param str if_none_match:
            An ETag value, or the wildcard character (*). Specify this header
            to perform the operation only if the resource's ETag does not match
            the value specified. Specify the wildcard character (*) to perform
            the operation only if the resource does not exist, and fail the
            operation if it does exist.
        :param int timeout:
            The timeout parameter is expressed in seconds.
        :returns:
            A tuple of two lists of page ranges as dictionaries with 'start' and 'end' keys.
            The first element are filled page ranges, the 2nd element is cleared page ranges.
        :rtype: tuple(list(dict(str, str), list(dict(str, str))
        """
        options = self._get_page_ranges_options(
            offset=offset,
            length=length,
            previous_snapshot_diff=previous_snapshot_diff,
            **kwargs)
        try:
            if previous_snapshot_diff:
                ranges = await self._client.page_blob.get_page_ranges_diff(**options)
            else:
                ranges = await self._client.page_blob.get_page_ranges(**options)
        except StorageErrorException as error:
            process_storage_error(error)
        return get_page_ranges_result(ranges)

    @distributed_trace_async
    async def set_sequence_number( # type: ignore
            self, sequence_number_action,  # type: Union[str, SequenceNumberAction]
            sequence_number=None,  # type: Optional[str]
            **kwargs
        ):
        # type: (...) -> Dict[str, Union[str, datetime]]
        """Sets the blob sequence number.

        :param str sequence_number_action:
            This property indicates how the service should modify the blob's sequence
            number. See :class:`~azure.storage.blob.SequenceNumberAction` for more information.
        :param str sequence_number:
            This property sets the blob's sequence number. The sequence number is a
            user-controlled property that you can use to track requests and manage
            concurrency issues.
        :param lease:
            Required if the blob has an active lease. Value can be a LeaseClient object
            or the lease ID as a string.
        :type lease: ~azure.storage.blob.aio.lease_async.LeaseClient or str
        :param ~datetime.datetime if_modified_since:
            A DateTime value. Azure expects the date value passed in to be UTC.
            If timezone is included, any non-UTC datetimes will be converted to UTC.
            If a date is passed in without timezone info, it is assumed to be UTC.
            Specify this header to perform the operation only
            if the resource has been modified since the specified time.
        :param ~datetime.datetime if_unmodified_since:
            A DateTime value. Azure expects the date value passed in to be UTC.
            If timezone is included, any non-UTC datetimes will be converted to UTC.
            If a date is passed in without timezone info, it is assumed to be UTC.
            Specify this header to perform the operation only if
            the resource has not been modified since the specified date/time.
        :param str if_match:
            An ETag value, or the wildcard character (*). Specify this header to perform
            the operation only if the resource's ETag matches the value specified.
        :param str if_none_match:
            An ETag value, or the wildcard character (*). Specify this header
            to perform the operation only if the resource's ETag does not match
            the value specified. Specify the wildcard character (*) to perform
            the operation only if the resource does not exist, and fail the
            operation if it does exist.
        :param int timeout:
            The timeout parameter is expressed in seconds.
        :returns: Blob-updated property dict (Etag and last modified).
        :rtype: dict(str, Any)
        """
        options = self._set_sequence_number_options(
            sequence_number_action, sequence_number=sequence_number, **kwargs)
        try:
            return await self._client.page_blob.update_sequence_number(**options) # type: ignore
        except StorageErrorException as error:
            process_storage_error(error)

    @distributed_trace_async
    async def resize_blob(self, size, **kwargs):
        # type: (int, Any) -> Dict[str, Union[str, datetime]]
        """Resizes a page blob to the specified size.

        If the specified value is less than the current size of the blob,
        then all pages above the specified value are cleared.

        :param int size:
            Size to resize blob to.
        :param lease:
            Required if the blob has an active lease. Value can be a LeaseClient object
            or the lease ID as a string.
        :type lease: ~azure.storage.blob.aio.lease_async.LeaseClient or str
        :param ~datetime.datetime if_modified_since:
            A DateTime value. Azure expects the date value passed in to be UTC.
            If timezone is included, any non-UTC datetimes will be converted to UTC.
            If a date is passed in without timezone info, it is assumed to be UTC.
            Specify this header to perform the operation only
            if the resource has been modified since the specified time.
        :param ~datetime.datetime if_unmodified_since:
            A DateTime value. Azure expects the date value passed in to be UTC.
            If timezone is included, any non-UTC datetimes will be converted to UTC.
            If a date is passed in without timezone info, it is assumed to be UTC.
            Specify this header to perform the operation only if
            the resource has not been modified since the specified date/time.
        :param str if_match:
            An ETag value, or the wildcard character (*). Specify this header to perform
            the operation only if the resource's ETag matches the value specified.
        :param str if_none_match:
            An ETag value, or the wildcard character (*). Specify this header
            to perform the operation only if the resource's ETag does not match
            the value specified. Specify the wildcard character (*) to perform
            the operation only if the resource does not exist, and fail the
            operation if it does exist.
        :param ~azure.storage.blob.PremiumPageBlobTier premium_page_blob_tier:
            A page blob tier value to set the blob to. The tier correlates to the size of the
            blob and number of allowed IOPS. This is only applicable to page blobs on
            premium storage accounts.
        :param int timeout:
            The timeout parameter is expressed in seconds.
        :returns: Blob-updated property dict (Etag and last modified).
        :rtype: dict(str, Any)
        """
        options = self._resize_blob_options(size, **kwargs)
        try:
            return await self._client.page_blob.resize(**options) # type: ignore
        except StorageErrorException as error:
            process_storage_error(error)

    @distributed_trace_async
    async def upload_page( # type: ignore
            self, page,  # type: bytes
<<<<<<< HEAD
            offset,  # type: int
            length,  # type: int
            validate_content=False,  # type: Optional[bool]
=======
            start_range,  # type: int
            end_range,  # type: int
            length=None,  # type: Optional[int]
>>>>>>> 0b284c8e
            **kwargs
        ):
        # type: (...) -> Dict[str, Union[str, datetime]]
        """The Upload Pages operation writes a range of pages to a page blob.

        :param bytes page:
            Content of the page.
        :param int offset:
            Start of byte range to use for downloading a section of the blob.
            Must be set if length is provided.
            Pages must be aligned with 512-byte boundaries, the start offset
            must be a modulus of 512 and the length  must be a modulus of
            512.
        :param int length:
            Number of bytes to use for writing to a section of the blob.
            Pages must be aligned with 512-byte boundaries, the start offset
            must be a modulus of 512 and the length must be a modulus of
            512.
        :param lease:
            Required if the blob has an active lease. Value can be a LeaseClient object
            or the lease ID as a string.
        :type lease: ~azure.storage.blob.aio.lease_async.LeaseClient or str
        :param bool validate_content:
            If true, calculates an MD5 hash of the page content. The storage
            service checks the hash of the content that has arrived
            with the hash that was sent. This is primarily valuable for detecting
            bitflips on the wire if using http instead of https as https (the default)
            will already validate. Note that this MD5 hash is not stored with the
            blob.
        :param int if_sequence_number_lte:
            If the blob's sequence number is less than or equal to
            the specified value, the request proceeds; otherwise it fails.
        :param int if_sequence_number_lt:
            If the blob's sequence number is less than the specified
            value, the request proceeds; otherwise it fails.
        :param int if_sequence_number_eq:
            If the blob's sequence number is equal to the specified
            value, the request proceeds; otherwise it fails.
        :param ~datetime.datetime if_modified_since:
            A DateTime value. Azure expects the date value passed in to be UTC.
            If timezone is included, any non-UTC datetimes will be converted to UTC.
            If a date is passed in without timezone info, it is assumed to be UTC.
            Specify this header to perform the operation only
            if the resource has been modified since the specified time.
        :param ~datetime.datetime if_unmodified_since:
            A DateTime value. Azure expects the date value passed in to be UTC.
            If timezone is included, any non-UTC datetimes will be converted to UTC.
            If a date is passed in without timezone info, it is assumed to be UTC.
            Specify this header to perform the operation only if
            the resource has not been modified since the specified date/time.
        :param str if_match:
            An ETag value, or the wildcard character (*). Specify an ETag value for this conditional
            header to write the page only if the blob's ETag value matches the
            value specified. If the values do not match, the Blob service fails.
        :param str if_none_match:
            An ETag value, or the wildcard character (*). Specify an ETag value for this conditional
            header to write the page only if the blob's ETag value does not
            match the value specified. If the values are identical, the Blob
            service fails.
        :param ~azure.storage.blob.CustomerProvidedEncryptionKey cpk:
            Encrypts the data on the service-side with the given key.
            Use of customer-provided keys must be done over HTTPS.
            As the encryption key itself is provided in the request,
            a secure connection must be established to transfer the key.
        :param str encoding:
            Defaults to UTF-8.
        :param int timeout:
            The timeout parameter is expressed in seconds.
        :returns: Blob-updated property dict (Etag and last modified).
        :rtype: dict(str, Any)
        """
        options = self._upload_page_options(
            page=page,
            offset=offset,
            length=length,
            **kwargs)
        try:
            return await self._client.page_blob.upload_pages(**options) # type: ignore
        except StorageErrorException as error:
            process_storage_error(error)

    @distributed_trace_async
    async def upload_pages_from_url(self, source_url,  # type: str
<<<<<<< HEAD
                                    offset,  # type: int
                                    length,  # type: int
                                    source_offset,  # type: int
                                    source_content_md5=None,  # type: Optional[bytes]
=======
                                    range_start,  # type: int
                                    range_end,  # type: int
                                    source_range_start,  # type: int
>>>>>>> 0b284c8e
                                    **kwargs
                                    ):
        # type: (...) -> Dict[str, Any]
        """
        Updates a range of pages to a page blob where the contents are read from a URL.

        :param str source_url:
            The URL of the source data. It can point to any Azure Blob or File, that is either public or has a
            shared access signature attached.
        :param int offset:
            Start of byte range to use for downloading a section of the blob.
            Must be set if length is provided.
        :param int length:
            Number of bytes to use for writing to a section of the blob.
            Pages must be aligned with 512-byte boundaries, the start offset
            must be a modulus of 512 and the length must be a modulus of
            512.
        :param int source_offset:
            This indicates the start of the range of bytes(inclusive) that has to be taken from the copy source.
            The service will read the same number of bytes as the destination range (length-offset).
        :param bytes source_content_md5:
            If given, the service will calculate the MD5 hash of the block content and compare against this value.
        :param ~datetime.datetime source_if_modified_since:
            A DateTime value. Azure expects the date value passed in to be UTC.
            If timezone is included, any non-UTC datetimes will be converted to UTC.
            If a date is passed in without timezone info, it is assumed to be UTC.
            Specify this header to perform the operation only
            if the source resource has been modified since the specified time.
        :param ~datetime.datetime source_if_unmodified_since:
            A DateTime value. Azure expects the date value passed in to be UTC.
            If timezone is included, any non-UTC datetimes will be converted to UTC.
            If a date is passed in without timezone info, it is assumed to be UTC.
            Specify this header to perform the operation only if
            the source resource has not been modified since the specified date/time.
        :param str source_if_match:
            An ETag value, or the wildcard character (*). Specify this header to perform
            the operation only if the source resource's ETag matches the value specified.
        :param str source_if_none_match:
            An ETag value, or the wildcard character (*). Specify this header
            to perform the operation only if the source resource's ETag does not match
            the value specified. Specify the wildcard character (*) to perform
            the operation only if the source resource does not exist, and fail the
            operation if it does exist.
        :param str lease:
            Required if the blob has an active lease.
        :param int if_sequence_number_lte:
            If the blob's sequence number is less than or equal to
            the specified value, the request proceeds; otherwise it fails.
        :param int if_sequence_number_lt:
            If the blob's sequence number is less than the specified
            value, the request proceeds; otherwise it fails.
        :param int if_sequence_number_eq:
            If the blob's sequence number is equal to the specified
            value, the request proceeds; otherwise it fails.
        :param ~datetime.datetime if_modified_since:
            A DateTime value. Azure expects the date value passed in to be UTC.
            If timezone is included, any non-UTC datetimes will be converted to UTC.
            If a date is passed in without timezone info, it is assumed to be UTC.
            Specify this header to perform the operation only
            if the resource has been modified since the specified time.
        :param ~datetime.datetime if_unmodified_since:
            A DateTime value. Azure expects the date value passed in to be UTC.
            If timezone is included, any non-UTC datetimes will be converted to UTC.
            If a date is passed in without timezone info, it is assumed to be UTC.
            Specify this header to perform the operation only if
            the resource has not been modified since the specified date/time.
        :param str if_match:
            An ETag value, or the wildcard character (*). Specify this header to perform
            the operation only if the resource's ETag matches the value specified.
        :param str if_none_match:
            An ETag value, or the wildcard character (*). Specify this header
            to perform the operation only if the resource's ETag does not match
            the value specified. Specify the wildcard character (*) to perform
            the operation only if the resource does not exist, and fail the
            operation if it does exist.
        :param ~azure.storage.blob.CustomerProvidedEncryptionKey cpk:
            Encrypts the data on the service-side with the given key.
            Use of customer-provided keys must be done over HTTPS.
            As the encryption key itself is provided in the request,
            a secure connection must be established to transfer the key.
        :param int timeout:
            The timeout parameter is expressed in seconds.
        """

        options = self._upload_pages_from_url_options(
            source_url=source_url,
<<<<<<< HEAD
            offset=offset,
            length=length,
            source_offset=source_offset,
            source_content_md5=source_content_md5,
=======
            range_start=range_start,
            range_end=range_end,
            source_range_start=source_range_start,
>>>>>>> 0b284c8e
            **kwargs
        )
        try:
            return await self._client.page_blob.upload_pages_from_url(**options)  # type: ignore
        except StorageErrorException as error:
            process_storage_error(error)

    @distributed_trace_async
    async def clear_page(self, offset, length, **kwargs):
        # type: (int, int) -> Dict[str, Union[str, datetime]]
        """Clears a range of pages.

        :param int offset:
            Start of byte range to use for downloading a section of the blob.
            Must be set if length is provided.
            Pages must be aligned with 512-byte boundaries, the start offset
            must be a modulus of 512.
        :param int length:
            Number of bytes to use for writing to a section of the blob.
            Pages must be aligned with 512-byte boundaries, the start offset
            must be a modulus of 512 and the length must be a modulus of
            512.
        :param lease:
            Required if the blob has an active lease. Value can be a LeaseClient object
            or the lease ID as a string.
        :type lease: ~azure.storage.blob.aio.lease_async.LeaseClient or str
        :param int if_sequence_number_lte:
            If the blob's sequence number is less than or equal to
            the specified value, the request proceeds; otherwise it fails.
        :param int if_sequence_number_lt:
            If the blob's sequence number is less than the specified
            value, the request proceeds; otherwise it fails.
        :param int if_sequence_number_eq:
            If the blob's sequence number is equal to the specified
            value, the request proceeds; otherwise it fails.
        :param ~datetime.datetime if_modified_since:
            A DateTime value. Azure expects the date value passed in to be UTC.
            If timezone is included, any non-UTC datetimes will be converted to UTC.
            If a date is passed in without timezone info, it is assumed to be UTC.
            Specify this header to perform the operation only
            if the resource has been modified since the specified time.
        :param ~datetime.datetime if_unmodified_since:
            A DateTime value. Azure expects the date value passed in to be UTC.
            If timezone is included, any non-UTC datetimes will be converted to UTC.
            If a date is passed in without timezone info, it is assumed to be UTC.
            Specify this header to perform the operation only if
            the resource has not been modified since the specified date/time.
        :param str if_match:
            An ETag value, or the wildcard character (*). Specify an ETag value for this conditional
            header to write the page only if the blob's ETag value matches the
            value specified. If the values do not match, the Blob service fails.
        :param str if_none_match:
            An ETag value, or the wildcard character (*). Specify an ETag value for this conditional
            header to write the page only if the blob's ETag value does not
            match the value specified. If the values are identical, the Blob
            service fails.
        :param ~azure.storage.blob.PremiumPageBlobTier premium_page_blob_tier:
            A page blob tier value to set the blob to. The tier correlates to the size of the
            blob and number of allowed IOPS. This is only applicable to page blobs on
            premium storage accounts.
        :param int timeout:
            The timeout parameter is expressed in seconds.
        :returns: Blob-updated property dict (Etag and last modified).
        :rtype: dict(str, Any)
        """
        options = self._clear_page_options(offset, length, **kwargs)
        try:
            return await self._client.page_blob.clear_pages(**options)  # type: ignore
        except StorageErrorException as error:
            process_storage_error(error)

    @distributed_trace_async
    async def append_block( # type: ignore
            self, data,  # type: Union[AnyStr, Iterable[AnyStr], IO[AnyStr]]
            length=None,  # type: Optional[int]
            **kwargs
        ):
        # type: (...) -> Dict[str, Union[str, datetime, int]]
        """Commits a new block of data to the end of the existing append blob.

        :param data:
            Content of the block.
        :param int length:
            Size of the block in bytes.
        :param bool validate_content:
            If true, calculates an MD5 hash of the block content. The storage
            service checks the hash of the content that has arrived
            with the hash that was sent. This is primarily valuable for detecting
            bitflips on the wire if using http instead of https as https (the default)
            will already validate. Note that this MD5 hash is not stored with the
            blob.
        :param int maxsize_condition:
            Optional conditional header. The max length in bytes permitted for
            the append blob. If the Append Block operation would cause the blob
            to exceed that limit or if the blob size is already greater than the
            value specified in this header, the request will fail with
            MaxBlobSizeConditionNotMet error (HTTP status code 412 - Precondition Failed).
        :param int appendpos_condition:
            Optional conditional header, used only for the Append Block operation.
            A number indicating the byte offset to compare. Append Block will
            succeed only if the append position is equal to this number. If it
            is not, the request will fail with the AppendPositionConditionNotMet error
            (HTTP status code 412 - Precondition Failed).
        :param lease:
            Required if the blob has an active lease. Value can be a LeaseClient object
            or the lease ID as a string.
        :type lease: ~azure.storage.blob.aio.lease_async.LeaseClient or str
        :param ~datetime.datetime if_modified_since:
            A DateTime value. Azure expects the date value passed in to be UTC.
            If timezone is included, any non-UTC datetimes will be converted to UTC.
            If a date is passed in without timezone info, it is assumed to be UTC.
            Specify this header to perform the operation only
            if the resource has been modified since the specified time.
        :param ~datetime.datetime if_unmodified_since:
            A DateTime value. Azure expects the date value passed in to be UTC.
            If timezone is included, any non-UTC datetimes will be converted to UTC.
            If a date is passed in without timezone info, it is assumed to be UTC.
            Specify this header to perform the operation only if
            the resource has not been modified since the specified date/time.
        :param str if_match:
            An ETag value, or the wildcard character (*). Specify this header to perform
            the operation only if the resource's ETag matches the value specified.
        :param str if_none_match:
            An ETag value, or the wildcard character (*). Specify this header
            to perform the operation only if the resource's ETag does not match
            the value specified. Specify the wildcard character (*) to perform
            the operation only if the resource does not exist, and fail the
            operation if it does exist.
        :param str encoding:
            Defaults to UTF-8.
        :param ~azure.storage.blob.CustomerProvidedEncryptionKey cpk:
            Encrypts the data on the service-side with the given key.
            Use of customer-provided keys must be done over HTTPS.
            As the encryption key itself is provided in the request,
            a secure connection must be established to transfer the key.
        :param int timeout:
            The timeout parameter is expressed in seconds.
        :returns: Blob-updated property dict (Etag, last modified, append offset, committed block count).
        :rtype: dict(str, Any)
        """
        options = self._append_block_options(
            data,
            length=length,
            **kwargs
        )
        try:
            return await self._client.append_blob.append_block(**options)  # type: ignore
        except StorageErrorException as error:
            process_storage_error(error)

    @distributed_trace_async()
    async def append_block_from_url(self, copy_source_url,  # type: str
<<<<<<< HEAD
                                    source_offset=None,  # type Optional[int]
                                    source_length=None,  # type Optional[int]
                                    source_content_md5=None,  # type: Optional[bytearray]
                                    maxsize_condition=None,  # type: Optional[int]
                                    appendpos_condition=None,  # type: Optional[int]
=======
                                    source_range_start=None,  # type Optional[int]
                                    source_range_end=None,  # type Optional[int]
>>>>>>> 0b284c8e
                                    **kwargs):
        # type: (...) -> Dict[str, Union[str, datetime, int]]
        """
        Creates a new block to be committed as part of a blob, where the contents are read from a source url.

        :param str copy_source_url:
            The URL of the source data. It can point to any Azure Blob or File, that is either public or has a
            shared access signature attached.
        :param int source_offset:
            This indicates the start of the range of bytes(inclusive) that has to be taken from the copy source.
        :param int source_length:
            This indicates the end of the range of bytes that has to be taken from the copy source.
        :param bytearray source_content_md5:
            If given, the service will calculate the MD5 hash of the block content and compare against this value.
        :param int maxsize_condition:
            Optional conditional header. The max length in bytes permitted for
            the append blob. If the Append Block operation would cause the blob
            to exceed that limit or if the blob size is already greater than the
            value specified in this header, the request will fail with
            MaxBlobSizeConditionNotMet error (HTTP status code 412 - Precondition Failed).
        :param int appendpos_condition:
            Optional conditional header, used only for the Append Block operation.
            A number indicating the byte offset to compare. Append Block will
            succeed only if the append position is equal to this number. If it
            is not, the request will fail with the
            AppendPositionConditionNotMet error
            (HTTP status code 412 - Precondition Failed).
        :param ~azure.storage.blob.lease.LeaseClient or str lease:
            Required if the blob has an active lease. Value can be a LeaseClient object
            or the lease ID as a string.
        :param ~datetime.datetime if_modified_since:
            A DateTime value. Azure expects the date value passed in to be UTC.
            If timezone is included, any non-UTC datetimes will be converted to UTC.
            If a date is passed in without timezone info, it is assumed to be UTC.
            Specify this header to perform the operation only
            if the resource has been modified since the specified time.
        :param ~datetime.datetime if_unmodified_since:
            A DateTime value. Azure expects the date value passed in to be UTC.
            If timezone is included, any non-UTC datetimes will be converted to UTC.
            If a date is passed in without timezone info, it is assumed to be UTC.
            Specify this header to perform the operation only if
            the resource has not been modified since the specified date/time.
        :param str if_match:
            An ETag value, or the wildcard character (*). Specify this header to perform
            the operation only if the resource's ETag matches the value specified.
        :param str if_none_match:
            An ETag value, or the wildcard character (*). Specify this header
            to perform the operation only if the resource's ETag does not match
            the value specified. Specify the wildcard character (*) to perform
            the operation only if the resource does not exist, and fail the
            operation if it does exist.
        :param ~datetime.datetime source_if_modified_since:
            A DateTime value. Azure expects the date value passed in to be UTC.
            If timezone is included, any non-UTC datetimes will be converted to UTC.
            If a date is passed in without timezone info, it is assumed to be UTC.
            Specify this header to perform the operation only
            if the source resource has been modified since the specified time.
        :param ~datetime.datetime source_if_unmodified_since:
            A DateTime value. Azure expects the date value passed in to be UTC.
            If timezone is included, any non-UTC datetimes will be converted to UTC.
            If a date is passed in without timezone info, it is assumed to be UTC.
            Specify this header to perform the operation only if
            the source resource has not been modified since the specified date/time.
        :param str source_if_match:
            An ETag value, or the wildcard character (*). Specify this header to perform
            the operation only if the source resource's ETag matches the value specified.
        :param str source_if_none_match:
            An ETag value, or the wildcard character (*). Specify this header
            to perform the operation only if the source resource's ETag does not match
            the value specified. Specify the wildcard character (*) to perform
            the operation only if the source resource does not exist, and fail the
            operation if it does exist.
        :param ~azure.storage.blob.CustomerProvidedEncryptionKey cpk:
            Encrypts the data on the service-side with the given key.
            Use of customer-provided keys must be done over HTTPS.
            As the encryption key itself is provided in the request,
            a secure connection must be established to transfer the key.
        :param int timeout:
            The timeout parameter is expressed in seconds.
        """
        options = self._append_block_from_url_options(
            copy_source_url,
<<<<<<< HEAD
            source_offset=source_offset,
            source_length=source_length,
            source_content_md5=source_content_md5,
            maxsize_condition=maxsize_condition,
            appendpos_condition=appendpos_condition,
=======
            source_range_start=source_range_start,
            source_range_end=source_range_end,
>>>>>>> 0b284c8e
            **kwargs
        )
        try:
            return await self._client.append_blob.append_block_from_url(**options)  # type: ignore
        except StorageErrorException as error:
            process_storage_error(error)<|MERGE_RESOLUTION|>--- conflicted
+++ resolved
@@ -1473,15 +1473,8 @@
     @distributed_trace_async
     async def upload_page( # type: ignore
             self, page,  # type: bytes
-<<<<<<< HEAD
             offset,  # type: int
             length,  # type: int
-            validate_content=False,  # type: Optional[bool]
-=======
-            start_range,  # type: int
-            end_range,  # type: int
-            length=None,  # type: Optional[int]
->>>>>>> 0b284c8e
             **kwargs
         ):
         # type: (...) -> Dict[str, Union[str, datetime]]
@@ -1565,16 +1558,9 @@
 
     @distributed_trace_async
     async def upload_pages_from_url(self, source_url,  # type: str
-<<<<<<< HEAD
                                     offset,  # type: int
                                     length,  # type: int
                                     source_offset,  # type: int
-                                    source_content_md5=None,  # type: Optional[bytes]
-=======
-                                    range_start,  # type: int
-                                    range_end,  # type: int
-                                    source_range_start,  # type: int
->>>>>>> 0b284c8e
                                     **kwargs
                                     ):
         # type: (...) -> Dict[str, Any]
@@ -1661,16 +1647,9 @@
 
         options = self._upload_pages_from_url_options(
             source_url=source_url,
-<<<<<<< HEAD
             offset=offset,
             length=length,
             source_offset=source_offset,
-            source_content_md5=source_content_md5,
-=======
-            range_start=range_start,
-            range_end=range_end,
-            source_range_start=source_range_start,
->>>>>>> 0b284c8e
             **kwargs
         )
         try:
@@ -1823,16 +1802,8 @@
 
     @distributed_trace_async()
     async def append_block_from_url(self, copy_source_url,  # type: str
-<<<<<<< HEAD
                                     source_offset=None,  # type Optional[int]
                                     source_length=None,  # type Optional[int]
-                                    source_content_md5=None,  # type: Optional[bytearray]
-                                    maxsize_condition=None,  # type: Optional[int]
-                                    appendpos_condition=None,  # type: Optional[int]
-=======
-                                    source_range_start=None,  # type Optional[int]
-                                    source_range_end=None,  # type Optional[int]
->>>>>>> 0b284c8e
                                     **kwargs):
         # type: (...) -> Dict[str, Union[str, datetime, int]]
         """
@@ -1906,6 +1877,7 @@
             the operation only if the source resource does not exist, and fail the
             operation if it does exist.
         :param ~azure.storage.blob.CustomerProvidedEncryptionKey cpk:
+        
             Encrypts the data on the service-side with the given key.
             Use of customer-provided keys must be done over HTTPS.
             As the encryption key itself is provided in the request,
@@ -1915,16 +1887,8 @@
         """
         options = self._append_block_from_url_options(
             copy_source_url,
-<<<<<<< HEAD
             source_offset=source_offset,
             source_length=source_length,
-            source_content_md5=source_content_md5,
-            maxsize_condition=maxsize_condition,
-            appendpos_condition=appendpos_condition,
-=======
-            source_range_start=source_range_start,
-            source_range_end=source_range_end,
->>>>>>> 0b284c8e
             **kwargs
         )
         try:
