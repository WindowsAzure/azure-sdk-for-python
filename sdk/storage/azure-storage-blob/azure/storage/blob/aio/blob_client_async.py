--- conflicted
+++ resolved
@@ -292,13 +292,10 @@
             Use of customer-provided keys must be done over HTTPS.
             As the encryption key itself is provided in the request,
             a secure connection must be established to transfer the key.
-<<<<<<< HEAD
         :keyword int max_concurrency:
             The number of parallel connections with which to download.
         :keyword str encoding:
             Encoding to decode the downloaded bytes. Default is None, i.e. no decoding.
-=======
->>>>>>> 91cb9508
         :keyword int timeout:
             The timeout parameter is expressed in seconds. This method may make
             multiple calls to the Azure service and the timeout will apply to
