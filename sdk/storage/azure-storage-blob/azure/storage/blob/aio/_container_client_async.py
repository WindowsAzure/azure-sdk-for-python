--- conflicted
+++ resolved
@@ -783,15 +783,7 @@
         :param lease:
             Required if the blob has an active lease. Value can be a BlobLeaseClient object
             or the lease ID as a string.
-<<<<<<< HEAD
         :type lease: ~azure.storage.blob.aio.BlobLeaseClient or str
-        :param str delete_snapshots:
-            Required if the blob has associated snapshots. Values include:
-             - "only": Deletes only the blobs snapshots.
-             - "include": Deletes the blob along with all snapshots.
-=======
-        :type lease: ~azure.storage.blob.lease.LeaseClient or str
->>>>>>> cb2bb9f1
         :keyword ~datetime.datetime if_modified_since:
             A DateTime value. Azure expects the date value passed in to be UTC.
             If timezone is included, any non-UTC datetimes will be converted to UTC.
