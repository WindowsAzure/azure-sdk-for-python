# -------------------------------------------------------------------------
# Copyright (c) Microsoft Corporation. All rights reserved.
# Licensed under the MIT License. See License.txt in the project root for
# license information.
# --------------------------------------------------------------------------

import functools
from typing import (  # pylint: disable=unused-import
    Union, Optional, Any, Iterable, Dict, List,
    TYPE_CHECKING
)

from azure.core.tracing.decorator import distributed_trace
from azure.core.pipeline import AsyncPipeline
from azure.core.tracing.decorator_async import distributed_trace_async
from azure.core.async_paging import AsyncItemPaged

from .._shared.models import LocationMode
from .._shared.policies_async import ExponentialRetry
from .._shared.base_client_async import AsyncStorageAccountHostsMixin, AsyncTransportWrapper
from .._shared.response_handlers import return_response_headers, process_storage_error
from .._shared.parser import _to_utc_datetime
from .._shared.response_handlers import parse_to_internal_user_delegation_key
from .._generated.aio import AzureBlobStorage
from .._generated.models import StorageErrorException, StorageServiceProperties, KeyInfo
from .._blob_service_client import BlobServiceClient as BlobServiceClientBase
from ._container_client_async import ContainerClient
from ._blob_client_async import BlobClient
from .._models import (
    ContainerProperties,
    BlobAnalyticsLogging,
    Metrics,
    CorsRule,
    RetentionPolicy,
    StaticWebsite,
)
from ._models import ContainerPropertiesPaged

if TYPE_CHECKING:
    from datetime import datetime
    from azure.core.pipeline.transport import HttpTransport
    from azure.core.pipeline.policies import HTTPPolicy
    from .._shared.models import AccountSasPermissions, ResourceTypes, UserDelegationKey
    from ._lease_async import BlobLeaseClient
    from .._models import (
        BlobProperties,
        PublicAccess,
    )


class BlobServiceClient(AsyncStorageAccountHostsMixin, BlobServiceClientBase):
    """A client to interact with the Blob Service at the account level.

    This client provides operations to retrieve and configure the account properties
    as well as list, create and delete containers within the account.
    For operations relating to a specific container or blob, clients for those entities
    can also be retrieved using the `get_client` functions.

    :ivar str url:
        The full endpoint URL to the Blob service endpoint. This could be either the
        primary endpoint, or the secondary endpoint depending on the current `location_mode`.
    :ivar str primary_endpoint:
        The full primary endpoint URL.
    :ivar str primary_hostname:
        The hostname of the primary endpoint.
    :ivar str secondary_endpoint:
        The full secondary endpoint URL if configured. If not available
        a ValueError will be raised. To explicitly specify a secondary hostname, use the optional
        `secondary_hostname` keyword argument on instantiation.
    :ivar str secondary_hostname:
        The hostname of the secondary endpoint. If not available this
        will be None. To explicitly specify a secondary hostname, use the optional
        `secondary_hostname` keyword argument on instantiation.
    :ivar str location_mode:
        The location mode that the client is currently using. By default
        this will be "primary". Options include "primary" and "secondary".
    :param str account_url:
        The URL to the blob storage account. Any other entities included
        in the URL path (e.g. container or blob) will be discarded. This URL can be optionally
        authenticated with a SAS token.
    :param credential:
        The credentials with which to authenticate. This is optional if the
        account URL already has a SAS token. The value can be a SAS token string, an account
        shared access key, or an instance of a TokenCredentials class from azure.identity.
        If the URL already has a SAS token, specifying an explicit credential will take priority.

    .. admonition:: Example:

        .. literalinclude:: ../tests/test_blob_samples_authentication_async.py
            :start-after: [START create_blob_service_client]
            :end-before: [END create_blob_service_client]
            :language: python
            :dedent: 8
            :caption: Creating the BlobServiceClient with account url and credential.

        .. literalinclude:: ../tests/test_blob_samples_authentication_async.py
            :start-after: [START create_blob_service_client_oauth]
            :end-before: [END create_blob_service_client_oauth]
            :language: python
            :dedent: 8
            :caption: Creating the BlobServiceClient with Azure Identity credentials.
    """

    def __init__(
            self, account_url,  # type: str
            credential=None,  # type: Optional[Any]
            **kwargs  # type: Any
        ):
        # type: (...) -> None
        kwargs['retry_policy'] = kwargs.get('retry_policy') or ExponentialRetry(**kwargs)
        super(BlobServiceClient, self).__init__(
            account_url,
            credential=credential,
            **kwargs)
        self._client = AzureBlobStorage(url=self.url, pipeline=self._pipeline)
        self._loop = kwargs.get('loop', None)

    @distributed_trace_async
    async def get_user_delegation_key(self, key_start_time,  # type: datetime
                                      key_expiry_time,  # type: datetime
                                      **kwargs  # type: Any
                                      ):
        # type: (...) -> UserDelegationKey
        """
        Obtain a user delegation key for the purpose of signing SAS tokens.
        A token credential must be present on the service object for this request to succeed.

        :param ~datetime.datetime key_start_time:
            A DateTime value. Indicates when the key becomes valid.
        :param ~datetime.datetime key_expiry_time:
            A DateTime value. Indicates when the key stops being valid.
        :keyword int timeout:
            The timeout parameter is expressed in seconds.
        :return: The user delegation key.
        :rtype: ~azure.storage.blob.UserDelegationKey
        """
        key_info = KeyInfo(start=_to_utc_datetime(key_start_time), expiry=_to_utc_datetime(key_expiry_time))
        timeout = kwargs.pop('timeout', None)
        try:
            user_delegation_key = await self._client.service.get_user_delegation_key(key_info=key_info,
                                                                                     timeout=timeout,
                                                                                     **kwargs)  # type: ignore
        except StorageErrorException as error:
            process_storage_error(error)

        return parse_to_internal_user_delegation_key(user_delegation_key)  # type: ignore

    @distributed_trace_async
    async def get_account_information(self, **kwargs):
        # type: (Any) -> Dict[str, str]
        """Gets information related to the storage account.

        The information can also be retrieved if the user has a SAS to a container or blob.
        The keys in the returned dictionary include 'sku_name' and 'account_kind'.

        :returns: A dict of account information (SKU and account type).
        :rtype: dict(str, str)

        .. admonition:: Example:

            .. literalinclude:: ../tests/test_blob_samples_service_async.py
                :start-after: [START get_blob_service_account_info]
                :end-before: [END get_blob_service_account_info]
                :language: python
                :dedent: 8
                :caption: Getting account information for the blob service.
        """
        try:
            return await self._client.service.get_account_info(cls=return_response_headers, **kwargs) # type: ignore
        except StorageErrorException as error:
            process_storage_error(error)

    @distributed_trace_async
    async def get_service_stats(self, **kwargs):
        # type: (Any) -> Dict[str, Any]
        """Retrieves statistics related to replication for the Blob service.

        It is only available when read-access geo-redundant replication is enabled for
        the storage account.

        With geo-redundant replication, Azure Storage maintains your data durable
        in two locations. In both locations, Azure Storage constantly maintains
        multiple healthy replicas of your data. The location where you read,
        create, update, or delete data is the primary storage account location.
        The primary location exists in the region you choose at the time you
        create an account via the Azure Management Azure classic portal, for
        example, North Central US. The location to which your data is replicated
        is the secondary location. The secondary location is automatically
        determined based on the location of the primary; it is in a second data
        center that resides in the same region as the primary location. Read-only
        access is available from the secondary location, if read-access geo-redundant
        replication is enabled for your storage account.

        :keyword int timeout:
            The timeout parameter is expressed in seconds.
        :return: The blob service stats.
<<<<<<< HEAD
        :rtype: dict
=======
        :rtype: Dict[str, Any]
>>>>>>> 467fcb96

        .. admonition:: Example:

            .. literalinclude:: ../tests/test_blob_samples_service_async.py
                :start-after: [START get_blob_service_stats]
                :end-before: [END get_blob_service_stats]
                :language: python
                :dedent: 8
                :caption: Getting service stats for the blob service.
        """
        timeout = kwargs.pop('timeout', None)
        try:
            stats = await self._client.service.get_statistics( # type: ignore
                timeout=timeout, use_location=LocationMode.SECONDARY, **kwargs)
            return {
                'geo_replication': {
                    'status': stats.geo_replication.status,
                    'last_sync_time': stats.geo_replication.last_sync_time,
                }
            }
        except StorageErrorException as error:
            process_storage_error(error)

    @distributed_trace_async
    async def get_service_properties(self, **kwargs):
        # type: (Any) -> Dict[str, Any]
        """Gets the properties of a storage account's Blob service, including
        Azure Storage Analytics.

        :keyword int timeout:
            The timeout parameter is expressed in seconds.
        :returns: An object containing blob service properties such as
            analytics logging, hour/minute metrics, cors rules, etc.
        :rtype: Dict[str, Any]

        .. admonition:: Example:

            .. literalinclude:: ../tests/test_blob_samples_service_async.py
                :start-after: [START get_blob_service_properties]
                :end-before: [END get_blob_service_properties]
                :language: python
                :dedent: 8
                :caption: Getting service properties for the blob service.
        """
        timeout = kwargs.pop('timeout', None)
        try:
            service_props = await self._client.service.get_properties(timeout=timeout, **kwargs)
            return {
                'analytics_logging': BlobAnalyticsLogging._from_generated(service_props.logging),  # pylint: disable=protected-access
                'hour_metrics': Metrics._from_generated(service_props.hour_metrics),  # pylint: disable=protected-access
                'minute_metrics': Metrics._from_generated(service_props.minute_metrics),  # pylint: disable=protected-access
                'cors': [CorsRule._from_generated(cors) for cors in service_props.cors],  # pylint: disable=protected-access
                'target_version': service_props.default_service_version,  # pylint: disable=protected-access
                'delete_retention_policy': RetentionPolicy._from_generated(service_props.delete_retention_policy),  # pylint: disable=protected-access
                'static_website': StaticWebsite._from_generated(service_props.static_website),  # pylint: disable=protected-access
            }
        except StorageErrorException as error:
            process_storage_error(error)

    @distributed_trace_async
    async def set_service_properties(
            self, analytics_logging=None,  # type: Optional[BlobAnalyticsLogging]
            hour_metrics=None,  # type: Optional[Metrics]
            minute_metrics=None,  # type: Optional[Metrics]
            cors=None,  # type: Optional[List[CorsRule]]
            target_version=None,  # type: Optional[str]
            delete_retention_policy=None,  # type: Optional[RetentionPolicy]
            static_website=None,  # type: Optional[StaticWebsite]
            **kwargs
        ):
        # type: (...) -> None
        """Sets the properties of a storage account's Blob service, including
        Azure Storage Analytics.

        If an element (e.g. analytics_logging) is left as None, the
        existing settings on the service for that functionality are preserved.

        :param analytics_logging:
            Groups the Azure Analytics Logging settings.
        :type analytics_logging: ~azure.storage.blob.BlobAnalyticsLogging
        :param hour_metrics:
            The hour metrics settings provide a summary of request
            statistics grouped by API in hourly aggregates for blobs.
        :type hour_metrics: ~azure.storage.blob.Metrics
        :param minute_metrics:
            The minute metrics settings provide request statistics
            for each minute for blobs.
        :type minute_metrics: ~azure.storage.blob.Metrics
        :param cors:
            You can include up to five CorsRule elements in the
            list. If an empty list is specified, all CORS rules will be deleted,
            and CORS will be disabled for the service.
        :type cors: list[~azure.storage.blob.CorsRule]
        :param str target_version:
            Indicates the default version to use for requests if an incoming
            request's version is not specified.
        :param delete_retention_policy:
            The delete retention policy specifies whether to retain deleted blobs.
            It also specifies the number of days and versions of blob to keep.
        :type delete_retention_policy: ~azure.storage.blob.RetentionPolicy
        :param static_website:
            Specifies whether the static website feature is enabled,
            and if yes, indicates the index document and 404 error document to use.
        :type static_website: ~azure.storage.blob.StaticWebsite
        :keyword int timeout:
            The timeout parameter is expressed in seconds.
        :rtype: None

        .. admonition:: Example:

            .. literalinclude:: ../tests/test_blob_samples_service_async.py
                :start-after: [START set_blob_service_properties]
                :end-before: [END set_blob_service_properties]
                :language: python
                :dedent: 8
                :caption: Setting service properties for the blob service.
        """
        props = StorageServiceProperties(
            logging=analytics_logging,
            hour_metrics=hour_metrics,
            minute_metrics=minute_metrics,
            cors=cors,
            default_service_version=target_version,
            delete_retention_policy=delete_retention_policy,
            static_website=static_website
        )
        timeout = kwargs.pop('timeout', None)
        try:
            await self._client.service.set_properties(props, timeout=timeout, **kwargs)
        except StorageErrorException as error:
            process_storage_error(error)

    @distributed_trace
    def list_containers(
            self, name_starts_with=None,  # type: Optional[str]
            include_metadata=False,  # type: Optional[bool]
            **kwargs
        ):
        # type: (...) -> AsyncItemPaged[ContainerProperties]
        """Returns a generator to list the containers under the specified account.

        The generator will lazily follow the continuation tokens returned by
        the service and stop when all containers have been returned.

        :param str name_starts_with:
            Filters the results to return only containers whose names
            begin with the specified prefix.
        :param bool include_metadata:
            Specifies that container metadata to be returned in the response.
            The default value is `False`.
        :keyword int results_per_page:
            The maximum number of container names to retrieve per API
            call. If the request does not specify the server will return up to 5,000 items.
        :keyword int timeout:
            The timeout parameter is expressed in seconds.
        :returns: An iterable (auto-paging) of ContainerProperties.
        :rtype: ~azure.core.async_paging.AsyncItemPaged[~azure.storage.blob.ContainerProperties]

        .. admonition:: Example:

            .. literalinclude:: ../tests/test_blob_samples_service_async.py
                :start-after: [START bsc_list_containers]
                :end-before: [END bsc_list_containers]
                :language: python
                :dedent: 12
                :caption: Listing the containers in the blob service.
        """
        include = 'metadata' if include_metadata else None
        timeout = kwargs.pop('timeout', None)
        results_per_page = kwargs.pop('results_per_page', None)
        command = functools.partial(
            self._client.service.list_containers_segment,
            prefix=name_starts_with,
            include=include,
            timeout=timeout,
            **kwargs)
        return AsyncItemPaged(
            command,
            prefix=name_starts_with,
            results_per_page=results_per_page,
            page_iterator_class=ContainerPropertiesPaged
        )

    @distributed_trace_async
    async def create_container(
            self, name,  # type: str
            metadata=None,  # type: Optional[Dict[str, str]]
            public_access=None,  # type: Optional[Union[PublicAccess, str]]
            **kwargs
        ):
        # type: (...) -> ContainerClient
        """Creates a new container under the specified account.

        If the container with the same name already exists, a ResourceExistsError will
        be raised. This method returns a client with which to interact with the newly
        created container.

        :param str name: The name of the container to create.
        :param metadata:
            A dict with name-value pairs to associate with the
            container as metadata. Example: `{'Category':'test'}`
        :type metadata: dict(str, str)
        :param public_access:
            Possible values include: 'container', 'blob'.
        :type public_access: str or ~azure.storage.blob.PublicAccess
        :keyword int timeout:
            The timeout parameter is expressed in seconds.
        :rtype: ~azure.storage.blob.aio.ContainerClient

        .. admonition:: Example:

            .. literalinclude:: ../tests/test_blob_samples_service_async.py
                :start-after: [START bsc_create_container]
                :end-before: [END bsc_create_container]
                :language: python
                :dedent: 12
                :caption: Creating a container in the blob service.
        """
        container = self.get_container_client(name)
        timeout = kwargs.pop('timeout', None)
        kwargs.setdefault('merge_span', True)
        await container.create_container(
            metadata=metadata, public_access=public_access, timeout=timeout, **kwargs)
        return container

    @distributed_trace_async
    async def delete_container(
            self, container,  # type: Union[ContainerProperties, str]
            lease=None,  # type: Optional[Union[BlobLeaseClient, str]]
            **kwargs
        ):
        # type: (...) -> None
        """Marks the specified container for deletion.

        The container and any blobs contained within it are later deleted during garbage collection.
        If the container is not found, a ResourceNotFoundError will be raised.

        :param container:
            The container to delete. This can either be the name of the container,
            or an instance of ContainerProperties.
        :type container: str or ~azure.storage.blob.ContainerProperties
        :param lease:
            If specified, delete_container only succeeds if the
            container's lease is active and matches this ID.
            Required if the container has an active lease.
        :paramtype lease: ~azure.storage.blob.aio.BlobLeaseClient or str
        :keyword ~datetime.datetime if_modified_since:
            A DateTime value. Azure expects the date value passed in to be UTC.
            If timezone is included, any non-UTC datetimes will be converted to UTC.
            If a date is passed in without timezone info, it is assumed to be UTC.
            Specify this header to perform the operation only
            if the resource has been modified since the specified time.
        :keyword ~datetime.datetime if_unmodified_since:
            A DateTime value. Azure expects the date value passed in to be UTC.
            If timezone is included, any non-UTC datetimes will be converted to UTC.
            If a date is passed in without timezone info, it is assumed to be UTC.
            Specify this header to perform the operation only if
            the resource has not been modified since the specified date/time.
        :keyword str etag:
            An ETag value, or the wildcard character (*). Used to check if the resource has changed,
            and act according to the condition specified by the `match_condition` parameter.
        :keyword ~azure.core.MatchConditions match_condition:
            The match condition to use upon the etag.
        :keyword int timeout:
            The timeout parameter is expressed in seconds.
        :rtype: None

        .. admonition:: Example:

            .. literalinclude:: ../tests/test_blob_samples_service_async.py
                :start-after: [START bsc_delete_container]
                :end-before: [END bsc_delete_container]
                :language: python
                :dedent: 12
                :caption: Deleting a container in the blob service.
        """
        container = self.get_container_client(container) # type: ignore
        kwargs.setdefault('merge_span', True)
        timeout = kwargs.pop('timeout', None)
        await container.delete_container( # type: ignore
            lease=lease,
            timeout=timeout,
            **kwargs)

    def get_container_client(self, container):
        # type: (Union[ContainerProperties, str]) -> ContainerClient
        """Get a client to interact with the specified container.

        The container need not already exist.

        :param container:
            The container. This can either be the name of the container,
            or an instance of ContainerProperties.
        :type container: str or ~azure.storage.blob.ContainerProperties
        :returns: A ContainerClient.
        :rtype: ~azure.storage.blob.aio.ContainerClient

        .. admonition:: Example:

            .. literalinclude:: ../tests/test_blob_samples_service_async.py
                :start-after: [START bsc_get_container_client]
                :end-before: [END bsc_get_container_client]
                :language: python
                :dedent: 8
                :caption: Getting the container client to interact with a specific container.
        """
        try:
            container_name = container.name
        except AttributeError:
            container_name = container
        _pipeline = AsyncPipeline(
            transport=AsyncTransportWrapper(self._pipeline._transport), # pylint: disable = protected-access
            policies=self._pipeline._impl_policies # pylint: disable = protected-access
        )
        return ContainerClient(
            self.url, container_name=container_name,
            credential=self.credential, _configuration=self._config,
            _pipeline=_pipeline, _location_mode=self._location_mode, _hosts=self._hosts,
            require_encryption=self.require_encryption, key_encryption_key=self.key_encryption_key,
            key_resolver_function=self.key_resolver_function, loop=self._loop)

    def get_blob_client(
            self, container,  # type: Union[ContainerProperties, str]
            blob,  # type: Union[BlobProperties, str]
            snapshot=None  # type: Optional[Union[Dict[str, Any], str]]
        ):
        # type: (...) -> BlobClient
        """Get a client to interact with the specified blob.

        The blob need not already exist.

        :param container:
            The container that the blob is in. This can either be the name of the container,
            or an instance of ContainerProperties.
        :type container: str or ~azure.storage.blob.ContainerProperties
        :param blob:
            The blob with which to interact. This can either be the name of the blob,
            or an instance of BlobProperties.
        :type blob: str or ~azure.storage.blob.BlobProperties
        :param snapshot:
            The optional blob snapshot on which to operate. This can either be the ID of the snapshot,
            or a dictionary output returned by
            :func:`~azure.storage.blob.aio.BlobClient.create_snapshot()`.
        :type snapshot: str or dict(str, Any)
        :returns: A BlobClient.
        :rtype: ~azure.storage.blob.aio.BlobClient

        .. admonition:: Example:

            .. literalinclude:: ../tests/test_blob_samples_service_async.py
                :start-after: [START bsc_get_blob_client]
                :end-before: [END bsc_get_blob_client]
                :language: python
                :dedent: 12
                :caption: Getting the blob client to interact with a specific blob.
        """
        try:
            container_name = container.name
        except AttributeError:
            container_name = container

        try:
            blob_name = blob.name
        except AttributeError:
            blob_name = blob
        _pipeline = AsyncPipeline(
            transport=AsyncTransportWrapper(self._pipeline._transport), # pylint: disable = protected-access
            policies=self._pipeline._impl_policies # pylint: disable = protected-access
        )
        return BlobClient( # type: ignore
            self.url, container_name=container_name, blob_name=blob_name, snapshot=snapshot,
            credential=self.credential, _configuration=self._config,
            _pipeline=_pipeline, _location_mode=self._location_mode, _hosts=self._hosts,
            require_encryption=self.require_encryption, key_encryption_key=self.key_encryption_key,
            key_resolver_function=self.key_resolver_function, loop=self._loop)<|MERGE_RESOLUTION|>--- conflicted
+++ resolved
@@ -194,11 +194,7 @@
         :keyword int timeout:
             The timeout parameter is expressed in seconds.
         :return: The blob service stats.
-<<<<<<< HEAD
-        :rtype: dict
-=======
         :rtype: Dict[str, Any]
->>>>>>> 467fcb96
 
         .. admonition:: Example:
 
