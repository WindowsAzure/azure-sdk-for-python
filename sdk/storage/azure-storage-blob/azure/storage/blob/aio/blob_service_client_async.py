--- conflicted
+++ resolved
@@ -468,12 +468,7 @@
         The container need not already exist.
 
         :param container:
-<<<<<<< HEAD
-            The container. This can either be the name of the container,
-            or an instance of ContainerProperties.
-=======
             The container that the blob is in.
->>>>>>> 215bb9af
         :type container: str or ~azure.storage.blob.ContainerProperties
         :returns: A ContainerClient.
         :rtype: ~azure.core.blob.aio.ContainerClient
@@ -510,20 +505,11 @@
         The blob need not already exist.
 
         :param container:
-<<<<<<< HEAD
-            The container that the blob is in. This can either be the name of the container,
-            or an instance of ContainerProperties.
-        :type container: str or ~azure.storage.blob.ContainerProperties
-        :param blob:
-            The blob with which to interact. This can either be the name of the blob,
-            or an instance of BlobProperties.
-=======
             The container that the blob is in.
-        :type container: str or ~azure.storage.blob.ContainerProperties
+        :type container: str or ~azure.storage.ContainerProperties
         :param blob:
             The blob with which to interact.
->>>>>>> 215bb9af
-        :type blob: str or ~azure.storage.blob.BlobProperties
+        :type blob: str or ~azure.storage.BlobProperties
         :param snapshot:
             The optional blob snapshot on which to operate. This can either be the ID of the snapshot,
             or a dictionary output returned by
