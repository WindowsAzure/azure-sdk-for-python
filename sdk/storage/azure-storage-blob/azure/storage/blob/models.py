# -------------------------------------------------------------------------
# Copyright (c) Microsoft Corporation. All rights reserved.
# Licensed under the MIT License. See License.txt in the project root for
# license information.
# --------------------------------------------------------------------------
# pylint: disable=too-few-public-methods, too-many-instance-attributes
# pylint: disable=super-init-not-called, too-many-lines

from enum import Enum
from typing import List, Any, TYPE_CHECKING # pylint: disable=unused-import

from azure.core.paging import PageIterator, ItemPaged

from ._shared import decode_base64_to_text
from ._shared.response_handlers import return_context_and_deserialized, process_storage_error
from ._shared.models import DictMixin, get_enum_value
from ._generated.models import Logging as GeneratedLogging
from ._generated.models import Metrics as GeneratedMetrics
from ._generated.models import RetentionPolicy as GeneratedRetentionPolicy
from ._generated.models import StaticWebsite as GeneratedStaticWebsite
from ._generated.models import CorsRule as GeneratedCorsRule
from ._generated.models import AccessPolicy as GenAccessPolicy
from ._generated.models import StorageErrorException
from ._generated.models import BlobPrefix as GenBlobPrefix
from ._generated.models import BlobItem


class BlobType(str, Enum):

    BlockBlob = "BlockBlob"
    PageBlob = "PageBlob"
    AppendBlob = "AppendBlob"


class BlockState(str, Enum):
    """Block blob block types."""

    Committed = 'Committed'  #: Committed blocks.
    Latest = 'Latest'  #: Latest blocks.
    Uncommitted = 'Uncommitted'  #: Uncommitted blocks.


class StandardBlobTier(str, Enum):
    """
    Specifies the blob tier to set the blob to. This is only applicable for
    block blobs on standard storage accounts.
    """

    Archive = 'Archive'  #: Archive
    Cool = 'Cool'  #: Cool
    Hot = 'Hot'  #: Hot


class PremiumPageBlobTier(str, Enum):
    """
    Specifies the page blob tier to set the blob to. This is only applicable to page
    blobs on premium storage accounts. Please take a look at:
    https://docs.microsoft.com/en-us/azure/storage/storage-premium-storage#scalability-and-performance-targets
    for detailed information on the corresponding IOPS and throughtput per PageBlobTier.
    """

    P4 = 'P4'  #: P4 Tier
    P6 = 'P6'  #: P6 Tier
    P10 = 'P10'  #: P10 Tier
    P20 = 'P20'  #: P20 Tier
    P30 = 'P30'  #: P30 Tier
    P40 = 'P40'  #: P40 Tier
    P50 = 'P50'  #: P50 Tier
    P60 = 'P60'  #: P60 Tier


class SequenceNumberAction(str, Enum):
    """Sequence number actions."""

    Increment = 'increment'
    """
    Increments the value of the sequence number by 1. If specifying this option,
    do not include the x-ms-blob-sequence-number header.
    """

    Max = 'max'
    """
    Sets the sequence number to be the higher of the value included with the
    request and the value currently stored for the blob.
    """

    Update = 'update'
    """Sets the sequence number to the value included with the request."""


class PublicAccess(str, Enum):
    """
    Specifies whether data in the container may be accessed publicly and the level of access.
    """

    OFF = 'off'
    """
    Specifies that there is no public read access for both the container and blobs within the container.
    Clients cannot enumerate the containers within the storage account as well as the blobs within the container.
    """

    Blob = 'blob'
    """
    Specifies public read access for blobs. Blob data within this container can be read
    via anonymous request, but container data is not available. Clients cannot enumerate
    blobs within the container via anonymous request.
    """

    Container = 'container'
    """
    Specifies full public read access for container and blob data. Clients can enumerate
    blobs within the container via anonymous request, but cannot enumerate containers
    within the storage account.
    """


class Logging(GeneratedLogging):
    """Azure Analytics Logging settings.

    :param str version:
        The version of Storage Analytics to configure. The default value is 1.0.
    :param bool delete:
        Indicates whether all delete requests should be logged. The default value is `False`.
    :param bool read:
        Indicates whether all read requests should be logged. The default value is `False`.
    :param bool write:
        Indicates whether all write requests should be logged. The default value is `False`.
    :param retention_policy:
        Determines how long the associated data should persist. If not specified the retention
        policy will be disabled by default.
    :type retention_policy: ~azure.storage.blob.models.RetentionPolicy
    """

    def __init__(self, **kwargs):
        self.version = kwargs.get('version', u'1.0')
        self.delete = kwargs.get('delete', False)
        self.read = kwargs.get('read', False)
        self.write = kwargs.get('write', False)
        self.retention_policy = kwargs.get('retention_policy') or RetentionPolicy()


class Metrics(GeneratedMetrics):
    """A summary of request statistics grouped by API in hour or minute aggregates
    for blobs.

    :param str version:
        The version of Storage Analytics to configure. The default value is 1.0.
    :param bool enabled:
        Indicates whether metrics are enabled for the Blob service.
        The default value is `False`.
    :param bool include_apis:
        Indicates whether metrics should generate summary statistics for called API operations.
    :param retention_policy:
        Determines how long the associated data should persist. If not specified the retention
        policy will be disabled by default.
    :type retention_policy: ~azure.storage.blob.models.RetentionPolicy
    """

    def __init__(self, **kwargs):
        self.version = kwargs.get('version', u'1.0')
        self.enabled = kwargs.get('enabled', False)
        self.include_apis = kwargs.get('include_apis')
        self.retention_policy = kwargs.get('retention_policy') or RetentionPolicy()


class RetentionPolicy(GeneratedRetentionPolicy):
    """The retention policy which determines how long the associated data should
    persist.

    :param bool enabled:
        Indicates whether a retention policy is enabled for the storage service.
        The default value is False.
    :param int days:
        Indicates the number of days that metrics or logging or
        soft-deleted data should be retained. All data older than this value will
        be deleted. If enabled=True, the number of days must be specified.
    """

    def __init__(self, enabled=False, days=None):
        self.enabled = enabled
        self.days = days
        if self.enabled and (self.days is None):
            raise ValueError("If policy is enabled, 'days' must be specified.")


class StaticWebsite(GeneratedStaticWebsite):
    """The properties that enable an account to host a static website.

    :param bool enabled:
        Indicates whether this account is hosting a static website.
        The default value is `False`.
    :param str index_document:
        The default name of the index page under each directory.
    :param str error_document404_path:
        The absolute path of the custom 404 page.
    """

    def __init__(self, **kwargs):
        self.enabled = kwargs.get('enabled', False)
        if self.enabled:
            self.index_document = kwargs.get('index_document')
            self.error_document404_path = kwargs.get('error_document404_path')
        else:
            self.index_document = None
            self.error_document404_path = None


class CorsRule(GeneratedCorsRule):
    """CORS is an HTTP feature that enables a web application running under one
    domain to access resources in another domain. Web browsers implement a
    security restriction known as same-origin policy that prevents a web page
    from calling APIs in a different domain; CORS provides a secure way to
    allow one domain (the origin domain) to call APIs in another domain.

    :param list(str) allowed_origins:
        A list of origin domains that will be allowed via CORS, or "*" to allow
        all domains. The list of must contain at least one entry. Limited to 64
        origin domains. Each allowed origin can have up to 256 characters.
    :param list(str) allowed_methods:
        A list of HTTP methods that are allowed to be executed by the origin.
        The list of must contain at least one entry. For Azure Storage,
        permitted methods are DELETE, GET, HEAD, MERGE, POST, OPTIONS or PUT.
    :param list(str) allowed_headers:
        Defaults to an empty list. A list of headers allowed to be part of
        the cross-origin request. Limited to 64 defined headers and 2 prefixed
        headers. Each header can be up to 256 characters.
    :param list(str) exposed_headers:
        Defaults to an empty list. A list of response headers to expose to CORS
        clients. Limited to 64 defined headers and two prefixed headers. Each
        header can be up to 256 characters.
    :param int max_age_in_seconds:
        The number of seconds that the client/browser should cache a
        preflight response.
    """

    def __init__(self, allowed_origins, allowed_methods, **kwargs):
        self.allowed_origins = ','.join(allowed_origins)
        self.allowed_methods = ','.join(allowed_methods)
        self.allowed_headers = ','.join(kwargs.get('allowed_headers', []))
        self.exposed_headers = ','.join(kwargs.get('exposed_headers', []))
        self.max_age_in_seconds = kwargs.get('max_age_in_seconds', 0)


class ContainerProperties(DictMixin):
    """Blob container's properties class.

<<<<<<< HEAD
    :param ~datetime.datetime last_modified:
=======
    Returned ``ContainerProperties`` instances expose these values through a
    dictionary interface, for example: ``container_props["last_modified"]``.
    Additionally, the container name is available as ``container_props["name"]``.

    :param datetime last_modified:
>>>>>>> 61b63880
        A datetime object representing the last time the container was modified.
    :param str etag:
        The ETag contains a value that you can use to perform operations
        conditionally.
    :param ~azure.storage.blob.models.LeaseProperties lease:
        Stores all the lease information for the container.
    :param str public_access: Specifies whether data in the container may be accessed
        publicly and the level of access.
    :param bool has_immutability_policy:
        Represents whether the container has an immutability policy.
    :param bool has_legal_hold:
        Represents whether the container has a legal hold.
    :param dict metadata: A dict with name-value pairs to associate with the
        container as metadata.
<<<<<<< HEAD

    Returned ``ContainerProperties`` instances expose these values through a
    dictionary interface, for example: ``container_props["last_modified"]``.
    Additionally, the container name is available as ``container_props["name"]``.
=======
>>>>>>> 61b63880
    """

    def __init__(self, **kwargs):
        self.name = None
        self.last_modified = kwargs.get('Last-Modified')
        self.etag = kwargs.get('ETag')
        self.lease = LeaseProperties(**kwargs)
        self.public_access = kwargs.get('x-ms-blob-public-access')
        self.has_immutability_policy = kwargs.get('x-ms-has-immutability-policy')
        self.has_legal_hold = kwargs.get('x-ms-has-legal-hold')
        self.metadata = kwargs.get('metadata')

    @classmethod
    def _from_generated(cls, generated):
        props = cls()
        props.name = generated.name
        props.last_modified = generated.properties.last_modified
        props.etag = generated.properties.etag
        props.lease = LeaseProperties._from_generated(generated)  # pylint: disable=protected-access
        props.public_access = generated.properties.public_access
        props.has_immutability_policy = generated.properties.has_immutability_policy
        props.has_legal_hold = generated.properties.has_legal_hold
        props.metadata = generated.metadata
        return props


class ContainerPropertiesPaged(PageIterator):
    """An Iterable of Container properties.

    :ivar str service_endpoint: The service URL.
    :ivar str prefix: A container name prefix being used to filter the list.
    :ivar str marker: The continuation token of the current page of results.
    :ivar int results_per_page: The maximum number of results retrieved per API call.
    :ivar str continuation_token: The continuation token to retrieve the next page of results.
    :ivar str location_mode: The location mode being used to list results. The available
        options include "primary" and "secondary".
    :ivar current_page: The current page of listed results.
    :vartype current_page: list(~azure.storage.blob.models.ContainerProperties)

    :param callable command: Function to retrieve the next page of items.
    :param str prefix: Filters the results to return only containers whose names
        begin with the specified prefix.
    :param int results_per_page: The maximum number of container names to retrieve per
        call.
    :param str continuation_token: An opaque continuation token.
    """
    def __init__(self, command, prefix=None, results_per_page=None, continuation_token=None):
        super(ContainerPropertiesPaged, self).__init__(
            get_next=self._get_next_cb,
            extract_data=self._extract_data_cb,
            continuation_token=continuation_token or ""
        )
        self._command = command
        self.service_endpoint = None
        self.prefix = prefix
        self.marker = None
        self.results_per_page = results_per_page
        self.location_mode = None
        self.current_page = []

    def _get_next_cb(self, continuation_token):
        try:
            return self._command(
                marker=continuation_token or None,
                maxresults=self.results_per_page,
                cls=return_context_and_deserialized,
                use_location=self.location_mode)
        except StorageErrorException as error:
            process_storage_error(error)

    def _extract_data_cb(self, get_next_return):
        self.location_mode, self._response = get_next_return
        self.service_endpoint = self._response.service_endpoint
        self.prefix = self._response.prefix
        self.marker = self._response.marker
        self.results_per_page = self._response.max_results
        self.current_page = [self._build_item(item) for item in self._response.container_items]

        return self._response.next_marker or None, self.current_page

    @staticmethod
    def _build_item(item):
        return ContainerProperties._from_generated(item)  # pylint: disable=protected-access


class BlobProperties(DictMixin):
    """
    Blob Properties.

    :ivar str name:
        The name of the blob.
    :ivar container:
        The container in which the blob resides.
    :ivar str snapshot:
        Datetime value that uniquely identifies the blob snapshot.
    :ivar ~azure.blob.storage.models.BlobType blob_type:
        String indicating this blob's type.
    :ivar dict metadata:
        Name-value pairs associated with the blob as metadata.
    :ivar datetime last_modified:
        A datetime object representing the last time the blob was modified.
    :ivar str etag:
        The ETag contains a value that you can use to perform operations
        conditionally.
    :ivar int size:
        The size of the content returned. If the entire blob was requested,
        the length of blob in bytes. If a subset of the blob was requested, the
        length of the returned subset.
    :ivar str content_range:
        Indicates the range of bytes returned in the event that the client
        requested a subset of the blob.
    :ivar int append_blob_committed_block_count:
        (For Append Blobs) Number of committed blocks in the blob.
    :ivar int page_blob_sequence_number:
        (For Page Blobs) Sequence number for page blob used for coordinating
        concurrent writes.
    :ivar bool server_encrypted:
        Set to true if the blob is encrypted on the server.
    :ivar ~azure.storage.blob.models.CopyProperties copy:
        Stores all the copy properties for the blob.
    :ivar ~azure.storage.blob.models.ContentSettings content_settings:
        Stores all the content settings for the blob.
    :ivar ~azure.storage.blob.models.LeaseProperties lease:
        Stores all the lease information for the blob.
    :ivar ~azure.storage.blob.models.StandardBlobTier blob_tier:
        Indicates the access tier of the blob. The hot tier is optimized
        for storing data that is accessed frequently. The cool storage tier
        is optimized for storing data that is infrequently accessed and stored
        for at least a month. The archive tier is optimized for storing
        data that is rarely accessed and stored for at least six months
        with flexible latency requirements.
    :ivar datetime blob_tier_change_time:
        Indicates when the access tier was last changed.
    :ivar bool blob_tier_inferred:
        Indicates whether the access tier was inferred by the service.
        If false, it indicates that the tier was set explicitly.
    :ivar bool deleted:
        Whether this blob was deleted.
    :ivar datetime deleted_time:
        A datetime object representing the time at which the blob was deleted.
    :ivar int remaining_retention_days:
        The number of days that the blob will be retained before being permanently deleted by the service.
    :ivar datetime creation_time:
        Indicates when the blob was created, in UTC.
    :ivar str archive_status:
        Archive status of blob.
    """

    def __init__(self, **kwargs):
        self.name = kwargs.get('name')
        self.container = None
        self.snapshot = kwargs.get('x-ms-snapshot')
        self.blob_type = BlobType(kwargs['x-ms-blob-type']) if kwargs.get('x-ms-blob-type') else None
        self.metadata = kwargs.get('metadata')
        self.encrypted_metadata = kwargs.get('encrypted_metadata')
        self.last_modified = kwargs.get('Last-Modified')
        self.etag = kwargs.get('ETag')
        self.size = kwargs.get('Content-Length')
        self.content_range = kwargs.get('Content-Range')
        self.append_blob_committed_block_count = kwargs.get('x-ms-blob-committed-block-count')
        self.page_blob_sequence_number = kwargs.get('x-ms-blob-sequence-number')
        self.server_encrypted = kwargs.get('x-ms-server-encrypted')
        self.copy = CopyProperties(**kwargs)
        self.content_settings = ContentSettings(**kwargs)
        self.lease = LeaseProperties(**kwargs)
        self.blob_tier = kwargs.get('x-ms-access-tier')
        self.blob_tier_change_time = kwargs.get('x-ms-access-tier-change-time')
        self.blob_tier_inferred = kwargs.get('x-ms-access-tier-inferred')
        self.deleted = False
        self.deleted_time = None
        self.remaining_retention_days = None
        self.creation_time = kwargs.get('x-ms-creation-time')
        self.archive_status = kwargs.get('x-ms-archive-status')
        self.encryption_key_sha256 = kwargs.get('x-ms-encryption-key-sha256')
        self.request_server_encrypted = kwargs.get('x-ms-server-encrypted')

    @classmethod
    def _from_generated(cls, generated):
        blob = BlobProperties()
        blob.name = generated.name
        blob_type = get_enum_value(generated.properties.blob_type)
        blob.blob_type = BlobType(blob_type) if blob_type else None
        blob.etag = generated.properties.etag
        blob.deleted = generated.deleted
        blob.snapshot = generated.snapshot
        blob.metadata = generated.metadata.additional_properties if generated.metadata else {}
        blob.encrypted_metadata = generated.metadata.encrypted if generated.metadata else None
        blob.lease = LeaseProperties._from_generated(generated)  # pylint: disable=protected-access
        blob.copy = CopyProperties._from_generated(generated)  # pylint: disable=protected-access
        blob.last_modified = generated.properties.last_modified
        blob.creation_time = generated.properties.creation_time
        blob.content_settings = ContentSettings._from_generated(generated)  # pylint: disable=protected-access
        blob.size = generated.properties.content_length
        blob.page_blob_sequence_number = generated.properties.blob_sequence_number
        blob.server_encrypted = generated.properties.server_encrypted
        blob.deleted_time = generated.properties.deleted_time
        blob.remaining_retention_days = generated.properties.remaining_retention_days
        blob.blob_tier = generated.properties.access_tier
        blob.blob_tier_inferred = generated.properties.access_tier_inferred
        blob.archive_status = generated.properties.archive_status
        blob.blob_tier_change_time = generated.properties.access_tier_change_time
        return blob


class BlobPropertiesPaged(PageIterator):
    """An Iterable of Blob properties.

    :ivar str service_endpoint: The service URL.
    :ivar str prefix: A blob name prefix being used to filter the list.
    :ivar str marker: The continuation token of the current page of results.
    :ivar int results_per_page: The maximum number of results retrieved per API call.
    :ivar str continuation_token: The continuation token to retrieve the next page of results.
    :ivar str location_mode: The location mode being used to list results. The available
        options include "primary" and "secondary".
    :ivar current_page: The current page of listed results.
    :vartype current_page: list(~azure.storage.blob.models.BlobProperties)
    :ivar str container: The container that the blobs are listed from.
    :ivar str delimiter: A delimiting character used for hierarchy listing.

    :param callable command: Function to retrieve the next page of items.
    :param str prefix: Filters the results to return only blobs whose names
        begin with the specified prefix.
    :param int results_per_page: The maximum number of blobs to retrieve per
        call.
    :param str continuation_token: An opaque continuation token.
    :param str delimiter:
        Used to capture blobs whose names begin with the same substring up to
        the appearance of the delimiter character. The delimiter may be a single
        character or a string.
    :param location_mode: Specifies the location the request should be sent to.
        This mode only applies for RA-GRS accounts which allow secondary read access.
        Options include 'primary' or 'secondary'.
    """
    def __init__(
            self, command,
            container=None,
            prefix=None,
            results_per_page=None,
            continuation_token=None,
            delimiter=None,
            location_mode=None):
        super(BlobPropertiesPaged, self).__init__(
            get_next=self._get_next_cb,
            extract_data=self._extract_data_cb,
            continuation_token=continuation_token or ""
        )
        self._command = command
        self.service_endpoint = None
        self.prefix = prefix
        self.marker = None
        self.results_per_page = results_per_page
        self.container = container
        self.delimiter = delimiter
        self.current_page = None
        self.location_mode = location_mode

    def _get_next_cb(self, continuation_token):
        try:
            return self._command(
                prefix=self.prefix,
                marker=continuation_token or None,
                maxresults=self.results_per_page,
                cls=return_context_and_deserialized,
                use_location=self.location_mode)
        except StorageErrorException as error:
            process_storage_error(error)

    def _extract_data_cb(self, get_next_return):
        self.location_mode, self._response = get_next_return
        self.service_endpoint = self._response.service_endpoint
        self.prefix = self._response.prefix
        self.marker = self._response.marker
        self.results_per_page = self._response.max_results
        self.container = self._response.container_name
        self.current_page = [self._build_item(item) for item in self._response.segment.blob_items]

        return self._response.next_marker or None, self.current_page

    def _build_item(self, item):
        if isinstance(item, BlobProperties):
            return item
        if isinstance(item, BlobItem):
            blob = BlobProperties._from_generated(item)  # pylint: disable=protected-access
            blob.container = self.container
            return blob
        return item


class BlobPrefix(ItemPaged, DictMixin):
    """An Iterable of Blob properties.

    Returned from walk_blobs when a delimiter is used.
    Can be thought of as a virtual blob directory.

    :ivar str name: The prefix, or "directory name" of the blob.
    :ivar str service_endpoint: The service URL.
    :ivar str prefix: A blob name prefix being used to filter the list.
    :ivar str marker: The continuation token of the current page of results.
    :ivar int results_per_page: The maximum number of results retrieved per API call.
    :ivar str next_marker: The continuation token to retrieve the next page of results.
    :ivar str location_mode: The location mode being used to list results. The available
        options include "primary" and "secondary".
    :ivar current_page: The current page of listed results.
    :vartype current_page: list(~azure.storage.blob.models.BlobProperties)
    :ivar str container: The container that the blobs are listed from.
    :ivar str delimiter: A delimiting character used for hierarchy listing.

    :param callable command: Function to retrieve the next page of items.
    :param str prefix: Filters the results to return only blobs whose names
        begin with the specified prefix.
    :param int results_per_page: The maximum number of blobs to retrieve per
        call.
    :param str marker: An opaque continuation token.
    :param str delimiter:
        Used to capture blobs whose names begin with the same substring up to
        the appearance of the delimiter character. The delimiter may be a single
        character or a string.
    :param location_mode: Specifies the location the request should be sent to.
        This mode only applies for RA-GRS accounts which allow secondary read access.
        Options include 'primary' or 'secondary'.
    """
    def __init__(self, *args, **kwargs):
        super(BlobPrefix, self).__init__(*args, page_iterator_class=BlobPrefixPaged, **kwargs)
        self.name = kwargs.get('prefix')
        self.prefix = kwargs.get('prefix')
        self.results_per_page = kwargs.get('results_per_page')
        self.container = kwargs.get('container')
        self.delimiter = kwargs.get('delimiter')
        self.location_mode = kwargs.get('location_mode')

class BlobPrefixPaged(BlobPropertiesPaged):
    def __init__(self, *args, **kwargs):
        super(BlobPrefixPaged, self).__init__(*args, **kwargs)
        self.name = self.prefix

    def _extract_data_cb(self, get_next_return):
        continuation_token, _ = super(BlobPrefixPaged, self)._extract_data_cb(get_next_return)
        self.current_page = self._response.segment.blob_prefixes + self._response.segment.blob_items
        self.current_page = [self._build_item(item) for item in self.current_page]
        self.delimiter = self._response.delimiter

        return continuation_token, self.current_page

    def _build_item(self, item):
        item = super(BlobPrefixPaged, self)._build_item(item)
        if isinstance(item, GenBlobPrefix):
            return BlobPrefix(
                self._command,
                container=self.container,
                prefix=item.name,
                results_per_page=self.results_per_page,
                location_mode=self.location_mode)
        return item

class LeaseProperties(DictMixin):
    """Blob Lease Properties.

    :param str status:
        The lease status of the blob. Possible values: locked|unlocked
    :param str state:
        Lease state of the blob. Possible values: available|leased|expired|breaking|broken
    :param str duration:
        When a blob is leased, specifies whether the lease is of infinite or fixed duration.
    """

    def __init__(self, **kwargs):
        self.status = kwargs.get('x-ms-lease-status')
        self.state = kwargs.get('x-ms-lease-state')
        self.duration = kwargs.get('x-ms-lease-duration')

    @classmethod
    def _from_generated(cls, generated):
        lease = cls()
        lease.status = get_enum_value(generated.properties.lease_status)
        lease.state = get_enum_value(generated.properties.lease_state)
        lease.duration = get_enum_value(generated.properties.lease_duration)
        return lease


class ContentSettings(DictMixin):
    """The content settings of a blob.

    :ivar str content_type:
        The content type specified for the blob. If no content type was
        specified, the default content type is application/octet-stream.
    :ivar str content_encoding:
        If the content_encoding has previously been set
        for the blob, that value is stored.
    :ivar str content_language:
        If the content_language has previously been set
        for the blob, that value is stored.
    :ivar str content_disposition:
        content_disposition conveys additional information about how to
        process the response payload, and also can be used to attach
        additional metadata. If content_disposition has previously been set
        for the blob, that value is stored.
    :ivar str cache_control:
        If the cache_control has previously been set for
        the blob, that value is stored.
    :ivar str content_md5:
        If the content_md5 has been set for the blob, this response
        header is stored so that the client can check for message content
        integrity.
    """

    def __init__(
            self, content_type=None, content_encoding=None,
            content_language=None, content_disposition=None,
            cache_control=None, content_md5=None, **kwargs):

        self.content_type = content_type or kwargs.get('Content-Type')
        self.content_encoding = content_encoding or kwargs.get('Content-Encoding')
        self.content_language = content_language or kwargs.get('Content-Language')
        self.content_md5 = content_md5 or kwargs.get('Content-MD5')
        self.content_disposition = content_disposition or kwargs.get('Content-Disposition')
        self.cache_control = cache_control or kwargs.get('Cache-Control')

    @classmethod
    def _from_generated(cls, generated):
        settings = cls()
        settings.content_type = generated.properties.content_type or None
        settings.content_encoding = generated.properties.content_encoding or None
        settings.content_language = generated.properties.content_language or None
        settings.content_md5 = generated.properties.content_md5 or None
        settings.content_disposition = generated.properties.content_disposition or None
        settings.cache_control = generated.properties.cache_control or None
        return settings


class CopyProperties(DictMixin):
    """Blob Copy Properties.

    These properties will be `None` if this blob has never been the destination
    in a Copy Blob operation, or if this blob has been modified after a concluded
    Copy Blob operation, for example, using Set Blob Properties, Upload Blob, or Commit Block List.

    :param str id:
        String identifier for the last attempted Copy Blob operation where this blob
        was the destination blob.
    :param str source:
        URL up to 2 KB in length that specifies the source blob used in the last attempted
        Copy Blob operation where this blob was the destination blob.
    :param str status:
        State of the copy operation identified by Copy ID, with these values:
            success:
                Copy completed successfully.
            pending:
                Copy is in progress. Check copy_status_description if intermittent,
                non-fatal errors impede copy progress but don't cause failure.
            aborted:
                Copy was ended by Abort Copy Blob.
            failed:
                Copy failed. See copy_status_description for failure details.
    :param str progress:
        Contains the number of bytes copied and the total bytes in the source in the last
        attempted Copy Blob operation where this blob was the destination blob. Can show
        between 0 and Content-Length bytes copied.
    :param ~datetime.datetime completion_time:
        Conclusion time of the last attempted Copy Blob operation where this blob was the
        destination blob. This value can specify the time of a completed, aborted, or
        failed copy attempt.
    :param str status_description:
        Only appears when x-ms-copy-status is failed or pending. Describes cause of fatal
        or non-fatal copy operation failure.
    :param bool incremental_copy:
        Copies the snapshot of the source page blob to a destination page blob.
        The snapshot is copied such that only the differential changes between
        the previously copied snapshot are transferred to the destination
    :param ~datetime.datetime destination_snapshot:
        Included if the blob is incremental copy blob or incremental copy snapshot,
        if x-ms-copy-status is success. Snapshot time of the last successful
        incremental copy snapshot for this blob.
    """

    def __init__(self, **kwargs):
        self.id = kwargs.get('x-ms-copy-id')
        self.source = kwargs.get('x-ms-copy-source')
        self.status = kwargs.get('x-ms-copy-status')
        self.progress = kwargs.get('x-ms-copy-progress')
        self.completion_time = kwargs.get('x-ms-copy-completion_time')
        self.status_description = kwargs.get('x-ms-copy-status-description')
        self.incremental_copy = kwargs.get('x-ms-incremental-copy')
        self.destination_snapshot = kwargs.get('x-ms-copy-destination-snapshot')

    @classmethod
    def _from_generated(cls, generated):
        copy = cls()
        copy.id = generated.properties.copy_id or None
        copy.status = get_enum_value(generated.properties.copy_status) or None
        copy.source = generated.properties.copy_source or None
        copy.progress = generated.properties.copy_progress or None
        copy.completion_time = generated.properties.copy_completion_time or None
        copy.status_description = generated.properties.copy_status_description or None
        copy.incremental_copy = generated.properties.incremental_copy or None
        copy.destination_snapshot = generated.properties.destination_snapshot or None
        return copy


class BlobBlock(DictMixin):
    """BlockBlob Block class.

    :param str block_id:
        Block id.
    :param str state:
        Block state. Possible values: committed|uncommitted
    :ivar int size:
        Block size in bytes.
    """

    def __init__(self, block_id, state=BlockState.Latest):
        self.id = block_id
        self.state = state
        self.size = None

    @classmethod
    def _from_generated(cls, generated):
        block = cls(decode_base64_to_text(generated.name))
        block.size = generated.size
        return block


class PageRange(DictMixin):
    """Page Range for page blob.

    :ivar int start:
        Start of page range in bytes.
    :ivar int end:
        End of page range in bytes.
    """

    def __init__(self, start=None, end=None):
        self.start = start
        self.end = end


class AccessPolicy(GenAccessPolicy):
    """Access Policy class used by the set and get acl methods in each service.

    A stored access policy can specify the start time, expiry time, and
    permissions for the Shared Access Signatures with which it's associated.
    Depending on how you want to control access to your resource, you can
    specify all of these parameters within the stored access policy, and omit
    them from the URL for the Shared Access Signature. Doing so permits you to
    modify the associated signature's behavior at any time, as well as to revoke
    it. Or you can specify one or more of the access policy parameters within
    the stored access policy, and the others on the URL. Finally, you can
    specify all of the parameters on the URL. In this case, you can use the
    stored access policy to revoke the signature, but not to modify its behavior.

    Together the Shared Access Signature and the stored access policy must
    include all fields required to authenticate the signature. If any required
    fields are missing, the request will fail. Likewise, if a field is specified
    both in the Shared Access Signature URL and in the stored access policy, the
    request will fail with status code 400 (Bad Request).

    :param permission:
        The permissions associated with the shared access signature. The
        user is restricted to operations allowed by the permissions.
        Required unless an id is given referencing a stored access policy
        which contains this field. This field must be omitted if it has been
        specified in an associated stored access policy.
    :type permission: str or ~azure.storage.blob.models.ContainerSasPermissions
    :param expiry:
        The time at which the shared access signature becomes invalid.
        Required unless an id is given referencing a stored access policy
        which contains this field. This field must be omitted if it has
        been specified in an associated stored access policy. Azure will always
        convert values to UTC. If a date is passed in without timezone info, it
        is assumed to be UTC.
    :type expiry: datetime or str
    :param start:
        The time at which the shared access signature becomes valid. If
        omitted, start time for this call is assumed to be the time when the
        storage service receives the request. Azure will always convert values
        to UTC. If a date is passed in without timezone info, it is assumed to
        be UTC.
    :type start: datetime or str
    """
    def __init__(self, permission=None, expiry=None, start=None):
        self.start = start
        self.expiry = expiry
        self.permission = permission


<<<<<<< HEAD
class ContainerPermissions(object):
    """ContainerPermissions class to be used with
    :func:`~azure.storage.blob.ContainerClient.generate_shared_access_signature` API and
=======
class ContainerSasPermissions(object):
    """ContainerSasPermissions class to be used with
    :func:`~azure.storage.blob.container_client.ContainerClient.generate_shared_access_signature` API and
>>>>>>> 61b63880
    for the AccessPolicies used with
    :func:`~azure.storage.blob.ContainerClient.set_container_access_policy`.

    :param bool read:
        Read the content, properties, metadata or block list of any blob in the
        container. Use any blob in the container as the source of a copy operation.
    :param bool write:
        For any blob in the container, create or write content, properties,
        metadata, or block list. Snapshot or lease the blob. Resize the blob
        (page blob only). Use the blob as the destination of a copy operation
        within the same account. Note: You cannot grant permissions to read or
        write container properties or metadata, nor to lease a container, with
        a container SAS. Use an account SAS instead.
    :param bool delete:
        Delete any blob in the container. Note: You cannot grant permissions to
        delete a container with a container SAS. Use an account SAS instead.
    :param bool list:
        List blobs in the container.
    """
    def __init__(self, read=False, write=False, delete=False, list=False):  # pylint: disable=redefined-builtin
        self.read = read
        self.write = write
        self.delete = delete
        self.list = list
        self._str = (('r' if self.read else '') +
                     ('w' if self.write else '') +
                     ('d' if self.delete else '') +
                     ('l' if self.list else ''))

    def __str__(self):
        return self._str

    @classmethod
    def from_string(cls, permission):
        p_read = 'r' in permission
        p_write = 'w' in permission
        p_delete = 'd' in permission
        p_list = 'l' in permission
        parsed = cls(p_read, p_write, p_delete, p_list)
        parsed._str = permission # pylint: disable = protected-access
        return parsed


class BlobSasPermissions(object):
    """BlobSasPermissions class to be used with
    :func:`~azure.storage.blob.blob_client.BlobClient.generate_shared_access_signature` API.

    :param bool read:
        Read the content, properties, metadata and block list. Use the blob as
        the source of a copy operation.
    :param bool add:
        Add a block to an append blob.
    :param bool create:
        Write a new blob, snapshot a blob, or copy a blob to a new blob.
    :param bool write:
        Create or write content, properties, metadata, or block list. Snapshot
        or lease the blob. Resize the blob (page blob only). Use the blob as the
        destination of a copy operation within the same account.
    :param bool delete:
        Delete the blob.
    """
    def __init__(self, read=False, add=False, create=False, write=False,
                 delete=False):
        self.read = read
        self.add = add
        self.create = create
        self.write = write
        self.delete = delete
        self._str = (('r' if self.read else '') +
                     ('a' if self.add else '') +
                     ('c' if self.create else '') +
                     ('w' if self.write else '') +
                     ('d' if self.delete else ''))

    def __str__(self):
        return self._str

    @classmethod
    def from_string(cls, permission):
        p_read = 'r' in permission
        p_add = 'a' in permission
        p_create = 'c' in permission
        p_write = 'w' in permission
        p_delete = 'd' in permission

        parsed = cls(p_read, p_add, p_create, p_write, p_delete)
        parsed._str = permission # pylint: disable = protected-access
        return parsed


class CustomerProvidedEncryptionKey(object):
    """
    All data in Azure Storage is encrypted at-rest using an account-level encryption key.
    In versions 2018-06-17 and newer, you can manage the key used to encrypt blob contents
    and application metadata per-blob by providing an AES-256 encryption key in requests to the storage service.

    When you use a customer-provided key, Azure Storage does not manage or persist your key.
    When writing data to a blob, the provided key is used to encrypt your data before writing it to disk.
    A SHA-256 hash of the encryption key is written alongside the blob contents,
    and is used to verify that all subsequent operations against the blob use the same encryption key.
    This hash cannot be used to retrieve the encryption key or decrypt the contents of the blob.
    When reading a blob, the provided key is used to decrypt your data after reading it from disk.
    In both cases, the provided encryption key is securely discarded
    as soon as the encryption or decryption process completes.

    :ivar str key_value:
        Base64-encoded AES-256 encryption key value.
    :ivar str key_hash:
        Base64-encoded SHA256 of the encryption key.
    :ivar str algorithm:
        Specifies the algorithm to use when encrypting data using the given key. Must be AES256.
    """
    def __init__(self, key_value, key_hash):
        self.key_value = key_value
        self.key_hash = key_hash
        self.algorithm = 'AES256'<|MERGE_RESOLUTION|>--- conflicted
+++ resolved
@@ -244,15 +244,11 @@
 class ContainerProperties(DictMixin):
     """Blob container's properties class.
 
-<<<<<<< HEAD
-    :param ~datetime.datetime last_modified:
-=======
     Returned ``ContainerProperties`` instances expose these values through a
     dictionary interface, for example: ``container_props["last_modified"]``.
     Additionally, the container name is available as ``container_props["name"]``.
 
-    :param datetime last_modified:
->>>>>>> 61b63880
+    :param ~datetime.datetime last_modified:
         A datetime object representing the last time the container was modified.
     :param str etag:
         The ETag contains a value that you can use to perform operations
@@ -267,13 +263,6 @@
         Represents whether the container has a legal hold.
     :param dict metadata: A dict with name-value pairs to associate with the
         container as metadata.
-<<<<<<< HEAD
-
-    Returned ``ContainerProperties`` instances expose these values through a
-    dictionary interface, for example: ``container_props["last_modified"]``.
-    Additionally, the container name is available as ``container_props["name"]``.
-=======
->>>>>>> 61b63880
     """
 
     def __init__(self, **kwargs):
@@ -858,15 +847,9 @@
         self.permission = permission
 
 
-<<<<<<< HEAD
-class ContainerPermissions(object):
-    """ContainerPermissions class to be used with
-    :func:`~azure.storage.blob.ContainerClient.generate_shared_access_signature` API and
-=======
 class ContainerSasPermissions(object):
     """ContainerSasPermissions class to be used with
-    :func:`~azure.storage.blob.container_client.ContainerClient.generate_shared_access_signature` API and
->>>>>>> 61b63880
+    :func:`~azure.storage.blob.ContainerClient.generate_shared_access_signature` API and
     for the AccessPolicies used with
     :func:`~azure.storage.blob.ContainerClient.set_container_access_policy`.
 
