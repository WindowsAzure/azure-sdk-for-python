--- conflicted
+++ resolved
@@ -8,12 +8,9 @@
 - NoRetry policy has been removed. Use keyword argument `retry_total=0` for no retries. 
 - Removed types that were accidentally exposed from two modules. Only `BlobServiceClient`, `ContainerClient`, 
 `BlobClient` and `LeaseClient` should be imported from azure.storage.blob.aio
-<<<<<<< HEAD
+- `Logging` has been renamed to `BlobAnalyticsLogging`.
 - Client and model files have been renamed to be internal. Users should import from the top level modules: 
 `azure.storage.blob` and `azure.storage.blob.aio` only.
-=======
-- `Logging` has been renamed to `BlobAnalyticsLogging`.
->>>>>>> 620394eb
 
 **New features**
 
