--- conflicted
+++ resolved
@@ -22,13 +22,8 @@
 
 **New features**
 
-<<<<<<< HEAD
 - Added async module-level `upload_blob_to_url` and `download_blob_from_url` functions.
-=======
-**New features**
-
 - `ResourceTypes`, and `Services` now have method `from_string` which takes parameters as a string.
->>>>>>> ab45b98c
 
 ## Version 12.0.0b4:
 
