--- conflicted
+++ resolved
@@ -32,12 +32,5 @@
     Artifacts:
     - name: azure-mgmt-media
       safeName: azuremgmtmedia
-<<<<<<< HEAD
-    - name: azure_media_lva_edge
-      safeName: azuremedialvaedge
-    - name: azure-media-nspkg
-      safeName: azuremedianspkg
-=======
->>>>>>> 5a4da240
     - name: azure-media-analytics-edge
       safeName: azuremediaanalyticsedge
