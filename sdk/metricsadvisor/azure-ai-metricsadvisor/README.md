--- conflicted
+++ resolved
@@ -404,13 +404,8 @@
     MetricsAdvisorKeyCredential(subscription_key, api_key))
 
 hook = client.create_hook(
-<<<<<<< HEAD
-    hook=EmailHook(
+    hook=EmailNotificationHook(
         name="email hook",
-=======
-    name="email hook",
-    hook=EmailNotificationHook(
->>>>>>> cfe9c8e6
         description="my email hook",
         emails_to_alert=["alertme@alertme.com"],
         external_link="https://adwiki.azurewebsites.net/articles/howto/alerts/create-hooks.html"
