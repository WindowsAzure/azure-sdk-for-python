# coding=utf-8
# ------------------------------------
# Copyright (c) Microsoft Corporation.
# Licensed under the MIT License.
# ------------------------------------

# pylint: disable=protected-access

from typing import (
    Union,
    TYPE_CHECKING
)
import datetime
import six
from msrest import Serializer
from azure.core.exceptions import HttpResponseError
from .models import (
<<<<<<< HEAD
=======
    DataFeedGranularityType,
    DataFeedGranularity,
    DataFeedSchema,
    DataFeedMetric,
    DataFeedIngestionSettings,
>>>>>>> cfe9c8e6
    AnomalyFeedback,
    ChangePointFeedback,
    CommentFeedback,
    PeriodFeedback,
    DataFeedRollupType
)
if TYPE_CHECKING:
    from ._generated.models import MetricFeedback


def construct_alert_config_dict(update_kwargs):

    if "metricAlertingConfigurations" in update_kwargs:
        update_kwargs["metricAlertingConfigurations"] = [
            config._to_generated() for config in
            update_kwargs["metricAlertingConfigurations"]
        ] if update_kwargs["metricAlertingConfigurations"] else None

    return update_kwargs


def construct_detection_config_dict(update_kwargs):

    if "wholeMetricConfiguration" in update_kwargs:
        update_kwargs["wholeMetricConfiguration"] = update_kwargs["wholeMetricConfiguration"]._to_generated() \
            if update_kwargs["wholeMetricConfiguration"] else None
    if "dimensionGroupOverrideConfigurations" in update_kwargs:
        update_kwargs["dimensionGroupOverrideConfigurations"] = [
            group._to_generated() for group in update_kwargs["dimensionGroupOverrideConfigurations"]
        ] if update_kwargs["dimensionGroupOverrideConfigurations"] else None
    if "seriesOverrideConfigurations" in update_kwargs:
        update_kwargs["seriesOverrideConfigurations"] = [
            series._to_generated() for series in update_kwargs["seriesOverrideConfigurations"]
        ] if update_kwargs["seriesOverrideConfigurations"] else None

    return update_kwargs


def construct_hook_dict(update_kwargs, hook_type):

    if hook_type.lower() == "email" and "toList" in update_kwargs:
        update_kwargs["hookType"] = "Email"
        update_kwargs["hookParameter"] = {}
        update_kwargs["hookParameter"]["toList"] = update_kwargs["toList"]
        update_kwargs.pop("toList")
    elif hook_type.lower() == "web" \
            and any(key in update_kwargs for key in
                    ["endpoint", "username", "password", "certificateKey", "certificatePassword"]):
        update_kwargs["hookType"] = "Webhook"
        update_kwargs["hookParameter"] = {}
        if "endpoint" in update_kwargs:
            update_kwargs["hookParameter"]["endpoint"] = update_kwargs.pop("endpoint")
        if "username" in update_kwargs:
            update_kwargs["hookParameter"]["username"] = update_kwargs.pop("username")
        if "password" in update_kwargs:
            update_kwargs["hookParameter"]["password"] = update_kwargs.pop("password")
        if "certificateKey" in update_kwargs:
            update_kwargs["hookParameter"]["certificateKey"] = update_kwargs.pop("certificateKey")
        if "certificatePassword" in update_kwargs:
            update_kwargs["hookParameter"]["certificatePassword"] = update_kwargs.pop("certificatePassword")

    return update_kwargs


def construct_data_feed_dict(update_kwargs):
    if "dataStartFrom" in update_kwargs:
        update_kwargs["dataStartFrom"] = Serializer.serialize_iso(update_kwargs["dataStartFrom"])

    if "dataSourceParameter" in update_kwargs:
        update_kwargs["dataSourceParameter"] = update_kwargs["dataSourceParameter"]._to_generated_patch()
    return update_kwargs


def convert_to_generated_data_feed_type(
        generated_feed_type,
        name,
        source,
        granularity,
        schema,
        ingestion_settings,
        options
):
    """Convert input to data feed generated model type

    :param generated_feed_type: generated model type of data feed
    :type generated_feed_type: Union[AzureApplicationInsightsDataFeed, AzureBlobDataFeed, AzureCosmosDBDataFeed,
        AzureDataExplorerDataFeed, AzureDataLakeStorageGen2DataFeed, AzureTableDataFeed, HttpRequestDataFeed,
        InfluxDBDataFeed, MySqlDataFeed, PostgreSqlDataFeed, SQLServerDataFeed, MongoDBDataFeed,
        ElasticsearchDataFeed]
    :param str name: Name for the data feed.
    :param source: The exposed model source of the data feed
    :type source: Union[AzureApplicationInsightsDataFeed, AzureBlobDataFeed, AzureCosmosDBDataFeed,
        AzureDataExplorerDataFeed, AzureDataLakeStorageGen2DataFeed, AzureTableDataFeed, HttpRequestDataFeed,
        InfluxDBDataFeed, MySqlDataFeed, PostgreSqlDataFeed, SQLServerDataFeed, MongoDBDataFeed,
        ElasticsearchDataFeed]
    :param granularity: Granularity type and amount if using custom.
    :type granularity: ~azure.ai.metricsadvisor.models.DataFeedGranularity
    :param schema: Data feed schema
    :type schema: ~azure.ai.metricsadvisor.models.DataFeedSchema
    :param ingestion_settings: The data feed ingestions settings
    :type ingestion_settings: ~azure.ai.metricsadvisor.models.DataFeedIngestionSettings
    :param options: Data feed options.
    :type options: ~azure.ai.metricsadvisor.models.DataFeedOptions
    :rtype: Union[AzureApplicationInsightsDataFeed, AzureBlobDataFeed, AzureCosmosDBDataFeed,
        AzureDataExplorerDataFeed, AzureDataLakeStorageGen2DataFeed, AzureTableDataFeed, HttpRequestDataFeed,
        InfluxDBDataFeed, MySqlDataFeed, PostgreSqlDataFeed, SQLServerDataFeed, MongoDBDataFeed,
        ElasticsearchDataFeed]
    :return: The generated model for the data source type
    """

<<<<<<< HEAD
=======
    if isinstance(granularity, (DataFeedGranularityType, six.string_types)):
        granularity = DataFeedGranularity(
            granularity_type=granularity,
        )

    if isinstance(schema, list):
        schema = DataFeedSchema(
            metrics=[DataFeedMetric(name=metric_name) for metric_name in schema]
        )

    if isinstance(ingestion_settings, (datetime.datetime, six.string_types)):
        ingestion_settings = DataFeedIngestionSettings(
            ingestion_begin_time=ingestion_settings
        )

>>>>>>> cfe9c8e6
    return generated_feed_type(
        data_source_parameter=source.__dict__,
        data_feed_name=name,
        granularity_name=granularity.granularity_type,
        granularity_amount=granularity.custom_granularity_value,
        metrics=[metric._to_generated() for metric in schema.metrics],
        dimension=[dimension._to_generated() for dimension in schema.dimensions] if schema.dimensions else None,
        timestamp_column=schema.timestamp_column,
        data_start_from=ingestion_settings.ingestion_begin_time,
        max_concurrency=ingestion_settings.data_source_request_concurrency,
        min_retry_interval_in_seconds=ingestion_settings.ingestion_retry_delay,
        start_offset_in_seconds=ingestion_settings.ingestion_start_offset,
        stop_retry_after_in_seconds=ingestion_settings.stop_retry_after,
        data_feed_description=options.data_feed_description if options else None,
        need_rollup=DataFeedRollupType._to_generated(options.rollup_settings.rollup_type)
        if options and options.rollup_settings else None,
        roll_up_method=options.rollup_settings.rollup_method if options and options.rollup_settings else None,
        roll_up_columns=options.rollup_settings.auto_rollup_group_by_column_names
        if options and options.rollup_settings else None,
        all_up_identification=options.rollup_settings.rollup_identification_value
        if options and options.rollup_settings else None,
        fill_missing_point_type=options.missing_data_point_fill_settings.fill_type
        if options and options.missing_data_point_fill_settings else None,
        fill_missing_point_value=options.missing_data_point_fill_settings.custom_fill_value
        if options and options.missing_data_point_fill_settings else None,
        viewers=options.viewer_emails if options else None,
        view_mode=options.access_mode if options else None,
        admins=options.admin_emails if options else None,
        action_link_template=options.action_link_template if options else None
    )

def convert_to_sub_feedback(feedback):
    # type: (MetricFeedback) -> Union[AnomalyFeedback, ChangePointFeedback, CommentFeedback, PeriodFeedback]
    if feedback.feedback_type == "Anomaly":
        return AnomalyFeedback._from_generated(feedback)  # type: ignore
    if feedback.feedback_type == "ChangePoint":
        return ChangePointFeedback._from_generated(feedback)  # type: ignore
    if feedback.feedback_type == "Comment":
        return CommentFeedback._from_generated(feedback)  # type: ignore
    if feedback.feedback_type == "Period":
        return PeriodFeedback._from_generated(feedback)  # type: ignore
    raise HttpResponseError("Invalid feedback type returned in the response.")

def convert_datetime(date_time):
    # type: (Union[str, datetime.datetime]) -> datetime.datetime
    if isinstance(date_time, datetime.datetime):
        return date_time
    if isinstance(date_time, six.string_types):
        try:
            return datetime.datetime.strptime(date_time, "%Y-%m-%d")
        except ValueError:
            try:
                return datetime.datetime.strptime(date_time, "%Y-%m-%dT%H:%M:%SZ")
            except ValueError:
                return datetime.datetime.strptime(date_time, "%Y-%m-%d %H:%M:%S")
    raise TypeError("Bad datetime type")<|MERGE_RESOLUTION|>--- conflicted
+++ resolved
@@ -15,14 +15,6 @@
 from msrest import Serializer
 from azure.core.exceptions import HttpResponseError
 from .models import (
-<<<<<<< HEAD
-=======
-    DataFeedGranularityType,
-    DataFeedGranularity,
-    DataFeedSchema,
-    DataFeedMetric,
-    DataFeedIngestionSettings,
->>>>>>> cfe9c8e6
     AnomalyFeedback,
     ChangePointFeedback,
     CommentFeedback,
@@ -133,24 +125,6 @@
     :return: The generated model for the data source type
     """
 
-<<<<<<< HEAD
-=======
-    if isinstance(granularity, (DataFeedGranularityType, six.string_types)):
-        granularity = DataFeedGranularity(
-            granularity_type=granularity,
-        )
-
-    if isinstance(schema, list):
-        schema = DataFeedSchema(
-            metrics=[DataFeedMetric(name=metric_name) for metric_name in schema]
-        )
-
-    if isinstance(ingestion_settings, (datetime.datetime, six.string_types)):
-        ingestion_settings = DataFeedIngestionSettings(
-            ingestion_begin_time=ingestion_settings
-        )
-
->>>>>>> cfe9c8e6
     return generated_feed_type(
         data_source_parameter=source.__dict__,
         data_feed_name=name,
