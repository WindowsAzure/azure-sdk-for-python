# coding=utf-8
# -------------------------------------------------------------------------
# Copyright (c) Microsoft Corporation. All rights reserved.
# Licensed under the MIT License. See License.txt in the project root for
# license information.
# --------------------------------------------------------------------------

import datetime
from devtools_testutils import AzureTestCase
from azure_devtools.scenario_tests import (
    ReplayableTest
)

from azure.ai.metricsadvisor import (
    MetricsAdvisorKeyCredential,
    MetricsAdvisorAdministrationClient,
    MetricsAdvisorClient,
)
from azure.ai.metricsadvisor.models import (
    SQLServerDataFeed,
    DataFeedSchema,
    DataFeedMetric,
    DataFeedDimension,
    DataFeedGranularity,
    DataFeedIngestionSettings,
    DataFeedMissingDataPointFillSettings,
    DataFeedRollupSettings,
    DataFeedOptions,
    MetricAlertConfiguration,
    MetricAnomalyAlertScope,
    MetricAnomalyAlertConditions,
    MetricBoundaryCondition,
    TopNGroupScope,
    SeverityCondition,
    MetricDetectionCondition,
    MetricSeriesGroupDetectionCondition,
    MetricSingleSeriesDetectionCondition,
    SmartDetectionCondition,
    SuppressCondition,
    ChangeThresholdCondition,
    HardThresholdCondition,
<<<<<<< HEAD
    EmailHook,
    WebHook,
    DataFeed,
    AnomalyDetectionConfiguration,
    AnomalyAlertConfiguration
=======
    EmailNotificationHook,
    WebNotificationHook
>>>>>>> cfe9c8e6
)


class TestMetricsAdvisorAdministrationClientBase(AzureTestCase):
    FILTER_HEADERS = ReplayableTest.FILTER_HEADERS + ['Ocp-Apim-Subscription-Key', 'x-api-key']

    def __init__(self, method_name):
        super(TestMetricsAdvisorAdministrationClientBase, self).__init__(method_name)
        self.vcr.match_on = ["path", "method", "query"]
        if self.is_live:
            service_endpoint = self.get_settings_value("METRICS_ADVISOR_ENDPOINT")
            subscription_key = self.get_settings_value("METRICS_ADVISOR_SUBSCRIPTION_KEY")
            api_key = self.get_settings_value("METRICS_ADVISOR_API_KEY")
            self.sql_server_connection_string = self.get_settings_value("METRICS_ADVISOR_SQL_SERVER_CONNECTION_STRING")
            self.azure_table_connection_string = self.get_settings_value("METRICS_ADVISOR_AZURE_TABLE_CONNECTION_STRING")
            self.azure_blob_connection_string = self.get_settings_value("METRICS_ADVISOR_AZURE_BLOB_CONNECTION_STRING")
            self.azure_cosmosdb_connection_string = self.get_settings_value("METRICS_ADVISOR_COSMOS_DB_CONNECTION_STRING")
            self.http_request_get_url = self.get_settings_value("METRICS_ADVISOR_HTTP_GET_URL")
            self.http_request_post_url = self.get_settings_value("METRICS_ADVISOR_HTTP_POST_URL")
            self.application_insights_api_key = self.get_settings_value("METRICS_ADVISOR_APPLICATION_INSIGHTS_API_KEY")
            self.azure_data_explorer_connection_string = self.get_settings_value("METRICS_ADVISOR_AZURE_DATA_EXPLORER_CONNECTION_STRING")
            self.influxdb_connection_string = self.get_settings_value("METRICS_ADVISOR_INFLUX_DB_CONNECTION_STRING")
            self.influxdb_password = self.get_settings_value("METRICS_ADVISOR_INFLUX_DB_PASSWORD")
            self.azure_datalake_account_key = self.get_settings_value("METRICS_ADVISOR_AZURE_DATALAKE_ACCOUNT_KEY")
            self.mongodb_connection_string = self.get_settings_value("METRICS_ADVISOR_AZURE_MONGO_DB_CONNECTION_STRING")
            self.mysql_connection_string = self.get_settings_value("METRICS_ADVISOR_MYSQL_CONNECTION_STRING")
            self.postgresql_connection_string = self.get_settings_value("METRICS_ADVISOR_POSTGRESQL_CONNECTION_STRING")
            self.elasticsearch_auth_header = self.get_settings_value("METRICS_ADVISOR_ELASTICSEARCH_AUTH_HEADER")
            self.anomaly_detection_configuration_id = self.get_settings_value("METRICS_ADVISOR_ANOMALY_DETECTION_CONFIGURATION_ID")
            self.data_feed_id = self.get_settings_value("METRICS_ADVISOR_DATA_FEED_ID")
            self.metric_id = self.get_settings_value("METRICS_ADVISOR_METRIC_ID")
            self.scrubber.register_name_pair(
                self.sql_server_connection_string,
                "connectionstring"
            )
            self.scrubber.register_name_pair(
                self.azure_table_connection_string,
                "connectionstring"
            )
            self.scrubber.register_name_pair(
                self.azure_blob_connection_string,
                "connectionstring"
            )
            self.scrubber.register_name_pair(
                self.azure_cosmosdb_connection_string,
                "connectionstring"
            )
            self.scrubber.register_name_pair(
                self.http_request_get_url,
                "connectionstring"
            )
            self.scrubber.register_name_pair(
                self.http_request_post_url,
                "connectionstring"
            )
            self.scrubber.register_name_pair(
                self.application_insights_api_key,
                "connectionstring"
            )
            self.scrubber.register_name_pair(
                self.azure_data_explorer_connection_string,
                "connectionstring"
            )
            self.scrubber.register_name_pair(
                self.influxdb_connection_string,
                "connectionstring"
            )
            self.scrubber.register_name_pair(
                self.influxdb_password,
                "connectionstring"
            )
            self.scrubber.register_name_pair(
                self.azure_datalake_account_key,
                "connectionstring"
            )
            self.scrubber.register_name_pair(
                self.mongodb_connection_string,
                "connectionstring"
            )
            self.scrubber.register_name_pair(
                self.mysql_connection_string,
                "connectionstring"
            )
            self.scrubber.register_name_pair(
                self.postgresql_connection_string,
                "connectionstring"
            )
            self.scrubber.register_name_pair(
                self.elasticsearch_auth_header,
                "connectionstring"
            )

            self.scrubber.register_name_pair(
                self.metric_id,
                "metric_id"
            )
            self.scrubber.register_name_pair(
                self.data_feed_id,
                "data_feed_id"
            )
            self.scrubber.register_name_pair(
                self.anomaly_detection_configuration_id,
                "anomaly_detection_configuration_id"
            )
        else:
            service_endpoint = "https://endpointname.cognitiveservices.azure.com"
            subscription_key = "METRICS_ADVISOR_SUBSCRIPTION_KEY"
            api_key = "METRICS_ADVISOR_API_KEY"
            self.sql_server_connection_string = "SQL_SERVER_CONNECTION_STRING"
            self.azure_table_connection_string = "AZURE_TABLE_CONNECTION_STRING"
            self.azure_blob_connection_string = "AZURE_BLOB_CONNECTION_STRING"
            self.azure_cosmosdb_connection_string = "COSMOS_DB_CONNECTION_STRING"
            self.http_request_get_url = "METRICS_ADVISOR_HTTP_GET_URL"
            self.http_request_post_url = "METRICS_ADVISOR_HTTP_POST_URL"
            self.application_insights_api_key = "METRICS_ADVISOR_APPLICATION_INSIGHTS_API_KEY"
            self.azure_data_explorer_connection_string = "METRICS_ADVISOR_AZURE_DATA_EXPLORER_CONNECTION_STRING"
            self.influxdb_connection_string = "METRICS_ADVISOR_INFLUXDB_CONNECTION_STRING"
            self.influxdb_password = "METRICS_ADVISOR_INFLUXDB_PASSWORD"
            self.azure_datalake_account_key = "METRICS_ADVISOR_AZURE_DATALAKE_ACCOUNT_KEY"
            self.mongodb_connection_string = "METRICS_ADVISOR_AZURE_MONGODB_CONNECTION_STRING"
            self.mysql_connection_string = "METRICS_ADVISOR_MYSQL_CONNECTION_STRING"
            self.postgresql_connection_string = "METRICS_ADVISOR_POSTGRESQL_CONNECTION_STRING"
            self.elasticsearch_auth_header = "METRICS_ADVISOR_ELASTICSEARCH_AUTH"
            self.anomaly_detection_configuration_id = "anomaly_detection_configuration_id"
            self.metric_id = "metric_id"
            self.data_feed_id = "data_feed_id"
        self.admin_client = MetricsAdvisorAdministrationClient(service_endpoint,
                                                               MetricsAdvisorKeyCredential(subscription_key, api_key))

    def _create_data_feed(self, name):
        name = self.create_random_name(name)
        return self.admin_client.create_data_feed(
<<<<<<< HEAD
            DataFeed(
                name=name,
                source=SQLServerDataFeed(
                    connection_string=self.sql_server_connection_string,
                    query='select * from adsample2 where Timestamp = @StartTime'
                ),
                granularity=DataFeedGranularity(
                    granularity_type="Daily",
                ),
                schema=DataFeedSchema(
                    metrics=[
                        Metric(name="cost"),
                        Metric(name="revenue")
                    ],
                    dimensions=[
                        Dimension(name="category"),
                        Dimension(name="city")
                    ],
                    timestamp_column="Timestamp"
                ),
                ingestion_settings=DataFeedIngestionSettings(
                    ingestion_begin_time=datetime.datetime(2019, 10, 1),
                )
            )
=======
            name=name,
            source=SQLServerDataFeed(
                connection_string=self.sql_server_connection_string,
                query="select * from adsample2 where Timestamp = @StartTime"
            ),
            granularity="Daily",
            schema=DataFeedSchema(
                metrics=[
                    DataFeedMetric(name="cost"),
                    DataFeedMetric(name="revenue")
                ],
                dimensions=[
                    DataFeedDimension(name="category"),
                    DataFeedDimension(name="city")
                ],
            ),
            ingestion_settings="2019-10-01T00:00:00Z",
>>>>>>> cfe9c8e6
        )

    def _create_data_feed_and_anomaly_detection_config(self, name):
        data_feed = self._create_data_feed(name)
        detection_config_name = self.create_random_name(name)
        detection_config = self.admin_client.create_metric_anomaly_detection_configuration(
            AnomalyDetectionConfiguration(
                name=detection_config_name,
                metric_id=data_feed.metric_ids[0],
                description="testing",
                whole_series_detection_condition=MetricDetectionCondition(
                    smart_detection_condition=SmartDetectionCondition(
                        sensitivity=50,
                        anomaly_detector_direction="Both",
                        suppress_condition=SuppressCondition(
                            min_number=50,
                            min_ratio=50
                        )
                    )
                )
            )
        )
        return detection_config, data_feed

    def _create_data_feed_for_update(self, name):
        data_feed_name = self.create_random_name(name)
        return self.admin_client.create_data_feed(
<<<<<<< HEAD
            DataFeed(
                name=data_feed_name,
                source=SQLServerDataFeed(
                    connection_string=self.sql_server_connection_string,
                    query='select * from adsample2 where Timestamp = @StartTime'
=======
            name=data_feed_name,
            source=SQLServerDataFeed(
                connection_string=self.sql_server_connection_string,
                query=u"select * from adsample2 where Timestamp = @StartTime"
            ),
            granularity=DataFeedGranularity(
                granularity_type="Daily",
            ),
            schema=DataFeedSchema(
                metrics=[
                    DataFeedMetric(name="cost", display_name="display cost", description="the cost"),
                    DataFeedMetric(name="revenue", display_name="display revenue", description="the revenue")
                ],
                dimensions=[
                    DataFeedDimension(name="category", display_name="display category"),
                    DataFeedDimension(name="city", display_name="display city")
                ],
                timestamp_column="Timestamp"
            ),
            ingestion_settings=DataFeedIngestionSettings(
                ingestion_begin_time=datetime.datetime(2019, 10, 1),
                data_source_request_concurrency=0,
                ingestion_retry_delay=-1,
                ingestion_start_offset=-1,
                stop_retry_after=-1,
            ),
            options=DataFeedOptions(
                admin_emails=["yournamehere@microsoft.com"],
                data_feed_description="my first data feed",
                missing_data_point_fill_settings=DataFeedMissingDataPointFillSettings(
                    fill_type="SmartFilling"
>>>>>>> cfe9c8e6
                ),
                granularity=DataFeedGranularity(
                    granularity_type="Daily",
                ),
<<<<<<< HEAD
                schema=DataFeedSchema(
                    metrics=[
                        Metric(name="cost", display_name="display cost", description="the cost"),
                        Metric(name="revenue", display_name="display revenue", description="the revenue")
                    ],
                    dimensions=[
                        Dimension(name="category", display_name="display category"),
                        Dimension(name="city", display_name="display city")
                    ],
                    timestamp_column="Timestamp"
                ),
                ingestion_settings=DataFeedIngestionSettings(
                    ingestion_begin_time=datetime.datetime(2019, 10, 1),
                    data_source_request_concurrency=0,
                    ingestion_retry_delay=-1,
                    ingestion_start_offset=-1,
                    stop_retry_after=-1,
                ),
                options=DataFeedOptions(
                    admins=["yournamehere@microsoft.com"],
                    data_feed_description="my first data feed",
                    missing_data_point_fill_settings=DataFeedMissingDataPointFillSettings(
                        fill_type="SmartFilling"
                    ),
                    rollup_settings=DataFeedRollupSettings(
                        rollup_type="NoRollup",
                        rollup_method="None",
                    ),
                    viewers=["viewers"],
                    access_mode="Private",
                    action_link_template="action link template"
                )
=======
                viewer_emails=["viewers"],
                access_mode="Private",
                action_link_template="action link template"
>>>>>>> cfe9c8e6
            )
        )

    def _create_anomaly_alert_config_for_update(self, name):
        detection_config, data_feed = self._create_data_feed_and_anomaly_detection_config(name)
        alert_config_name = self.create_random_name(name)
        alert_config = self.admin_client.create_anomaly_alert_configuration(
            AnomalyAlertConfiguration(
                name=alert_config_name,
                cross_metrics_operator="AND",
                metric_alert_configurations=[
                    MetricAlertConfiguration(
                        detection_configuration_id=detection_config.id,
                        alert_scope=MetricAnomalyAlertScope(
                            scope_type="TopN",
                            top_n_group_in_scope=TopNGroupScope(
                                top=5,
                                period=10,
                                min_top_count=9
                            )
                        ),
                        alert_conditions=MetricAnomalyAlertConditions(
                            metric_boundary_condition=MetricBoundaryCondition(
                                direction="Both",
                                companion_metric_id=data_feed.metric_ids[0],
                                lower=1.0,
                                upper=5.0
                            )
                        )
                    ),
                    MetricAlertConfiguration(
                        detection_configuration_id=detection_config.id,
                        alert_scope=MetricAnomalyAlertScope(
                            scope_type="SeriesGroup",
                            series_group_in_scope={'city': 'Shenzhen'}
                        ),
                        alert_conditions=MetricAnomalyAlertConditions(
                            severity_condition=SeverityCondition(
                                min_alert_severity="Low",
                                max_alert_severity="High"
                            )
                        )
                    ),
                    MetricAlertConfiguration(
                        detection_configuration_id=detection_config.id,
                        alert_scope=MetricAnomalyAlertScope(
                            scope_type="WholeSeries"
                        ),
                        alert_conditions=MetricAnomalyAlertConditions(
                            severity_condition=SeverityCondition(
                                min_alert_severity="Low",
                                max_alert_severity="High"
                            )
                        )
                    )
                ],
                hook_ids=[]
            )
        )
        return alert_config, data_feed, detection_config

    def _create_detection_config_for_update(self, name):
        data_feed = self._create_data_feed(name)
        detection_config_name = self.create_random_name("testupdated")
        detection_config = self.admin_client.create_metric_anomaly_detection_configuration(
            AnomalyDetectionConfiguration(
                name=detection_config_name,
                metric_id=data_feed.metric_ids[0],
                description="My test metric anomaly detection configuration",
                whole_series_detection_condition=MetricDetectionCondition(
                    cross_conditions_operator="AND",
                    smart_detection_condition=SmartDetectionCondition(
                        sensitivity=50,
                        anomaly_detector_direction="Both",
                        suppress_condition=SuppressCondition(
                            min_number=50,
                            min_ratio=50
                        )
                    ),
                    hard_threshold_condition=HardThresholdCondition(
                        anomaly_detector_direction="Both",
                        suppress_condition=SuppressCondition(
                            min_number=5,
                            min_ratio=5
                        ),
                        lower_bound=0,
                        upper_bound=100
                    ),
                    change_threshold_condition=ChangeThresholdCondition(
                        change_percentage=50,
                        shift_point=30,
                        within_range=True,
                        anomaly_detector_direction="Both",
                        suppress_condition=SuppressCondition(
                            min_number=2,
                            min_ratio=2
                        )
                    )
                ),
                series_detection_conditions=[MetricSingleSeriesDetectionCondition(
                    series_key={"city": "Shenzhen", "category": "Jewelry"},
                    smart_detection_condition=SmartDetectionCondition(
                        anomaly_detector_direction="Both",
                        sensitivity=63,
                        suppress_condition=SuppressCondition(
                            min_number=1,
                            min_ratio=100
                        )
                    )
                )],
                series_group_detection_conditions=[MetricSeriesGroupDetectionCondition(
                    series_group_key={"city": "Sao Paulo"},
                    smart_detection_condition=SmartDetectionCondition(
                        anomaly_detector_direction="Both",
                        sensitivity=63,
                        suppress_condition=SuppressCondition(
                            min_number=1,
                            min_ratio=100
                        )
                    )
                )]
            )
        )
        return detection_config, data_feed

    def _create_email_hook_for_update(self, name):
        return self.admin_client.create_hook(
<<<<<<< HEAD
            hook=EmailHook(
                name=name,
=======
            name=name,
            hook=EmailNotificationHook(
>>>>>>> cfe9c8e6
                emails_to_alert=["yournamehere@microsoft.com"],
                description="my email hook",
                external_link="external link"
            )
        )

    def _create_web_hook_for_update(self, name):
        return self.admin_client.create_hook(
<<<<<<< HEAD
            hook=WebHook(
                name=name,
=======
            name=name,
            hook=WebNotificationHook(
>>>>>>> cfe9c8e6
                endpoint="https://httpbin.org/post",
                description="my web hook",
                external_link="external link",
                username="krista",
                password="123"
            )
        )


class TestMetricsAdvisorClientBase(AzureTestCase):
    FILTER_HEADERS = ReplayableTest.FILTER_HEADERS + ['Ocp-Apim-Subscription-Key', 'x-api-key']

    def __init__(self, method_name):
        super(TestMetricsAdvisorClientBase, self).__init__(method_name)
        self.vcr.match_on = ["path", "method", "query"]
        if self.is_live:
            service_endpoint = self.get_settings_value("METRICS_ADVISOR_ENDPOINT")
            subscription_key = self.get_settings_value("METRICS_ADVISOR_SUBSCRIPTION_KEY")
            api_key = self.get_settings_value("METRICS_ADVISOR_API_KEY")
            self.anomaly_detection_configuration_id = self.get_settings_value("METRICS_ADVISOR_ANOMALY_DETECTION_CONFIGURATION_ID")
            self.anomaly_alert_configuration_id = self.get_settings_value("METRICS_ADVISOR_ANOMALY_ALERT_CONFIGURATION_ID")
            self.metric_id = self.get_settings_value("METRICS_ADVISOR_METRIC_ID")
            self.incident_id = self.get_settings_value("METRICS_ADVISOR_INCIDENT_ID")
            self.dimension_name = self.get_settings_value("METRICS_ADVISOR_DIMENSION_NAME")
            self.feedback_id = self.get_settings_value("METRICS_ADVISOR_FEEDBACK_ID")
            self.alert_id = self.get_settings_value("METRICS_ADVISOR_ALERT_ID")
            self.scrubber.register_name_pair(
                self.anomaly_detection_configuration_id,
                "anomaly_detection_configuration_id"
            )
            self.scrubber.register_name_pair(
                self.anomaly_alert_configuration_id,
                "anomaly_alert_configuration_id"
            )
            self.scrubber.register_name_pair(
                self.metric_id,
                "metric_id"
            )
            self.scrubber.register_name_pair(
                self.incident_id,
                "incident_id"
            )
            self.scrubber.register_name_pair(
                self.dimension_name,
                "dimension_name"
            )
            self.scrubber.register_name_pair(
                self.feedback_id,
                "feedback_id"
            )
            self.scrubber.register_name_pair(
                self.alert_id,
                "alert_id"
            )
        else:
            service_endpoint = "https://endpointname.cognitiveservices.azure.com"
            subscription_key = "METRICS_ADVISOR_SUBSCRIPTION_KEY"
            api_key = "METRICS_ADVISOR_API_KEY"
            self.anomaly_detection_configuration_id = "anomaly_detection_configuration_id"
            self.anomaly_alert_configuration_id = "anomaly_alert_configuration_id"
            self.metric_id = "metric_id"
            self.incident_id = "incident_id"
            self.dimension_name = "dimension_name"
            self.feedback_id = "feedback_id"
            self.alert_id = "alert_id"

        self.client = MetricsAdvisorClient(service_endpoint,
                                                 MetricsAdvisorKeyCredential(subscription_key, api_key))
<|MERGE_RESOLUTION|>--- conflicted
+++ resolved
@@ -39,16 +39,11 @@
     SuppressCondition,
     ChangeThresholdCondition,
     HardThresholdCondition,
-<<<<<<< HEAD
-    EmailHook,
-    WebHook,
+    EmailNotificationHook,
+    WebNotificationHook,
     DataFeed,
     AnomalyDetectionConfiguration,
     AnomalyAlertConfiguration
-=======
-    EmailNotificationHook,
-    WebNotificationHook
->>>>>>> cfe9c8e6
 )
 
 
@@ -181,7 +176,6 @@
     def _create_data_feed(self, name):
         name = self.create_random_name(name)
         return self.admin_client.create_data_feed(
-<<<<<<< HEAD
             DataFeed(
                 name=name,
                 source=SQLServerDataFeed(
@@ -193,12 +187,12 @@
                 ),
                 schema=DataFeedSchema(
                     metrics=[
-                        Metric(name="cost"),
-                        Metric(name="revenue")
+                        DataFeedMetric(name="cost"),
+                        DataFeedMetric(name="revenue")
                     ],
                     dimensions=[
-                        Dimension(name="category"),
-                        Dimension(name="city")
+                        DataFeedDimension(name="category"),
+                        DataFeedDimension(name="city")
                     ],
                     timestamp_column="Timestamp"
                 ),
@@ -206,25 +200,6 @@
                     ingestion_begin_time=datetime.datetime(2019, 10, 1),
                 )
             )
-=======
-            name=name,
-            source=SQLServerDataFeed(
-                connection_string=self.sql_server_connection_string,
-                query="select * from adsample2 where Timestamp = @StartTime"
-            ),
-            granularity="Daily",
-            schema=DataFeedSchema(
-                metrics=[
-                    DataFeedMetric(name="cost"),
-                    DataFeedMetric(name="revenue")
-                ],
-                dimensions=[
-                    DataFeedDimension(name="category"),
-                    DataFeedDimension(name="city")
-                ],
-            ),
-            ingestion_settings="2019-10-01T00:00:00Z",
->>>>>>> cfe9c8e6
         )
 
     def _create_data_feed_and_anomaly_detection_config(self, name):
@@ -252,58 +227,23 @@
     def _create_data_feed_for_update(self, name):
         data_feed_name = self.create_random_name(name)
         return self.admin_client.create_data_feed(
-<<<<<<< HEAD
             DataFeed(
                 name=data_feed_name,
                 source=SQLServerDataFeed(
                     connection_string=self.sql_server_connection_string,
                     query='select * from adsample2 where Timestamp = @StartTime'
-=======
-            name=data_feed_name,
-            source=SQLServerDataFeed(
-                connection_string=self.sql_server_connection_string,
-                query=u"select * from adsample2 where Timestamp = @StartTime"
-            ),
-            granularity=DataFeedGranularity(
-                granularity_type="Daily",
-            ),
-            schema=DataFeedSchema(
-                metrics=[
-                    DataFeedMetric(name="cost", display_name="display cost", description="the cost"),
-                    DataFeedMetric(name="revenue", display_name="display revenue", description="the revenue")
-                ],
-                dimensions=[
-                    DataFeedDimension(name="category", display_name="display category"),
-                    DataFeedDimension(name="city", display_name="display city")
-                ],
-                timestamp_column="Timestamp"
-            ),
-            ingestion_settings=DataFeedIngestionSettings(
-                ingestion_begin_time=datetime.datetime(2019, 10, 1),
-                data_source_request_concurrency=0,
-                ingestion_retry_delay=-1,
-                ingestion_start_offset=-1,
-                stop_retry_after=-1,
-            ),
-            options=DataFeedOptions(
-                admin_emails=["yournamehere@microsoft.com"],
-                data_feed_description="my first data feed",
-                missing_data_point_fill_settings=DataFeedMissingDataPointFillSettings(
-                    fill_type="SmartFilling"
->>>>>>> cfe9c8e6
                 ),
                 granularity=DataFeedGranularity(
                     granularity_type="Daily",
                 ),
-<<<<<<< HEAD
                 schema=DataFeedSchema(
                     metrics=[
-                        Metric(name="cost", display_name="display cost", description="the cost"),
-                        Metric(name="revenue", display_name="display revenue", description="the revenue")
+                        DataFeedMetric(name="cost", display_name="display cost", description="the cost"),
+                        DataFeedMetric(name="revenue", display_name="display revenue", description="the revenue")
                     ],
                     dimensions=[
-                        Dimension(name="category", display_name="display category"),
-                        Dimension(name="city", display_name="display city")
+                        DataFeedDimension(name="category", display_name="display category"),
+                        DataFeedDimension(name="city", display_name="display city")
                     ],
                     timestamp_column="Timestamp"
                 ),
@@ -315,7 +255,7 @@
                     stop_retry_after=-1,
                 ),
                 options=DataFeedOptions(
-                    admins=["yournamehere@microsoft.com"],
+                    admin_emails=["yournamehere@microsoft.com"],
                     data_feed_description="my first data feed",
                     missing_data_point_fill_settings=DataFeedMissingDataPointFillSettings(
                         fill_type="SmartFilling"
@@ -324,15 +264,10 @@
                         rollup_type="NoRollup",
                         rollup_method="None",
                     ),
-                    viewers=["viewers"],
+                    viewer_emails=["viewers"],
                     access_mode="Private",
                     action_link_template="action link template"
                 )
-=======
-                viewer_emails=["viewers"],
-                access_mode="Private",
-                action_link_template="action link template"
->>>>>>> cfe9c8e6
             )
         )
 
@@ -460,13 +395,8 @@
 
     def _create_email_hook_for_update(self, name):
         return self.admin_client.create_hook(
-<<<<<<< HEAD
-            hook=EmailHook(
+            hook=EmailNotificationHook(
                 name=name,
-=======
-            name=name,
-            hook=EmailNotificationHook(
->>>>>>> cfe9c8e6
                 emails_to_alert=["yournamehere@microsoft.com"],
                 description="my email hook",
                 external_link="external link"
@@ -475,13 +405,8 @@
 
     def _create_web_hook_for_update(self, name):
         return self.admin_client.create_hook(
-<<<<<<< HEAD
-            hook=WebHook(
+            hook=WebNotificationHook(
                 name=name,
-=======
-            name=name,
-            hook=WebNotificationHook(
->>>>>>> cfe9c8e6
                 endpoint="https://httpbin.org/post",
                 description="my web hook",
                 external_link="external link",
