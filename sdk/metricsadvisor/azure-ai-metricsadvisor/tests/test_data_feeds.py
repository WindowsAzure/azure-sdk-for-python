--- conflicted
+++ resolved
@@ -44,58 +44,23 @@
         data_feed_name = self.create_random_name("testfeed")
         try:
             data_feed = self.admin_client.create_data_feed(
-<<<<<<< HEAD
                 DataFeed(
                     name=data_feed_name,
                     source=SQLServerDataFeed(
                         connection_string=self.sql_server_connection_string,
                         query=u"select * from adsample2 where Timestamp = @StartTime"
-=======
-                name=data_feed_name,
-                source=SQLServerDataFeed(
-                    connection_string=self.sql_server_connection_string,
-                    query=u"select * from adsample2 where Timestamp = @StartTime"
-                ),
-                granularity=DataFeedGranularity(
-                    granularity_type="Daily",
-                ),
-                schema=DataFeedSchema(
-                    metrics=[
-                        DataFeedMetric(name="cost", display_name="display cost", description="the cost"),
-                        DataFeedMetric(name="revenue", display_name="display revenue", description="the revenue")
-                    ],
-                    dimensions=[
-                        DataFeedDimension(name="category", display_name="display category"),
-                        DataFeedDimension(name="city", display_name="display city")
-                    ],
-                    timestamp_column="Timestamp"
-                ),
-                ingestion_settings=DataFeedIngestionSettings(
-                    ingestion_begin_time=datetime.datetime(2019, 10, 1),
-                    data_source_request_concurrency=0,
-                    ingestion_retry_delay=-1,
-                    ingestion_start_offset=-1,
-                    stop_retry_after=-1,
-                ),
-                options=DataFeedOptions(
-                    admin_emails=["yournamehere@microsoft.com"],
-                    data_feed_description="my first data feed",
-                    missing_data_point_fill_settings=DataFeedMissingDataPointFillSettings(
-                        fill_type="SmartFilling"
->>>>>>> cfe9c8e6
-                    ),
-                    granularity=DataFeedGranularity(
-                        granularity_type="Daily",
-                    ),
-<<<<<<< HEAD
-                    schema=DataFeedSchema(
-                        metrics=[
-                            Metric(name="cost", display_name="display cost", description="the cost"),
-                            Metric(name="revenue", display_name="display revenue", description="the revenue")
-                        ],
-                        dimensions=[
-                            Dimension(name="category", display_name="display category"),
-                            Dimension(name="city", display_name="display city")
+                    ),
+                    granularity=DataFeedGranularity(
+                        granularity_type="Daily",
+                    ),
+                    schema=DataFeedSchema(
+                        metrics=[
+                            DataFeedMetric(name="cost", display_name="display cost", description="the cost"),
+                            DataFeedMetric(name="revenue", display_name="display revenue", description="the revenue")
+                        ],
+                        dimensions=[
+                            DataFeedDimension(name="category", display_name="display category"),
+                            DataFeedDimension(name="city", display_name="display city")
                         ],
                         timestamp_column="Timestamp"
                     ),
@@ -107,7 +72,7 @@
                         stop_retry_after=-1,
                     ),
                     options=DataFeedOptions(
-                        admins=["yournamehere@microsoft.com"],
+                        admin_emails=["yournamehere@microsoft.com"],
                         data_feed_description="my first data feed",
                         missing_data_point_fill_settings=DataFeedMissingDataPointFillSettings(
                             fill_type="SmartFilling"
@@ -116,15 +81,10 @@
                             rollup_type="NoRollup",
                             rollup_method="None",
                         ),
-                        viewers=["viewers"],
+                        viewer_emails=["viewers"],
                         access_mode="Private",
                         action_link_template="action link template"
                     )
-=======
-                    viewer_emails=["viewers"],
-                    access_mode="Private",
-                    action_link_template="action link template"
->>>>>>> cfe9c8e6
                 )
 
             )
@@ -175,61 +135,24 @@
         data_feed_name = self.create_random_name("testfeed")
         try:
             data_feed = self.admin_client.create_data_feed(
-<<<<<<< HEAD
                 DataFeed(
                     name=data_feed_name,
                     source=SQLServerDataFeed(
                         connection_string=self.sql_server_connection_string,
                         query=u"select * from adsample2 where Timestamp = @StartTime"
-=======
-                name=data_feed_name,
-                source=SQLServerDataFeed(
-                    connection_string=self.sql_server_connection_string,
-                    query=u"select * from adsample2 where Timestamp = @StartTime"
-                ),
-                granularity=DataFeedGranularity(
-                    granularity_type="Custom",
-                    custom_granularity_value=20
-                ),
-                schema=DataFeedSchema(
-                    metrics=[
-                        DataFeedMetric(name="cost", display_name="display cost", description="the cost"),
-                        DataFeedMetric(name="revenue", display_name="display revenue", description="the revenue")
-                    ],
-                    dimensions=[
-                        DataFeedDimension(name="category", display_name="display category"),
-                        DataFeedDimension(name="city", display_name="display city")
-                    ],
-                    timestamp_column="Timestamp"
-                ),
-                ingestion_settings=DataFeedIngestionSettings(
-                    ingestion_begin_time=datetime.datetime(2019, 10, 1),
-                    data_source_request_concurrency=0,
-                    ingestion_retry_delay=-1,
-                    ingestion_start_offset=-1,
-                    stop_retry_after=-1,
-                ),
-                options=DataFeedOptions(
-                    admin_emails=["yournamehere@microsoft.com"],
-                    data_feed_description="my first data feed",
-                    missing_data_point_fill_settings=DataFeedMissingDataPointFillSettings(
-                        fill_type="CustomValue",
-                        custom_fill_value=10
->>>>>>> cfe9c8e6
                     ),
                     granularity=DataFeedGranularity(
                         granularity_type="Custom",
                         custom_granularity_value=20
                     ),
-<<<<<<< HEAD
-                    schema=DataFeedSchema(
-                        metrics=[
-                            Metric(name="cost", display_name="display cost", description="the cost"),
-                            Metric(name="revenue", display_name="display revenue", description="the revenue")
-                        ],
-                        dimensions=[
-                            Dimension(name="category", display_name="display category"),
-                            Dimension(name="city", display_name="display city")
+                    schema=DataFeedSchema(
+                        metrics=[
+                            DataFeedMetric(name="cost", display_name="display cost", description="the cost"),
+                            DataFeedMetric(name="revenue", display_name="display revenue", description="the revenue")
+                        ],
+                        dimensions=[
+                            DataFeedDimension(name="category", display_name="display category"),
+                            DataFeedDimension(name="city", display_name="display city")
                         ],
                         timestamp_column="Timestamp"
                     ),
@@ -241,7 +164,7 @@
                         stop_retry_after=-1,
                     ),
                     options=DataFeedOptions(
-                        admins=["yournamehere@microsoft.com"],
+                        admin_emails=["yournamehere@microsoft.com"],
                         data_feed_description="my first data feed",
                         missing_data_point_fill_settings=DataFeedMissingDataPointFillSettings(
                             fill_type="CustomValue",
@@ -252,15 +175,10 @@
                             rollup_method="Sum",
                             rollup_identification_value="sumrollup"
                         ),
-                        viewers=["viewers"],
+                        viewer_emails=["viewers"],
                         access_mode="Private",
                         action_link_template="action link template"
                     )
-=======
-                    viewer_emails=["viewers"],
-                    access_mode="Private",
-                    action_link_template="action link template"
->>>>>>> cfe9c8e6
                 )
             )
             self.assertIsNotNone(data_feed.id)
@@ -311,7 +229,6 @@
         name = self.create_random_name("tablefeed")
         try:
             data_feed = self.admin_client.create_data_feed(
-<<<<<<< HEAD
                 DataFeed(
                     name=name,
                     source=AzureTableDataFeed(
@@ -324,43 +241,18 @@
                     ),
                     schema=DataFeedSchema(
                         metrics=[
-                            Metric(name="cost"),
-                            Metric(name="revenue")
-                        ],
-                        dimensions=[
-                            Dimension(name="category"),
-                            Dimension(name="city")
+                            DataFeedMetric(name="cost"),
+                            DataFeedMetric(name="revenue")
+                        ],
+                        dimensions=[
+                            DataFeedDimension(name="category"),
+                            DataFeedDimension(name="city")
                         ],
                     ),
                     ingestion_settings=DataFeedIngestionSettings(
                         ingestion_begin_time=datetime.datetime(2019, 10, 1),
                     ),
                 )
-=======
-                name=name,
-                source=AzureTableDataFeed(
-                    connection_string=self.azure_table_connection_string,
-                    query="PartitionKey ge '@StartTime' and PartitionKey lt '@EndTime'",
-                    table="adsample"
-                ),
-                granularity=DataFeedGranularity(
-                    granularity_type="Daily",
-                ),
-                schema=DataFeedSchema(
-                    metrics=[
-                        DataFeedMetric(name="cost"),
-                        DataFeedMetric(name="revenue")
-                    ],
-                    dimensions=[
-                        DataFeedDimension(name="category"),
-                        DataFeedDimension(name="city")
-                    ],
-                ),
-                ingestion_settings=DataFeedIngestionSettings(
-                    ingestion_begin_time=datetime.datetime(2019, 10, 1),
-                ),
-
->>>>>>> cfe9c8e6
             )
 
             self.assertIsNotNone(data_feed.id)
@@ -377,7 +269,6 @@
         name = self.create_random_name("blobfeed")
         try:
             data_feed = self.admin_client.create_data_feed(
-<<<<<<< HEAD
                 DataFeed(
                     name=name,
                     source=AzureBlobDataFeed(
@@ -390,43 +281,18 @@
                     ),
                     schema=DataFeedSchema(
                         metrics=[
-                            Metric(name="cost"),
-                            Metric(name="revenue")
-                        ],
-                        dimensions=[
-                            Dimension(name="category"),
-                            Dimension(name="city")
+                            DataFeedMetric(name="cost"),
+                            DataFeedMetric(name="revenue")
+                        ],
+                        dimensions=[
+                            DataFeedDimension(name="category"),
+                            DataFeedDimension(name="city")
                         ],
                     ),
                     ingestion_settings=DataFeedIngestionSettings(
                         ingestion_begin_time=datetime.datetime(2019, 10, 1),
                     ),
                 )
-=======
-                name=name,
-                source=AzureBlobDataFeed(
-                    connection_string=self.azure_blob_connection_string,
-                    container="adsample",
-                    blob_template="%Y/%m/%d/%h/JsonFormatV2.json"
-                ),
-                granularity=DataFeedGranularity(
-                    granularity_type="Daily",
-                ),
-                schema=DataFeedSchema(
-                    metrics=[
-                        DataFeedMetric(name="cost"),
-                        DataFeedMetric(name="revenue")
-                    ],
-                    dimensions=[
-                        DataFeedDimension(name="category"),
-                        DataFeedDimension(name="city")
-                    ],
-                ),
-                ingestion_settings=DataFeedIngestionSettings(
-                    ingestion_begin_time=datetime.datetime(2019, 10, 1),
-                ),
-
->>>>>>> cfe9c8e6
             )
 
             self.assertIsNotNone(data_feed.id)
@@ -443,7 +309,6 @@
         name = self.create_random_name("cosmosfeed")
         try:
             data_feed = self.admin_client.create_data_feed(
-<<<<<<< HEAD
                 DataFeed(
                     name=name,
                     source=AzureCosmosDBDataFeed(
@@ -457,44 +322,18 @@
                     ),
                     schema=DataFeedSchema(
                         metrics=[
-                            Metric(name="cost"),
-                            Metric(name="revenue")
-                        ],
-                        dimensions=[
-                            Dimension(name="category"),
-                            Dimension(name="city")
+                            DataFeedMetric(name="cost"),
+                            DataFeedMetric(name="revenue")
+                        ],
+                        dimensions=[
+                            DataFeedDimension(name="category"),
+                            DataFeedDimension(name="city")
                         ],
                     ),
                     ingestion_settings=DataFeedIngestionSettings(
                         ingestion_begin_time=datetime.datetime(2019, 10, 1),
                     ),
                 )
-=======
-                name=name,
-                source=AzureCosmosDBDataFeed(
-                    connection_string=self.azure_cosmosdb_connection_string,
-                    sql_query="'SELECT * FROM Items I where I.Timestamp >= @StartTime and I.Timestamp < @EndTime'",
-                    database="adsample",
-                    collection_id="adsample"
-                ),
-                granularity=DataFeedGranularity(
-                    granularity_type="Daily",
-                ),
-                schema=DataFeedSchema(
-                    metrics=[
-                        DataFeedMetric(name="cost"),
-                        DataFeedMetric(name="revenue")
-                    ],
-                    dimensions=[
-                        DataFeedDimension(name="category"),
-                        DataFeedDimension(name="city")
-                    ],
-                ),
-                ingestion_settings=DataFeedIngestionSettings(
-                    ingestion_begin_time=datetime.datetime(2019, 10, 1),
-                ),
-
->>>>>>> cfe9c8e6
             )
 
             self.assertIsNotNone(data_feed.id)
@@ -512,7 +351,6 @@
         name = self.create_random_name("httprequestfeedget")
         try:
             data_feed = self.admin_client.create_data_feed(
-<<<<<<< HEAD
                 DataFeed(
                     name=name,
                     source=HttpRequestDataFeed(
@@ -524,42 +362,18 @@
                     ),
                     schema=DataFeedSchema(
                         metrics=[
-                            Metric(name="cost"),
-                            Metric(name="revenue")
-                        ],
-                        dimensions=[
-                            Dimension(name="category"),
-                            Dimension(name="city")
+                            DataFeedMetric(name="cost"),
+                            DataFeedMetric(name="revenue")
+                        ],
+                        dimensions=[
+                            DataFeedDimension(name="category"),
+                            DataFeedDimension(name="city")
                         ],
                     ),
                     ingestion_settings=DataFeedIngestionSettings(
                         ingestion_begin_time=datetime.datetime(2019, 10, 1),
                     ),
                 )
-=======
-                name=name,
-                source=HttpRequestDataFeed(
-                    url=self.http_request_get_url,
-                    http_method="GET"
-                ),
-                granularity=DataFeedGranularity(
-                    granularity_type="Daily",
-                ),
-                schema=DataFeedSchema(
-                    metrics=[
-                        DataFeedMetric(name="cost"),
-                        DataFeedMetric(name="revenue")
-                    ],
-                    dimensions=[
-                        DataFeedDimension(name="category"),
-                        DataFeedDimension(name="city")
-                    ],
-                ),
-                ingestion_settings=DataFeedIngestionSettings(
-                    ingestion_begin_time=datetime.datetime(2019, 10, 1),
-                ),
-
->>>>>>> cfe9c8e6
             )
 
             self.assertIsNotNone(data_feed.id)
@@ -575,7 +389,6 @@
         name = self.create_random_name("httprequestfeedpost")
         try:
             data_feed = self.admin_client.create_data_feed(
-<<<<<<< HEAD
                 DataFeed(
                     name=name,
                     source=HttpRequestDataFeed(
@@ -588,43 +401,18 @@
                     ),
                     schema=DataFeedSchema(
                         metrics=[
-                            Metric(name="cost"),
-                            Metric(name="revenue")
-                        ],
-                        dimensions=[
-                            Dimension(name="category"),
-                            Dimension(name="city")
+                            DataFeedMetric(name="cost"),
+                            DataFeedMetric(name="revenue")
+                        ],
+                        dimensions=[
+                            DataFeedDimension(name="category"),
+                            DataFeedDimension(name="city")
                         ],
                     ),
                     ingestion_settings=DataFeedIngestionSettings(
                         ingestion_begin_time=datetime.datetime(2019, 10, 1),
                     ),
                 )
-=======
-                name=name,
-                source=HttpRequestDataFeed(
-                    url=self.http_request_post_url,
-                    http_method="POST",
-                    payload="{'startTime': '@StartTime'}"
-                ),
-                granularity=DataFeedGranularity(
-                    granularity_type="Daily",
-                ),
-                schema=DataFeedSchema(
-                    metrics=[
-                        DataFeedMetric(name="cost"),
-                        DataFeedMetric(name="revenue")
-                    ],
-                    dimensions=[
-                        DataFeedDimension(name="category"),
-                        DataFeedDimension(name="city")
-                    ],
-                ),
-                ingestion_settings=DataFeedIngestionSettings(
-                    ingestion_begin_time=datetime.datetime(2019, 10, 1),
-                ),
-
->>>>>>> cfe9c8e6
             )
 
             self.assertIsNotNone(data_feed.id)
@@ -645,7 +433,6 @@
                 "duration_avg_ms = avg(duration), duration_95th_ms = percentile(duration, 95), " \
                 "duration_max_ms = max(duration) by resultCode"
             data_feed = self.admin_client.create_data_feed(
-<<<<<<< HEAD
                 DataFeed(
                     name=name,
                     source=AzureApplicationInsightsDataFeed(
@@ -659,44 +446,18 @@
                     ),
                     schema=DataFeedSchema(
                         metrics=[
-                            Metric(name="cost"),
-                            Metric(name="revenue")
-                        ],
-                        dimensions=[
-                            Dimension(name="category"),
-                            Dimension(name="city")
+                            DataFeedMetric(name="cost"),
+                            DataFeedMetric(name="revenue")
+                        ],
+                        dimensions=[
+                            DataFeedDimension(name="category"),
+                            DataFeedDimension(name="city")
                         ],
                     ),
                     ingestion_settings=DataFeedIngestionSettings(
                         ingestion_begin_time=datetime.datetime(2020, 7, 1),
                     ),
                 )
-=======
-                name=name,
-                source=AzureApplicationInsightsDataFeed(
-                    azure_cloud="Azure",
-                    application_id="3706fe8b-98f1-47c7-bf69-b73b6e53274d",
-                    api_key=self.application_insights_api_key,
-                    query=query
-                ),
-                granularity=DataFeedGranularity(
-                    granularity_type="Daily",
-                ),
-                schema=DataFeedSchema(
-                    metrics=[
-                        DataFeedMetric(name="cost"),
-                        DataFeedMetric(name="revenue")
-                    ],
-                    dimensions=[
-                        DataFeedDimension(name="category"),
-                        DataFeedDimension(name="city")
-                    ],
-                ),
-                ingestion_settings=DataFeedIngestionSettings(
-                    ingestion_begin_time=datetime.datetime(2020, 7, 1),
-                ),
-
->>>>>>> cfe9c8e6
             )
 
             self.assertIsNotNone(data_feed.id)
@@ -716,7 +477,6 @@
             query = "let StartDateTime = datetime(@StartTime); let EndDateTime = StartDateTime + 1d; " \
                     "adsample | where Timestamp >= StartDateTime and Timestamp < EndDateTime"
             data_feed = self.admin_client.create_data_feed(
-<<<<<<< HEAD
                 DataFeed(
                     name=name,
                     source=AzureDataExplorerDataFeed(
@@ -728,42 +488,18 @@
                     ),
                     schema=DataFeedSchema(
                         metrics=[
-                            Metric(name="cost"),
-                            Metric(name="revenue")
-                        ],
-                        dimensions=[
-                            Dimension(name="category"),
-                            Dimension(name="city")
+                            DataFeedMetric(name="cost"),
+                            DataFeedMetric(name="revenue")
+                        ],
+                        dimensions=[
+                            DataFeedDimension(name="category"),
+                            DataFeedDimension(name="city")
                         ],
                     ),
                     ingestion_settings=DataFeedIngestionSettings(
                         ingestion_begin_time=datetime.datetime(2019, 1, 1),
                     ),
                 )
-=======
-                name=name,
-                source=AzureDataExplorerDataFeed(
-                    connection_string=self.azure_data_explorer_connection_string,
-                    query=query
-                ),
-                granularity=DataFeedGranularity(
-                    granularity_type="Daily",
-                ),
-                schema=DataFeedSchema(
-                    metrics=[
-                        DataFeedMetric(name="cost"),
-                        DataFeedMetric(name="revenue")
-                    ],
-                    dimensions=[
-                        DataFeedDimension(name="category"),
-                        DataFeedDimension(name="city")
-                    ],
-                ),
-                ingestion_settings=DataFeedIngestionSettings(
-                    ingestion_begin_time=datetime.datetime(2019, 1, 1),
-                ),
-
->>>>>>> cfe9c8e6
             )
 
             self.assertIsNotNone(data_feed.id)
@@ -780,7 +516,6 @@
         name = self.create_random_name("influxdb")
         try:
             data_feed = self.admin_client.create_data_feed(
-<<<<<<< HEAD
                 DataFeed(
                     name=name,
                     source=InfluxDBDataFeed(
@@ -795,45 +530,18 @@
                     ),
                     schema=DataFeedSchema(
                         metrics=[
-                            Metric(name="cost"),
-                            Metric(name="revenue")
-                        ],
-                        dimensions=[
-                            Dimension(name="category"),
-                            Dimension(name="city")
+                            DataFeedMetric(name="cost"),
+                            DataFeedMetric(name="revenue")
+                        ],
+                        dimensions=[
+                            DataFeedDimension(name="category"),
+                            DataFeedDimension(name="city")
                         ],
                     ),
                     ingestion_settings=DataFeedIngestionSettings(
                         ingestion_begin_time=datetime.datetime(2019, 1, 1),
                     ),
                 )
-=======
-                name=name,
-                source=InfluxDBDataFeed(
-                    connection_string=self.influxdb_connection_string,
-                    database="adsample",
-                    user_name="adreadonly",
-                    password=self.influxdb_password,
-                    query="'select * from adsample2 where Timestamp = @StartTime'"
-                ),
-                granularity=DataFeedGranularity(
-                    granularity_type="Daily",
-                ),
-                schema=DataFeedSchema(
-                    metrics=[
-                        DataFeedMetric(name="cost"),
-                        DataFeedMetric(name="revenue")
-                    ],
-                    dimensions=[
-                        DataFeedDimension(name="category"),
-                        DataFeedDimension(name="city")
-                    ],
-                ),
-                ingestion_settings=DataFeedIngestionSettings(
-                    ingestion_begin_time=datetime.datetime(2019, 1, 1),
-                ),
-
->>>>>>> cfe9c8e6
             )
 
             self.assertIsNotNone(data_feed.id)
@@ -853,7 +561,6 @@
         name = self.create_random_name("datalake")
         try:
             data_feed = self.admin_client.create_data_feed(
-<<<<<<< HEAD
                 DataFeed(
                     name=name,
                     source=AzureDataLakeStorageGen2DataFeed(
@@ -868,45 +575,18 @@
                     ),
                     schema=DataFeedSchema(
                         metrics=[
-                            Metric(name="cost", display_name="Cost"),
-                            Metric(name="revenue", display_name="Revenue")
-                        ],
-                        dimensions=[
-                            Dimension(name="category", display_name="Category"),
-                            Dimension(name="city", display_name="City")
+                            DataFeedMetric(name="cost", display_name="Cost"),
+                            DataFeedMetric(name="revenue", display_name="Revenue")
+                        ],
+                        dimensions=[
+                            DataFeedDimension(name="category", display_name="Category"),
+                            DataFeedDimension(name="city", display_name="City")
                         ],
                     ),
                     ingestion_settings=DataFeedIngestionSettings(
                         ingestion_begin_time=datetime.datetime(2019, 1, 1),
                     ),
                 )
-=======
-                name=name,
-                source=AzureDataLakeStorageGen2DataFeed(
-                    account_name="adsampledatalakegen2",
-                    account_key=self.azure_datalake_account_key,
-                    file_system_name="adsample",
-                    directory_template="%Y/%m/%d",
-                    file_template="adsample.json"
-                ),
-                granularity=DataFeedGranularity(
-                    granularity_type="Daily",
-                ),
-                schema=DataFeedSchema(
-                    metrics=[
-                        DataFeedMetric(name="cost", display_name="Cost"),
-                        DataFeedMetric(name="revenue", display_name="Revenue")
-                    ],
-                    dimensions=[
-                        DataFeedDimension(name="category", display_name="Category"),
-                        DataFeedDimension(name="city", display_name="City")
-                    ],
-                ),
-                ingestion_settings=DataFeedIngestionSettings(
-                    ingestion_begin_time=datetime.datetime(2019, 1, 1),
-                ),
-
->>>>>>> cfe9c8e6
             )
 
             self.assertIsNotNone(data_feed.id)
@@ -926,7 +606,6 @@
         name = self.create_random_name("mongodb")
         try:
             data_feed = self.admin_client.create_data_feed(
-<<<<<<< HEAD
                 DataFeed(
                     name=name,
                     source=MongoDBDataFeed(
@@ -939,43 +618,18 @@
                     ),
                     schema=DataFeedSchema(
                         metrics=[
-                            Metric(name="cost"),
-                            Metric(name="revenue")
-                        ],
-                        dimensions=[
-                            Dimension(name="category"),
-                            Dimension(name="city")
+                            DataFeedMetric(name="cost"),
+                            DataFeedMetric(name="revenue")
+                        ],
+                        dimensions=[
+                            DataFeedDimension(name="category"),
+                            DataFeedDimension(name="city")
                         ],
                     ),
                     ingestion_settings=DataFeedIngestionSettings(
                         ingestion_begin_time=datetime.datetime(2019, 1, 1),
                     ),
                 )
-=======
-                name=name,
-                source=MongoDBDataFeed(
-                    connection_string=self.mongodb_connection_string,
-                    database="adsample",
-                    command='{"find": "adsample", "filter": { Timestamp: { $eq: @StartTime }} "batchSize": 2000,}'
-                ),
-                granularity=DataFeedGranularity(
-                    granularity_type="Daily",
-                ),
-                schema=DataFeedSchema(
-                    metrics=[
-                        DataFeedMetric(name="cost"),
-                        DataFeedMetric(name="revenue")
-                    ],
-                    dimensions=[
-                        DataFeedDimension(name="category"),
-                        DataFeedDimension(name="city")
-                    ],
-                ),
-                ingestion_settings=DataFeedIngestionSettings(
-                    ingestion_begin_time=datetime.datetime(2019, 1, 1),
-                ),
-
->>>>>>> cfe9c8e6
             )
 
             self.assertIsNotNone(data_feed.id)
@@ -993,7 +647,6 @@
         name = self.create_random_name("mysql")
         try:
             data_feed = self.admin_client.create_data_feed(
-<<<<<<< HEAD
                 DataFeed(
                     name=name,
                     source=MySqlDataFeed(
@@ -1005,42 +658,18 @@
                     ),
                     schema=DataFeedSchema(
                         metrics=[
-                            Metric(name="cost"),
-                            Metric(name="revenue")
-                        ],
-                        dimensions=[
-                            Dimension(name="category"),
-                            Dimension(name="city")
+                            DataFeedMetric(name="cost"),
+                            DataFeedMetric(name="revenue")
+                        ],
+                        dimensions=[
+                            DataFeedDimension(name="category"),
+                            DataFeedDimension(name="city")
                         ],
                     ),
                     ingestion_settings=DataFeedIngestionSettings(
                         ingestion_begin_time=datetime.datetime(2019, 1, 1),
                     ),
                 )
-=======
-                name=name,
-                source=MySqlDataFeed(
-                    connection_string=self.mysql_connection_string,
-                    query="'select * from adsample2 where Timestamp = @StartTime'"
-                ),
-                granularity=DataFeedGranularity(
-                    granularity_type="Daily",
-                ),
-                schema=DataFeedSchema(
-                    metrics=[
-                        DataFeedMetric(name="cost"),
-                        DataFeedMetric(name="revenue")
-                    ],
-                    dimensions=[
-                        DataFeedDimension(name="category"),
-                        DataFeedDimension(name="city")
-                    ],
-                ),
-                ingestion_settings=DataFeedIngestionSettings(
-                    ingestion_begin_time=datetime.datetime(2019, 1, 1),
-                ),
-
->>>>>>> cfe9c8e6
             )
 
             self.assertIsNotNone(data_feed.id)
@@ -1057,7 +686,6 @@
         name = self.create_random_name("postgresql")
         try:
             data_feed = self.admin_client.create_data_feed(
-<<<<<<< HEAD
                 DataFeed(
                     name=name,
                     source=PostgreSqlDataFeed(
@@ -1069,42 +697,18 @@
                     ),
                     schema=DataFeedSchema(
                         metrics=[
-                            Metric(name="cost"),
-                            Metric(name="revenue")
-                        ],
-                        dimensions=[
-                            Dimension(name="category"),
-                            Dimension(name="city")
+                            DataFeedMetric(name="cost"),
+                            DataFeedMetric(name="revenue")
+                        ],
+                        dimensions=[
+                            DataFeedDimension(name="category"),
+                            DataFeedDimension(name="city")
                         ],
                     ),
                     ingestion_settings=DataFeedIngestionSettings(
                         ingestion_begin_time=datetime.datetime(2019, 1, 1),
                     ),
                 )
-=======
-                name=name,
-                source=PostgreSqlDataFeed(
-                    connection_string=self.postgresql_connection_string,
-                    query="'select * from adsample2 where Timestamp = @StartTime'"
-                ),
-                granularity=DataFeedGranularity(
-                    granularity_type="Daily",
-                ),
-                schema=DataFeedSchema(
-                    metrics=[
-                        DataFeedMetric(name="cost"),
-                        DataFeedMetric(name="revenue")
-                    ],
-                    dimensions=[
-                        DataFeedDimension(name="category"),
-                        DataFeedDimension(name="city")
-                    ],
-                ),
-                ingestion_settings=DataFeedIngestionSettings(
-                    ingestion_begin_time=datetime.datetime(2019, 1, 1),
-                ),
-
->>>>>>> cfe9c8e6
             )
 
             self.assertIsNotNone(data_feed.id)
@@ -1121,7 +725,6 @@
         name = self.create_random_name("elastic")
         try:
             data_feed = self.admin_client.create_data_feed(
-<<<<<<< HEAD
                 DataFeed(
                     name=name,
                     source=ElasticsearchDataFeed(
@@ -1135,44 +738,18 @@
                     ),
                     schema=DataFeedSchema(
                         metrics=[
-                            Metric(name="cost", display_name="Cost"),
-                            Metric(name="revenue", display_name="Revenue")
-                        ],
-                        dimensions=[
-                            Dimension(name="category", display_name="Category"),
-                            Dimension(name="city", display_name="City")
+                            DataFeedMetric(name="cost", display_name="Cost"),
+                            DataFeedMetric(name="revenue", display_name="Revenue")
+                        ],
+                        dimensions=[
+                            DataFeedDimension(name="category", display_name="Category"),
+                            DataFeedDimension(name="city", display_name="City")
                         ],
                     ),
                     ingestion_settings=DataFeedIngestionSettings(
                         ingestion_begin_time=datetime.datetime(2019, 1, 1),
                     ),
                 )
-=======
-                name=name,
-                source=ElasticsearchDataFeed(
-                    host="ad-sample-es.westus2.cloudapp.azure.com",
-                    port="9200",
-                    auth_header=self.elasticsearch_auth_header,
-                    query="'select * from adsample where timestamp = @StartTime'"
-                ),
-                granularity=DataFeedGranularity(
-                    granularity_type="Daily",
-                ),
-                schema=DataFeedSchema(
-                    metrics=[
-                        DataFeedMetric(name="cost", display_name="Cost"),
-                        DataFeedMetric(name="revenue", display_name="Revenue")
-                    ],
-                    dimensions=[
-                        DataFeedDimension(name="category", display_name="Category"),
-                        DataFeedDimension(name="city", display_name="City")
-                    ],
-                ),
-                ingestion_settings=DataFeedIngestionSettings(
-                    ingestion_begin_time=datetime.datetime(2019, 1, 1),
-                ),
-
->>>>>>> cfe9c8e6
             )
 
             self.assertIsNotNone(data_feed.id)
