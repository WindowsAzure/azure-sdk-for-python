# Release History

## 1.0.0b3 (Unreleased)

**New Features**

<<<<<<< HEAD
- `MetricsAdvisorKeyCredential` support for rotating the subscription and api keys to update long-lived clients
=======
- AAD support authentication    #15922
>>>>>>> 90434781

## 1.0.0b2 (2020-11-10)

**Breaking Changes**

- `create_hook` now takes as input an `EmailHook` or `WebHook`
- `Anomaly` has been renamed to `DataPointAnomaly`
- `Incident` has been renamed to `AnomalyIncident`
- `IncidentPropertyIncidentStatus` has been renamed to `AnomalyIncidentStatus`
- `Alert` has been renamed to `AnomalyAlert`
- `Severity` has been renamed to `AnomalySeverity`
- `Metric` has been renamed to `DataFeedMetric`
- `Dimension` has been renamed to `DataFeedDimension`
- `EmailHook` has been renamed to `EmailNotificationHook`
- `WebHook` has been renamed to `WebNotificationHook`
- `Hook` has been renamed to `NotificationHook`
- `TimeMode` has been renamed to `AlertQueryTimeMode`
- `admins` has been renamed to `admin_emails` on `NotificationHook`
- `admins` has been renamed to `admin_emails` on `DataFeedOptions`
- `viewers` has been renamed to `viewer_emails` on `DataFeedOptions`
- `timestamp_list` has been renamed to `timestamps` on `MetricSeriesData`
- `value_list` has been renamed to `values` on `MetricSeriesData`
- `SeriesResult` has been renamed to `MetricEnrichedSeriesData`
- `create_anomaly_alert_configuration` has been renamed to `create_alert_configuration`
- `get_anomaly_alert_configuration` has been renamed to `get_alert_configuration`
- `delete_anomaly_alert_configuration` has been renamed to `delete_alert_configuration`
- `update_anomaly_alert_configuration` has been renamed to `update_alert_configuration`
- `list_anomaly_alert_configurations` has been renamed to `list_alert_configurations`
- `create_metric_anomaly_detection_configuration` has been renamed to `create_detection_configuration`
- `get_metric_anomaly_detection_configuration` has been renamed to `get_detection_configuration`
- `delete_metric_anomaly_detection_configuration` has been renamed to `delete_detection_configuration`
- `update_metric_anomaly_detection_configuration` has been renamed to `update_detection_configuration`
- `list_metric_anomaly_detection_configurations` has been renamed to `list_detection_configurations`
- `list_feedbacks` has been renamed to `list_feedback`
- `list_alerts_for_alert_configuration` has been renamed to `list_alerts`
- `list_anomalies_for_alert` & `list_anomalies_for_detection_configuration` have been grouped into `list_anomalies`
- `list_dimension_values_for_detection_configuration` has been renamed to `list_dimension_values`
- `list_incidents_for_alert` & `list_incidents_for_detection_configuration` have been grouped into `list_incidents`

**New Features**

- `__repr__` added to all models

## 1.0.0b1 (2020-10-07)

First preview release
<|MERGE_RESOLUTION|>--- conflicted
+++ resolved
@@ -4,11 +4,8 @@
 
 **New Features**
 
-<<<<<<< HEAD
+- AAD support authentication    #15922
 - `MetricsAdvisorKeyCredential` support for rotating the subscription and api keys to update long-lived clients
-=======
-- AAD support authentication    #15922
->>>>>>> 90434781
 
 ## 1.0.0b2 (2020-11-10)
 
