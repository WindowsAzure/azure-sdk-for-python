import pytest
import os
from azure.identity import ClientSecretCredential
from azure.core.exceptions import HttpResponseError
from azure.monitor.query import LogsQueryClient, LogsQueryRequest

def _credential():
    credential  = ClientSecretCredential(
        client_id = os.environ['AZURE_CLIENT_ID'],
        client_secret = os.environ['AZURE_CLIENT_SECRET'],
        tenant_id = os.environ['AZURE_TENANT_ID']
    )
    return credential

@pytest.mark.live_test_only
def test_logs_single_query():
    credential = _credential()
    client = LogsQueryClient(credential)
    query = """AppRequests | 
    where TimeGenerated > ago(12h) | 
    summarize avgRequestDuration=avg(DurationMs) by bin(TimeGenerated, 10m), _ResourceId"""

    # returns LogsQueryResults 
    response = client.query(os.environ['LOG_WORKSPACE_ID'], query)

    assert response is not None
    assert response.tables is not None

@pytest.mark.live_test_only
def test_logs_single_query_with_non_200():
    credential = _credential()
    client = LogsQueryClient(credential)
    query = """AppInsights | 
    where TimeGenerated > ago(12h)"""

    with pytest.raises(HttpResponseError) as e:
        client.query(os.environ['LOG_WORKSPACE_ID'], query)

    assert "SemanticError" in e.value.message

@pytest.mark.live_test_only
def test_logs_single_query_with_partial_success():
    credential = _credential()
    client = LogsQueryClient(credential)
    query = "set truncationmaxrecords=1; union * | project TimeGenerated | take 10"

    response = client.query(os.environ['LOG_WORKSPACE_ID'], query)

    assert response is not None

@pytest.mark.live_test_only
def test_logs_server_timeout():
    client = LogsQueryClient(_credential())

    with pytest.raises(HttpResponseError) as e:
        response = client.query(
            os.environ['LOG_WORKSPACE_ID'],
            "range x from 1 to 10000000000 step 1 | count",
            server_timeout=1,
        )
        assert e.message.contains('Gateway timeout')

@pytest.mark.live_test_only
def test_logs_batch_query():
    client = LogsQueryClient(_credential())

    requests = [
        LogsQueryRequest(
            query="AzureActivity | summarize count()",
            timespan="PT1H",
            workspace_id= os.environ['LOG_WORKSPACE_ID']
        ),
        LogsQueryRequest(
            query= """AppRequests | take 10  |
                summarize avgRequestDuration=avg(DurationMs) by bin(TimeGenerated, 10m), _ResourceId""",
            timespan="PT1H",
            workspace_id= os.environ['LOG_WORKSPACE_ID']
        ),
        LogsQueryRequest(
            query= "AppRequests | take 2",
            workspace_id= os.environ['LOG_WORKSPACE_ID']
        ),
    ]
    response = client.batch_query(requests)

    assert len(response.responses) == 3

@pytest.mark.live_test_only
<<<<<<< HEAD
def test_logs_single_query_with_statistics():
    credential = _credential()
    client = LogsQueryClient(credential)
    query = """AppRequests"""

    # returns LogsQueryResults 
    response = client.query(os.environ['LOG_WORKSPACE_ID'], query, include_statistics=True)

    assert response.statistics is not None

@pytest.mark.live_test_only
def test_logs_batch_query_with_statistics_in_some():
    client = LogsQueryClient(_credential())

    requests = [
        LogsQueryRequest(
            query="AzureActivity | summarize count()",
            timespan="PT1H",
            workspace= os.environ['LOG_WORKSPACE_ID']
        ),
        LogsQueryRequest(
            query= """AppRequests|
                summarize avgRequestDuration=avg(DurationMs) by bin(TimeGenerated, 10m), _ResourceId""",
            timespan="PT1H",
            workspace= os.environ['LOG_WORKSPACE_ID'],
            include_statistics=True
        ),
        LogsQueryRequest(
            query= "AppRequests",
            workspace= os.environ['LOG_WORKSPACE_ID'],
            include_statistics=True
=======
def test_logs_single_query_additional_workspaces():
    credential = _credential()
    client = LogsQueryClient(credential)
    query = "union * | where TimeGenerated > ago(100d) | project TenantId | summarize count() by TenantId"

    # returns LogsQueryResults 
    response = client.query(
        os.environ['LOG_WORKSPACE_ID'],
        query,
        additional_workspaces=[os.environ["SECONDARY_WORKSPACE_ID"]],
        )

    assert response is not None
    assert len(response.tables[0].rows) == 2

@pytest.mark.live_test_only
def test_logs_batch_query_additional_workspaces():
    client = LogsQueryClient(_credential())
    query = "union * | where TimeGenerated > ago(100d) | project TenantId | summarize count() by TenantId"

    requests = [
        LogsQueryRequest(
            query,
            timespan="PT1H",
            workspace_id= os.environ['LOG_WORKSPACE_ID'],
            additional_workspaces=[os.environ['SECONDARY_WORKSPACE_ID']]
        ),
        LogsQueryRequest(
            query,
            timespan="PT1H",
            workspace_id= os.environ['LOG_WORKSPACE_ID'],
            additional_workspaces=[os.environ['SECONDARY_WORKSPACE_ID']]
        ),
        LogsQueryRequest(
            query,
            workspace_id= os.environ['LOG_WORKSPACE_ID'],
            additional_workspaces=[os.environ['SECONDARY_WORKSPACE_ID']]
>>>>>>> 6f2695b2
        ),
    ]
    response = client.batch_query(requests)

    assert len(response.responses) == 3
<<<<<<< HEAD
    assert response.responses[0].body.statistics is None
    assert response.responses[2].body.statistics is not None
=======

    for resp in response.responses:
        assert len(resp.body.tables[0].rows) == 2
>>>>>>> 6f2695b2
<|MERGE_RESOLUTION|>--- conflicted
+++ resolved
@@ -86,7 +86,6 @@
     assert len(response.responses) == 3
 
 @pytest.mark.live_test_only
-<<<<<<< HEAD
 def test_logs_single_query_with_statistics():
     credential = _credential()
     client = LogsQueryClient(credential)
@@ -118,7 +117,15 @@
             query= "AppRequests",
             workspace= os.environ['LOG_WORKSPACE_ID'],
             include_statistics=True
-=======
+        ),
+    ]
+    response = client.batch_query(requests)
+
+    assert len(response.responses) == 3
+    assert response.responses[0].body.statistics is None
+    assert response.responses[2].body.statistics is not None
+
+@pytest.mark.live_test_only
 def test_logs_single_query_additional_workspaces():
     credential = _credential()
     client = LogsQueryClient(credential)
@@ -156,17 +163,9 @@
             query,
             workspace_id= os.environ['LOG_WORKSPACE_ID'],
             additional_workspaces=[os.environ['SECONDARY_WORKSPACE_ID']]
->>>>>>> 6f2695b2
         ),
     ]
     response = client.batch_query(requests)
 
-    assert len(response.responses) == 3
-<<<<<<< HEAD
-    assert response.responses[0].body.statistics is None
-    assert response.responses[2].body.statistics is not None
-=======
-
     for resp in response.responses:
-        assert len(resp.body.tables[0].rows) == 2
->>>>>>> 6f2695b2
+        assert len(resp.body.tables[0].rows) == 2