# Microsoft Azure SDK for Python

This is the Microsoft Azure Bot Service Client Library.
This package has been tested with Python 2.7, 3.5, 3.6, 3.7 and 3.8.
For a more complete view of Azure libraries, see the [Github repo](https://github.com/Azure/azure-sdk-for-python/)


# Usage

For code examples, see [Bot Service](https://docs.microsoft.com/python/api/overview/azure/)
on docs.microsoft.com.

<<<<<<< HEAD
=======
For a more complete set of Azure libraries, see the
[azure sdk python release](https://aka.ms/azsdk/python/all).
>>>>>>> 52bdd944

# Provide Feedback

If you encounter any bugs or have suggestions, please file an issue in the
[Issues](https://github.com/Azure/azure-sdk-for-python/issues)
section of the project.


![Impressions](https://azure-sdk-impressions.azurewebsites.net/api/impressions/azure-sdk-for-python%2Fazure-mgmt-botservice%2FREADME.png)<|MERGE_RESOLUTION|>--- conflicted
+++ resolved
@@ -10,11 +10,8 @@
 For code examples, see [Bot Service](https://docs.microsoft.com/python/api/overview/azure/)
 on docs.microsoft.com.
 
-<<<<<<< HEAD
-=======
 For a more complete set of Azure libraries, see the
 [azure sdk python release](https://aka.ms/azsdk/python/all).
->>>>>>> 52bdd944
 
 # Provide Feedback
 
