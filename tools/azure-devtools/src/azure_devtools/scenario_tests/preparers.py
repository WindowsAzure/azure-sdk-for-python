--- conflicted
+++ resolved
@@ -132,7 +132,6 @@
             trim_kwargs_from_test_function(fn, trimmed_kwargs)
 
             try:
-<<<<<<< HEAD
                 try:
                     import asyncio
                     if asyncio.iscoroutinefunction(fn):
@@ -142,9 +141,6 @@
                         fn(test_class_instance, **trimmed_kwargs)
                 except ImportError:
                     fn(test_class_instance, **trimmed_kwargs)
-=======
-                fn(test_class_instance, **trimmed_kwargs)
->>>>>>> 4ed6294c
             finally:              
                 # If we use cache we delay deletion for the end.
                 # This won't guarantee deletion order, but it will guarantee everything delayed
@@ -211,11 +207,7 @@
     @classmethod
     def _perform_pending_deletes(cls):
         _logger.debug("Perform all delayed resource removal.")
-<<<<<<< HEAD
-        for resource_name, kwargs, preparer in [e for e in cls._resource_cache.values()]:
-=======
         for resource_name, kwargs, preparer in reversed([e for e in cls._resource_cache.values()]):
->>>>>>> 4ed6294c
             try:
                 _logger.debug("Performing delayed delete for: %s %s", preparer, resource_name)
                 preparer.remove_resource_with_record_override(resource_name, **kwargs)
