--- conflicted
+++ resolved
@@ -3,12 +3,6 @@
 # Licensed under the MIT License. See License.txt in the project root for
 # license information.
 # --------------------------------------------------------------------------
-<<<<<<< HEAD
-from collections import namedtuple
-import os
-import datetime
-=======
->>>>>>> 80e85705
 import functools
 import logging
 import os
@@ -34,24 +28,6 @@
 
 # Storage Account Preparer and its shorthand decorator
 class StorageAccountPreparer(AzureMgmtPreparer):
-<<<<<<< HEAD
-    def __init__(self, name_prefix='',
-                    use_cache=False,
-                    random_name_length=75,
-                    parameter_name='storage_account',
-                    parameter_name_for_location='location', location='westus',
-                    disable_recording=True, playback_fake_resource=None,
-                    client_kwargs=None,
-                    random_name_enabled=False,
-                    delete_after_tag_timedelta=datetime.timedelta(days=1),
-                    sku='Standard_LRS',  kind='StorageV2',
-                    resource_group_parameter_name=RESOURCE_GROUP_PARAM):
-        super(StorageAccountPreparer, self).__init__(name_prefix, random_name_length,
-                                                     disable_recording=disable_recording,
-                                                     playback_fake_resource=playback_fake_resource,
-                                                     client_kwargs=client_kwargs,
-                                                     random_name_enabled=random_name_enabled)
-=======
     def __init__(
         self,
         name_prefix="",
@@ -74,20 +50,15 @@
             client_kwargs=client_kwargs,
             random_name_enabled=random_name_enabled,
         )
->>>>>>> 80e85705
         self.location = location
         self.parameter_name = parameter_name
         self.parameter_name_for_location = parameter_name_for_location
         self.resource_group_parameter_name = resource_group_parameter_name
         self.sku = sku
         self.kind = kind
-<<<<<<< HEAD
-        self.storage_key = ''
-=======
         self.resource_group_parameter_name = resource_group_parameter_name
         self.parameter_name = parameter_name
         self.storage_key = ""
->>>>>>> 80e85705
         self.resource_moniker = self.name_prefix
         self.set_cache(use_cache, sku, location, name_prefix)
         if random_name_enabled:
