--- conflicted
+++ resolved
@@ -72,52 +72,6 @@
             replay_patches=replay_patches,
         )
 
-<<<<<<< HEAD
-    @property
-    def settings(self):
-        if self.is_live:
-            if self._real_settings:
-                return self._real_settings
-            else:
-                raise AzureTestError('Need a mgmt_settings_real.py file to run tests live.')
-        else:
-            return self._fake_settings
-
-    def _load_settings(self):
-        try:
-            from . import mgmt_settings_real as real_settings
-            return fake_settings, real_settings
-        except ImportError:
-            return fake_settings, None
-
-    def _get_recording_processors(self):
-        return [
-            self.scrubber,
-            OAuthRequestResponsesFilter(),
-            # DeploymentNameReplacer(), Not use this one, give me full control on deployment name
-            RequestUrlNormalizer()
-        ]
-
-    def _get_replay_processors(self):
-        return [
-            RequestUrlNormalizer()
-        ]
-
-    def is_playback(self):
-        return not self.is_live
-
-    def get_settings_value(key):
-        key_value = os.environ.get("AZURE_"+key, None)
-
-        if key_value and self._real_settings and getattr(self._real_settings, key) != key_value:
-            raise ValueError("You have both AZURE_{key} env variable and mgmt_settings_real.py for {key} to difference values".format(key=key))
-
-        if not key_value:
-            key_value = getattr(self.settings, key)
-        return key_value
-
-=======
->>>>>>> a1c2a918
     def _setup_scrubber(self):
         constants_to_scrub = ['SUBSCRIPTION_ID', 'TENANT_ID']#, 'CLIENT_OID', 'ADLA_JOB_ID', 'AD_DOMAIN']
         for key in constants_to_scrub:
@@ -148,41 +102,6 @@
     def tearDown(self):
         return super(AzureMgmtTestCase, self).tearDown()
 
-<<<<<<< HEAD
-    def create_basic_client(self, client_class, **kwargs):
-        # Whatever the client, if credentials is None, fail
-        with self.assertRaises(ValueError):
-            client = client_class(
-                credentials=None,
-                **kwargs
-            )
-
-        tenant_id = os.environ.get("AZURE_TENANT_ID", None)
-        client_id = os.environ.get("AZURE_CLIENT_ID", None)
-        secret = os.environ.get("AZURE_CLIENT_SECRET", None)
-
-        if tenant_id and client_id and secret and self.is_live:
-            from msrestazure.azure_active_directory import ServicePrincipalCredentials
-            credentials = ServicePrincipalCredentials(
-                tenant=tenant_id,
-                client_id=client_id,
-                secret=secret
-            )
-        else:
-            credentials = self.test_class_instance.settings.get_credentials()
-
-        # Real client creation
-        client = client_class(
-            credentials=credentials,
-            **kwargs
-        )
-        if self.is_playback():
-            client.config.long_running_operation_timeout = 0
-        client.config.enable_http_logger = True
-        return client
-
-=======
->>>>>>> a1c2a918
     def create_mgmt_client(self, client_class, **kwargs):
         # Whatever the client, if subscription_id is None, fail
         with self.assertRaises(ValueError):
@@ -196,7 +115,7 @@
         if self.is_live:
             subscription_id = os.environ.get("AZURE_SUBSCRIPTION_ID", None)
         if not subscription_id:
-            subscription_id = self.test_class_instance.settings.SUBSCRIPTION_ID            
+            subscription_id = self.test_class_instance.settings.SUBSCRIPTION_ID
 
         return self.create_basic_client(
             client_class,
