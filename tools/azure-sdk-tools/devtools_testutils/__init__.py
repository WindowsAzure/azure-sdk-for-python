--- conflicted
+++ resolved
@@ -15,12 +15,9 @@
 )
 from .keyvault_preparer import KeyVaultPreparer
 from .powershell_preparer import PowerShellPreparer
-<<<<<<< HEAD
 from .proxy_testcase import RecordedByProxy
-=======
 from .helpers import ResponseCallback, RetryCounter
 from .fake_credential import FakeTokenCredential
->>>>>>> e75c11b1
 
 __all__ = [
     "AzureRecordedTestCase",
@@ -39,11 +36,8 @@
     "RandomNameResourceGroupPreparer",
     "CachedResourceGroupPreparer",
     "PowerShellPreparer",
-<<<<<<< HEAD
-    "RecordedByProxy"
-=======
+    "RecordedByProxy",
     "ResponseCallback",
     "RetryCounter",
-    "FakeTokenCredential",
->>>>>>> e75c11b1
+    "FakeTokenCredential"
 ]