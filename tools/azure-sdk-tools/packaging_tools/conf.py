import logging
from pathlib import Path
from typing import Dict, Any

import pytoml as toml

_LOGGER = logging.getLogger(__name__)

CONF_NAME = "sdk_packaging.toml"
_SECTION = "packaging"

# Default conf
_CONFIG = {
    "package_name": "packagename",
    "package_nspkg": "packagenspkg",
    "package_pprint_name": "MyService Management",
    "package_doc_id": "",
    "is_stable": False,
    "is_arm": True,
<<<<<<< HEAD
    "need_azuremgmtcore": True,
    "need_msrestazure": False
=======
    "need_msrestazure": False,  # track2 does not need it anymore in setup.py
    "need_azuremgmtcore": True,
>>>>>>> 28e5c5e2
}

def read_conf(folder: Path) -> Dict[str, Any]:
    conf_path = folder / CONF_NAME
    if not conf_path.exists():
        return {}

    with open(conf_path, "rb") as fd:
        return toml.load(fd)[_SECTION]

def build_default_conf(folder: Path, package_name: str) -> None:
    conf_path = folder / CONF_NAME
    if conf_path.exists():
        _LOGGER.info("Skipping default conf since the file exists")
        return

    _LOGGER.info("Build default conf for %s", package_name)
    conf = {_SECTION: _CONFIG.copy()}
    conf[_SECTION]["package_name"] = package_name
    conf[_SECTION]["package_nspkg"] = package_name[:package_name.rindex('-')]+"-nspkg"

    with open(conf_path, "w") as fd:
        toml.dump(conf, fd)<|MERGE_RESOLUTION|>--- conflicted
+++ resolved
@@ -17,13 +17,8 @@
     "package_doc_id": "",
     "is_stable": False,
     "is_arm": True,
-<<<<<<< HEAD
-    "need_azuremgmtcore": True,
-    "need_msrestazure": False
-=======
     "need_msrestazure": False,  # track2 does not need it anymore in setup.py
     "need_azuremgmtcore": True,
->>>>>>> 28e5c5e2
 }
 
 def read_conf(folder: Path) -> Dict[str, Any]:
