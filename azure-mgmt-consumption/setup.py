#!/usr/bin/env python

#-------------------------------------------------------------------------
# Copyright (c) Microsoft Corporation. All rights reserved.
# Licensed under the MIT License. See License.txt in the project root for
# license information.
#--------------------------------------------------------------------------

import re
import os.path
from io import open
from setuptools import find_packages, setup

# Change the PACKAGE_NAME only to change folder and different name
PACKAGE_NAME = "azure-mgmt-consumption"
<<<<<<< HEAD
PACKAGE_PPRINT_NAME = "MyService Management"
=======
PACKAGE_PPRINT_NAME = "Consumption"
>>>>>>> dabc8aef

# a-b-c => a/b/c
package_folder_path = PACKAGE_NAME.replace('-', '/')
# a-b-c => a.b.c
namespace_name = PACKAGE_NAME.replace('-', '.')

# azure v0.x is not compatible with this package
# azure v0.x used to have a __version__ attribute (newer versions don't)
try:
    import azure
    try:
        ver = azure.__version__
        raise Exception(
            'This package is incompatible with azure=={}. '.format(ver) +
            'Uninstall it with "pip uninstall azure".'
        )
    except AttributeError:
        pass
except ImportError:
    pass

# Version extraction inspired from 'requests'
with open(os.path.join(package_folder_path, 'version.py'), 'r') as fd:
    version = re.search(r'^VERSION\s*=\s*[\'"]([^\'"]*)[\'"]',
                        fd.read(), re.MULTILINE).group(1)

if not version:
    raise RuntimeError('Cannot find version information')

with open('README.rst', encoding='utf-8') as f:
    readme = f.read()
with open('HISTORY.rst', encoding='utf-8') as f:
    history = f.read()

setup(
    name=PACKAGE_NAME,
    version=version,
    description='Microsoft Azure {} Client Library for Python'.format(PACKAGE_PPRINT_NAME),
    long_description=readme + '\n\n' + history,
    long_description_content_type='text/x-rst',
    license='MIT License',
    author='Microsoft Corporation',
    author_email='azpysdkhelp@microsoft.com',
    url='https://github.com/Azure/azure-sdk-for-python',
    classifiers=[
        'Development Status :: 4 - Beta',
        'Programming Language :: Python',
        'Programming Language :: Python :: 2',
        'Programming Language :: Python :: 2.7',
        'Programming Language :: Python :: 3',
        'Programming Language :: Python :: 3.4',
        'Programming Language :: Python :: 3.5',
        'Programming Language :: Python :: 3.6',
        'Programming Language :: Python :: 3.7',
        'License :: OSI Approved :: MIT License',
    ],
    zip_safe=False,
    packages=find_packages(exclude=[
        'tests',
        # Exclude packages that will be covered by PEP420 or nspkg
        'azure',
        'azure.mgmt',
    ]),
    install_requires=[
        'msrest>=0.5.0',
        'msrestazure>=0.4.32,<2.0.0',
        'azure-common~=1.1',
    ],
    extras_require={
        ":python_version<'3.0'": ['azure-mgmt-nspkg'],
    }
)<|MERGE_RESOLUTION|>--- conflicted
+++ resolved
@@ -13,11 +13,7 @@
 
 # Change the PACKAGE_NAME only to change folder and different name
 PACKAGE_NAME = "azure-mgmt-consumption"
-<<<<<<< HEAD
-PACKAGE_PPRINT_NAME = "MyService Management"
-=======
 PACKAGE_PPRINT_NAME = "Consumption"
->>>>>>> dabc8aef
 
 # a-b-c => a/b/c
 package_folder_path = PACKAGE_NAME.replace('-', '/')
