#!/usr/bin/env python

#-------------------------------------------------------------------------
# Copyright (c) Microsoft Corporation. All rights reserved.
# Licensed under the MIT License. See License.txt in the project root for
# license information.
#--------------------------------------------------------------------------

import re
import os.path
from io import open
from setuptools import find_packages, setup

# Change the PACKAGE_NAME only to change folder and different name
PACKAGE_NAME = "azure-mgmt-datalake-analytics"
PACKAGE_PPRINT_NAME = "Data Lake Analytics Management"

# a-b-c => a/b/c
package_folder_path = PACKAGE_NAME.replace('-', '/')
# a-b-c => a.b.c
namespace_name = PACKAGE_NAME.replace('-', '.')

# azure v0.x is not compatible with this package
# azure v0.x used to have a __version__ attribute (newer versions don't)
try:
    import azure
    try:
        ver = azure.__version__
        raise Exception(
            'This package is incompatible with azure=={}. '.format(ver) +
            'Uninstall it with "pip uninstall azure".'
        )
    except AttributeError:
        pass
except ImportError:
    pass

# Version extraction inspired from 'requests'
with open(os.path.join(package_folder_path, 'version.py'), 'r') as fd:
    version = re.search(r'^VERSION\s*=\s*[\'"]([^\'"]*)[\'"]',
                        fd.read(), re.MULTILINE).group(1)

if not version:
    raise RuntimeError('Cannot find version information')

with open('README.rst', encoding='utf-8') as f:
    readme = f.read()
with open('HISTORY.rst', encoding='utf-8') as f:
    history = f.read()

setup(
    name=PACKAGE_NAME,
    version=version,
    description='Microsoft Azure {} Client Library for Python'.format(PACKAGE_PPRINT_NAME),
    long_description=readme + '\n\n' + history,
    license='MIT License',
    author='Microsoft Corporation',
    author_email='azpysdkhelp@microsoft.com',
    url='https://github.com/Azure/azure-sdk-for-python',
    classifiers=[
        'Development Status :: 4 - Beta',
        'Programming Language :: Python',
        'Programming Language :: Python :: 2',
        'Programming Language :: Python :: 2.7',
        'Programming Language :: Python :: 3',
        'Programming Language :: Python :: 3.4',
        'Programming Language :: Python :: 3.5',
        'Programming Language :: Python :: 3.6',
        'Programming Language :: Python :: 3.7',
        'License :: OSI Approved :: MIT License',
    ],
    zip_safe=False,
    packages=find_packages(exclude=[
        'tests',
        # Exclude packages that will be covered by PEP420 or nspkg
        'azure',
        'azure.mgmt',
        'azure.mgmt.datalake',
    ]),
    install_requires=[
<<<<<<< HEAD
        'azure-common~=1.1',
        'msrestazure>=0.4.7,<2.0.0',
=======
        'msrest>=0.5.0',
        'msrestazure>=0.4.32,<2.0.0',
        'azure-common~=1.1',
>>>>>>> 36f72d8b
    ],
    extras_require={
        ":python_version<'3.0'": ['azure-mgmt-datalake-nspkg'],
    }
)<|MERGE_RESOLUTION|>--- conflicted
+++ resolved
@@ -78,14 +78,9 @@
         'azure.mgmt.datalake',
     ]),
     install_requires=[
-<<<<<<< HEAD
-        'azure-common~=1.1',
-        'msrestazure>=0.4.7,<2.0.0',
-=======
         'msrest>=0.5.0',
         'msrestazure>=0.4.32,<2.0.0',
         'azure-common~=1.1',
->>>>>>> 36f72d8b
     ],
     extras_require={
         ":python_version<'3.0'": ['azure-mgmt-datalake-nspkg'],
