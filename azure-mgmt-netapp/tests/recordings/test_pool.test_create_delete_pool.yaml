--- conflicted
+++ resolved
@@ -8,26 +8,11 @@
       Content-Length: ['23']
       Content-Type: [application/json; charset=utf-8]
       User-Agent: [python/2.7.10 (Darwin-16.7.0-x86_64-i386-64bit) msrest/0.6.3 msrest_azure/0.4.34
-<<<<<<< HEAD
-          azure-mgmt-netapp/0.3.0 Azure-SDK-For-Python]
-=======
-          azure-mgmt-netapp/0.4.0 Azure-SDK-For-Python]
->>>>>>> b677c6ec
+          azure-mgmt-netapp/0.4.0 Azure-SDK-For-Python]
       accept-language: [en-US]
     method: PUT
     uri: https://management.azure.com/subscriptions/00000000-0000-0000-0000-000000000000/resourceGroups/sdk-net-tests-rg-eus2/providers/Microsoft.NetApp/netAppAccounts/sdk-py-tests-acc-1?api-version=2019-05-01
   response:
-<<<<<<< HEAD
-    body: {string: !!python/unicode '{"id":"/subscriptions/00000000-0000-0000-0000-000000000000/resourceGroups/sdk-py-tests-rg/providers/Microsoft.NetApp/netAppAccounts/sdk-py-tests-acc-1","name":"sdk-py-tests-acc-1","type":"Microsoft.NetApp/netAppAccounts","etag":"W/\"datetime''2019-03-26T10%3A27%3A35.3466016Z''\"","location":"westus2","properties":{"provisioningState":"Creating","name":"sdk-py-tests-acc-1"}}'}
-    headers:
-      access-control-expose-headers: [Request-Context]
-      azure-asyncoperation: ['https://management.azure.com/subscriptions/00000000-0000-0000-0000-000000000000/providers/Microsoft.NetApp/locations/westus2/operationResults/0eac255e-a077-4511-8ea4-beadde9f056d?api-version=2017-08-15']
-      cache-control: [no-cache]
-      content-length: ['374']
-      content-type: [application/json; charset=utf-8]
-      date: ['Tue, 26 Mar 2019 10:27:35 GMT']
-      etag: [W/"datetime'2019-03-26T10%3A27%3A35.3466016Z'"]
-=======
     body: {string: !!python/unicode '{"id":"/subscriptions/00000000-0000-0000-0000-000000000000/resourceGroups/sdk-net-tests-rg-eus2/providers/Microsoft.NetApp/netAppAccounts/sdk-py-tests-acc-1","name":"sdk-py-tests-acc-1","type":"Microsoft.NetApp/netAppAccounts","etag":"W/\"datetime''2019-05-07T16%3A59%3A56.9173923Z''\"","location":"eastus2","properties":{"provisioningState":"Creating","name":"sdk-py-tests-acc-1"}}'}
     headers:
       access-control-expose-headers: [Request-Context]
@@ -37,7 +22,6 @@
       content-type: [application/json; charset=utf-8]
       date: ['Tue, 07 May 2019 16:59:57 GMT']
       etag: [W/"datetime'2019-05-07T16%3A59%3A56.9173923Z'"]
->>>>>>> b677c6ec
       expires: ['-1']
       pragma: [no-cache]
       request-context: ['appId=cid-v1:2c4cb680-0a1f-424d-bb8d-8e650ba68d53']
@@ -54,64 +38,38 @@
       Accept-Encoding: ['gzip, deflate']
       Connection: [keep-alive]
       User-Agent: [python/2.7.10 (Darwin-16.7.0-x86_64-i386-64bit) msrest/0.6.3 msrest_azure/0.4.34
-<<<<<<< HEAD
-          azure-mgmt-netapp/0.3.0 Azure-SDK-For-Python]
-    method: GET
-    uri: https://management.azure.com/subscriptions/00000000-0000-0000-0000-000000000000/providers/Microsoft.NetApp/locations/westus2/operationResults/0eac255e-a077-4511-8ea4-beadde9f056d?api-version=2017-08-15
-  response:
-    body: {string: !!python/unicode '{"id":"/subscriptions/00000000-0000-0000-0000-000000000000/providers/Microsoft.NetApp/locations/westus2/operationResults/0eac255e-a077-4511-8ea4-beadde9f056d","name":"0eac255e-a077-4511-8ea4-beadde9f056d","status":"Succeeded","startTime":"2019-03-26T10:27:35.2563853Z","endTime":"2019-03-26T10:27:35.5842931Z","percentComplete":100.0,"properties":{"resourceName":"/subscriptions/00000000-0000-0000-0000-000000000000/resourceGroups/sdk-py-tests-rg/providers/Microsoft.NetApp/netAppAccounts/sdk-py-tests-acc-1"}}'}
-=======
           azure-mgmt-netapp/0.4.0 Azure-SDK-For-Python]
     method: GET
     uri: https://management.azure.com/subscriptions/00000000-0000-0000-0000-000000000000/providers/Microsoft.NetApp/locations/eastus2/operationResults/4b2e2840-2119-4288-8bce-2e45398e8b6f?api-version=2019-05-01
   response:
     body: {string: !!python/unicode '{"id":"/subscriptions/00000000-0000-0000-0000-000000000000/providers/Microsoft.NetApp/locations/eastus2/operationResults/4b2e2840-2119-4288-8bce-2e45398e8b6f","name":"4b2e2840-2119-4288-8bce-2e45398e8b6f","status":"Succeeded","startTime":"2019-05-07T16:59:56.7570575Z","endTime":"2019-05-07T16:59:57.0070481Z","percentComplete":100.0,"properties":{"resourceName":"/subscriptions/00000000-0000-0000-0000-000000000000/resourceGroups/sdk-net-tests-rg-eus2/providers/Microsoft.NetApp/netAppAccounts/sdk-py-tests-acc-1"}}'}
->>>>>>> b677c6ec
     headers:
       access-control-expose-headers: [Request-Context]
       cache-control: [no-cache]
       content-length: ['516']
       content-type: [application/json; charset=utf-8]
-<<<<<<< HEAD
-      date: ['Tue, 26 Mar 2019 10:28:06 GMT']
-=======
       date: ['Tue, 07 May 2019 17:00:28 GMT']
->>>>>>> b677c6ec
-      expires: ['-1']
-      pragma: [no-cache]
-      request-context: ['appId=cid-v1:2c4cb680-0a1f-424d-bb8d-8e650ba68d53']
-      server: [Microsoft-IIS/10.0]
-      strict-transport-security: [max-age=31536000; includeSubDomains]
-      transfer-encoding: [chunked]
-      vary: [Accept-Encoding]
-      x-content-type-options: [nosniff]
-      x-powered-by: [ASP.NET]
-    status: {code: 200, message: OK}
-- request:
-    body: null
-    headers:
-      Accept: [application/json]
-      Accept-Encoding: ['gzip, deflate']
-      Connection: [keep-alive]
-      User-Agent: [python/2.7.10 (Darwin-16.7.0-x86_64-i386-64bit) msrest/0.6.3 msrest_azure/0.4.34
-<<<<<<< HEAD
-          azure-mgmt-netapp/0.3.0 Azure-SDK-For-Python]
-=======
-          azure-mgmt-netapp/0.4.0 Azure-SDK-For-Python]
->>>>>>> b677c6ec
+      expires: ['-1']
+      pragma: [no-cache]
+      request-context: ['appId=cid-v1:2c4cb680-0a1f-424d-bb8d-8e650ba68d53']
+      server: [Microsoft-IIS/10.0]
+      strict-transport-security: [max-age=31536000; includeSubDomains]
+      transfer-encoding: [chunked]
+      vary: [Accept-Encoding]
+      x-content-type-options: [nosniff]
+      x-powered-by: [ASP.NET]
+    status: {code: 200, message: OK}
+- request:
+    body: null
+    headers:
+      Accept: [application/json]
+      Accept-Encoding: ['gzip, deflate']
+      Connection: [keep-alive]
+      User-Agent: [python/2.7.10 (Darwin-16.7.0-x86_64-i386-64bit) msrest/0.6.3 msrest_azure/0.4.34
+          azure-mgmt-netapp/0.4.0 Azure-SDK-For-Python]
     method: GET
     uri: https://management.azure.com/subscriptions/00000000-0000-0000-0000-000000000000/resourceGroups/sdk-net-tests-rg-eus2/providers/Microsoft.NetApp/netAppAccounts/sdk-py-tests-acc-1?api-version=2019-05-01
   response:
-<<<<<<< HEAD
-    body: {string: !!python/unicode '{"id":"/subscriptions/00000000-0000-0000-0000-000000000000/resourceGroups/sdk-py-tests-rg/providers/Microsoft.NetApp/netAppAccounts/sdk-py-tests-acc-1","name":"sdk-py-tests-acc-1","type":"Microsoft.NetApp/netAppAccounts","etag":"W/\"datetime''2019-03-26T10%3A27%3A35.6358072Z''\"","location":"westus2","properties":{"provisioningState":"Succeeded","name":"sdk-py-tests-acc-1"}}'}
-    headers:
-      access-control-expose-headers: [Request-Context]
-      cache-control: [no-cache]
-      content-length: ['375']
-      content-type: [application/json; charset=utf-8]
-      date: ['Tue, 26 Mar 2019 10:28:08 GMT']
-      etag: [W/"datetime'2019-03-26T10%3A27%3A35.6358072Z'"]
-=======
     body: {string: !!python/unicode '{"id":"/subscriptions/00000000-0000-0000-0000-000000000000/resourceGroups/sdk-net-tests-rg-eus2/providers/Microsoft.NetApp/netAppAccounts/sdk-py-tests-acc-1","name":"sdk-py-tests-acc-1","type":"Microsoft.NetApp/netAppAccounts","etag":"W/\"datetime''2019-05-07T16%3A59%3A57.137546Z''\"","location":"eastus2","properties":{"provisioningState":"Succeeded","name":"sdk-py-tests-acc-1"}}'}
     headers:
       access-control-expose-headers: [Request-Context]
@@ -120,7 +78,6 @@
       content-type: [application/json; charset=utf-8]
       date: ['Tue, 07 May 2019 17:00:28 GMT']
       etag: [W/"datetime'2019-05-07T16%3A59%3A57.137546Z'"]
->>>>>>> b677c6ec
       expires: ['-1']
       pragma: [no-cache]
       request-context: ['appId=cid-v1:2c4cb680-0a1f-424d-bb8d-8e650ba68d53']
@@ -141,37 +98,21 @@
       Content-Length: ['89']
       Content-Type: [application/json; charset=utf-8]
       User-Agent: [python/2.7.10 (Darwin-16.7.0-x86_64-i386-64bit) msrest/0.6.3 msrest_azure/0.4.34
-<<<<<<< HEAD
-          azure-mgmt-netapp/0.3.0 Azure-SDK-For-Python]
-=======
-          azure-mgmt-netapp/0.4.0 Azure-SDK-For-Python]
->>>>>>> b677c6ec
+          azure-mgmt-netapp/0.4.0 Azure-SDK-For-Python]
       accept-language: [en-US]
       location: [eastus2]
     method: PUT
     uri: https://management.azure.com/subscriptions/00000000-0000-0000-0000-000000000000/resourceGroups/sdk-net-tests-rg-eus2/providers/Microsoft.NetApp/netAppAccounts/sdk-py-tests-acc-1/capacityPools/sdk-py-tests-pool-1?api-version=2019-05-01
   response:
-<<<<<<< HEAD
-    body: {string: !!python/unicode '{"id":"/subscriptions/00000000-0000-0000-0000-000000000000/resourceGroups/sdk-py-tests-rg/providers/Microsoft.NetApp/netAppAccounts/sdk-py-tests-acc-1/capacityPools/sdk-py-tests-pool-1","name":"sdk-py-tests-acc-1/sdk-py-tests-pool-1","type":"Microsoft.NetApp/netAppAccounts/capacityPools","etag":"W/\"datetime''2019-03-26T10%3A28%3A09.9672651Z''\"","location":"westus2","properties":{"serviceLevel":"Premium","size":4398046511104,"provisioningState":"Creating"}}'}
-    headers:
-      access-control-expose-headers: [Request-Context]
-      azure-asyncoperation: ['https://management.azure.com/subscriptions/00000000-0000-0000-0000-000000000000/providers/Microsoft.NetApp/locations/westus2/operationResults/c77be385-b0dc-4991-9c24-6e685506eb21?api-version=2017-08-15']
-=======
     body: {string: !!python/unicode '{"id":"/subscriptions/00000000-0000-0000-0000-000000000000/resourceGroups/sdk-net-tests-rg-eus2/providers/Microsoft.NetApp/netAppAccounts/sdk-py-tests-acc-1/capacityPools/sdk-py-tests-pool-1","name":"sdk-py-tests-acc-1/sdk-py-tests-pool-1","type":"Microsoft.NetApp/netAppAccounts/capacityPools","etag":"W/\"datetime''2019-05-07T17%3A00%3A31.457497Z''\"","location":"eastus2","properties":{"serviceLevel":"Premium","size":4398046511104,"provisioningState":"Creating"}}'}
     headers:
       access-control-expose-headers: [Request-Context]
       azure-asyncoperation: ['https://management.azure.com/subscriptions/00000000-0000-0000-0000-000000000000/providers/Microsoft.NetApp/locations/eastus2/operationResults/684bf90b-af52-40fd-9b8a-ea422e95d9ca?api-version=2019-05-01']
->>>>>>> b677c6ec
       cache-control: [no-cache]
       content-length: ['465']
       content-type: [application/json; charset=utf-8]
-<<<<<<< HEAD
-      date: ['Tue, 26 Mar 2019 10:28:10 GMT']
-      etag: [W/"datetime'2019-03-26T10%3A28%3A09.9672651Z'"]
-=======
       date: ['Tue, 07 May 2019 17:00:31 GMT']
       etag: [W/"datetime'2019-05-07T17%3A00%3A31.457497Z'"]
->>>>>>> b677c6ec
       expires: ['-1']
       pragma: [no-cache]
       request-context: ['appId=cid-v1:2c4cb680-0a1f-424d-bb8d-8e650ba68d53']
@@ -188,19 +129,6 @@
       Accept-Encoding: ['gzip, deflate']
       Connection: [keep-alive]
       User-Agent: [python/2.7.10 (Darwin-16.7.0-x86_64-i386-64bit) msrest/0.6.3 msrest_azure/0.4.34
-<<<<<<< HEAD
-          azure-mgmt-netapp/0.3.0 Azure-SDK-For-Python]
-    method: GET
-    uri: https://management.azure.com/subscriptions/00000000-0000-0000-0000-000000000000/providers/Microsoft.NetApp/locations/westus2/operationResults/c77be385-b0dc-4991-9c24-6e685506eb21?api-version=2017-08-15
-  response:
-    body: {string: !!python/unicode '{"id":"/subscriptions/00000000-0000-0000-0000-000000000000/providers/Microsoft.NetApp/locations/westus2/operationResults/c77be385-b0dc-4991-9c24-6e685506eb21","name":"c77be385-b0dc-4991-9c24-6e685506eb21","status":"Succeeded","startTime":"2019-03-26T10:28:09.901896Z","endTime":"2019-03-26T10:28:10.4267726Z","percentComplete":100.0,"properties":{"resourceName":"/subscriptions/00000000-0000-0000-0000-000000000000/resourceGroups/sdk-py-tests-rg/providers/Microsoft.NetApp/netAppAccounts/sdk-py-tests-acc-1/capacityPools/sdk-py-tests-pool-1"}}'}
-    headers:
-      access-control-expose-headers: [Request-Context]
-      cache-control: [no-cache]
-      content-length: ['543']
-      content-type: [application/json; charset=utf-8]
-      date: ['Tue, 26 Mar 2019 10:28:42 GMT']
-=======
           azure-mgmt-netapp/0.4.0 Azure-SDK-For-Python]
     method: GET
     uri: https://management.azure.com/subscriptions/00000000-0000-0000-0000-000000000000/providers/Microsoft.NetApp/locations/eastus2/operationResults/684bf90b-af52-40fd-9b8a-ea422e95d9ca?api-version=2019-05-01
@@ -212,90 +140,64 @@
       content-length: ['550']
       content-type: [application/json; charset=utf-8]
       date: ['Tue, 07 May 2019 17:01:03 GMT']
->>>>>>> b677c6ec
-      expires: ['-1']
-      pragma: [no-cache]
-      request-context: ['appId=cid-v1:2c4cb680-0a1f-424d-bb8d-8e650ba68d53']
-      server: [Microsoft-IIS/10.0]
-      strict-transport-security: [max-age=31536000; includeSubDomains]
-      transfer-encoding: [chunked]
-      vary: [Accept-Encoding]
-      x-content-type-options: [nosniff]
-      x-powered-by: [ASP.NET]
-    status: {code: 200, message: OK}
-- request:
-    body: null
-    headers:
-      Accept: [application/json]
-      Accept-Encoding: ['gzip, deflate']
-      Connection: [keep-alive]
-      User-Agent: [python/2.7.10 (Darwin-16.7.0-x86_64-i386-64bit) msrest/0.6.3 msrest_azure/0.4.34
-<<<<<<< HEAD
-          azure-mgmt-netapp/0.3.0 Azure-SDK-For-Python]
-=======
-          azure-mgmt-netapp/0.4.0 Azure-SDK-For-Python]
->>>>>>> b677c6ec
+      expires: ['-1']
+      pragma: [no-cache]
+      request-context: ['appId=cid-v1:2c4cb680-0a1f-424d-bb8d-8e650ba68d53']
+      server: [Microsoft-IIS/10.0]
+      strict-transport-security: [max-age=31536000; includeSubDomains]
+      transfer-encoding: [chunked]
+      vary: [Accept-Encoding]
+      x-content-type-options: [nosniff]
+      x-powered-by: [ASP.NET]
+    status: {code: 200, message: OK}
+- request:
+    body: null
+    headers:
+      Accept: [application/json]
+      Accept-Encoding: ['gzip, deflate']
+      Connection: [keep-alive]
+      User-Agent: [python/2.7.10 (Darwin-16.7.0-x86_64-i386-64bit) msrest/0.6.3 msrest_azure/0.4.34
+          azure-mgmt-netapp/0.4.0 Azure-SDK-For-Python]
     method: GET
     uri: https://management.azure.com/subscriptions/00000000-0000-0000-0000-000000000000/resourceGroups/sdk-net-tests-rg-eus2/providers/Microsoft.NetApp/netAppAccounts/sdk-py-tests-acc-1/capacityPools/sdk-py-tests-pool-1?api-version=2019-05-01
   response:
-<<<<<<< HEAD
-    body: {string: !!python/unicode '{"id":"/subscriptions/00000000-0000-0000-0000-000000000000/resourceGroups/sdk-py-tests-rg/providers/Microsoft.NetApp/netAppAccounts/sdk-py-tests-acc-1/capacityPools/sdk-py-tests-pool-1","name":"sdk-py-tests-acc-1/sdk-py-tests-pool-1","type":"Microsoft.NetApp/netAppAccounts/capacityPools","etag":"W/\"datetime''2019-03-26T10%3A28%3A10.4826323Z''\"","location":"westus2","properties":{"poolId":"33a89a49-247e-18f5-e50a-d48a7c899786","name":"sdk-py-tests-acc-1/sdk-py-tests-pool-1","serviceLevel":"Premium","size":4398046511104,"provisioningState":"Succeeded"}}'}
-=======
     body: {string: !!python/unicode '{"id":"/subscriptions/00000000-0000-0000-0000-000000000000/resourceGroups/sdk-net-tests-rg-eus2/providers/Microsoft.NetApp/netAppAccounts/sdk-py-tests-acc-1/capacityPools/sdk-py-tests-pool-1","name":"sdk-py-tests-acc-1/sdk-py-tests-pool-1","type":"Microsoft.NetApp/netAppAccounts/capacityPools","etag":"W/\"datetime''2019-05-07T17%3A00%3A32.0118831Z''\"","location":"eastus2","properties":{"poolId":"872e03fa-9208-06bf-dcfa-c0d188d8d4aa","name":"sdk-py-tests-acc-1/sdk-py-tests-pool-1","serviceLevel":"Premium","size":4398046511104,"provisioningState":"Succeeded"}}'}
->>>>>>> b677c6ec
     headers:
       access-control-expose-headers: [Request-Context]
       cache-control: [no-cache]
       content-length: ['563']
       content-type: [application/json; charset=utf-8]
-<<<<<<< HEAD
-      date: ['Tue, 26 Mar 2019 10:28:45 GMT']
-      etag: [W/"datetime'2019-03-26T10%3A28%3A10.4826323Z'"]
-=======
       date: ['Tue, 07 May 2019 17:01:04 GMT']
       etag: [W/"datetime'2019-05-07T17%3A00%3A32.0118831Z'"]
->>>>>>> b677c6ec
-      expires: ['-1']
-      pragma: [no-cache]
-      request-context: ['appId=cid-v1:2c4cb680-0a1f-424d-bb8d-8e650ba68d53']
-      server: [Microsoft-IIS/10.0]
-      strict-transport-security: [max-age=31536000; includeSubDomains]
-      transfer-encoding: [chunked]
-      vary: [Accept-Encoding]
-      x-content-type-options: [nosniff]
-      x-powered-by: [ASP.NET]
-    status: {code: 200, message: OK}
-- request:
-    body: null
-    headers:
-      Accept: [application/json]
-      Accept-Encoding: ['gzip, deflate']
-      Connection: [keep-alive]
-      User-Agent: [python/2.7.10 (Darwin-16.7.0-x86_64-i386-64bit) msrest/0.6.3 msrest_azure/0.4.34
-<<<<<<< HEAD
-          azure-mgmt-netapp/0.3.0 Azure-SDK-For-Python]
-=======
-          azure-mgmt-netapp/0.4.0 Azure-SDK-For-Python]
->>>>>>> b677c6ec
+      expires: ['-1']
+      pragma: [no-cache]
+      request-context: ['appId=cid-v1:2c4cb680-0a1f-424d-bb8d-8e650ba68d53']
+      server: [Microsoft-IIS/10.0]
+      strict-transport-security: [max-age=31536000; includeSubDomains]
+      transfer-encoding: [chunked]
+      vary: [Accept-Encoding]
+      x-content-type-options: [nosniff]
+      x-powered-by: [ASP.NET]
+    status: {code: 200, message: OK}
+- request:
+    body: null
+    headers:
+      Accept: [application/json]
+      Accept-Encoding: ['gzip, deflate']
+      Connection: [keep-alive]
+      User-Agent: [python/2.7.10 (Darwin-16.7.0-x86_64-i386-64bit) msrest/0.6.3 msrest_azure/0.4.34
+          azure-mgmt-netapp/0.4.0 Azure-SDK-For-Python]
       accept-language: [en-US]
     method: GET
     uri: https://management.azure.com/subscriptions/00000000-0000-0000-0000-000000000000/resourceGroups/sdk-net-tests-rg-eus2/providers/Microsoft.NetApp/netAppAccounts/sdk-py-tests-acc-1/capacityPools?api-version=2019-05-01
   response:
-<<<<<<< HEAD
-    body: {string: !!python/unicode '{"value":[{"id":"/subscriptions/00000000-0000-0000-0000-000000000000/resourceGroups/sdk-py-tests-rg/providers/Microsoft.NetApp/netAppAccounts/sdk-py-tests-acc-1/capacityPools/sdk-py-tests-pool-1","name":"sdk-py-tests-acc-1/sdk-py-tests-pool-1","type":"Microsoft.NetApp/netAppAccounts/capacityPools","etag":"W/\"datetime''2019-03-26T10%3A28%3A10.4826323Z''\"","location":"westus2","properties":{"poolId":"33a89a49-247e-18f5-e50a-d48a7c899786","name":"sdk-py-tests-acc-1/sdk-py-tests-pool-1","serviceLevel":"Premium","size":4398046511104,"provisioningState":"Succeeded"}}]}'}
-=======
     body: {string: !!python/unicode '{"value":[{"id":"/subscriptions/00000000-0000-0000-0000-000000000000/resourceGroups/sdk-net-tests-rg-eus2/providers/Microsoft.NetApp/netAppAccounts/sdk-py-tests-acc-1/capacityPools/sdk-py-tests-pool-1","name":"sdk-py-tests-acc-1/sdk-py-tests-pool-1","type":"Microsoft.NetApp/netAppAccounts/capacityPools","etag":"W/\"datetime''2019-05-07T17%3A00%3A32.0118831Z''\"","location":"eastus2","properties":{"poolId":"872e03fa-9208-06bf-dcfa-c0d188d8d4aa","name":"sdk-py-tests-acc-1/sdk-py-tests-pool-1","serviceLevel":"Premium","size":4398046511104,"provisioningState":"Succeeded"}}]}'}
->>>>>>> b677c6ec
     headers:
       access-control-expose-headers: [Request-Context]
       cache-control: [no-cache]
       content-length: ['575']
       content-type: [application/json; charset=utf-8]
-<<<<<<< HEAD
-      date: ['Tue, 26 Mar 2019 10:28:48 GMT']
-=======
       date: ['Tue, 07 May 2019 17:01:05 GMT']
->>>>>>> b677c6ec
       expires: ['-1']
       pragma: [no-cache]
       request-context: ['appId=cid-v1:2c4cb680-0a1f-424d-bb8d-8e650ba68d53']
@@ -314,11 +216,7 @@
       Connection: [keep-alive]
       Content-Length: ['0']
       User-Agent: [python/2.7.10 (Darwin-16.7.0-x86_64-i386-64bit) msrest/0.6.3 msrest_azure/0.4.34
-<<<<<<< HEAD
-          azure-mgmt-netapp/0.3.0 Azure-SDK-For-Python]
-=======
-          azure-mgmt-netapp/0.4.0 Azure-SDK-For-Python]
->>>>>>> b677c6ec
+          azure-mgmt-netapp/0.4.0 Azure-SDK-For-Python]
       accept-language: [en-US]
     method: DELETE
     uri: https://management.azure.com/subscriptions/00000000-0000-0000-0000-000000000000/resourceGroups/sdk-net-tests-rg-eus2/providers/Microsoft.NetApp/netAppAccounts/sdk-py-tests-acc-1/capacityPools/sdk-py-tests-pool-1?api-version=2019-05-01
@@ -326,31 +224,18 @@
     body: {string: !!python/unicode ''}
     headers:
       access-control-expose-headers: [Request-Context]
-<<<<<<< HEAD
-      azure-asyncoperation: ['https://management.azure.com/subscriptions/00000000-0000-0000-0000-000000000000/providers/Microsoft.NetApp/locations/westus2/operationResults/32a1c9ec-4090-4ee1-8535-6e1b6e3940bf?api-version=2017-08-15']
-      cache-control: [no-cache]
-      content-length: ['0']
-      date: ['Tue, 26 Mar 2019 10:28:49 GMT']
-      expires: ['-1']
-      location: ['https://management.azure.com/subscriptions/00000000-0000-0000-0000-000000000000/providers/Microsoft.NetApp/locations/westus2/operationResults/32a1c9ec-4090-4ee1-8535-6e1b6e3940bf?api-version=2017-08-15&operationResultResponseType=Location']
-=======
       azure-asyncoperation: ['https://management.azure.com/subscriptions/00000000-0000-0000-0000-000000000000/providers/Microsoft.NetApp/locations/eastus2/operationResults/8880d7df-599d-48e6-90a0-5a8c3bc23a8e?api-version=2019-05-01']
       cache-control: [no-cache]
       content-length: ['0']
       date: ['Tue, 07 May 2019 17:01:06 GMT']
       expires: ['-1']
       location: ['https://management.azure.com/subscriptions/00000000-0000-0000-0000-000000000000/providers/Microsoft.NetApp/locations/eastus2/operationResults/8880d7df-599d-48e6-90a0-5a8c3bc23a8e?api-version=2019-05-01&operationResultResponseType=Location']
->>>>>>> b677c6ec
-      pragma: [no-cache]
-      request-context: ['appId=cid-v1:2c4cb680-0a1f-424d-bb8d-8e650ba68d53']
-      server: [Microsoft-IIS/10.0]
-      strict-transport-security: [max-age=31536000; includeSubDomains]
-      x-content-type-options: [nosniff]
-<<<<<<< HEAD
-      x-ms-ratelimit-remaining-subscription-deletes: ['14998']
-=======
+      pragma: [no-cache]
+      request-context: ['appId=cid-v1:2c4cb680-0a1f-424d-bb8d-8e650ba68d53']
+      server: [Microsoft-IIS/10.0]
+      strict-transport-security: [max-age=31536000; includeSubDomains]
+      x-content-type-options: [nosniff]
       x-ms-ratelimit-remaining-subscription-deletes: ['14999']
->>>>>>> b677c6ec
       x-powered-by: [ASP.NET]
     status: {code: 202, message: Accepted}
 - request:
@@ -360,19 +245,6 @@
       Accept-Encoding: ['gzip, deflate']
       Connection: [keep-alive]
       User-Agent: [python/2.7.10 (Darwin-16.7.0-x86_64-i386-64bit) msrest/0.6.3 msrest_azure/0.4.34
-<<<<<<< HEAD
-          azure-mgmt-netapp/0.3.0 Azure-SDK-For-Python]
-    method: GET
-    uri: https://management.azure.com/subscriptions/00000000-0000-0000-0000-000000000000/providers/Microsoft.NetApp/locations/westus2/operationResults/32a1c9ec-4090-4ee1-8535-6e1b6e3940bf?api-version=2017-08-15
-  response:
-    body: {string: !!python/unicode '{"id":"/subscriptions/00000000-0000-0000-0000-000000000000/providers/Microsoft.NetApp/locations/westus2/operationResults/32a1c9ec-4090-4ee1-8535-6e1b6e3940bf","name":"32a1c9ec-4090-4ee1-8535-6e1b6e3940bf","status":"Succeeded","startTime":"2019-03-26T10:28:50.667442Z","endTime":"2019-03-26T10:28:54.7468002Z","percentComplete":100.0,"properties":{"resourceName":"/subscriptions/00000000-0000-0000-0000-000000000000/resourceGroups/sdk-py-tests-rg/providers/Microsoft.NetApp/netAppAccounts/sdk-py-tests-acc-1/capacityPools/sdk-py-tests-pool-1"}}'}
-    headers:
-      access-control-expose-headers: [Request-Context]
-      cache-control: [no-cache]
-      content-length: ['543']
-      content-type: [application/json; charset=utf-8]
-      date: ['Tue, 26 Mar 2019 10:29:22 GMT']
-=======
           azure-mgmt-netapp/0.4.0 Azure-SDK-For-Python]
     method: GET
     uri: https://management.azure.com/subscriptions/00000000-0000-0000-0000-000000000000/providers/Microsoft.NetApp/locations/eastus2/operationResults/8880d7df-599d-48e6-90a0-5a8c3bc23a8e?api-version=2019-05-01
@@ -384,29 +256,24 @@
       content-length: ['550']
       content-type: [application/json; charset=utf-8]
       date: ['Tue, 07 May 2019 17:01:39 GMT']
->>>>>>> b677c6ec
-      expires: ['-1']
-      pragma: [no-cache]
-      request-context: ['appId=cid-v1:2c4cb680-0a1f-424d-bb8d-8e650ba68d53']
-      server: [Microsoft-IIS/10.0]
-      strict-transport-security: [max-age=31536000; includeSubDomains]
-      transfer-encoding: [chunked]
-      vary: [Accept-Encoding]
-      x-content-type-options: [nosniff]
-      x-powered-by: [ASP.NET]
-    status: {code: 200, message: OK}
-- request:
-    body: null
-    headers:
-      Accept: [application/json]
-      Accept-Encoding: ['gzip, deflate']
-      Connection: [keep-alive]
-      User-Agent: [python/2.7.10 (Darwin-16.7.0-x86_64-i386-64bit) msrest/0.6.3 msrest_azure/0.4.34
-<<<<<<< HEAD
-          azure-mgmt-netapp/0.3.0 Azure-SDK-For-Python]
-=======
-          azure-mgmt-netapp/0.4.0 Azure-SDK-For-Python]
->>>>>>> b677c6ec
+      expires: ['-1']
+      pragma: [no-cache]
+      request-context: ['appId=cid-v1:2c4cb680-0a1f-424d-bb8d-8e650ba68d53']
+      server: [Microsoft-IIS/10.0]
+      strict-transport-security: [max-age=31536000; includeSubDomains]
+      transfer-encoding: [chunked]
+      vary: [Accept-Encoding]
+      x-content-type-options: [nosniff]
+      x-powered-by: [ASP.NET]
+    status: {code: 200, message: OK}
+- request:
+    body: null
+    headers:
+      Accept: [application/json]
+      Accept-Encoding: ['gzip, deflate']
+      Connection: [keep-alive]
+      User-Agent: [python/2.7.10 (Darwin-16.7.0-x86_64-i386-64bit) msrest/0.6.3 msrest_azure/0.4.34
+          azure-mgmt-netapp/0.4.0 Azure-SDK-For-Python]
       accept-language: [en-US]
     method: GET
     uri: https://management.azure.com/subscriptions/00000000-0000-0000-0000-000000000000/resourceGroups/sdk-net-tests-rg-eus2/providers/Microsoft.NetApp/netAppAccounts/sdk-py-tests-acc-1/capacityPools?api-version=2019-05-01
@@ -417,33 +284,25 @@
       cache-control: [no-cache]
       content-length: ['12']
       content-type: [application/json; charset=utf-8]
-<<<<<<< HEAD
-      date: ['Tue, 26 Mar 2019 10:29:24 GMT']
-=======
       date: ['Tue, 07 May 2019 17:01:39 GMT']
->>>>>>> b677c6ec
-      expires: ['-1']
-      pragma: [no-cache]
-      request-context: ['appId=cid-v1:2c4cb680-0a1f-424d-bb8d-8e650ba68d53']
-      server: [Microsoft-IIS/10.0]
-      strict-transport-security: [max-age=31536000; includeSubDomains]
-      transfer-encoding: [chunked]
-      vary: [Accept-Encoding]
-      x-content-type-options: [nosniff]
-      x-powered-by: [ASP.NET]
-    status: {code: 200, message: OK}
-- request:
-    body: null
-    headers:
-      Accept: [application/json]
-      Accept-Encoding: ['gzip, deflate']
-      Connection: [keep-alive]
-      User-Agent: [python/2.7.10 (Darwin-16.7.0-x86_64-i386-64bit) msrest/0.6.3 msrest_azure/0.4.34
-<<<<<<< HEAD
-          azure-mgmt-netapp/0.3.0 Azure-SDK-For-Python]
-=======
-          azure-mgmt-netapp/0.4.0 Azure-SDK-For-Python]
->>>>>>> b677c6ec
+      expires: ['-1']
+      pragma: [no-cache]
+      request-context: ['appId=cid-v1:2c4cb680-0a1f-424d-bb8d-8e650ba68d53']
+      server: [Microsoft-IIS/10.0]
+      strict-transport-security: [max-age=31536000; includeSubDomains]
+      transfer-encoding: [chunked]
+      vary: [Accept-Encoding]
+      x-content-type-options: [nosniff]
+      x-powered-by: [ASP.NET]
+    status: {code: 200, message: OK}
+- request:
+    body: null
+    headers:
+      Accept: [application/json]
+      Accept-Encoding: ['gzip, deflate']
+      Connection: [keep-alive]
+      User-Agent: [python/2.7.10 (Darwin-16.7.0-x86_64-i386-64bit) msrest/0.6.3 msrest_azure/0.4.34
+          azure-mgmt-netapp/0.4.0 Azure-SDK-For-Python]
       accept-language: [en-US]
     method: GET
     uri: https://management.azure.com/subscriptions/00000000-0000-0000-0000-000000000000/resourceGroups/sdk-net-tests-rg-eus2/providers/Microsoft.NetApp/netAppAccounts/sdk-py-tests-acc-1/capacityPools/sdk-py-tests-pool-1?api-version=2019-05-01
@@ -455,11 +314,7 @@
       cache-control: [no-cache]
       content-length: ['209']
       content-type: [application/json; charset=utf-8]
-<<<<<<< HEAD
-      date: ['Tue, 26 Mar 2019 10:29:30 GMT']
-=======
       date: ['Tue, 07 May 2019 17:01:44 GMT']
->>>>>>> b677c6ec
       expires: ['-1']
       pragma: [no-cache]
       strict-transport-security: [max-age=31536000; includeSubDomains]
@@ -474,11 +329,7 @@
       Connection: [keep-alive]
       Content-Length: ['0']
       User-Agent: [python/2.7.10 (Darwin-16.7.0-x86_64-i386-64bit) msrest/0.6.3 msrest_azure/0.4.34
-<<<<<<< HEAD
-          azure-mgmt-netapp/0.3.0 Azure-SDK-For-Python]
-=======
-          azure-mgmt-netapp/0.4.0 Azure-SDK-For-Python]
->>>>>>> b677c6ec
+          azure-mgmt-netapp/0.4.0 Azure-SDK-For-Python]
       accept-language: [en-US]
     method: DELETE
     uri: https://management.azure.com/subscriptions/00000000-0000-0000-0000-000000000000/resourceGroups/sdk-net-tests-rg-eus2/providers/Microsoft.NetApp/netAppAccounts/sdk-py-tests-acc-1?api-version=2019-05-01
@@ -486,21 +337,12 @@
     body: {string: !!python/unicode ''}
     headers:
       access-control-expose-headers: [Request-Context]
-<<<<<<< HEAD
-      azure-asyncoperation: ['https://management.azure.com/subscriptions/00000000-0000-0000-0000-000000000000/providers/Microsoft.NetApp/locations/westus2/operationResults/01847c78-9817-4bc1-b0f7-e9d160a4dfc4?api-version=2017-08-15']
-      cache-control: [no-cache]
-      content-length: ['0']
-      date: ['Tue, 26 Mar 2019 10:29:33 GMT']
-      expires: ['-1']
-      location: ['https://management.azure.com/subscriptions/00000000-0000-0000-0000-000000000000/providers/Microsoft.NetApp/locations/westus2/operationResults/01847c78-9817-4bc1-b0f7-e9d160a4dfc4?api-version=2017-08-15&operationResultResponseType=Location']
-=======
       azure-asyncoperation: ['https://management.azure.com/subscriptions/00000000-0000-0000-0000-000000000000/providers/Microsoft.NetApp/locations/eastus2/operationResults/f72d9764-6c3b-4f14-95a9-ae6d0a636139?api-version=2019-05-01']
       cache-control: [no-cache]
       content-length: ['0']
       date: ['Tue, 07 May 2019 17:01:46 GMT']
       expires: ['-1']
       location: ['https://management.azure.com/subscriptions/00000000-0000-0000-0000-000000000000/providers/Microsoft.NetApp/locations/eastus2/operationResults/f72d9764-6c3b-4f14-95a9-ae6d0a636139?api-version=2019-05-01&operationResultResponseType=Location']
->>>>>>> b677c6ec
       pragma: [no-cache]
       request-context: ['appId=cid-v1:2c4cb680-0a1f-424d-bb8d-8e650ba68d53']
       server: [Microsoft-IIS/10.0]
@@ -516,51 +358,35 @@
       Accept-Encoding: ['gzip, deflate']
       Connection: [keep-alive]
       User-Agent: [python/2.7.10 (Darwin-16.7.0-x86_64-i386-64bit) msrest/0.6.3 msrest_azure/0.4.34
-<<<<<<< HEAD
-          azure-mgmt-netapp/0.3.0 Azure-SDK-For-Python]
-    method: GET
-    uri: https://management.azure.com/subscriptions/00000000-0000-0000-0000-000000000000/providers/Microsoft.NetApp/locations/westus2/operationResults/01847c78-9817-4bc1-b0f7-e9d160a4dfc4?api-version=2017-08-15
-  response:
-    body: {string: !!python/unicode '{"id":"/subscriptions/00000000-0000-0000-0000-000000000000/providers/Microsoft.NetApp/locations/westus2/operationResults/01847c78-9817-4bc1-b0f7-e9d160a4dfc4","name":"01847c78-9817-4bc1-b0f7-e9d160a4dfc4","status":"Succeeded","startTime":"2019-03-26T10:29:34.1923616Z","endTime":"2019-03-26T10:29:34.2861227Z","percentComplete":100.0,"properties":{"resourceName":"/subscriptions/00000000-0000-0000-0000-000000000000/resourceGroups/sdk-py-tests-rg/providers/Microsoft.NetApp/netAppAccounts/sdk-py-tests-acc-1"}}'}
-=======
           azure-mgmt-netapp/0.4.0 Azure-SDK-For-Python]
     method: GET
     uri: https://management.azure.com/subscriptions/00000000-0000-0000-0000-000000000000/providers/Microsoft.NetApp/locations/eastus2/operationResults/f72d9764-6c3b-4f14-95a9-ae6d0a636139?api-version=2019-05-01
   response:
     body: {string: !!python/unicode '{"id":"/subscriptions/00000000-0000-0000-0000-000000000000/providers/Microsoft.NetApp/locations/eastus2/operationResults/f72d9764-6c3b-4f14-95a9-ae6d0a636139","name":"f72d9764-6c3b-4f14-95a9-ae6d0a636139","status":"Succeeded","startTime":"2019-05-07T17:01:46.6333291Z","endTime":"2019-05-07T17:01:46.9771433Z","percentComplete":100.0,"properties":{"resourceName":"/subscriptions/00000000-0000-0000-0000-000000000000/resourceGroups/sdk-net-tests-rg-eus2/providers/Microsoft.NetApp/netAppAccounts/sdk-py-tests-acc-1"}}'}
->>>>>>> b677c6ec
     headers:
       access-control-expose-headers: [Request-Context]
       cache-control: [no-cache]
       content-length: ['516']
       content-type: [application/json; charset=utf-8]
-<<<<<<< HEAD
-      date: ['Tue, 26 Mar 2019 10:30:05 GMT']
-=======
       date: ['Tue, 07 May 2019 17:02:18 GMT']
->>>>>>> b677c6ec
-      expires: ['-1']
-      pragma: [no-cache]
-      request-context: ['appId=cid-v1:2c4cb680-0a1f-424d-bb8d-8e650ba68d53']
-      server: [Microsoft-IIS/10.0]
-      strict-transport-security: [max-age=31536000; includeSubDomains]
-      transfer-encoding: [chunked]
-      vary: [Accept-Encoding]
-      x-content-type-options: [nosniff]
-      x-powered-by: [ASP.NET]
-    status: {code: 200, message: OK}
-- request:
-    body: null
-    headers:
-      Accept: [application/json]
-      Accept-Encoding: ['gzip, deflate']
-      Connection: [keep-alive]
-      User-Agent: [python/2.7.10 (Darwin-16.7.0-x86_64-i386-64bit) msrest/0.6.3 msrest_azure/0.4.34
-<<<<<<< HEAD
-          azure-mgmt-netapp/0.3.0 Azure-SDK-For-Python]
-=======
-          azure-mgmt-netapp/0.4.0 Azure-SDK-For-Python]
->>>>>>> b677c6ec
+      expires: ['-1']
+      pragma: [no-cache]
+      request-context: ['appId=cid-v1:2c4cb680-0a1f-424d-bb8d-8e650ba68d53']
+      server: [Microsoft-IIS/10.0]
+      strict-transport-security: [max-age=31536000; includeSubDomains]
+      transfer-encoding: [chunked]
+      vary: [Accept-Encoding]
+      x-content-type-options: [nosniff]
+      x-powered-by: [ASP.NET]
+    status: {code: 200, message: OK}
+- request:
+    body: null
+    headers:
+      Accept: [application/json]
+      Accept-Encoding: ['gzip, deflate']
+      Connection: [keep-alive]
+      User-Agent: [python/2.7.10 (Darwin-16.7.0-x86_64-i386-64bit) msrest/0.6.3 msrest_azure/0.4.34
+          azure-mgmt-netapp/0.4.0 Azure-SDK-For-Python]
       accept-language: [en-US]
     method: GET
     uri: https://management.azure.com/subscriptions/00000000-0000-0000-0000-000000000000/resourceGroups/sdk-net-tests-rg-eus2/providers/Microsoft.NetApp/netAppAccounts/sdk-py-tests-acc-1?api-version=2019-05-01
@@ -572,11 +398,7 @@
       cache-control: [no-cache]
       content-length: ['175']
       content-type: [application/json; charset=utf-8]
-<<<<<<< HEAD
-      date: ['Tue, 26 Mar 2019 10:30:08 GMT']
-=======
       date: ['Tue, 07 May 2019 17:02:21 GMT']
->>>>>>> b677c6ec
       expires: ['-1']
       pragma: [no-cache]
       strict-transport-security: [max-age=31536000; includeSubDomains]
