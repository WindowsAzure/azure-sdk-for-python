--- conflicted
+++ resolved
@@ -45,24 +45,6 @@
     docs_with_numeric_id = 0
     sum = 0
 
-
-<<<<<<< HEAD
-class _helper:
-    @classmethod
-    def clean_up_database(cls):
-        client = cosmos_client_connection.CosmosClientConnection(_config.host,
-                                                {'masterKey': _config.master_key}, _config.connection_policy)
-        query_iterable = client.QueryDatabases(
-            'SELECT * FROM root r WHERE r.id=\'{}\''.format(_config.TEST_DATABASE_NAME))
-        it = iter(query_iterable)
-
-        test_db = next(it, None)
-        if test_db is not None:
-            client.DeleteDatabase(test_db['_self'])
-
-
-=======
->>>>>>> 661a5171
 class AggregateQueryTestSequenceMeta(type):
     def __new__(mcs, name, bases, dict):
         def _run_one(query, expected_result):
@@ -78,13 +60,7 @@
                     "'masterKey' and 'host' at the top of this class to run the "
                     "tests.")
 
-<<<<<<< HEAD
-            _helper.clean_up_database()
-
             mcs.client = cosmos_client_connection.CosmosClientConnection(_config.host,
-=======
-            mcs.client = cosmos_client.CosmosClient(_config.host,
->>>>>>> 661a5171
                                                         {'masterKey': _config.master_key}, _config.connection_policy)
             created_db = test_config._test_config.create_database_if_not_exist(mcs.client)
             created_collection = _create_collection(mcs.client, created_db)
