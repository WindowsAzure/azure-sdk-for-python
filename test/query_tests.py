--- conflicted
+++ resolved
@@ -1,11 +1,7 @@
 import unittest
 import uuid
-<<<<<<< HEAD
 import azure.cosmos.cosmos_client_connection as cosmos_client_connection
-=======
 import pytest
-import azure.cosmos.cosmos_client as cosmos_client
->>>>>>> 661a5171
 import azure.cosmos.documents as documents
 import test.test_config as test_config
 
@@ -13,42 +9,12 @@
 class QueryTest(unittest.TestCase):
     """Test to ensure escaping of non-ascii characters from partition key"""
 
-<<<<<<< HEAD
-    host = test_config._test_config.host
-    masterKey = test_config._test_config.masterKey
-    connectionPolicy = test_config._test_config.connectionPolicy 
-    testDbName = 'testDatabase'
-
-    @classmethod
-    def cleanUpTestDatabase(cls):
-        global client
-        client = cosmos_client_connection.CosmosClientConnection(cls.host,
-                                                {'masterKey': cls.masterKey}, cls.connectionPolicy)
-        query_iterable = client.QueryDatabases('SELECT * FROM root r WHERE r.id=\'' + cls.testDbName + '\'')
-        it = iter(query_iterable)
-
-        test_db = next(it, None)
-        if test_db is not None:
-            client.DeleteDatabase("/dbs/" + cls.testDbName + "/")
-            """ change """
-
-    @classmethod
-    def tearDownClass(cls):
-        QueryTest.cleanUpTestDatabase()
-
-    @classmethod
-    def setUp(cls):
-        global created_db
-        QueryTest.cleanUpTestDatabase()
-        created_db = client.CreateDatabase({ 'id': cls.testDbName })
-=======
     config = test_config._test_config
     host = config.host
     masterKey = config.masterKey
     connectionPolicy = config.connectionPolicy
-    client = cosmos_client.CosmosClient(host, {'masterKey': masterKey}, connectionPolicy)
+    client = cosmos_client_connection.CosmosClientConnection(host, {'masterKey': masterKey}, connectionPolicy)
     created_db = config.create_database_if_not_exist(client)
->>>>>>> 661a5171
 
     def test_first_and_last_slashes_trimmed_for_query_string (self):
         created_collection = self.config.create_multi_partition_collection_with_custom_pk_if_not_exist(self.client)
