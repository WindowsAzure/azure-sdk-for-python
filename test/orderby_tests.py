--- conflicted
+++ resolved
@@ -45,20 +45,6 @@
     host = test_config._test_config.host
     masterKey = test_config._test_config.masterKey
     connectionPolicy = test_config._test_config.connectionPolicy
-<<<<<<< HEAD
-    testDbName = 'sample database'
-    
-    @classmethod
-    def cleanUpTestDatabase(cls):
-        client = cosmos_client_connection.CosmosClientConnection(cls.host, {'masterKey': cls.masterKey}, cls.connectionPolicy)
-        query_iterable = client.QueryDatabases('SELECT * FROM root r WHERE r.id=\'' + cls.testDbName + '\'')
-        it = iter(query_iterable)
-        
-        test_db = next(it, None)
-        if test_db is not None:
-            client.DeleteDatabase(test_db['_self'])
-=======
->>>>>>> 661a5171
 
     @classmethod
     def setUpClass(cls):
@@ -72,15 +58,8 @@
                 "'masterKey' and 'host' at the top of this class to run the "
                 "tests.")
             
-<<<<<<< HEAD
-        CrossPartitionTopOrderByTest.cleanUpTestDatabase()
-        
         cls.client = cosmos_client_connection.CosmosClientConnection(cls.host, {'masterKey': cls.masterKey}, cls.connectionPolicy)
-        cls.created_db = cls.client.CreateDatabase({ 'id': 'sample database' })        
-=======
-        cls.client = cosmos_client.CosmosClient(cls.host, {'masterKey': cls.masterKey}, cls.connectionPolicy)
         cls.created_db = test_config._test_config.create_database_if_not_exist(cls.client)
->>>>>>> 661a5171
         cls.created_collection = CrossPartitionTopOrderByTest.create_collection(cls.client, cls.created_db)
         cls.collection_link = cls.GetDocumentCollectionLink(cls.created_db, cls.created_collection)
 
