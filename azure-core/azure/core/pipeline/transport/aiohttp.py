--- conflicted
+++ resolved
@@ -121,14 +121,10 @@
             if not stream_response:
                 await response.load_body()
         except aiohttp.client_exceptions.ClientConnectorError as err:
-<<<<<<< HEAD
             error = ServiceRequestError(err, error=err)
-=======
-            error = ConnectError(err, error=err)
         finally:
             if not self.config.connection.keep_alive and (not response or not stream_response):
                 await session.close()
->>>>>>> 5ebd3625
 
         if error:
             raise error
